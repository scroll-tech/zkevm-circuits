[workspace]
members = [
    "zkevm-circuits",
    "bus-mapping",
    "geth-utils",
    "keccak256",
    "zktrie",
    "gadgets",
    "integration-tests",
    "circuit-benchmarks",
    "eth-types",
    "external-tracer",
    "mock",
    "testool",
    "aggregator",
    "prover"
]
resolver = "2"

[workspace.package]
version = "0.1.0"
edition = "2021"
license = "MIT OR Apache-2.0"

[workspace.dependencies]
anyhow = "1.0"
ark-std = "0.3"
base64 = "0.13.0"
ctor = "0.1"
env_logger = "0.10"
ethers = { version = "=2.0.7", features = ["ethers-solc"] }
ethers-core = { git = "https://github.com/scroll-tech/ethers-rs.git", branch = "v2.0.7", features = ["scroll"] }
ethers-providers = "=2.0.7"
ethers-signers = "=2.0.7"
ff = "0.13"
halo2_proofs = { git = "https://github.com/scroll-tech/halo2.git", branch = "v1.1" }
hash-circuit = { package = "poseidon-circuit", git = "https://github.com/scroll-tech/poseidon-circuit.git", branch = "main" }
halo2-base = { git = "https://github.com/scroll-tech/halo2-lib", branch = "develop", default-features=false, features=["halo2-pse","display"] }
halo2-ecc = { git = "https://github.com/scroll-tech/halo2-lib", branch = "develop", default-features=false, features=["halo2-pse","display"] }
hex = "0.4"
itertools = "0.11"
libsecp256k1 = "0.7"
log = "0.4"
num = "0.4"
num-bigint = "0.4"
num-traits = "0.2"
pretty_assertions = "1.0"
once_cell = "1.17"
rand = "0.8"
rand_chacha = "0.3"
rand_xorshift = "0.3"
rayon = "1.5"
regex = "1.5"
serde = {version = "1.0", features = ["derive"] }
serde_json = "1.0"
serde_stacker = "0.1"
sha3 = "0.10"
snark-verifier = { git = "https://github.com/scroll-tech/snark-verifier", branch = "develop" }
snark-verifier-sdk = { git = "https://github.com/scroll-tech/snark-verifier", branch = "develop", default-features = false, features = ["loader_halo2", "loader_evm", "halo2-pse"] }
strum = "0.25"
strum_macros = "0.25"
subtle = "2.4"
tokio = { version = "1.13", features = ["macros", "rt-multi-thread"] }
url = "2.2"
revm-precompile = { git = "https://github.com/scroll-tech/revm", branch = "scroll-fix" }
c-kzg = "1.0.0"

[patch.crates-io]
ethers-core = { git = "https://github.com/scroll-tech/ethers-rs.git", branch = "v2.0.7" }
ethers-providers = { git = "https://github.com/scroll-tech/ethers-rs.git", branch = "v2.0.7" }
ethers = { git = "https://github.com/scroll-tech/ethers-rs.git", branch = "v2.0.7" }
ethers-etherscan = { git = "https://github.com/scroll-tech/ethers-rs.git", branch = "v2.0.7" }
ethers-signers  = { git = "https://github.com/scroll-tech/ethers-rs.git", branch = "v2.0.7" }
gobuild = { git = "https://github.com/scroll-tech/gobuild.git" }
halo2curves = { git = "https://github.com/scroll-tech/halo2curves", branch = "v0.1.0" }

[patch."https://github.com/privacy-scaling-explorations/halo2.git"]
halo2_proofs = { git = "https://github.com/scroll-tech/halo2.git", branch = "v1.1" }
[patch."https://github.com/privacy-scaling-explorations/poseidon.git"]
poseidon = { git = "https://github.com/scroll-tech/poseidon.git", branch = "main" }

[patch."https://github.com/privacy-scaling-explorations/bls12_381"]
bls12_381 = { git = "https://github.com/scroll-tech/bls12_381", branch = "feat/impl_scalar_field" }
<<<<<<< HEAD
=======


>>>>>>> 6c6c6623

# Definition of benchmarks profile to use.
[profile.bench]
opt-level = 3
debug = false
debug-assertions = false
overflow-checks = false
rpath = false
lto = "thin"
incremental = true

[profile.release]
opt-level = 3
debug = false
debug-assertions = true
overflow-checks = true
rpath = false
lto = "thin"
incremental = true<|MERGE_RESOLUTION|>--- conflicted
+++ resolved
@@ -81,11 +81,7 @@
 
 [patch."https://github.com/privacy-scaling-explorations/bls12_381"]
 bls12_381 = { git = "https://github.com/scroll-tech/bls12_381", branch = "feat/impl_scalar_field" }
-<<<<<<< HEAD
-=======
 
-
->>>>>>> 6c6c6623
 
 # Definition of benchmarks profile to use.
 [profile.bench]
