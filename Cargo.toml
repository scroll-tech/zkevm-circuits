--- conflicted
+++ resolved
@@ -34,13 +34,8 @@
 ethers-signers  = { git = "https://github.com/scroll-tech/ethers-rs.git", branch = "feat/rkyv" }
 ff = "0.13"
 halo2_proofs = { git = "https://github.com/scroll-tech/halo2.git", branch = "v1.1" }
-<<<<<<< HEAD
 halo2curves = { git = "https://github.com/scroll-tech/halo2curves", branch = "feat/sp1", features = [ "derive_serde" ] }
-poseidon-base = { package = "poseidon-base", git = "https://github.com/scroll-tech/poseidon-circuit.git", branch = "feat/sp1" }
-=======
-halo2curves = { version = "0.1.0", features = [ "derive_serde" ] }
 poseidon-bn254 = { git = "https://github.com/scroll-tech/poseidon-bn254", branch = "master" }
->>>>>>> f93a7207
 hash-circuit = { package = "poseidon-circuit", git = "https://github.com/scroll-tech/poseidon-circuit.git", branch = "main" }
 halo2-base = { git = "https://github.com/scroll-tech/halo2-lib", branch = "develop", default-features=false, features=["halo2-pse","display"] }
 halo2-ecc = { git = "https://github.com/scroll-tech/halo2-lib", branch = "develop", default-features=false, features=["halo2-pse","display"] }
@@ -70,13 +65,8 @@
 subtle = "2.4"
 tokio = { version = "1.13", features = ["macros", "rt-multi-thread"] }
 url = "2.2"
-<<<<<<< HEAD
-revm-precompile = { git = "https://github.com/scroll-tech/revm", branch = "scroll-evm-executor/feat/v40/sp1", default-features = false, features = ["std"] } # v40
-revm-primitives = { git = "https://github.com/scroll-tech/revm", branch = "scroll-evm-executor/feat/v40/sp1", default-features = false, features = ["std"] } # v40
-=======
-revm-precompile = { git = "https://github.com/scroll-tech/revm", branch = "scroll-evm-executor/v41", default-features = false, features = ["std"] } # v40
-revm-primitives = { git = "https://github.com/scroll-tech/revm", branch = "scroll-evm-executor/v41", default-features = false, features = ["std"] } # v40
->>>>>>> f93a7207
+revm-precompile = { git = "https://github.com/scroll-tech/revm", branch = "scroll-evm-executor/feat/v41/sp1", default-features = false, features = ["std"] } # v40
+revm-primitives = { git = "https://github.com/scroll-tech/revm", branch = "scroll-evm-executor/feat/v41/sp1", default-features = false, features = ["std"] } # v40
 c-kzg = "1.0.2"
 primitive-types = { git = "https://github.com/scroll-tech/parity-common.git", branch = "feat/rkyv", features = ["rkyv"] }
 ethereum-types = { git = "https://github.com/scroll-tech/parity-common.git", branch = "feat/rkyv", features = ["rkyv"] }
