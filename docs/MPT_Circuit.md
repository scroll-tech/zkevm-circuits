--- conflicted
+++ resolved
@@ -199,11 +199,7 @@
 
 #### PathType::Common
 
-<<<<<<< HEAD
-`PathType::Common` refers to the situation that the old and new path share the same topological configuration.
-=======
 `PathType::Common` refers to the situation that the old and new paths share the same topological configuration.
->>>>>>> 47ec8e3d
 
 This can correspond to the topological configuration change on the whole path in the modify operation, or the common path (not extended one) of the insert to/delete from append, or the insert to/delete from fill operations. 
 
