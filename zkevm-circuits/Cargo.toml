--- conflicted
+++ resolved
@@ -39,17 +39,6 @@
 
 maingate = { git = "https://github.com/privacy-scaling-explorations/halo2wrong", tag = "v2023_02_02" }
 
-<<<<<<< HEAD
-num-bigint = { version = "0.4" }
-subtle = "2.4"
-rand_chacha = "0.3"
-snark-verifier = { git = "https://github.com/scroll-tech/snark-verifier", tag = "v0.1.5" }
-snark-verifier-sdk = { git = "https://github.com/scroll-tech/snark-verifier", tag = "v0.1.5", default-features=false, features = ["loader_halo2", "loader_evm", "halo2-pse"] }
-hex = "0.4.3"
-rayon = "1.5"
-once_cell = "1.17.0"
-=======
-libsecp256k1.workspace = true
 num-bigint.workspace = true
 subtle.workspace = true
 rand_chacha.workspace = true
@@ -58,7 +47,6 @@
 hex.workspace = true
 rayon.workspace = true
 once_cell.workspace = true
->>>>>>> 2e06a0f4
 
 [dev-dependencies]
 bus-mapping = { path = "../bus-mapping", features = ["test"] }
