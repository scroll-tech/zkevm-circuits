[package]
name = "zkevm-circuits"
version = "0.1.0"
authors = ["therealyingtong <yingtong@z.cash>"]
edition = "2021"
license = "MIT OR Apache-2.0"

# See more keys and their definitions at https://doc.rust-lang.org/cargo/reference/manifest.html

[dependencies]
halo2_proofs = { git = "https://github.com/privacy-scaling-explorations/halo2.git", tag = "v2023_02_02" }
num = "0.4"
sha3 = "0.10"
array-init = "2.0.0"
bus-mapping = { path = "../bus-mapping" }
either = "1.9"
eth-types = { path = "../eth-types" }
gadgets = { path = "../gadgets" }
ethers-core = "0.17.0"
ethers-signers = { version = "0.17.0", optional = true }
mock = { path = "../mock", optional = true }
strum = "0.24"
strum_macros = "0.24"
rand_xorshift = "0.3"
rand = "0.8"
itertools = "0.10.3"
lazy_static = "1.4"
mpt-zktrie = { path = "../zktrie" }
keccak256 = { path = "../keccak256"}
log = "0.4"
env_logger = "0.9"
serde = { version = "1.0", features = ["derive"] }
serde_json = "1.0.78"

hash-circuit = { package = "poseidon-circuit", git = "https://github.com/scroll-tech/poseidon-circuit.git", branch = "scroll-dev-0901"}
misc-precompiled-circuit = { package = "misc-precompiled-circuit", git = "https://github.com/scroll-tech/misc-precompiled-circuit.git", tag = "v0.1.0" }

halo2-base = { git = "https://github.com/scroll-tech/halo2-lib", tag = "v0.1.1", default-features=false, features=["halo2-pse","display"] }
halo2-ecc = { git = "https://github.com/scroll-tech/halo2-lib", tag = "v0.1.1", default-features=false, features=["halo2-pse","display"] }

maingate = { git = "https://github.com/privacy-scaling-explorations/halo2wrong", tag = "v2023_02_02" }

libsecp256k1 = "0.7"
num-bigint = { version = "0.4" }
subtle = "2.4"
rand_chacha = "0.3"
snark-verifier = { git = "https://github.com/scroll-tech/snark-verifier", tag = "v0.1.3" }
snark-verifier-sdk = { git = "https://github.com/scroll-tech/snark-verifier", tag = "v0.1.3", default-features=false, features = ["loader_halo2", "loader_evm", "halo2-pse"] }
hex = "0.4.3"
rayon = "1.5"
once_cell = "1.17.0"

[dev-dependencies]
bus-mapping = { path = "../bus-mapping", features = ["test"] }
criterion = "0.3"
ctor = "0.1.22"
ethers-signers = "0.17.0"
hex = "0.4.3"
itertools = "0.10.1"
mock = { path = "../mock" }
pretty_assertions = "1.0.0"
cli-table = "0.4"
paste = "1.0"

[features]
default = ["test", "test-circuits", "shanghai", "debug-annotations", "parallel_syn"]
test = ["ethers-signers", "mock", "bus-mapping/test"]

scroll = ["bus-mapping/scroll", "eth-types/scroll", "mock?/scroll", "zktrie", "poseidon-codehash"]

# Enable shanghai feature of mock only if mock is enabled (by test).
shanghai = ["bus-mapping/shanghai", "eth-types/shanghai", "mock?/shanghai"]
test-circuits = []
warn-unimplemented = ["eth-types/warn-unimplemented"]
onephase = [] # debug only
zktrie = []
poseidon-codehash = []
<<<<<<< HEAD
parallel_syn = ["halo2_proofs/parallel_syn"]
=======
parallel_syn = ["hash-circuit/parallel_syn", "halo2_proofs/parallel_syn"]
>>>>>>> 887f60ca

debug-annotations = []<|MERGE_RESOLUTION|>--- conflicted
+++ resolved
@@ -75,10 +75,6 @@
 onephase = [] # debug only
 zktrie = []
 poseidon-codehash = []
-<<<<<<< HEAD
-parallel_syn = ["halo2_proofs/parallel_syn"]
-=======
 parallel_syn = ["hash-circuit/parallel_syn", "halo2_proofs/parallel_syn"]
->>>>>>> 887f60ca
 
 debug-annotations = []