use crate::{
    evm_circuit::{table::FixedTableTag, witness::Block},
    state_circuit::StateCircuit,
};
use eth_types::evm_types::Gas;
use halo2_proofs::dev::{MockProver, VerifyFailure};
use pairing::arithmetic::BaseExt;
use pairing::bn256::Fr;

pub enum FixedTableConfig {
    Incomplete,
    Complete,
}

pub fn get_fixed_table(conf: FixedTableConfig) -> Vec<FixedTableTag> {
    match conf {
        FixedTableConfig::Incomplete => {
            vec![
                FixedTableTag::Range5,
                FixedTableTag::Range16,
                FixedTableTag::Range32,
                FixedTableTag::Range256,
                FixedTableTag::Range512,
                FixedTableTag::SignByte,
                FixedTableTag::ResponsibleOpcode,
            ]
        }
        FixedTableConfig::Complete => FixedTableTag::iterator().collect(),
    }
}

#[derive(Debug, Clone)]
pub struct BytecodeTestConfig {
    pub enable_evm_circuit_test: bool,
    pub evm_circuit_lookup_tags: Vec<FixedTableTag>,
    pub enable_state_circuit_test: bool,
    pub gas_limit: u64,
}

impl Default for BytecodeTestConfig {
    fn default() -> Self {
        Self {
            enable_evm_circuit_test: true,
            enable_state_circuit_test: true,
            gas_limit: 1_000_000u64,
            evm_circuit_lookup_tags: get_fixed_table(FixedTableConfig::Incomplete),
        }
    }
}

pub fn run_test_circuits(bytecode: eth_types::Bytecode) -> Result<(), Vec<VerifyFailure>> {
    test_circuits_using_bytecode(bytecode, BytecodeTestConfig::default(), None)
}

pub fn test_circuits_using_bytecode(
    bytecode: eth_types::Bytecode,
    config: BytecodeTestConfig,
    call_data: Option<Vec<u8>>,
) -> Result<(), Vec<VerifyFailure>> {
    // execute the bytecode and get trace
    let block_trace = bus_mapping::mock::BlockData::new_from_geth_data(
        mock::new_single_tx_trace_code_gas(&bytecode, Gas(config.gas_limit), call_data).unwrap(),
    );
    let mut builder = block_trace.new_circuit_input_builder();
    builder
        .handle_block(&block_trace.eth_block, &block_trace.geth_traces)
        .unwrap();

    // build a witness block from trace result
    let block = crate::evm_circuit::witness::block_convert(&builder.block, &builder.code_db);

    // finish required tests according to config using this witness block
    test_circuits_using_witness_block(block, config)
}

pub fn test_circuits_using_witness_block(
    block: Block<Fr>,
    config: BytecodeTestConfig,
) -> Result<(), Vec<VerifyFailure>> {
    // run evm circuit test
    if config.enable_evm_circuit_test {
        crate::evm_circuit::test::run_test_circuit(block.clone(), config.evm_circuit_lookup_tags)?;
    }

    // run state circuit test
    // TODO:
    //     (1) calculate circuit size(like MEMORY_ROWS_MAX etc) from block
    // rather than hard code  (2) use randomness as one of the circuit
    // public input, since randomness in state circuit and evm
    // circuit must be same
    if config.enable_state_circuit_test {
        let state_circuit =
<<<<<<< HEAD
            StateCircuit::<Fr, true, 2000, 100, 1023, 2000>::new(block.randomness, &block.rws);

        let power_of_randomness: Vec<_> = (1..32)
            .map(|exp| {
                vec![
                    block.randomness.pow(&[exp, 0, 0, 0]);
                    20 // what number is supposed to go here??? it's the max offset I think?
                ]
            })
            .collect();

        let prover = MockProver::<Fr>::run(12, &state_circuit, power_of_randomness).unwrap();
=======
            StateCircuit::<Fr, true, 2000, 200, 1023, 2000>::new(block.randomness, &block.rws);
        let prover = MockProver::<Fr>::run(12, &state_circuit, vec![]).unwrap();
>>>>>>> ea5b8233
        prover.verify()?;
    }

    Ok(())
}<|MERGE_RESOLUTION|>--- conflicted
+++ resolved
@@ -90,8 +90,7 @@
     // circuit must be same
     if config.enable_state_circuit_test {
         let state_circuit =
-<<<<<<< HEAD
-            StateCircuit::<Fr, true, 2000, 100, 1023, 2000>::new(block.randomness, &block.rws);
+            StateCircuit::<Fr, true, 2000, 200, 1023, 2000>::new(block.randomness, &block.rws);
 
         let power_of_randomness: Vec<_> = (1..32)
             .map(|exp| {
@@ -103,10 +102,6 @@
             .collect();
 
         let prover = MockProver::<Fr>::run(12, &state_circuit, power_of_randomness).unwrap();
-=======
-            StateCircuit::<Fr, true, 2000, 200, 1023, 2000>::new(block.randomness, &block.rws);
-        let prover = MockProver::<Fr>::run(12, &state_circuit, vec![]).unwrap();
->>>>>>> ea5b8233
         prover.verify()?;
     }
 
