--- conflicted
+++ resolved
@@ -10,13 +10,8 @@
 use eth_types::geth_types::GethData;
 use std::cmp;
 
-<<<<<<< HEAD
 use crate::util::log2_ceil;
-use halo2_proofs::dev::MockProver;
-use halo2_proofs::halo2curves::bn256::Fr;
-=======
 use halo2_proofs::{dev::MockProver, halo2curves::bn256::Fr};
->>>>>>> ab6a91a3
 use mock::TestContext;
 
 #[cfg(test)]
@@ -232,13 +227,8 @@
             let rows_needed = StateCircuit::<Fr>::min_num_rows_block(&block).1;
             let k = cmp::max(log2_ceil(rows_needed + NUM_BLINDING_ROWS), 18);
             let state_circuit = StateCircuit::<Fr>::new(block.rws, params.max_rws);
-<<<<<<< HEAD
-            let power_of_randomness = state_circuit.instance();
-            let prover = MockProver::<Fr>::run(k, &state_circuit, power_of_randomness).unwrap();
-=======
             let instance = state_circuit.instance();
-            let prover = MockProver::<Fr>::run(18, &state_circuit, instance).unwrap();
->>>>>>> ab6a91a3
+            let prover = MockProver::<Fr>::run(k, &state_circuit, instance).unwrap();
             // Skip verification of Start rows to accelerate testing
             let non_start_rows_len = state_circuit
                 .rows
