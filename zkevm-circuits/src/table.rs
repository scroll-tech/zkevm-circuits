//! Table definitions used cross-circuits

use crate::{
    copy_circuit::util::{number_or_hash_to_field, number_or_hash_to_word},
    evm_circuit::util::{
        constraint_builder::{BaseConstraintBuilder, ConstrainBuilderCommon},
        rlc,
    },
    exp_circuit::param::{OFFSET_INCREMENT, ROWS_PER_STEP},
    impl_expr,
    util::{build_tx_log_address, word, Challenges},
    witness::{
        Block, BlockContexts, Bytecode, MptUpdateRow, MptUpdates, RlpFsmWitnessGen, Rw, RwMap,
        RwRow, Transaction,
    },
};
use bus_mapping::{
    circuit_input_builder::{
        BigModExp, CopyDataType, CopyEvent, CopyStep, EcAddOp, EcMulOp, EcPairingOp, ExpEvent,
        PrecompileEcParams, N_BYTES_PER_PAIR, N_PAIRING_PER_OP,
    },
    precompile::PrecompileCalls,
};
use core::iter::once;
use eth_types::{sign_types::SignData, Field, ToLittleEndian, ToScalar, ToWord, Word, U256};
use gadgets::{
    binary_number::{BinaryNumberChip, BinaryNumberConfig},
    util::{and, not, split_u256, split_u256_limb64, Expr},
};
use halo2_proofs::{
    arithmetic::FieldExt,
    circuit::{AssignedCell, Layouter, Region, Value},
    halo2curves::bn256::{Fq, G1Affine},
    plonk::{Advice, Any, Column, ConstraintSystem, Error, Expression, Fixed, VirtualCells},
    poly::Rotation,
};
use snark_verifier::util::arithmetic::PrimeCurveAffine;

use std::{iter::repeat, ops::DerefMut};

#[cfg(feature = "onephase")]
use halo2_proofs::plonk::FirstPhase as SecondPhase;
#[cfg(not(feature = "onephase"))]
use halo2_proofs::plonk::SecondPhase;

use halo2_proofs::plonk::TableColumn;
use itertools::Itertools;
use keccak256::plain::Keccak;
use std::array;
use strum_macros::{EnumCount, EnumIter};

/// Trait used to define lookup tables
pub trait LookupTable<F: Field> {
    /// Returns the list of ALL the table columns following the table order.
    fn columns(&self) -> Vec<Column<Any>>;

    /// Returns the list of ALL the table advice columns following the table
    /// order.
    fn advice_columns(&self) -> Vec<Column<Advice>> {
        self.columns()
            .iter()
            .map(|&col| col.try_into())
            .filter_map(|res| res.ok())
            .collect()
    }

    /// Returns the list of ALL the table fixed columns following the table order.
    fn fixed_columns(&self) -> Vec<Column<Fixed>> {
        self.columns()
            .iter()
            .map(|&col| col.try_into())
            .filter_map(|res| res.ok())
            .collect()
    }

    /// Returns the String annotations associated to each column of the table.
    fn annotations(&self) -> Vec<String>;

    /// Return the list of expressions used to define the lookup table.
    fn table_exprs(&self, meta: &mut VirtualCells<F>) -> Vec<Expression<F>> {
        self.columns()
            .iter()
            .map(|&column| meta.query_any(column, Rotation::cur()))
            .collect()
    }

    /// Annotates a lookup table by passing annotations for each of it's
    /// columns.
    fn annotate_columns(&self, cs: &mut ConstraintSystem<F>) {
        self.columns()
            .iter()
            .zip(self.annotations().iter())
            .for_each(|(&col, ann)| cs.annotate_lookup_any_column(col, || ann))
    }

    /// Annotates columns of a table embedded within a circuit region.
    fn annotate_columns_in_region(&self, region: &mut Region<F>) {
        self.columns()
            .iter()
            .zip(self.annotations().iter())
            .for_each(|(&col, ann)| region.name_column(|| ann, col))
    }
}

impl<F: Field, C: Into<Column<Any>> + Copy, const W: usize> LookupTable<F> for [C; W] {
    fn table_exprs(&self, meta: &mut VirtualCells<F>) -> Vec<Expression<F>> {
        self.iter()
            .map(|column| meta.query_any(*column, Rotation::cur()))
            .collect()
    }

    fn columns(&self) -> Vec<Column<Any>> {
        self.iter().map(|&col| col.into()).collect()
    }

    fn annotations(&self) -> Vec<String> {
        vec![]
    }
}

/// Tag used to identify each field in the transaction in a row of the
/// transaction table.
#[derive(Clone, Copy, Debug, PartialEq, Eq, EnumIter)]
pub enum TxFieldTag {
    /// Unused tag
    Null = 0,
    /// CallData
    CallData,
    /// Nonce
    Nonce,
    /// GasPrice
    GasPrice,
    /// Gas
    Gas,
    /// CallerAddress
    CallerAddress,
    /// CalleeAddress
    CalleeAddress,
    /// IsCreate
    IsCreate,
    /// Value
    Value,
    /// CallDataRLC
    CallDataRLC,
    /// CallDataLength
    CallDataLength,
    /// Gas cost for transaction call data (4 for byte == 0, 16 otherwise)
    CallDataGasCost,
    /// Gas cost for access list (EIP 2930)
    AccessListGasCost,
    /// Gas cost of the transaction data charged in L1
    TxDataGasCost,
    /// Chain ID
    ChainID,
    /// Signature field V.
    SigV,
    /// Signature field R.
    SigR,
    /// Signature field S.
    SigS,
    /// TxSignLength: Length of the RLP-encoded transaction without the
    /// signature, used for signing
    TxSignLength,
    /// TxSignRLC: RLC of the RLP-encoded transaction without the signature,
    /// used for signing
    TxSignRLC,
    /// TxSignHash: Hash of the transaction without the signature, used for
    /// signing.
    TxSignHash,
    /// TxHashLength: Length of the RLP-encoded transaction without the
    /// signature, used for signing
    TxHashLength,
    /// TxHashRLC: RLC of the RLP-encoded transaction without the signature,
    /// used for signing
    TxHashRLC,
    /// TxHash: Hash of the transaction with the signature
    TxHash,
    /// TxType: Type of the transaction
    TxType,
    /// The block number in which this tx is included.
    BlockNumber,
}
impl_expr!(TxFieldTag);

impl From<TxFieldTag> for usize {
    fn from(t: TxFieldTag) -> Self {
        t as usize
    }
}

/// Alias for TxFieldTag used by EVM Circuit
pub type TxContextFieldTag = TxFieldTag;

/// Table that contains the fields of all Transactions in a block
#[derive(Clone, Debug)]
pub struct TxTable {
    /// q_enable
    pub q_enable: Column<Fixed>,
    /// Tx ID
    pub tx_id: Column<Advice>,
    /// Tag (TxContextFieldTag)
    pub tag: Column<Fixed>,
    /// Index for Tag = CallData
    pub index: Column<Advice>,
    /// Value
    pub value: Column<Advice>,
}

impl TxTable {
    /// Construct a new TxTable
    pub fn construct<F: Field>(meta: &mut ConstraintSystem<F>) -> Self {
        let q_enable = meta.fixed_column();
        let tag = meta.fixed_column();
        Self {
            q_enable,
            tx_id: meta.advice_column(),
            tag,
            index: meta.advice_column(),
            value: meta.advice_column_in(SecondPhase),
        }
    }

    /// Assign the `TxTable` from a list of block `Transaction`s, following the
    /// same layout that the Tx Circuit uses.
    pub fn load<F: Field>(
        &self,
        layouter: &mut impl Layouter<F>,
        txs: &[Transaction],
        max_txs: usize,
        max_calldata: usize,
        chain_id: u64,
        challenges: &Challenges<Value<F>>,
    ) -> Result<Vec<AssignedCell<F, F>>, Error> {
        assert!(
            txs.len() <= max_txs,
            "txs.len() <= max_txs: txs.len()={}, max_txs={}",
            txs.len(),
            max_txs
        );
        let sum_txs_calldata: usize = txs.iter().map(|tx| tx.call_data.len()).sum();

        // allow dynamic
        if max_calldata != 0 {
            assert!(
                sum_txs_calldata <= max_calldata,
                "sum_txs_calldata <= max_calldata: sum_txs_calldata={sum_txs_calldata}, max_calldata={max_calldata}",
            );
        }

        fn assign_row<F: Field>(
            region: &mut Region<'_, F>,
            offset: usize,
            q_enable: Column<Fixed>,
            advice_columns: &[Column<Advice>],
            tag: &Column<Fixed>,
            row: &[Value<F>; 4],
            msg: &str,
        ) -> Result<AssignedCell<F, F>, Error> {
            let mut value_cell = None;
            for (index, column) in advice_columns.iter().enumerate() {
                let cell = region.assign_advice(
                    || format!("tx table {msg} row {offset}"),
                    *column,
                    offset,
                    || row[if index > 0 { index + 1 } else { index }],
                )?;
                // tx_id, index, value
                if index == 2 {
                    value_cell = Some(cell);
                }
            }
            region.assign_fixed(
                || format!("tx table q_enable row {offset}"),
                q_enable,
                offset,
                || Value::known(F::one()),
            )?;
            region.assign_fixed(
                || format!("tx table {msg} row {offset}"),
                *tag,
                offset,
                || row[1],
            )?;
            Ok(value_cell.unwrap())
        }

        layouter.assign_region(
            || "tx table",
            |mut region| {
                let mut offset = 0;
                let mut tx_value_cells = vec![];
                let advice_columns = [self.tx_id, self.index, self.value];
                assign_row(
                    &mut region,
                    offset,
                    self.q_enable,
                    &advice_columns,
                    &self.tag,
                    &[(); 4].map(|_| Value::known(F::zero())),
                    "all-zero",
                )?;
                offset += 1;

                // Tx Table contains an initial region that has a size parametrized by max_txs
                // with all the tx data except for calldata, and then a second
                // region that has a size parametrized by max_calldata with all
                // the tx calldata.  This is required to achieve a constant fixed column tag
                // regardless of the number of input txs or the calldata size of each tx.
                let mut calldata_assignments: Vec<[Value<F>; 4]> = Vec::new();
                // Assign Tx data (all tx fields except for calldata)
                let padding_txs = (txs.len()..max_txs)
                    .into_iter()
                    .map(|tx_id| {
                        let mut padding_tx = Transaction::dummy(chain_id);
                        padding_tx.id = tx_id + 1;

                        padding_tx
                    })
                    .collect::<Vec<Transaction>>();
                for (i, tx) in txs.iter().chain(padding_txs.iter()).enumerate() {
                    debug_assert_eq!(i + 1, tx.id);
                    let tx_data = tx.table_assignments_fixed(*challenges);
                    let tx_calldata = tx.table_assignments_dyn(*challenges);
                    for row in tx_data {
                        tx_value_cells.push(assign_row(
                            &mut region,
                            offset,
                            self.q_enable,
                            &advice_columns,
                            &self.tag,
                            &row,
                            "",
                        )?);
                        offset += 1;
                    }
                    calldata_assignments.extend(tx_calldata.iter());
                }
                // Assign Tx calldata
                for row in calldata_assignments.into_iter() {
                    assign_row(
                        &mut region,
                        offset,
                        self.q_enable,
                        &advice_columns,
                        &self.tag,
                        &row,
                        "",
                    )?;
                    offset += 1;
                }
                Ok(tx_value_cells)
            },
        )
    }
}

impl<F: Field> LookupTable<F> for TxTable {
    fn columns(&self) -> Vec<Column<Any>> {
        vec![
            self.q_enable.into(),
            self.tx_id.into(),
            self.tag.into(),
            self.index.into(),
            self.value.into(),
        ]
    }

    fn annotations(&self) -> Vec<String> {
        vec![
            String::from("q_enable"),
            String::from("tx_id"),
            String::from("tag"),
            String::from("index"),
            String::from("value"),
        ]
    }

    fn table_exprs(&self, meta: &mut VirtualCells<F>) -> Vec<Expression<F>> {
        vec![
            meta.query_fixed(self.q_enable, Rotation::cur()),
            meta.query_advice(self.tx_id, Rotation::cur()),
            meta.query_fixed(self.tag, Rotation::cur()),
            meta.query_advice(self.index, Rotation::cur()),
            meta.query_advice(self.value, Rotation::cur()),
        ]
    }
}

/// Tag to identify the operation type in a RwTable row
#[derive(Clone, Copy, Debug, PartialEq, Eq, Hash, EnumIter)]
pub enum RwTableTag {
    /// Start (used for padding)
    Start = 1,
    /// Stack operation
    Stack,
    /// Memory operation
    Memory,
    /// Tx Access List Account operation
    TxAccessListAccount,
    /// Tx Access List Account Storage operation
    TxAccessListAccountStorage,
    /// Tx Refund operation
    TxRefund,
    /// Account operation
    Account,
    /// Account Storage operation
    AccountStorage,
    /// Call Context operation
    CallContext,
    /// Tx Log operation
    TxLog,
    /// Tx Receipt operation
    TxReceipt,
}
impl_expr!(RwTableTag);

impl RwTableTag {
    /// Returns true if the RwTable operation is reversible
    pub fn is_reversible(self) -> bool {
        matches!(
            self,
            RwTableTag::TxAccessListAccount
                | RwTableTag::TxAccessListAccountStorage
                | RwTableTag::TxRefund
                | RwTableTag::Account
                | RwTableTag::AccountStorage
        )
    }
}

impl From<RwTableTag> for usize {
    fn from(t: RwTableTag) -> Self {
        t as usize
    }
}

/// Tag for an AccountField in RwTable
#[derive(Clone, Copy, Debug, EnumIter, Hash, PartialEq, Eq, PartialOrd, Ord)]
pub enum AccountFieldTag {
    /// Nonce field
    Nonce,
    /// Balance field
    Balance,
    /// Variant representing the keccak hash of an account's code.
    KeccakCodeHash,
    /// Variant representing the poseidon hash of an account's code.
    CodeHash,
    /// Variant representing the code size, i.e. length of account's code.
    CodeSize,
    /// NonExisting field
    NonExisting,
}
impl_expr!(AccountFieldTag);

/// Tag for a TxLogField in RwTable
#[derive(Clone, Copy, Debug, PartialEq, Eq, EnumIter)]
pub enum TxLogFieldTag {
    /// Address field
    Address = 1,
    /// Topic field
    Topic,
    /// Data field
    Data,
}
impl_expr!(TxLogFieldTag);

/// Tag for a TxReceiptField in RwTable
#[derive(Clone, Copy, Debug, PartialEq, Eq, EnumIter, EnumCount)]
pub enum TxReceiptFieldTag {
    /// Tx result
    PostStateOrStatus = 1,
    /// CumulativeGasUsed in the tx
    CumulativeGasUsed,
    /// Number of logs in the tx
    LogLength,
}
impl_expr!(TxReceiptFieldTag);

/// Tag for a CallContextField in RwTable
#[derive(Clone, Copy, Debug, PartialEq, Eq, EnumIter)]
pub enum CallContextFieldTag {
    /// RwCounterEndOfReversion
    RwCounterEndOfReversion = 1,
    /// CallerId
    CallerId,
    /// TxId
    TxId,
    /// Depth
    Depth,
    /// CallerAddress
    CallerAddress,
    /// CalleeAddress
    CalleeAddress,
    /// CallDataOffset
    CallDataOffset,
    /// CallDataLength
    CallDataLength,
    /// ReturnDataOffset
    ReturnDataOffset,
    /// ReturnDataLength
    ReturnDataLength,
    /// Value
    Value,
    /// IsSuccess
    IsSuccess,
    /// IsPersistent
    IsPersistent,
    /// IsStatic
    IsStatic,

    /// LastCalleeId
    LastCalleeId,
    /// LastCalleeReturnDataOffset
    LastCalleeReturnDataOffset,
    /// LastCalleeReturnDataLength
    LastCalleeReturnDataLength,

    /// IsRoot
    IsRoot,
    /// IsCreate
    IsCreate,
    /// CodeHash
    CodeHash,
    /// ProgramCounter
    ProgramCounter,
    /// StackPointer
    StackPointer,
    /// GasLeft
    GasLeft,
    /// MemorySize
    MemorySize,
    /// ReversibleWriteCounter
    ReversibleWriteCounter,

    /// L1Fee
    L1Fee,
}
impl_expr!(CallContextFieldTag);

/// The RwTable shared between EVM Circuit and State Circuit, which contains
/// traces of the EVM state operations.
#[derive(Clone, Copy, Debug)]
pub struct RwTable {
    /// Is enable
    pub q_enable: Column<Fixed>,
    /// Read Write Counter
    pub rw_counter: Column<Advice>,
    /// Is Write
    pub is_write: Column<Advice>,
    /// Tag
    pub tag: Column<Advice>,
    /// Key1 (Id)
    pub id: Column<Advice>,
    /// Key2 (Address)
    pub address: Column<Advice>,
    /// Key3 (FieldTag)
    pub field_tag: Column<Advice>,
    /// Key3 (StorageKey)
    pub storage_key: word::Word<Column<Advice>>,
    /// Value
    pub value: word::Word<Column<Advice>>,
    /// Value Previous
    pub value_prev: word::Word<Column<Advice>>,
    /// Aux1
    pub aux1: word::Word<Column<Advice>>,
    /// Aux2 (Committed Value)
    pub aux2: word::Word<Column<Advice>>,
}

impl<F: Field> LookupTable<F> for RwTable {
    fn columns(&self) -> Vec<Column<Any>> {
        vec![
            self.q_enable.into(),
            self.rw_counter.into(),
            self.is_write.into(),
            self.tag.into(),
            self.id.into(),
            self.address.into(),
            self.field_tag.into(),
            self.storage_key.lo().into(),
            self.storage_key.hi().into(),
            self.value.lo().into(),
            self.value.hi().into(),
            self.value_prev.lo().into(),
            self.value_prev.hi().into(),
            self.aux1.lo().into(),
            self.aux1.hi().into(),
            self.aux2.lo().into(),
            self.aux2.hi().into(),
        ]
    }

    fn annotations(&self) -> Vec<String> {
        vec![
            String::from("q_enable"),
            String::from("rw_counter"),
            String::from("is_write"),
            String::from("tag"),
            String::from("id"),
            String::from("address"),
            String::from("field_tag"),
            String::from("storage_key_lo"),
            String::from("storage_key_hi"),
            String::from("value_lo"),
            String::from("value_hi"),
            String::from("value_prev_lo"),
            String::from("value_prev_hi"),
            String::from("aux1_lo"),
            String::from("aux1_hi"),
            String::from("aux2_lo"),
            String::from("aux2_hi"),
        ]
    }
}
impl RwTable {
    /// Construct a new RwTable
    pub fn construct<F: FieldExt>(meta: &mut ConstraintSystem<F>) -> Self {
        Self {
            q_enable: meta.fixed_column(),
            rw_counter: meta.advice_column(),
            is_write: meta.advice_column(),
            tag: meta.advice_column(),
            id: meta.advice_column(),
            address: meta.advice_column(),
            field_tag: meta.advice_column(),
            storage_key: word::Word::new([meta.advice_column(), meta.advice_column()]),
            value: word::Word::new([meta.advice_column(), meta.advice_column()]),
            value_prev: word::Word::new([meta.advice_column(), meta.advice_column()]),
            aux1: word::Word::new([meta.advice_column(), meta.advice_column()]),
            aux2: word::Word::new([meta.advice_column(), meta.advice_column()]),
        }
    }
    fn assign<F: Field>(
        &self,
        region: &mut Region<'_, F>,
        offset: usize,
        row: &RwRow<Value<F>>,
    ) -> Result<(), Error> {
        region.assign_fixed(
            || "assign rw row on rw table",
            self.q_enable,
            offset,
            || Value::known(F::one()),
        )?;
        for (column, value) in [
            (self.rw_counter, row.rw_counter),
            (self.is_write, row.is_write),
            (self.tag, row.tag),
            (self.id, row.id),
            (self.address, row.address),
            (self.field_tag, row.field_tag),
            // (self.storage_key, row.storage_key),
            // (self.value, row.value),
            // (self.value_prev, row.value_prev),
            // (self.aux1, row.aux1),
            // (self.aux2, row.aux2),
        ] {
            region.assign_advice(|| "assign rw row on rw table", column, offset, || value)?;
        }

        for (column, value) in [
            (self.storage_key, row.storage_key),
            (self.value, row.value),
            (self.value_prev, row.value_prev),
            (self.aux1, row.aux1),
            (self.aux2, row.aux2),
        ] {
            value.assign_advice(region, || "assign rw row on rw table", column, offset)?;
        }

        Ok(())
    }

    /// Assign the `RwTable` from a `RwMap`, following the same
    /// table layout that the State Circuit uses.
    pub fn load<F: Field>(
        &self,
        layouter: &mut impl Layouter<F>,
        rws: &[Rw],
        n_rows: usize,
        challenges: Value<F>,
    ) -> Result<(), Error> {
        layouter.assign_region(
            || "rw table",
            |mut region| self.load_with_region(&mut region, rws, n_rows, challenges),
        )
    }

    pub(crate) fn load_with_region<F: Field>(
        &self,
        region: &mut Region<'_, F>,
        rws: &[Rw],
        n_rows: usize,
        challenges: Value<F>,
    ) -> Result<(), Error> {
        let (rows, _) = RwMap::table_assignments_prepad(rws, n_rows);
        for (offset, row) in rows.iter().enumerate() {
            self.assign(region, offset, &row.table_assignment())?;
        }
        Ok(())
    }

    pub(crate) fn load_with_region_part<F: Field>(
        &self,
        region: &mut Region<'_, F>,
        rws: &[Rw],
        challenges: Value<F>,
    ) -> Result<(), Error> {
        for (offset, row) in rws.iter().enumerate() {
            self.assign(region, offset, &row.table_assignment())?;
        }
        Ok(())
    }
}

pub use mpt_zktrie::mpt_circuits::MPTProofType;

impl From<AccountFieldTag> for MPTProofType {
    fn from(tag: AccountFieldTag) -> Self {
        match tag {
            AccountFieldTag::Nonce => Self::NonceChanged,
            AccountFieldTag::Balance => Self::BalanceChanged,
            AccountFieldTag::KeccakCodeHash => Self::CodeHashExists,
            AccountFieldTag::CodeHash => Self::PoseidonCodeHashExists,
            AccountFieldTag::NonExisting => Self::AccountDoesNotExist,
            AccountFieldTag::CodeSize => Self::CodeSizeExists,
        }
    }
}

/// The MptTable shared between MPT Circuit and State Circuit
#[derive(Clone, Copy, Debug)]
pub struct MptTable {
    /// q_enable
    pub q_enable: Column<Fixed>,
    /// Address
    pub address: Column<Advice>,
    /// Storage key
    pub storage_key: word::Word<Column<Advice>>,
    /// Proof type
    pub proof_type: Column<Advice>,
    /// New root
    pub new_root: word::Word<Column<Advice>>,
    /// Old root
    pub old_root: word::Word<Column<Advice>>,
    /// New value
    pub new_value: word::Word<Column<Advice>>,
    /// Old value
    pub old_value: word::Word<Column<Advice>>,
}

impl<F: Field> LookupTable<F> for MptTable {
    fn columns(&self) -> Vec<Column<Any>> {
        let mut columns: Vec<Column<Any>> = vec![self.q_enable.into()];
        columns.extend(
            vec![
                self.address,
                self.storage_key.lo(),
                self.storage_key.hi(),
                self.proof_type,
                self.new_root.lo(),
                self.new_root.hi(),
                self.old_root.lo(),
                self.old_root.hi(),
                self.new_value.lo(),
                self.new_value.hi(),
                self.old_value.lo(),
                self.old_value.hi(),
            ]
            .into_iter()
            .map(|col| col.into())
            .collect::<Vec<Column<Any>>>(),
        );
        columns
    }

    fn annotations(&self) -> Vec<String> {
        vec![
            String::from("q_enable"),
            String::from("address"),
            String::from("storage_key_lo"),
            String::from("storage_key_hi"),
            String::from("proof_type"),
            String::from("new_root_lo"),
            String::from("new_root_hi"),
            String::from("old_root_lo"),
            String::from("old_root_hi"),
            String::from("new_value_lo"),
            String::from("new_value_hi"),
            String::from("old_value_lo"),
            String::from("old_value_hi"),
        ]
    }

    // fn table_exprs(&self) -> Vec<Column<Any>> {
    //     let mut columns: Vec<Column<Any>> = vec![self.q_enable.into()];
    //     columns.extend(
    //         vec![
    //             self.address,
    //             self.storage_key.lo(),
    //             self.storage_key.hi(),
    //             self.proof_type,
    //             self.new_root.lo(),
    //             self.new_root.hi(),
    //             self.old_root.lo(),
    //             self.old_root.hi(),
    //             self.new_value.lo(),
    //             self.new_value.hi(),
    //             self.old_value.lo(),
    //             self.old_value.hi(),
    //         ]
    //         .into_iter()
    //         .map(|col| col.into())
    //         .collect::<Vec<Column<Any>>>(),
    //     );
    //     columns
    // }
}

impl MptTable {
    /// Construct a new MptTable
    pub(crate) fn construct<F: FieldExt>(meta: &mut ConstraintSystem<F>) -> Self {
        Self {
            q_enable: meta.fixed_column(),
            address: meta.advice_column(),
            storage_key: word::Word::new([meta.advice_column(), meta.advice_column()]),
            proof_type: meta.advice_column(),
            new_root: word::Word::new([meta.advice_column(), meta.advice_column()]),
            old_root: word::Word::new([meta.advice_column(), meta.advice_column()]),
            new_value: word::Word::new([meta.advice_column(), meta.advice_column()]),
            old_value: word::Word::new([meta.advice_column(), meta.advice_column()]),
        }
    }

    pub(crate) fn assign<F: Field>(
        &self,
        region: &mut Region<'_, F>,
        offset: usize,
        row: &MptUpdateRow<Value<F>>,
    ) -> Result<(), Error> {
        if offset == 4 || offset == 5 || offset == 7 || offset == 8 {
            dbg!(row);
        }
<<<<<<< HEAD

=======
>>>>>>> 3be910ea
        region.assign_fixed(
            || "assign mpt table row value",
            self.q_enable,
            offset,
            || Value::known(F::one()),
        )?;
        let mpt_table_columns = <MptTable as LookupTable<F>>::advice_columns(self);
        for (column, value) in mpt_table_columns.iter().zip_eq(row.values()) {
            region.assign_advice(|| "assign mpt table row value", *column, offset, || value)?;
        }
        Ok(())
    }

    pub(crate) fn load<F: Field>(
        &self,
        layouter: &mut impl Layouter<F>,
        updates: &MptUpdates,
        max_mpt_rows: usize,
        randomness: Value<F>,
    ) -> Result<(), Error> {
        layouter.assign_region(
            || "mpt table zkevm",
            |mut region| self.load_with_region(&mut region, updates, max_mpt_rows),
        )
    }

    pub(crate) fn load_with_region<F: Field>(
        &self,
        region: &mut Region<'_, F>,
        updates: &MptUpdates,
        max_mpt_rows: usize,
        //randomness: Value<F>,
    ) -> Result<(), Error> {
        let mpt_update_rows = updates.table_assignments();
        for (offset, row) in mpt_update_rows
            .into_iter()
            .chain(repeat(MptUpdateRow::padding()))
            .take(max_mpt_rows)
            .enumerate()
        {
            self.assign(region, offset, &row)?;
        }
        Ok(())
    }
}

/// The Poseidon hash table shared between Hash Circuit, Mpt Circuit and
/// Bytecode Circuit
/// the 5 cols represent [index(final hash of inputs), input0, input1, control,
/// heading mark]
#[derive(Clone, Copy, Debug)]
pub struct PoseidonTable {
    /// Is Enabled
    pub q_enable: Column<Fixed>,
    /// Hash id
    pub hash_id: Column<Advice>,
    /// input0
    pub input0: Column<Advice>,
    /// input1
    pub input1: Column<Advice>,
    /// control
    pub control: Column<Advice>,
    /// domain spec
    pub domain_spec: Column<Advice>,
    /// heading_mark
    pub heading_mark: Column<Advice>,
}

impl<F: Field> LookupTable<F> for PoseidonTable {
    fn columns(&self) -> Vec<Column<Any>> {
        vec![
            self.q_enable.into(),
            self.hash_id.into(),
            self.input0.into(),
            self.input1.into(),
            self.control.into(),
            self.domain_spec.into(),
            self.heading_mark.into(),
        ]
    }

    fn annotations(&self) -> Vec<String> {
        vec![
            String::from("q_enable"),
            String::from("hash_id"),
            String::from("input0"),
            String::from("input1"),
            String::from("control"),
            String::from("domain spec"),
            String::from("heading_mark"),
        ]
    }
}

impl PoseidonTable {
    /// the permutation width of current poseidon table
    pub(crate) const WIDTH: usize = 3;

    /// the input width of current poseidon table
    pub(crate) const INPUT_WIDTH: usize = Self::WIDTH - 1;

    /// Construct a new PoseidonTable
    pub(crate) fn construct<F: FieldExt>(meta: &mut ConstraintSystem<F>) -> Self {
        Self {
            q_enable: meta.fixed_column(),
            hash_id: meta.advice_column(),
            input0: meta.advice_column(),
            input1: meta.advice_column(),
            control: meta.advice_column(),
            domain_spec: meta.advice_column(),
            heading_mark: meta.advice_column(),
        }
    }

    /// Load mpt hashes (without the poseidon circuit) for testing purposes.
    pub fn load<F: Field>(
        &self,
        layouter: &mut impl Layouter<F>,
        hashes: &[[Value<F>; 6]],
    ) -> Result<(), Error> {
        layouter.assign_region(
            || "poseidon table",
            |mut region| {
                self.assign(&mut region, 0, [Value::known(F::zero()); 6])?;
                for (offset, row) in hashes.iter().enumerate() {
                    self.assign(&mut region, offset + 1, *row)?;
                }
                Ok(())
            },
        )
    }

    /// Provide this function for the case that we want to consume a poseidon
    /// table but without running the full poseidon circuit
    pub fn dev_load<'a, F: Field>(
        &self,
        layouter: &mut impl Layouter<F>,
        inputs: impl IntoIterator<Item = &'a Vec<u8>> + Clone,
    ) -> Result<(), Error> {
        use crate::bytecode_circuit::bytecode_unroller::{
            unroll_to_hash_input_default, HASHBLOCK_BYTES_IN_FIELD,
        };
        use bus_mapping::state_db::CodeDB;
        use hash_circuit::hash::HASHABLE_DOMAIN_SPEC;

        layouter.assign_region(
            || "poseidon codehash table",
            |mut region| {
                let mut offset = 0;
                let poseidon_table_columns =
                    <PoseidonTable as LookupTable<F>>::advice_columns(self);

                region.assign_fixed(
                    || "poseidon table all-zero row",
                    self.q_enable,
                    offset,
                    || Value::known(F::zero()),
                )?;
                for column in poseidon_table_columns.iter().copied() {
                    region.assign_advice(
                        || "poseidon table all-zero row",
                        column,
                        offset,
                        || Value::known(F::zero()),
                    )?;
                }
                offset += 1;
                // let nil_hash =
                //     Value::known(CodeDB::empty_code_hash().to_word().to_scalar().unwrap());
                // region.assign_fixed(
                //     || "poseidon table nil input row",
                //     self.q_enable,
                //     offset,
                //     || Value::known(F::one()),
                // )?;
                // for (column, value) in poseidon_table_columns
                //     .iter()
                //     .copied()
                //     .zip(once(nil_hash).chain(repeat(Value::known(F::zero()))))
                // {
                //     region.assign_advice(
                //         || "poseidon table nil input row",
                //         column,
                //         offset,
                //         || value,
                //     )?;
                // }
                offset += 1;

                for input in inputs.clone() {
                    let mut control_len = input.len();
                    let mut first_row = true;
                    let ref_hash = Value::known(
                        CodeDB::hash(input.as_slice())
                            .to_word()
                            .to_scalar()
                            .unwrap(),
                    );
                    for row in unroll_to_hash_input_default::<F>(input.iter().copied()) {
                        assert_ne!(
                            control_len,
                            0,
                            "must have enough len left (original size {})",
                            input.len()
                        );
                        let block_size = HASHBLOCK_BYTES_IN_FIELD * row.len();
                        let control_len_as_flag =
                            F::from_u128(HASHABLE_DOMAIN_SPEC * control_len as u128);

                        region.assign_fixed(
                            || format!("poseidon table row {offset}"),
                            self.q_enable,
                            offset,
                            || Value::known(F::one()),
                        )?;
                        for (column, value) in poseidon_table_columns.iter().zip_eq(
                            once(ref_hash)
                                .chain(row.map(Value::known))
                                .chain(once(Value::known(control_len_as_flag)))
                                .chain(once(Value::known(F::zero()))) // always use domain 0 in codehash
                                .chain(once(Value::known(if first_row {
                                    F::one()
                                } else {
                                    F::zero()
                                }))),
                        ) {
                            region.assign_advice(
                                || format!("poseidon table row {offset}"),
                                *column,
                                offset,
                                || value,
                            )?;
                        }
                        first_row = false;
                        offset += 1;
                        control_len = if control_len > block_size {
                            control_len - block_size
                        } else {
                            0
                        };
                    }
                    assert_eq!(
                        control_len,
                        0,
                        "should have exhaust all bytes (original size {})",
                        input.len()
                    );
                }
                Ok(())
            },
        )
    }

    fn assign<F: Field>(
        &self,
        region: &mut Region<'_, F>,
        offset: usize,
        row: [Value<F>; 6],
    ) -> Result<(), Error> {
        region.assign_fixed(
            || "assign poseidon table row value",
            self.q_enable,
            offset,
            || Value::known(F::one()),
        )?;
        let poseidon_table_columns = <PoseidonTable as LookupTable<F>>::advice_columns(self);
        for (column, value) in poseidon_table_columns.iter().zip_eq(row) {
            region.assign_advice(
                || "assign poseidon table row value",
                *column,
                offset,
                || value,
            )?;
        }
        Ok(())
    }
}

/// Tag to identify the field in a Bytecode Table row
#[derive(Clone, Copy, Debug)]
pub enum BytecodeFieldTag {
    /// Header field
    Header,
    /// Byte field
    Byte,
}
impl_expr!(BytecodeFieldTag);

/// Table with Bytecode indexed by its Code Hash
#[derive(Clone, Debug)]
pub struct BytecodeTable {
    /// Is Enabled
    pub q_enable: Column<Fixed>,
    /// Code Hash
    pub code_hash: word::Word<Column<Advice>>,
    /// Tag
    pub tag: Column<Advice>,
    /// Index
    pub index: Column<Advice>,
    /// Is Code is true when the byte is not an argument to a PUSH* instruction.
    pub is_code: Column<Advice>,
    /// Value
    pub value: Column<Advice>,
    /// The RLC of the PUSH data (LE order), or 0.
    /// Warning: If the bytecode is truncated, this is the actual data, without zero-padding.
    pub push_rlc: Column<Advice>,
}

impl BytecodeTable {
    /// Construct a new BytecodeTable
    pub fn construct<F: Field>(meta: &mut ConstraintSystem<F>) -> Self {
        let [tag, index, is_code, value] = array::from_fn(|_| meta.advice_column());
        let code_hash = word::Word::new([meta.advice_column(), meta.advice_column()]);
        let push_rlc = meta.advice_column_in(SecondPhase);
        Self {
            q_enable: meta.fixed_column(),
            code_hash,
            tag,
            index,
            is_code,
            value,
            push_rlc,
        }
    }

    /// Assign the `BytecodeTable` from a list of bytecodes, following the same
    /// table layout that the Bytecode Circuit uses.
    pub fn dev_load<'a, F: Field>(
        &self,
        layouter: &mut impl Layouter<F>,
        bytecodes: impl IntoIterator<Item = &'a Bytecode> + Clone,
        challenges: &Challenges<Value<F>>,
    ) -> Result<(), Error> {
        layouter.assign_region(
            || "bytecode table",
            |mut region| {
                let mut offset = 0;
                let bytecode_table_columns =
                    <BytecodeTable as LookupTable<F>>::advice_columns(self);
                for bytecode in bytecodes.clone() {
                    for row in bytecode.table_assignments(challenges) {
                        region.assign_fixed(
                            || format!("bytecode table row {offset}"),
                            self.q_enable,
                            offset,
                            || Value::known(F::one()),
                        )?;
                        for (&column, value) in bytecode_table_columns.iter().zip_eq(row) {
                            region.assign_advice(
                                || format!("bytecode table row {offset}"),
                                column,
                                offset,
                                || value,
                            )?;
                        }
                        offset += 1;
                    }
                }
                Ok(())
            },
        )
    }

    /// A sub-table of bytecode without is_code nor push_rlc.
    fn columns_mini<F: Field>(&self) -> Vec<Column<Any>> {
        vec![
            self.q_enable.into(),
            self.code_hash.lo().into(),
            self.code_hash.hi().into(),
            self.tag.into(),
            self.index.into(),
            self.value.into(),
        ]
    }

    /// The expressions of the sub-table of bytecode without is_code nor push_rlc.
    pub fn table_exprs_mini<F: Field>(&self, meta: &mut VirtualCells<F>) -> Vec<Expression<F>> {
        self.columns_mini::<F>()
            .iter()
            .map(|&column| meta.query_any(column, Rotation::cur()))
            .collect()
    }
}

impl<F: Field> LookupTable<F> for BytecodeTable {
    fn columns(&self) -> Vec<Column<Any>> {
        vec![
            self.q_enable.into(),
            self.code_hash.lo().into(),
            self.code_hash.hi().into(),
            self.tag.into(),
            self.index.into(),
            self.is_code.into(),
            self.value.into(),
            self.push_rlc.into(),
        ]
    }

    fn annotations(&self) -> Vec<String> {
        vec![
            String::from("q_enable"),
            String::from("code_hash_lo"),
            String::from("code_hash_hi"),
            String::from("tag"),
            String::from("index"),
            String::from("is_code"),
            String::from("value"),
            String::from("push_rlc"),
        ]
    }
}

/// Tag to identify the field in a Block Table row
// Keep the sequence consistent with OpcodeId for scalar
#[derive(Clone, Copy, Debug, PartialEq, Eq, EnumIter)]
pub enum BlockContextFieldTag {
    /// Null
    Null = 0,
    /// Coinbase field
    Coinbase = 1,
    /// Timestamp field
    Timestamp,
    /// Number field
    Number,
    /// Difficulty field
    Difficulty,
    /// Gas Limit field
    GasLimit,
    /// Base Fee field
    BaseFee = 8,
    /// Block Hash field
    BlockHash,
    /// Chain ID field.  Although this is not a field in the block header, we
    /// add it here for convenience.
    ChainId,
    /// In a multi-block setup, this variant represents the total number of txs
    /// included (executed) in this block.
    NumTxs,
    /// In a multi-block setup, this variant represents the cumulative number of
    /// txs included up to this block, including the txs in this block.
    CumNumTxs,
    /// In a multi-block setup, this variant represents the total number of txs
    /// included in this block which also taking skipped l1 msgs into account.
    /// This could possibly be larger than NumTxs.
    NumAllTxs,
}
impl_expr!(BlockContextFieldTag);

impl From<BlockContextFieldTag> for usize {
    fn from(value: BlockContextFieldTag) -> Self {
        value as usize
    }
}

/// Table with Block header fields
#[derive(Clone, Debug)]
pub struct BlockTable {
    /// Tag
    pub tag: Column<Fixed>,
    /// Index
    pub index: Column<Advice>,
    /// Value
    pub value: Column<Advice>,
    //pub value: word::Word<Column<Advice>>,
}

impl BlockTable {
    /// Construct a new BlockTable
    pub fn construct<F: Field>(meta: &mut ConstraintSystem<F>) -> Self {
        Self {
            tag: meta.fixed_column(),
            index: meta.advice_column(),
            value: meta.advice_column_in(SecondPhase),
            //value: word::Word::new([meta.advice_column(), meta.advice_column()]),
        }
    }

    /// Assign the `BlockTable` from a `BlockContext`.
    pub fn dev_load<F: Field>(
        &self,
        layouter: &mut impl Layouter<F>,
        block_ctxs: &BlockContexts,
        txs: &[Transaction],
        challenges: &Challenges<Value<F>>,
    ) -> Result<(), Error> {
        layouter.assign_region(
            || "block table",
            |mut region| {
                let mut offset = 0;
                let block_table_columns = <BlockTable as LookupTable<F>>::advice_columns(self);
                for column in block_table_columns.iter() {
                    region.assign_advice(
                        || "block table all-zero row",
                        *column,
                        offset,
                        || Value::known(F::zero()),
                    )?;
                }
                offset += 1;

                let mut cum_num_txs = 0usize;
                for block_ctx in block_ctxs.ctxs.values() {
                    let num_txs = txs
                        .iter()
                        .filter(|tx| tx.block_number == block_ctx.number.as_u64())
                        .count();
                    cum_num_txs += num_txs;
                    for row in block_ctx.table_assignments(num_txs, cum_num_txs, 0, challenges) {
                        region.assign_fixed(
                            || format!("block table row {offset}"),
                            self.tag,
                            offset,
                            || row[0],
                        )?;
                        for (column, value) in block_table_columns.iter().zip_eq(&row[1..]) {
                            region.assign_advice(
                                || format!("block table row {offset}"),
                                *column,
                                offset,
                                || *value,
                            )?;
                        }
                        offset += 1;
                    }
                }

                Ok(())
            },
        )
    }
}

impl<F: Field> LookupTable<F> for BlockTable {
    fn columns(&self) -> Vec<Column<Any>> {
        vec![self.tag.into(), self.index.into(), self.value.into()]
    }

    fn annotations(&self) -> Vec<String> {
        vec![
            String::from("tag"),
            String::from("index"),
            String::from("value"),
        ]
    }
}

/// Keccak Table, used to verify keccak hashing from RLC'ed input.
#[derive(Clone, Debug)]
pub struct KeccakTable {
    /// True when the row is enabled
    pub q_enable: Column<Fixed>,
    /// True when the row is final
    pub is_final: Column<Advice>,
    /// Byte array input as `RLC(reversed(input))`
    pub input_rlc: Column<Advice>, // RLC of input bytes
    /// Byte array input length
    pub input_len: Column<Advice>,
    /// RLC of the hash result
    pub output_rlc: Column<Advice>, // RLC of hash of input bytes
    /// TODO: finally remove output_rlc and use Word hi lo
    pub output: word::Word<Column<Advice>>,
}

impl<F: Field> LookupTable<F> for KeccakTable {
    fn columns(&self) -> Vec<Column<Any>> {
        vec![
            self.q_enable.into(),
            self.is_final.into(),
            self.input_rlc.into(),
            self.input_len.into(),
            self.output_rlc.into(),
            self.output.lo().into(),
            self.output.hi().into(),
        ]
    }

    fn annotations(&self) -> Vec<String> {
        vec![
            String::from("q_enable"),
            String::from("is_final"),
            String::from("input_rlc"),
            String::from("input_len"),
            String::from("output_rlc"),
            String::from("output_lo"),
            String::from("output_hi"),
        ]
    }
}

impl KeccakTable {
    /// Construct a new KeccakTable
    pub fn construct<F: Field>(meta: &mut ConstraintSystem<F>) -> Self {
        Self {
            q_enable: meta.fixed_column(),
            is_final: meta.advice_column(),
            input_rlc: meta.advice_column_in(SecondPhase),
            input_len: meta.advice_column(),
            output_rlc: meta.advice_column_in(SecondPhase),
            output: word::Word::new([meta.advice_column(), meta.advice_column()]),
        }
    }

    /// Generate the keccak table assignments from a byte array input.
    /// Used only for dev_load
    pub fn assignments<F: Field>(
        input: &[u8],
        challenges: &Challenges<Value<F>>,
    ) -> Vec<[Value<F>; 6]> {
        let input_rlc = challenges
            .keccak_input()
            .map(|challenge| rlc::value(input.iter().rev(), challenge));
        let input_len = F::from(input.len() as u64);
        let mut keccak = Keccak::default();
        keccak.update(input);
        let output = keccak.digest();
        let output_word = Word::from_big_endian(output.as_slice());
        let output_bytes = output_word.to_le_bytes();
        let output_rlc = challenges
            .evm_word()
            .map(|challenge| rlc::value(&output_bytes, challenge));
        let output_lo_hi = word::Word::from(output_word);

        vec![[
            Value::known(F::one()),
            input_rlc,
            Value::known(input_len),
            output_rlc,
            Value::known(output_lo_hi.lo()),
            Value::known(output_lo_hi.hi()),
        ]]
    }

    /// Assign a table row for keccak table
    /// Used inside keccak circuit
    /// q_enable assigned inside keccak circuit
    pub fn assign_row<F: Field>(
        &self,
        region: &mut Region<F>,
        offset: usize,
        values: [Value<F>; 4],
    ) -> Result<Vec<AssignedCell<F, F>>, Error> {
        let mut res = vec![];
        for (&column, value) in <KeccakTable as LookupTable<F>>::advice_columns(self)
            .iter()
            .zip(values.iter())
        {
            res.push(region.assign_advice(
                || format!("assign {offset}"),
                column,
                offset,
                || *value,
            )?);
        }
        Ok(res)
    }
    /// Provide this function for the case that we want to consume a keccak
    /// table but without running the full keccak circuit
    pub fn dev_load<'a, F: Field>(
        &self,
        layouter: &mut impl Layouter<F>,
        inputs: impl IntoIterator<Item = &'a Vec<u8>> + Clone,
        challenges: &Challenges<Value<F>>,
    ) -> Result<(), Error> {
        layouter.assign_region(
            || "keccak table",
            |mut region| {
                let mut offset = 0;
                for column in <KeccakTable as LookupTable<F>>::advice_columns(self) {
                    region.assign_fixed(
                        || "keccak table all-zero row",
                        self.q_enable,
                        offset,
                        || Value::known(F::one()),
                    )?;
                    region.assign_advice(
                        || "keccak table all-zero row",
                        column,
                        offset,
                        || Value::known(F::zero()),
                    )?;
                }
                offset += 1;

                let keccak_table_columns = <KeccakTable as LookupTable<F>>::advice_columns(self);
                for input in inputs.clone() {
                    for row in Self::assignments(input, challenges) {
                        region.assign_fixed(
                            || format!("keccak table row {offset}"),
                            self.q_enable,
                            offset,
                            || Value::known(F::one()),
                        )?;
                        for (&column, value) in keccak_table_columns.iter().zip_eq(row) {
                            region.assign_advice(
                                || format!("keccak table row {offset}"),
                                column,
                                offset,
                                || value,
                            )?;
                        }
                        offset += 1;
                    }
                }
                Ok(())
            },
        )
    }

    /// returns matchings between the circuit columns passed as parameters and
    /// the table columns
    pub fn match_columns(
        &self,
        value_rlc: Column<Advice>,
        length: Column<Advice>,
        //code_hash: Column<Advice>,
        code_hash_word: word::Word<Column<Advice>>,
    ) -> Vec<(Column<Advice>, Column<Advice>)> {
        vec![
            (value_rlc, self.input_rlc),
            (length, self.input_len),
            //(code_hash, self.output),
            (code_hash_word.lo(), self.output.lo()),
            (code_hash_word.hi(), self.output.hi()),
        ]
    }
}

/// Copy Table, used to verify copies of byte chunks between Memory, Bytecode,
/// TxLogs and TxCallData.
#[derive(Clone, Copy, Debug)]
pub struct CopyTable {
    /// Is enable
    pub q_enable: Column<Fixed>,
    /// Whether the row is the first read-write pair for a copy event.
    pub is_first: Column<Advice>,
    /// The relevant ID for the read-write row, represented as a random linear
    /// combination. The ID may be one of the below:
    /// 1. Call ID/Caller ID for CopyDataType::Memory
    /// 2. The hi/lo limbs of bytecode hash for CopyDataType::Bytecode
    /// 3. Transaction ID for CopyDataType::TxCalldata, CopyDataType::TxLog
    pub id: word::Word<Column<Advice>>,
    /// The source/destination address for this copy step.  Can be memory
    /// address, byte index in the bytecode, tx call data, and tx log data.
    pub addr: Column<Advice>,
    /// The end of the source buffer for the copy event.  Any data read from an
    /// address greater than or equal to this value will be 0.
    pub src_addr_end: Column<Advice>,
    /// The number of non-masked bytes left to be copied.
    pub real_bytes_left: Column<Advice>,
    /// mask indicates the byte is actual coped or padding to memory word
    pub value_wrod_rlc: Column<Advice>, // TODO: rm
    /// mask indicates the byte is actual coped or padding to memory word
    //pub mask: Column<Advice>,
    /// An accumulator value in the RLC representation. This is used for
    /// specific purposes, for instance, when `tag == CopyDataType::RlcAcc`.
    /// Having an additional column for the `rlc_acc` simplifies the lookup
    /// to copy table.
    pub rlc_acc: Column<Advice>,
    /// The associated read-write counter for this row.
    pub rw_counter: Column<Advice>,
    /// Decrementing counter denoting reverse read-write counter.
    pub rwc_inc_left: Column<Advice>,
    /// Binary chip to constrain the copy table conditionally depending on the
    /// current row's tag, whether it is Bytecode, Memory, TxCalldata or
    /// TxLog. This also now includes various precompile calls, hence will take up more cells.
    pub tag: BinaryNumberConfig<CopyDataType, { CopyDataType::N_BITS }>,
}

type CopyTableRow<F> = [(Value<F>, &'static str); 9];
type CopyCircuitRow<F> = [(Value<F>, &'static str); 12];

/// CopyThread is the state used while generating rows of the copy table.
struct CopyThread<F: Field> {
    tag: CopyDataType,
    is_rw: bool,
    id: word::Word<Value<F>>,
    front_mask: bool,
    addr: u64,
    addr_end: u64,
    bytes_left: u64,
    value_acc: Value<F>,
    //word_rlc: Value<F>,
    value_word: word::Word<Value<F>>,
    //word_rlc_prev: Value<F>,
    value_word_prev: word::Word<Value<F>>,
}

impl CopyTable {
    /// Construct a new CopyTable
    pub fn construct<F: Field>(meta: &mut ConstraintSystem<F>, q_enable: Column<Fixed>) -> Self {
        Self {
            q_enable,
            is_first: meta.advice_column(),
            // id: meta.advice_column_in(SecondPhase),
            id: word::Word::new([meta.advice_column(), meta.advice_column()]),
            tag: BinaryNumberChip::configure(meta, q_enable, None),
            addr: meta.advice_column(),
            src_addr_end: meta.advice_column(),
            real_bytes_left: meta.advice_column(),
            value_wrod_rlc: meta.advice_column(), // TODO: rm
            rlc_acc: meta.advice_column_in(SecondPhase),
            rw_counter: meta.advice_column(),
            rwc_inc_left: meta.advice_column(),
        }
    }

    /// Generate the copy table and copy circuit assignments from a copy event.
    pub fn assignments<F: Field>(
        copy_event: &CopyEvent,
        challenges: Challenges<Value<F>>,
    ) -> Vec<(CopyDataType, CopyTableRow<F>, CopyCircuitRow<F>)> {
        assert!(copy_event.src_addr_end >= copy_event.src_addr);
        assert!(
            copy_event.src_type != CopyDataType::Padding
                && copy_event.dst_type != CopyDataType::Padding,
            "Padding is an internal type"
        );

        let mut assignments = Vec::new();
        // rlc_acc
        let rlc_acc = if copy_event.has_rlc() {
            let values = copy_event
                .copy_bytes
                .bytes
                .iter()
                .filter(|(_, _, mask)| !mask)
                .map(|(value, _, _)| *value)
                .collect::<Vec<u8>>();

            challenges
                .keccak_input()
                .map(|keccak_input| rlc::value(values.iter().rev(), keccak_input))
        } else {
            Value::known(F::zero())
        };

        let read_steps = copy_event.copy_bytes.bytes.iter();
        let copy_steps = if let Some(ref write_steps) = copy_event.copy_bytes.aux_bytes {
            read_steps.zip(write_steps.iter())
        } else {
            read_steps.zip(copy_event.copy_bytes.bytes.iter())
        };

        let prev_write_bytes: Vec<u8> = copy_event
            .copy_bytes
            .bytes_write_prev
            .clone()
            .unwrap_or(vec![]);

        let mut rw_counter = copy_event.rw_counter_start();
        let mut rwc_inc_left = copy_event.rw_counter_delta();
        let mut value_word_read_bytes: [u8; 32] = [0; 32];
        let mut value_word_write_bytes: [u8; 32] = [0; 32];
        let mut value_word_read_prev_bytes: [u8; 32] = [0; 32];
        let mut value_word_write_prev_bytes: [u8; 32] = [0; 32];

        let mut reader = CopyThread {
            tag: copy_event.src_type,
            is_rw: copy_event.is_source_rw(),
            //id: number_or_hash_to_field(&copy_event.src_id, challenges.evm_word()),
            id: number_or_hash_to_word(&copy_event.src_id),
            front_mask: true,
            addr: copy_event.src_addr,
            addr_end: copy_event.src_addr_end,
            bytes_left: copy_event.copy_length(),
            value_acc: Value::known(F::zero()),
            value_word: word::Word::new([Value::known(F::zero()), Value::known(F::zero())]),
            value_word_prev: word::Word::new([Value::known(F::zero()), Value::known(F::zero())]),
        };

        let mut writer = CopyThread {
            tag: copy_event.dst_type,
            is_rw: copy_event.is_destination_rw(),
            //id: number_or_hash_to_field(&copy_event.dst_id, challenges.evm_word()),
            id: number_or_hash_to_word(&copy_event.dst_id),
            front_mask: true,
            addr: copy_event.dst_addr,
            addr_end: copy_event.dst_addr + copy_event.full_length(),
            bytes_left: reader.bytes_left,
            value_acc: Value::known(F::zero()),
            value_word: word::Word::new([Value::known(F::zero()), Value::known(F::zero())]),
            value_word_prev: word::Word::new([Value::known(F::zero()), Value::known(F::zero())]),
        };

        for (step_idx, (is_read_step, mut copy_step)) in copy_steps
            .flat_map(|(read_step, write_step)| {
                let read_step = CopyStep {
                    value: read_step.0,
                    prev_value: read_step.0,
                    mask: read_step.2,
                };
                let write_step = CopyStep {
                    value: write_step.0,
                    // Will overwrite if previous values are given.
                    prev_value: write_step.0,
                    mask: write_step.2,
                };
                once((true, read_step)).chain(once((false, write_step)))
            })
            .enumerate()
        {
            // re-assign with correct `prev_value` in copy_step
            if !is_read_step && !prev_write_bytes.is_empty() {
                copy_step.prev_value = *prev_write_bytes.get(step_idx / 2).unwrap();
            }
            let copy_step = copy_step;

            let (thread, value_word_bytes, value_word_prev_bytes) = if is_read_step {
                (
                    &mut reader,
                    &mut value_word_read_bytes,
                    &mut value_word_read_prev_bytes,
                )
            } else {
                (
                    &mut writer,
                    &mut value_word_write_bytes,
                    &mut value_word_write_prev_bytes,
                )
            };

            let is_first = step_idx == 0;
            let is_last = step_idx as u64 == copy_event.full_length() * 2 - 1;

            let is_pad = is_read_step && thread.addr >= thread.addr_end;

            let value = Value::known(F::from(copy_step.value as u64));
            let value_or_pad = if is_pad {
                Value::known(F::zero())
            } else {
                value
            };
            let value_prev = Value::known(F::from(copy_step.prev_value as u64));

            if !copy_step.mask {
                thread.front_mask = false;
                thread.value_acc = thread.value_acc * challenges.keccak_input() + value_or_pad;
            }
            if (step_idx / 2) % 32 == 0 {
                // reset
                thread.value_word =
                    word::Word::new([Value::known(F::zero()), Value::known(F::zero())]);
                thread.value_word_prev =
                    word::Word::new([Value::known(F::zero()), Value::known(F::zero())]);
                *value_word_bytes = [0; 32];
                *value_word_prev_bytes = [0; 32];
            }
            // thread.word_rlc = thread.word_rlc * challenges.evm_word() + value;
            // thread.word_rlc_prev = if is_read_step {
            //     thread.word_rlc // Reader does not change the word.
            // } else {
            //     thread.word_word_prev * challenges.evm_word() + value_prev
            // };
            let word_index = (step_idx as u64 / 2) % 32;
            value_word_bytes[word_index as usize] = copy_step.value;
            //println!("word_index {}, value_word_bytes {:?}", word_index, value_word_bytes);

            let u256_word = U256::from_big_endian(value_word_bytes);
            thread.value_word = word::Word::from(u256_word).into_value();

            thread.value_word_prev = if is_read_step {
                thread.value_word // Reader does not change the word.
            } else {
                value_word_prev_bytes[word_index as usize] = copy_step.prev_value;
                let u256_word_prev = U256::from_big_endian(value_word_prev_bytes);
                word::Word::from(u256_word_prev).into_value()
            };

            // For LOG, format the address including the log_id.
            let addr = if thread.tag == CopyDataType::TxLog {
                build_tx_log_address(thread.addr, TxLogFieldTag::Data, copy_event.log_id.unwrap())
                    .to_scalar()
                    .unwrap()
            } else {
                F::from(thread.addr)
            };

            assignments.push((
                thread.tag,
                [
                    (Value::known(F::from(is_first)), "is_first"),
                    (thread.id.lo(), "id_lo"),
                    (thread.id.hi(), "id_hi"),
                    (Value::known(addr), "addr"),
                    (Value::known(F::from(thread.addr_end)), "src_addr_end"),
                    (Value::known(F::from(thread.bytes_left)), "real_bytes_left"),
                    (rlc_acc, "rlc_acc"),
                    (Value::known(F::from(rw_counter)), "rw_counter"),
                    (Value::known(F::from(rwc_inc_left)), "rwc_inc_left"),
                ],
                [
                    (Value::known(F::from(is_last)), "is_last"),
                    (value, "value"),
                    (value_prev, "value_prev"),
                    (thread.value_word.lo(), "value_word lo"),
                    (thread.value_word.hi(), "value_word hi"),
                    (thread.value_word_prev.lo(), "value_word_prev lo"),
                    (thread.value_word_prev.hi(), "value_word_prev hi"),
                    (thread.value_acc, "value_acc"),
                    (Value::known(F::from(is_pad)), "is_pad"),
                    (Value::known(F::from(copy_step.mask)), "mask"),
                    (Value::known(F::from(thread.front_mask)), "front_mask"),
                    (Value::known(F::from(word_index)), "word_index"),
                ],
            ));

            // Increment the address.
            if !thread.front_mask {
                thread.addr += 1;
            }
            // Decrement the number of steps left.
            if !copy_step.mask {
                thread.bytes_left -= 1;
            }
            // Update the RW counter.
            let is_word_end = (step_idx / 2) % 32 == 31;
            if is_word_end && thread.is_rw {
                rw_counter += 1;
                rwc_inc_left -= 1;
            }
        }
        assignments
    }

    /// Assign the `CopyTable` from a `Block`.
    pub fn dev_load<F: Field>(
        &self,
        layouter: &mut impl Layouter<F>,
        block: &Block<F>,
        challenges: &Challenges<Value<F>>,
    ) -> Result<(), Error> {
        layouter.assign_region(
            || "copy table",
            |mut region| {
                let mut offset = 0;
                region.assign_fixed(
                    || "copy table all-zero row",
                    self.q_enable,
                    offset,
                    || Value::known(F::one()),
                )?;
                for column in <CopyTable as LookupTable<F>>::advice_columns(self) {
                    region.assign_advice(
                        || "copy table all-zero row",
                        column,
                        offset,
                        || Value::known(F::zero()),
                    )?;
                }
                offset += 1;

                let tag_chip = BinaryNumberChip::construct(self.tag);
                let copy_table_columns = <CopyTable as LookupTable<F>>::advice_columns(self);
                for copy_event in block.copy_events.iter() {
                    for (tag, row, _) in Self::assignments(copy_event, *challenges) {
                        region.assign_fixed(
                            || format!("q_enable at row: {offset}"),
                            self.q_enable,
                            offset,
                            || Value::known(F::one()),
                        )?;
                        for (&column, (value, label)) in copy_table_columns.iter().zip_eq(row) {
                            region.assign_advice(
                                || format!("{label} at row: {offset}"),
                                column,
                                offset,
                                || value,
                            )?;
                        }
                        tag_chip.assign(&mut region, offset, &tag)?;
                        offset += 1;
                    }
                }

                Ok(())
            },
        )
    }
}

impl<F: Field> LookupTable<F> for CopyTable {
    fn columns(&self) -> Vec<Column<Any>> {
        vec![
            self.q_enable.into(),
            self.is_first.into(),
            //self.id.into(),
            self.id.lo().into(),
            self.id.hi().into(),
            self.addr.into(),
            self.src_addr_end.into(),
            self.real_bytes_left.into(),
            self.rlc_acc.into(),
            self.rw_counter.into(),
            self.rwc_inc_left.into(),
        ]
    }

    fn annotations(&self) -> Vec<String> {
        vec![
            String::from("q_enable"),
            String::from("is_first"),
            //String::from("id"),
            String::from("id_lo"),
            String::from("id_hi"),
            String::from("addr"),
            String::from("src_addr_end"),
            String::from("real_bytes_left"),
            String::from("rlc_acc"),
            String::from("rw_counter"),
            String::from("rwc_inc_left"),
        ]
    }

    fn table_exprs(&self, meta: &mut VirtualCells<F>) -> Vec<Expression<F>> {
        vec![
            meta.query_fixed(self.q_enable, Rotation::cur()),
            meta.query_advice(self.is_first, Rotation::cur()),
            //meta.query_advice(self.id, Rotation::cur()), // src_id
            meta.query_advice(self.id.lo(), Rotation::cur()), // src_id
            meta.query_advice(self.id.hi(), Rotation::cur()), // src_id
            self.tag.value(Rotation::cur())(meta),            // src_tag
            //meta.query_advice(self.id, Rotation::next()), // dst_id
            meta.query_advice(self.id.lo(), Rotation::next()), // dst_id
            meta.query_advice(self.id.hi(), Rotation::next()), // dst_id
            self.tag.value(Rotation::next())(meta),            // dst_tag
            meta.query_advice(self.addr, Rotation::cur()),     // src_addr
            meta.query_advice(self.src_addr_end, Rotation::cur()), // src_addr_end
            meta.query_advice(self.addr, Rotation::next()),    // dst_addr
            meta.query_advice(self.real_bytes_left, Rotation::cur()), // real_length
            meta.query_advice(self.rlc_acc, Rotation::cur()),  // rlc_acc
            meta.query_advice(self.rw_counter, Rotation::cur()), // rw_counter
            meta.query_advice(self.rwc_inc_left, Rotation::cur()), // rwc_inc_left
        ]
    }
}

/// Lookup table within the Exponentiation circuit.
#[derive(Clone, Copy, Debug)]
pub struct ExpTable {
    /// Whether the row is enabled.
    pub q_enable: Column<Fixed>,
    /// Whether the row is the start of a step.
    pub is_step: Column<Fixed>,
    /// Whether this row is the last row in the exponentiation operation's
    /// trace.
    pub is_last: Column<Advice>,
    /// The integer base of the exponentiation.
    pub base_limb: Column<Advice>,
    /// The integer exponent of the exponentiation.
    pub exponent_lo_hi: Column<Advice>,
    /// The intermediate result of exponentiation by squaring.
    pub exponentiation_lo_hi: Column<Advice>,
}

impl ExpTable {
    /// Construct the Exponentiation table.
    pub fn construct<F: Field>(meta: &mut ConstraintSystem<F>) -> Self {
        Self {
            q_enable: meta.fixed_column(),
            is_step: meta.fixed_column(),
            is_last: meta.advice_column(),
            base_limb: meta.advice_column(),
            exponent_lo_hi: meta.advice_column(),
            exponentiation_lo_hi: meta.advice_column(),
        }
    }

    /// Given an exponentiation event and randomness, get assignments to the
    /// exponentiation table.
    pub fn assignments<F: Field>(exp_event: &ExpEvent) -> Vec<[F; 4]> {
        let mut assignments = Vec::new();
        let base_limbs = split_u256_limb64(&exp_event.base);
        let mut exponent = exp_event.exponent;
        for (step_idx, exp_step) in exp_event.steps.iter().rev().enumerate() {
            let is_last = if step_idx == exp_event.steps.len() - 1 {
                F::one()
            } else {
                F::zero()
            };
            let (exp_lo, exp_hi) = split_u256(&exp_step.d);
            let (exponent_lo, exponent_hi) = split_u256(&exponent);

            // row 1
            assignments.push([
                is_last,
                base_limbs[0].as_u64().into(),
                exponent_lo
                    .to_scalar()
                    .expect("exponent should fit to scalar"),
                exp_lo
                    .to_scalar()
                    .expect("exponentiation lo should fit to scalar"),
            ]);
            // row 2
            assignments.push([
                F::zero(),
                base_limbs[1].as_u64().into(),
                exponent_hi
                    .to_scalar()
                    .expect("exponent hi should fit to scalar"),
                exp_hi
                    .to_scalar()
                    .expect("exponentiation hi should fit to scalar"),
            ]);
            // row 3
            assignments.push([
                F::zero(),
                base_limbs[2].as_u64().into(),
                F::zero(),
                F::zero(),
            ]);
            // row 4
            assignments.push([
                F::zero(),
                base_limbs[3].as_u64().into(),
                F::zero(),
                F::zero(),
            ]);
            for _ in ROWS_PER_STEP..OFFSET_INCREMENT {
                assignments.push([F::zero(), F::zero(), F::zero(), F::zero()]);
            }

            // update intermediate exponent.
            let (exponent_div2, remainder) = exponent.div_mod(U256::from(2));
            if remainder.is_zero() {
                // exponent is even
                exponent = exponent_div2;
            } else {
                // exponent is odd
                exponent = exponent - 1;
            }
        }
        assignments
    }

    /// Assign witness data from a block to the exponentiation table.
    pub fn dev_load<F: Field>(
        &self,
        layouter: &mut impl Layouter<F>,
        block: &Block<F>,
    ) -> Result<(), Error> {
        layouter.assign_region(
            || "exponentiation table",
            |mut region| {
                let mut offset = 0;
                let exp_table_columns = <ExpTable as LookupTable<F>>::advice_columns(self);
                for exp_event in block.exp_events.iter() {
                    for row in Self::assignments::<F>(exp_event) {
                        region.assign_fixed(
                            || format!("exponentiation table row {offset}"),
                            self.q_enable,
                            offset,
                            || Value::known(F::one()),
                        )?;
                        for (&column, value) in exp_table_columns.iter().zip_eq(row) {
                            region.assign_advice(
                                || format!("exponentiation table row {offset}"),
                                column,
                                offset,
                                || Value::known(value),
                            )?;
                        }
                        let is_step = if offset % OFFSET_INCREMENT == 0 {
                            F::one()
                        } else {
                            F::zero()
                        };
                        region.assign_fixed(
                            || format!("exponentiation table row {offset}"),
                            self.is_step,
                            offset,
                            || Value::known(is_step),
                        )?;
                        offset += 1;
                    }
                }

                // pad an empty row
                let row = [F::from_u128(0); 4];
                region.assign_fixed(
                    || format!("exponentiation table row {offset}"),
                    self.q_enable,
                    offset,
                    || Value::known(F::one()),
                )?;
                for (column, value) in exp_table_columns.iter().zip_eq(row) {
                    region.assign_advice(
                        || format!("exponentiation table row {offset}"),
                        *column,
                        offset,
                        || Value::known(value),
                    )?;
                }

                Ok(())
            },
        )
    }
}

impl<F: Field> LookupTable<F> for ExpTable {
    fn columns(&self) -> Vec<Column<Any>> {
        vec![
            self.q_enable.into(),
            self.is_step.into(),
            self.is_last.into(),
            self.base_limb.into(),
            self.exponent_lo_hi.into(),
            self.exponentiation_lo_hi.into(),
        ]
    }

    fn annotations(&self) -> Vec<String> {
        vec![
            String::from("q_enable"),
            String::from("is_step"),
            String::from("is_last"),
            String::from("base_limb"),
            String::from("exponent_lo_hi"),
            String::from("exponentiation_lo_hi"),
        ]
    }

    fn table_exprs(&self, meta: &mut VirtualCells<F>) -> Vec<Expression<F>> {
        vec![
            meta.query_fixed(self.q_enable, Rotation::cur()),
            meta.query_fixed(self.is_step, Rotation::cur()),
            meta.query_advice(self.base_limb, Rotation::cur()),
            meta.query_advice(self.base_limb, Rotation::next()),
            meta.query_advice(self.base_limb, Rotation(2)),
            meta.query_advice(self.base_limb, Rotation(3)),
            meta.query_advice(self.exponent_lo_hi, Rotation::cur()),
            meta.query_advice(self.exponent_lo_hi, Rotation::next()),
            meta.query_advice(self.exponentiation_lo_hi, Rotation::cur()),
            meta.query_advice(self.exponentiation_lo_hi, Rotation::next()),
        ]
    }
}

/// The RLP table connected to the RLP state machine circuit.
#[derive(Clone, Copy, Debug)]
pub struct RlpFsmRlpTable {
    /// Whether the row is enabled.
    pub q_enable: Column<Fixed>,
    /// The transaction's index in the chunk.
    pub tx_id: Column<Advice>,
    /// The format of the tx being decoded.
    pub format: Column<Advice>,
    /// The RLP-Tag assigned at the current row.
    pub rlp_tag: Column<Advice>,
    /// The actual value of the current tag being decoded.
    pub tag_value: Column<Advice>,
    /// RLC of the tag's big-endian bytes
    pub tag_bytes_rlc: Column<Advice>,
    /// The actual length of bytes of the current tag being decoded.
    pub tag_length: Column<Advice>,
    /// Whether or not the row emits an output value.
    pub is_output: Column<Advice>,
    /// Whether or not the current tag's value was nil.
    pub is_none: Column<Advice>,
}

impl<F: Field> LookupTable<F> for RlpFsmRlpTable {
    fn columns(&self) -> Vec<Column<Any>> {
        vec![
            self.q_enable.into(),
            self.tx_id.into(),
            self.format.into(),
            self.rlp_tag.into(),
            self.tag_value.into(),
            self.tag_bytes_rlc.into(),
            self.tag_length.into(),
            self.is_output.into(),
            self.is_none.into(),
        ]
    }

    fn annotations(&self) -> Vec<String> {
        vec![
            String::from("q_enable"),
            String::from("tx_id"),
            String::from("format"),
            String::from("rlp_tag"),
            String::from("tag_value_acc"),
            String::from("tag_bytes_rlc"),
            String::from("tag_length"),
            String::from("is_output"),
            String::from("is_none"),
        ]
    }
}

impl RlpFsmRlpTable {
    /// Construct the RLP table.
    pub fn construct<F: Field>(meta: &mut ConstraintSystem<F>) -> Self {
        Self {
            q_enable: meta.fixed_column(),
            tx_id: meta.advice_column(),
            format: meta.advice_column(),
            rlp_tag: meta.advice_column(),
            tag_value: meta.advice_column_in(SecondPhase),
            tag_bytes_rlc: meta.advice_column_in(SecondPhase),
            tag_length: meta.advice_column(),
            is_output: meta.advice_column(),
            is_none: meta.advice_column(),
        }
    }

    /// Load the RLP table (only for dev).
    pub fn dev_load<F: Field>(
        &self,
        layouter: &mut impl Layouter<F>,
        txs: Vec<Transaction>,
        challenges: &Challenges<Value<F>>,
    ) -> Result<(), Error> {
        let rows = txs
            .into_iter()
            .flat_map(|tx| tx.gen_sm_witness(challenges))
            .filter(|row| row.rlp_table.is_output)
            .map(|row| row.rlp_table)
            .collect::<Vec<_>>();

        let assign_any = |region: &mut Region<'_, F>,
                          annotation: &'static str,
                          col: Column<Any>,
                          row: usize,
                          value: Value<F>| {
            match *(col.column_type()) {
                Any::Fixed => {
                    region.assign_fixed(|| annotation, col.try_into().unwrap(), row, || value)
                }
                Any::Advice(_) => {
                    region.assign_advice(|| annotation, col.try_into().unwrap(), row, || value)
                }
                Any::Instance => unreachable!("we do not assign to instance column"),
            }
        };

        layouter.assign_region(
            || "RLP dev table",
            |mut region| {
                for (i, row) in rows.iter().enumerate() {
                    let cells: Vec<(&'static str, Column<Any>, Value<F>)> = vec![
                        ("q_enable", self.q_enable.into(), Value::known(F::one())),
                        ("tx_id", self.tx_id.into(), Value::known(F::from(row.tx_id))),
                        (
                            "format",
                            self.format.into(),
                            Value::known(F::from(usize::from(row.format) as u64)),
                        ),
                        (
                            "rlp_tag",
                            self.rlp_tag.into(),
                            Value::known(F::from(usize::from(row.rlp_tag) as u64)),
                        ),
                        ("tag_value", self.tag_value.into(), row.tag_value),
                        (
                            "tag_bytes_rlc",
                            self.tag_bytes_rlc.into(),
                            row.tag_bytes_rlc,
                        ),
                        (
                            "tag_length",
                            self.tag_length.into(),
                            Value::known(F::from(row.tag_length as u64)),
                        ),
                        ("is_output", self.is_output.into(), Value::known(F::one())),
                        (
                            "is_none",
                            self.is_none.into(),
                            Value::known(F::from(row.is_none as u64)),
                        ),
                    ];

                    for cell in cells.into_iter() {
                        assign_any(&mut region, cell.0, cell.1, i, cell.2)?;
                    }
                }
                Ok(())
            },
        )?;

        Ok(())
    }
}

/// The sig table is used to verify signatures, used in tx circuit and ecrecover precompile.
#[derive(Clone, Copy, Debug)]
pub struct SigTable {
    /// Indicates whether or not the gates are enabled on the current row.
    pub q_enable: Column<Fixed>,
    /// Random-linear combination of the Keccak256 hash of the message that's signed.
    pub msg_hash_rlc: Column<Advice>,
    /// should be in range [0, 1]
    pub sig_v: Column<Advice>,
    /// Random-linear combination of the signature's `r` component.
    pub sig_r_rlc: Column<Advice>,
    /// Random-linear combination of the signature's `s` component.
    pub sig_s_rlc: Column<Advice>,
    /// The recovered address, i.e. the 20-bytes address that must have signed the message.
    pub recovered_addr: Column<Advice>,
    /// Indicates whether or not the signature is valid or not upon signature verification.
    pub is_valid: Column<Advice>,
}

impl SigTable {
    /// Construct the SigTable.
    pub fn construct<F: Field>(meta: &mut ConstraintSystem<F>) -> Self {
        Self {
            q_enable: meta.fixed_column(),
            msg_hash_rlc: meta.advice_column_in(SecondPhase),
            sig_v: meta.advice_column(),
            sig_s_rlc: meta.advice_column_in(SecondPhase),
            sig_r_rlc: meta.advice_column_in(SecondPhase),
            recovered_addr: meta.advice_column(),
            is_valid: meta.advice_column(),
        }
    }

    /// Assign witness data from a block to the verification table.
    pub fn dev_load<F: Field>(
        &self,
        layouter: &mut impl Layouter<F>,
        block: &Block<F>,
        challenges: &Challenges<Value<F>>,
    ) -> Result<(), Error> {
        layouter.assign_region(
            || "sig table (dev load)",
            |mut region| {
                let signatures: Vec<SignData> = block.get_sign_data(false);

                let evm_word = challenges.evm_word();
                for (offset, sign_data) in signatures.iter().enumerate() {
                    let msg_hash_rlc = evm_word.map(|challenge| {
                        rlc::value(
                            sign_data.msg_hash.to_bytes().iter().collect_vec(),
                            challenge,
                        )
                    });
                    let sig_r_rlc = evm_word.map(|challenge| {
                        rlc::value(
                            sign_data.signature.0.to_bytes().iter().collect_vec(),
                            challenge,
                        )
                    });
                    let sig_s_rlc = evm_word.map(|challenge| {
                        rlc::value(
                            sign_data.signature.1.to_bytes().iter().collect_vec(),
                            challenge,
                        )
                    });
                    let sig_v = Value::known(F::from(sign_data.signature.2 as u64));
                    let recovered_addr = Value::known(sign_data.get_addr().to_scalar().unwrap());
                    region.assign_fixed(
                        || format!("sig table q_enable {offset}"),
                        self.q_enable,
                        offset,
                        || Value::known(F::one()),
                    )?;
                    for (column_name, column, value) in [
                        ("msg_hash_rlc", self.msg_hash_rlc, msg_hash_rlc),
                        ("sig_v", self.sig_v, sig_v),
                        ("sig_r_rlc", self.sig_r_rlc, sig_r_rlc),
                        ("sig_s_rlc", self.sig_s_rlc, sig_s_rlc),
                        ("recovered_addr", self.recovered_addr, recovered_addr),
                        (
                            "is_valid",
                            self.is_valid,
                            Value::known(F::from(!sign_data.get_addr().is_zero())),
                        ),
                    ] {
                        region.assign_advice(
                            || format!("sig table {column_name} {offset}"),
                            column,
                            offset,
                            || value,
                        )?;
                    }
                }

                Ok(())
            },
        )?;

        Ok(())
    }
}

impl<F: Field> LookupTable<F> for SigTable {
    fn columns(&self) -> Vec<Column<Any>> {
        vec![
            self.q_enable.into(),
            self.msg_hash_rlc.into(),
            self.sig_v.into(),
            self.sig_r_rlc.into(),
            self.sig_s_rlc.into(),
            self.recovered_addr.into(),
            self.is_valid.into(),
        ]
    }

    fn annotations(&self) -> Vec<String> {
        vec![
            String::from("q_enable"),
            String::from("msg_hash_rlc"),
            String::from("sig_v"),
            String::from("sig_r_rlc"),
            String::from("sig_s_rlc"),
            String::from("recovered_addr"),
            String::from("is_valid"),
        ]
    }
}

/// 1. if EcAdd(P, Q) == R then:
///     (arg1_rlc, arg2_rlc, arg3_rlc, arg4_rlc) \mapsto (output1_rlc, output2_rlc).
///
///     where arg1_rlc = rlc(P.x), arg2_rlc = rlc(P.y),
///           arg3_rlc = rlc(Q.x), arg4_rlc = rlc(Q.x),
///           output1_rlc = rlc(R.x), output2_rlc = rlc(R.y),
///
/// 2. if EcMul(P, s) == R then:
///     (arg1_rlc, arg2_rlc, arg3_rlc) \mapsto (output1_rlc, output2_rlc).
///
///     where arg1_rlc = rlc(P.x), arg2_rlc = rlc(P.y),
///           arg3_rlc = s
///           output1_rlc = rlc(R.x), output2_rlc = rlc(R.y),
///
/// 3. EcPairing:
///    - arg*_rlc <- 0
///    - input_rlc <- RLC over all input bytes
///    - output1_rlc <- success {0, 1}
#[derive(Clone, Copy, Debug)]
pub struct EccTable {
    /// Since the current design of the ECC circuit reserves fixed number of rows for EcAdd, EcMul
    /// and EcPairing ops respectively, we already know the `op_type` for each row.
    pub op_type: Column<Fixed>,
    /// Indicates whether or not the EVM inputs were valid.
    pub is_valid: Column<Advice>,
    /// Advice column for input argument 1= RLC(input_bytes[0..32]).
    pub arg1_rlc: Column<Advice>,
    /// Advice column for input argument 2= RLC(input_bytes[32..64]).
    pub arg2_rlc: Column<Advice>,
    /// Advice column for input argument 3= RLC(input_bytes[64..96]).
    pub arg3_rlc: Column<Advice>,
    /// Advice column for input argument 4= RLC(input_bytes[96..128]).
    pub arg4_rlc: Column<Advice>,
    /// Advice column for RLC of all input bytes= RLC(input_bytes).
    pub input_rlc: Column<Advice>,
    /// Advice column for output 1= RLC(output_bytes[0..32]).
    pub output1_rlc: Column<Advice>,
    /// Advice column for output 2= RLC(output_bytes[32..64]).
    pub output2_rlc: Column<Advice>,
}

impl<F: Field> LookupTable<F> for EccTable {
    fn columns(&self) -> Vec<Column<Any>> {
        vec![
            self.op_type.into(),
            self.is_valid.into(),
            self.arg1_rlc.into(),
            self.arg2_rlc.into(),
            self.arg3_rlc.into(),
            self.arg4_rlc.into(),
            self.input_rlc.into(),
            self.output1_rlc.into(),
            self.output2_rlc.into(),
        ]
    }

    fn annotations(&self) -> Vec<String> {
        vec![
            String::from("op_type"),
            String::from("is_valid"),
            String::from("arg1_rlc"),
            String::from("arg2_rlc"),
            String::from("arg3_rlc"),
            String::from("arg4_rlc"),
            String::from("input_rlc"),
            String::from("output1_rlc"),
            String::from("output2_rlc"),
        ]
    }

    fn table_exprs(&self, meta: &mut VirtualCells<F>) -> Vec<Expression<F>> {
        vec![
            meta.query_fixed(self.op_type, Rotation::cur()),
            meta.query_advice(self.is_valid, Rotation::cur()),
            meta.query_advice(self.arg1_rlc, Rotation::cur()),
            meta.query_advice(self.arg2_rlc, Rotation::cur()),
            meta.query_advice(self.arg3_rlc, Rotation::cur()),
            meta.query_advice(self.arg4_rlc, Rotation::cur()),
            meta.query_advice(self.input_rlc, Rotation::cur()),
            meta.query_advice(self.output1_rlc, Rotation::cur()),
            meta.query_advice(self.output2_rlc, Rotation::cur()),
        ]
    }
}

impl EccTable {
    /// Construct the ECC table.
    pub(crate) fn construct<F: Field>(meta: &mut ConstraintSystem<F>) -> Self {
        Self {
            op_type: meta.fixed_column(),
            is_valid: meta.advice_column(),
            arg1_rlc: meta.advice_column_in(SecondPhase),
            arg2_rlc: meta.advice_column_in(SecondPhase),
            arg3_rlc: meta.advice_column_in(SecondPhase),
            arg4_rlc: meta.advice_column_in(SecondPhase),
            input_rlc: meta.advice_column_in(SecondPhase),
            output1_rlc: meta.advice_column_in(SecondPhase),
            output2_rlc: meta.advice_column_in(SecondPhase),
        }
    }

    /// Load witness in the ECC table. Note: for dev purposes.
    pub fn dev_load<F: Field>(
        &self,
        layouter: &mut impl Layouter<F>,
        params: PrecompileEcParams,
        add_ops: &[EcAddOp],
        mul_ops: &[EcMulOp],
        pairing_ops: &[EcPairingOp],
        challenges: &Challenges<Value<F>>,
    ) -> Result<(), Error> {
        let mut assignments = Vec::with_capacity(params.ec_add + params.ec_mul + params.ec_pairing);
        let u256_to_value = |u256: U256, randomness: Value<F>| -> Value<F> {
            randomness.map(|r| rlc::value(u256.to_le_bytes().iter(), r))
        };
        let fq_to_value = |fq: Fq, randomness: Value<F>| -> Value<F> {
            randomness.map(|r| rlc::value(fq.to_bytes().iter(), r))
        };

        let keccak_rand = challenges.keccak_input();

        // assign EcAdd
        for add_op in add_ops
            .iter()
            .filter(|add_op| !add_op.skip_by_ecc_circuit())
            .chain(std::iter::repeat(&EcAddOp::default()))
            .take(params.ec_add)
        {
            assignments.push([
                Value::known(F::from(u64::from(PrecompileCalls::Bn128Add))),
                Value::known(F::from(add_op.is_valid() as u64)),
                u256_to_value(add_op.p.0, keccak_rand),
                u256_to_value(add_op.p.1, keccak_rand),
                u256_to_value(add_op.q.0, keccak_rand),
                u256_to_value(add_op.q.1, keccak_rand),
                Value::known(F::zero()),
                fq_to_value(add_op.r.unwrap_or(G1Affine::identity()).x, keccak_rand),
                fq_to_value(add_op.r.unwrap_or(G1Affine::identity()).y, keccak_rand),
            ]);
        }

        // assign EcMul
        for mul_op in mul_ops
            .iter()
            .filter(|mul_op| !mul_op.skip_by_ecc_circuit())
            .chain(std::iter::repeat(&EcMulOp::default()))
            .take(params.ec_mul)
        {
            assignments.push([
                Value::known(F::from(u64::from(PrecompileCalls::Bn128Mul))),
                Value::known(F::from(mul_op.is_valid() as u64)),
                u256_to_value(mul_op.p.0, keccak_rand),
                u256_to_value(mul_op.p.1, keccak_rand),
                // no need to RLC the scalar s, since it will fit within the scalar field.
                Value::known(mul_op.s.into()),
                Value::known(F::zero()),
                Value::known(F::zero()),
                fq_to_value(mul_op.r.unwrap_or(G1Affine::identity()).x, keccak_rand),
                fq_to_value(mul_op.r.unwrap_or(G1Affine::identity()).y, keccak_rand),
            ]);
        }

        // assign EcPairing
        for pairing_op in pairing_ops
            .iter()
            .filter(|pairing_op| !pairing_op.skip_by_ecc_circuit())
            .chain(std::iter::repeat(&EcPairingOp::default()))
            .take(params.ec_pairing)
        {
            assignments.push([
                Value::known(F::from(u64::from(PrecompileCalls::Bn128Pairing))),
                Value::known(F::from(pairing_op.is_valid() as u64)),
                Value::known(F::zero()),
                Value::known(F::zero()),
                Value::known(F::zero()),
                Value::known(F::zero()),
                keccak_rand.map(|r| rlc::value(pairing_op.to_bytes_be().iter().rev(), r)),
                Value::known(
                    pairing_op
                        .output
                        .to_scalar()
                        .expect("EcPairing output = {0, 1}"),
                ),
                Value::known(F::zero()),
            ]);
        }

        layouter.assign_region(
            || "ecc table dev load",
            |mut region| {
                for (i, row) in assignments.iter().enumerate() {
                    region.assign_fixed(
                        || format!("ecc table row = {i}, op_type"),
                        self.op_type,
                        i,
                        || row[0],
                    )?;
                    for (&column, &value) in <EccTable as LookupTable<F>>::advice_columns(self)
                        .iter()
                        .zip_eq(row.iter().skip(1))
                    {
                        region.assign_advice(
                            || format!("ecc table row = {i}, column = {column:?}"),
                            column,
                            i,
                            || value,
                        )?;
                    }
                }

                Ok(())
            },
        )
    }
}

/// Lookup table embedded in the modexp circuit for precompile.
#[derive(Clone, Copy, Debug)]
pub struct ModExpTable {
    /// Use for indicate beginning of a limbs group
    pub q_head: Column<Fixed>,
    /// base represented by limbs
    pub base: Column<Advice>,
    /// exp represented by limbs
    pub exp: Column<Advice>,
    /// modulus represented by limbs
    pub modulus: Column<Advice>,
    /// result represented by limbs
    pub result: Column<Advice>,
}

impl ModExpTable {
    /// Construct the modexp table.
    pub fn construct<F: Field>(meta: &mut ConstraintSystem<F>) -> Self {
        let ret = Self {
            q_head: meta.fixed_column(),
            base: meta.advice_column(),
            exp: meta.advice_column(),
            modulus: meta.advice_column(),
            result: meta.advice_column(),
        };
        meta.enable_equality(ret.base);
        meta.enable_equality(ret.exp);
        meta.enable_equality(ret.modulus);
        meta.enable_equality(ret.result);
        ret
    }

    /// helper for devide a U256 into 3 108bit limbs
    pub fn split_u256_108bit_limbs(word: &Word) -> [u128; 3] {
        let bit108 = 1u128 << 108;
        let (next, limb0) = word.div_mod(U256::from(bit108));
        let (limb2, limb1) = next.div_mod(U256::from(bit108));
        [limb0.as_u128(), limb1.as_u128(), limb2.as_u128()]
    }

    /// helper for obtain the modulus of a U256 in Fr
    pub fn native_u256<F: Field>(word: &Word) -> F {
        let minus1 = -F::one();
        let div = Word::from_little_endian(minus1.to_repr().as_ref()) + Word::from(1u64);
        let (_, remainder) = word.div_mod(div);

        let mut bytes = [0u8; 64];
        remainder.to_little_endian(&mut bytes[..32]);
        F::from_bytes_wide(&bytes)
    }

    /// fill a blank 4-row region start from offset for empty lookup
    pub fn fill_blank<F: Field>(&self, layouter: &mut impl Layouter<F>) -> Result<(), Error> {
        layouter.assign_region(
            || "modexp table blank region",
            |mut region| {
                for i in 0..4 {
                    // fill last totally 0 row
                    region.assign_fixed(
                        || "modexp table blank head row",
                        self.q_head,
                        i,
                        || Value::known(F::zero()),
                    )?;
                    for &col in [&self.base, &self.exp, &self.modulus, &self.result] {
                        region.assign_advice(
                            || "modexp table blank limb row",
                            col,
                            i,
                            || Value::known(F::zero()),
                        )?;
                    }
                }
                Ok(())
            },
        )
    }

    /// Get assignments to the modexp table. Meant to be used for dev purposes.
    pub fn dev_load<F: Field>(
        &self,
        layouter: &mut impl Layouter<F>,
        events: &[BigModExp],
    ) -> Result<(), Error> {
        layouter.assign_region(
            || "modexp table",
            |mut region| {
                let mut offset = 0usize;

                for event in events {
                    for i in 0..4 {
                        region.assign_fixed(
                            || format!("modexp table head {}", offset + i),
                            self.q_head,
                            offset + i,
                            || Value::known(if i == 0 { F::one() } else { F::zero() }),
                        )?;
                    }

                    let base_limbs = Self::split_u256_108bit_limbs(&event.base);
                    let exp_limbs = Self::split_u256_108bit_limbs(&event.exponent);
                    let modulus_limbs = Self::split_u256_108bit_limbs(&event.modulus);
                    let result_limbs = Self::split_u256_108bit_limbs(&event.result);

                    for i in 0..3 {
                        for (limbs, &col) in [base_limbs, exp_limbs, modulus_limbs, result_limbs]
                            .zip([&self.base, &self.exp, &self.modulus, &self.result])
                        {
                            region.assign_advice(
                                || format!("modexp table limb row {}", offset + i),
                                col,
                                offset + i,
                                || Value::known(F::from_u128(limbs[i])),
                            )?;
                        }
                    }

                    // native is not used by lookup (and in fact it can be omitted in dev)
                    for (word, &col) in [
                        &event.base,
                        &event.exponent,
                        &event.modulus,
                        &event.result,
                    ]
                    .zip([&self.base, &self.exp, &self.modulus, &self.result])
                    {
                        region.assign_advice(
                            || format!("modexp table native row {}", offset + 3),
                            col,
                            offset + 3,
                            || Value::<F>::known(Self::native_u256(word)),
                        )?;
                    }

                    offset += 4;
                }

                Ok(())
            },
        )?;
        self.fill_blank(layouter)
    }
}

impl<F: Field> LookupTable<F> for ModExpTable {
    fn columns(&self) -> Vec<Column<Any>> {
        vec![
            self.q_head.into(),
            self.base.into(),
            self.exp.into(),
            self.modulus.into(),
            self.result.into(),
        ]
    }

    fn annotations(&self) -> Vec<String> {
        vec![
            String::from("is_head"),
            String::from("base"),
            String::from("exp"),
            String::from("modulus"),
            String::from("result"),
        ]
    }

    fn table_exprs(&self, meta: &mut VirtualCells<F>) -> Vec<Expression<F>> {
        vec![
            // ignore the is_valid field as the EVM circuit's use-case (Ecrecover precompile) does
            // not care whether the signature is valid or not. It only cares about the recovered
            // address.
            meta.query_fixed(self.q_head, Rotation::cur()),
            meta.query_advice(self.base, Rotation::cur()),
            meta.query_advice(self.exp, Rotation::cur()),
            meta.query_advice(self.modulus, Rotation::cur()),
            meta.query_advice(self.result, Rotation::cur()),
            meta.query_advice(self.base, Rotation::next()),
            meta.query_advice(self.exp, Rotation::next()),
            meta.query_advice(self.modulus, Rotation::next()),
            meta.query_advice(self.result, Rotation::next()),
            meta.query_advice(self.base, Rotation(2)),
            meta.query_advice(self.exp, Rotation(2)),
            meta.query_advice(self.modulus, Rotation(2)),
            meta.query_advice(self.result, Rotation(2)),
        ]
    }
}

/// Lookup table for powers of keccak randomness up to exponent in [0, 128)
#[derive(Clone, Copy, Debug)]
pub struct PowOfRandTable {
    /// Whether the row is enabled.
    pub q_enable: Column<Fixed>,
    /// Whether the row is the first enabled row.
    pub is_first: Column<Fixed>,
    /// exponent = [0, 1, 2, ..., 126, 127] for enabled rows.
    /// exponent = 0 for all other rows (disabled).
    pub exponent: Column<Fixed>,
    /// power of keccak randomness.
    pub pow_of_rand: Column<Advice>,
}

impl PowOfRandTable {
    /// Construct the powers of randomness table.
    pub fn construct<F: Field>(
        meta: &mut ConstraintSystem<F>,
        challenges: &Challenges<Expression<F>>,
    ) -> Self {
        let table = Self {
            q_enable: meta.fixed_column(),
            is_first: meta.fixed_column(),
            exponent: meta.fixed_column(),
            pow_of_rand: meta.advice_column_in(SecondPhase),
        };

        meta.create_gate("pow_of_rand_table: first row", |meta| {
            let mut cb = BaseConstraintBuilder::default();
            cb.require_equal(
                "first row: rand ^ 0 == 1",
                meta.query_advice(table.pow_of_rand, Rotation::cur()),
                1.expr(),
            );
            cb.gate(and::expr([
                meta.query_fixed(table.q_enable, Rotation::cur()),
                meta.query_fixed(table.is_first, Rotation::cur()),
            ]))
        });

        meta.create_gate("pow_of_rand_table: all other enabled rows", |meta| {
            let mut cb = BaseConstraintBuilder::default();
            cb.require_equal(
                "pow_of_rand::cur == pow_of_rand::prev * rand",
                meta.query_advice(table.pow_of_rand, Rotation::cur()),
                meta.query_advice(table.pow_of_rand, Rotation::prev()) * challenges.keccak_input(),
            );
            cb.gate(and::expr([
                meta.query_fixed(table.q_enable, Rotation::cur()),
                not::expr(meta.query_fixed(table.is_first, Rotation::cur())),
            ]))
        });

        table
    }

    /// Assign values to the table.
    pub fn assign<F: Field>(
        &self,
        layouter: &mut impl Layouter<F>,
        challenges: &Challenges<Value<F>>,
    ) -> Result<(), Error> {
        let r = challenges.keccak_input();
        layouter.assign_region(
            || "power of randomness table",
            |mut region| {
                let pows_of_rand =
                    std::iter::successors(Some(Value::known(F::one())), |&v| Some(v * r))
                        .take(N_PAIRING_PER_OP * N_BYTES_PER_PAIR);

                for (idx, pow_of_rand) in pows_of_rand.enumerate() {
                    region.assign_fixed(
                        || format!("q_enable at offset = {idx}"),
                        self.q_enable,
                        idx,
                        || Value::known(F::one()),
                    )?;
                    region.assign_fixed(
                        || format!("is_first at offset = {idx}"),
                        self.is_first,
                        idx,
                        || Value::known(if idx == 0 { F::one() } else { F::zero() }),
                    )?;
                    region.assign_fixed(
                        || format!("exponent at offset = {idx}"),
                        self.exponent,
                        idx,
                        || Value::known(F::from(idx as u64)),
                    )?;
                    region.assign_advice(
                        || format!("pow_of_rand at offset = {idx}"),
                        self.pow_of_rand,
                        idx,
                        || pow_of_rand,
                    )?;
                }

                Ok(())
            },
        )
    }
}

impl<F: Field> LookupTable<F> for PowOfRandTable {
    fn columns(&self) -> Vec<Column<Any>> {
        vec![
            self.q_enable.into(),
            self.is_first.into(),
            self.exponent.into(),
            self.pow_of_rand.into(),
        ]
    }

    fn annotations(&self) -> Vec<String> {
        vec![
            String::from("q_enable"),
            String::from("is_first"),
            String::from("exponent"),
            String::from("pow_of_rand"),
        ]
    }

    fn table_exprs(&self, meta: &mut VirtualCells<F>) -> Vec<Expression<F>> {
        vec![
            meta.query_fixed(self.q_enable, Rotation::cur()),
            meta.query_fixed(self.exponent, Rotation::cur()),
            meta.query_advice(self.pow_of_rand, Rotation::cur()),
        ]
    }
}

/// Lookup table for [0, MAX) range
#[derive(Clone, Copy, Debug)]
pub struct RangeTable<const MAX: usize>(TableColumn);

/// Type Alias of u8 table, [0, 1 << 8)
pub type U8Table = RangeTable<{ 1 << 8 }>;
/// Type Alias of u16 table, [0, 1 << 16)
pub type U16Table = RangeTable<{ 1 << 16 }>;

impl<const MAX: usize> RangeTable<MAX> {
    /// Construct the range table.
    pub fn construct<F: Field>(meta: &mut ConstraintSystem<F>) -> Self {
        let inner = meta.lookup_table_column();
        meta.annotate_lookup_column(inner, || format!("range table [0, {MAX})"));
        Self(inner)
    }

    /// Assign values to the table.
    pub fn load<F: Field>(&self, layouter: &mut impl Layouter<F>) -> Result<(), Error> {
        layouter.assign_table(
            || format!("range table [0, {MAX})"),
            |mut table| {
                for i in 0..MAX {
                    table.assign_cell(
                        || format!("range at offset = {i}"),
                        self.0,
                        i,
                        || Value::known(F::from(i as u64)),
                    )?;
                }

                Ok(())
            },
        )
    }
}

impl<const MAX: usize> From<RangeTable<MAX>> for TableColumn {
    fn from(table: RangeTable<MAX>) -> TableColumn {
        table.0
    }
}

/// Lookup table for max n bits range check
#[derive(Clone, Copy, Debug)]
pub struct UXTable<const N_BITS: usize> {
    col: Column<Fixed>,
}

impl<const N_BITS: usize> UXTable<N_BITS> {
    /// Construct the UXTable.
    pub fn construct<F: Field>(meta: &mut ConstraintSystem<F>) -> Self {
        Self {
            col: meta.fixed_column(),
        }
    }

    /// Load the `UXTable` for range check
    pub fn load<F: Field>(&self, layouter: &mut impl Layouter<F>) -> Result<(), Error> {
        layouter.assign_region(
            || format!("assign u{} fixed column", 8),
            |mut region| {
                for i in 0..(1 << N_BITS) {
                    region.assign_fixed(
                        || format!("assign {} in u{} fixed column", i, N_BITS),
                        self.col,
                        i,
                        || Value::known(F::from(i as u64)),
                    )?;
                }
                Ok(())
            },
        )?;
        Ok(())
    }
}

impl<F: Field, const N_BITS: usize> LookupTable<F> for UXTable<N_BITS> {
    fn columns(&self) -> Vec<Column<Any>> {
        vec![self.col.into()]
    }

    fn annotations(&self) -> Vec<String> {
        vec![format!("u{}_col", N_BITS)]
    }

    fn table_exprs(&self, meta: &mut VirtualCells<F>) -> Vec<Expression<F>> {
        vec![meta.query_fixed(self.col, Rotation::cur())]
    }
}<|MERGE_RESOLUTION|>--- conflicted
+++ resolved
@@ -841,10 +841,6 @@
         if offset == 4 || offset == 5 || offset == 7 || offset == 8 {
             dbg!(row);
         }
-<<<<<<< HEAD
-
-=======
->>>>>>> 3be910ea
         region.assign_fixed(
             || "assign mpt table row value",
             self.q_enable,
