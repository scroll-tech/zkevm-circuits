//! Table definitions used cross-circuits

use crate::{
    copy_circuit::util::number_or_hash_to_field,
    evm_circuit::util::{
        constraint_builder::{BaseConstraintBuilder, ConstrainBuilderCommon},
        rlc,
    },
    exp_circuit::param::{OFFSET_INCREMENT, ROWS_PER_STEP},
    impl_expr,
    util::{build_tx_log_address, Challenges},
    witness::{
        Block, BlockContexts, Bytecode, MptUpdateRow, MptUpdates, RlpFsmWitnessGen, Rw, RwMap,
        RwRow, Transaction,
    },
};
use bus_mapping::{
    circuit_input_builder::{
        CopyDataType, CopyEvent, CopyStep, EcAddOp, EcMulOp, EcPairingOp, ExpEvent,
        PrecompileEcParams, N_BYTES_PER_PAIR, N_PAIRING_PER_OP,
    },
    precompile::PrecompileCalls,
};
use core::iter::once;
use eth_types::{sign_types::SignData, Field, ToLittleEndian, ToScalar, ToWord, Word, U256};
use gadgets::{
    binary_number::{BinaryNumberChip, BinaryNumberConfig},
    util::{and, not, split_u256, split_u256_limb64, Expr},
};
use halo2_proofs::{
    arithmetic::FieldExt,
    circuit::{Layouter, Region, Value},
    halo2curves::bn256::Fq,
    plonk::{Advice, Any, Column, ConstraintSystem, Error, Expression, Fixed, VirtualCells},
    poly::Rotation,
};

use std::iter::repeat;

#[cfg(test)]
use halo2_proofs::plonk::FirstPhase;

#[cfg(feature = "onephase")]
use halo2_proofs::plonk::FirstPhase as SecondPhase;
#[cfg(not(feature = "onephase"))]
use halo2_proofs::plonk::SecondPhase;

use itertools::Itertools;
use keccak256::plain::Keccak;
use std::array;
use strum_macros::{EnumCount, EnumIter};

/// Trait used to define lookup tables
pub trait LookupTable<F: Field> {
    /// Returns the list of ALL the table columns following the table order.
    fn columns(&self) -> Vec<Column<Any>>;

    /// Returns the list of ALL the table advice columns following the table
    /// order.
    fn advice_columns(&self) -> Vec<Column<Advice>> {
        self.columns()
            .iter()
            .map(|&col| col.try_into())
            .filter_map(|res| res.ok())
            .collect()
    }

    /// Returns the list of ALL the table fixed columns following the table order.
    fn fixed_columns(&self) -> Vec<Column<Fixed>> {
        self.columns()
            .iter()
            .map(|&col| col.try_into())
            .filter_map(|res| res.ok())
            .collect()
    }

    /// Returns the String annotations associated to each column of the table.
    fn annotations(&self) -> Vec<String>;

    /// Return the list of expressions used to define the lookup table.
    fn table_exprs(&self, meta: &mut VirtualCells<F>) -> Vec<Expression<F>> {
        self.columns()
            .iter()
            .map(|&column| meta.query_any(column, Rotation::cur()))
            .collect()
    }

    /// Annotates a lookup table by passing annotations for each of it's
    /// columns.
    fn annotate_columns(&self, cs: &mut ConstraintSystem<F>) {
        self.columns()
            .iter()
            .zip(self.annotations().iter())
            .for_each(|(&col, ann)| cs.annotate_lookup_any_column(col, || ann))
    }

    /// Annotates columns of a table embedded within a circuit region.
    fn annotate_columns_in_region(&self, region: &mut Region<F>) {
        self.columns()
            .iter()
            .zip(self.annotations().iter())
            .for_each(|(&col, ann)| region.name_column(|| ann, col))
    }
}

impl<F: Field, C: Into<Column<Any>> + Copy, const W: usize> LookupTable<F> for [C; W] {
    fn table_exprs(&self, meta: &mut VirtualCells<F>) -> Vec<Expression<F>> {
        self.iter()
            .map(|column| meta.query_any(*column, Rotation::cur()))
            .collect()
    }

    fn columns(&self) -> Vec<Column<Any>> {
        self.iter().map(|&col| col.into()).collect()
    }

    fn annotations(&self) -> Vec<String> {
        vec![]
    }
}

/// Tag used to identify each field in the transaction in a row of the
/// transaction table.
#[derive(Clone, Copy, Debug, PartialEq, Eq, EnumIter)]
pub enum TxFieldTag {
    /// Unused tag
    Null = 0,
    /// CallData
    CallData,
    /// Nonce
    Nonce,
    /// GasPrice
    GasPrice,
    /// Gas
    Gas,
    /// CallerAddress
    CallerAddress,
    /// CalleeAddress
    CalleeAddress,
    /// IsCreate
    IsCreate,
    /// Value
    Value,
    /// CallDataRLC
    CallDataRLC,
    /// CallDataLength
    CallDataLength,
    /// Gas cost for transaction call data (4 for byte == 0, 16 otherwise)
    CallDataGasCost,
    /// Gas cost of the transaction data charged in L1
    TxDataGasCost,
    /// Chain ID
    ChainID,
    /// Signature field V.
    SigV,
    /// Signature field R.
    SigR,
    /// Signature field S.
    SigS,
    /// TxSignLength: Length of the RLP-encoded transaction without the
    /// signature, used for signing
    TxSignLength,
    /// TxSignRLC: RLC of the RLP-encoded transaction without the signature,
    /// used for signing
    TxSignRLC,
    /// TxSignHash: Hash of the transaction without the signature, used for
    /// signing.
    TxSignHash,
    /// TxHashLength: Length of the RLP-encoded transaction without the
    /// signature, used for signing
    TxHashLength,
    /// TxHashRLC: RLC of the RLP-encoded transaction without the signature,
    /// used for signing
    TxHashRLC,
    /// TxHash: Hash of the transaction with the signature
    TxHash,
    /// The block number in which this tx is included.
    BlockNumber,
}
impl_expr!(TxFieldTag);

impl From<TxFieldTag> for usize {
    fn from(t: TxFieldTag) -> Self {
        t as usize
    }
}

/// Alias for TxFieldTag used by EVM Circuit
pub type TxContextFieldTag = TxFieldTag;

/// Table that contains the fields of all Transactions in a block
#[derive(Clone, Debug)]
pub struct TxTable {
    /// q_enable
    pub q_enable: Column<Fixed>,
    /// Tx ID
    pub tx_id: Column<Advice>,
    /// Tag (TxContextFieldTag)
    pub tag: Column<Fixed>,
    /// Index for Tag = CallData
    pub index: Column<Advice>,
    /// Value
    pub value: Column<Advice>,
}

impl TxTable {
    /// Construct a new TxTable
    pub fn construct<F: Field>(meta: &mut ConstraintSystem<F>) -> Self {
        let q_enable = meta.fixed_column();
        let tag = meta.fixed_column();
        Self {
            q_enable,
            tx_id: meta.advice_column(),
            tag,
            index: meta.advice_column(),
            value: meta.advice_column_in(SecondPhase),
        }
    }

    /// Assign the `TxTable` from a list of block `Transaction`s, following the
    /// same layout that the Tx Circuit uses.
    pub fn load<F: Field>(
        &self,
        layouter: &mut impl Layouter<F>,
        txs: &[Transaction],
        max_txs: usize,
        max_calldata: usize,
        chain_id: u64,
        challenges: &Challenges<Value<F>>,
    ) -> Result<(), Error> {
        assert!(
            txs.len() <= max_txs,
            "txs.len() <= max_txs: txs.len()={}, max_txs={}",
            txs.len(),
            max_txs
        );
        let sum_txs_calldata: usize = txs.iter().map(|tx| tx.call_data.len()).sum();
        assert!(
            sum_txs_calldata <= max_calldata,
            "sum_txs_calldata <= max_calldata: sum_txs_calldata={sum_txs_calldata}, max_calldata={max_calldata}",
        );

        fn assign_row<F: Field>(
            region: &mut Region<'_, F>,
            offset: usize,
            q_enable: Column<Fixed>,
            advice_columns: &[Column<Advice>],
            tag: &Column<Fixed>,
            row: &[Value<F>; 4],
            msg: &str,
        ) -> Result<(), Error> {
            for (index, column) in advice_columns.iter().enumerate() {
                region.assign_advice(
                    || format!("tx table {msg} row {offset}"),
                    *column,
                    offset,
                    || row[if index > 0 { index + 1 } else { index }],
                )?;
            }
            region.assign_fixed(
                || format!("tx table q_enable row {offset}"),
                q_enable,
                offset,
                || Value::known(F::one()),
            )?;
            region.assign_fixed(
                || format!("tx table {msg} row {offset}"),
                *tag,
                offset,
                || row[1],
            )?;
            Ok(())
        }

        layouter.assign_region(
            || "tx table",
            |mut region| {
                let mut offset = 0;
                let advice_columns = [self.tx_id, self.index, self.value];
                assign_row(
                    &mut region,
                    offset,
                    self.q_enable,
                    &advice_columns,
                    &self.tag,
                    &[(); 4].map(|_| Value::known(F::zero())),
                    "all-zero",
                )?;
                offset += 1;

                // Tx Table contains an initial region that has a size parametrized by max_txs
                // with all the tx data except for calldata, and then a second
                // region that has a size parametrized by max_calldata with all
                // the tx calldata.  This is required to achieve a constant fixed column tag
                // regardless of the number of input txs or the calldata size of each tx.
                let mut calldata_assignments: Vec<[Value<F>; 4]> = Vec::new();
                // Assign Tx data (all tx fields except for calldata)
                let padding_txs = (txs.len()..max_txs)
                    .into_iter()
                    .map(|tx_id| {
                        let mut padding_tx = Transaction::dummy(chain_id);
                        padding_tx.id = tx_id + 1;

                        padding_tx
                    })
                    .collect::<Vec<Transaction>>();
                for (i, tx) in txs.iter().chain(padding_txs.iter()).enumerate() {
                    debug_assert_eq!(i + 1, tx.id);
                    let tx_data = tx.table_assignments_fixed(*challenges);
                    let tx_calldata = tx.table_assignments_dyn(*challenges);
                    for row in tx_data {
                        assign_row(
                            &mut region,
                            offset,
                            self.q_enable,
                            &advice_columns,
                            &self.tag,
                            &row,
                            "",
                        )?;
                        offset += 1;
                    }
                    calldata_assignments.extend(tx_calldata.iter());
                }
                // Assign Tx calldata
                for row in calldata_assignments.into_iter() {
                    assign_row(
                        &mut region,
                        offset,
                        self.q_enable,
                        &advice_columns,
                        &self.tag,
                        &row,
                        "",
                    )?;
                    offset += 1;
                }
                Ok(())
            },
        )
    }
}

impl<F: Field> LookupTable<F> for TxTable {
    fn columns(&self) -> Vec<Column<Any>> {
        vec![
            self.q_enable.into(),
            self.tx_id.into(),
            self.tag.into(),
            self.index.into(),
            self.value.into(),
        ]
    }

    fn annotations(&self) -> Vec<String> {
        vec![
            String::from("q_enable"),
            String::from("tx_id"),
            String::from("tag"),
            String::from("index"),
            String::from("value"),
        ]
    }

    fn table_exprs(&self, meta: &mut VirtualCells<F>) -> Vec<Expression<F>> {
        vec![
            meta.query_fixed(self.q_enable, Rotation::cur()),
            meta.query_advice(self.tx_id, Rotation::cur()),
            meta.query_fixed(self.tag, Rotation::cur()),
            meta.query_advice(self.index, Rotation::cur()),
            meta.query_advice(self.value, Rotation::cur()),
        ]
    }
}

/// Tag to identify the operation type in a RwTable row
#[derive(Clone, Copy, Debug, PartialEq, Eq, Hash, EnumIter)]
pub enum RwTableTag {
    /// Start (used for padding)
    Start = 1,
    /// Stack operation
    Stack,
    /// Memory operation
    Memory,
    /// Tx Access List Account operation
    TxAccessListAccount,
    /// Tx Access List Account Storage operation
    TxAccessListAccountStorage,
    /// Tx Refund operation
    TxRefund,
    /// Account operation
    Account,
    /// Account Storage operation
    AccountStorage,
    /// Call Context operation
    CallContext,
    /// Tx Log operation
    TxLog,
    /// Tx Receipt operation
    TxReceipt,
}
impl_expr!(RwTableTag);

impl RwTableTag {
    /// Returns true if the RwTable operation is reversible
    pub fn is_reversible(self) -> bool {
        matches!(
            self,
            RwTableTag::TxAccessListAccount
                | RwTableTag::TxAccessListAccountStorage
                | RwTableTag::TxRefund
                | RwTableTag::Account
                | RwTableTag::AccountStorage
        )
    }
}

impl From<RwTableTag> for usize {
    fn from(t: RwTableTag) -> Self {
        t as usize
    }
}

/// Tag for an AccountField in RwTable
#[derive(Clone, Copy, Debug, EnumIter, Hash, PartialEq, Eq, PartialOrd, Ord)]
pub enum AccountFieldTag {
    /// Nonce field
    Nonce,
    /// Balance field
    Balance,
    /// Variant representing the keccak hash of an account's code.
    KeccakCodeHash,
    /// Variant representing the poseidon hash of an account's code.
    CodeHash,
    /// Variant representing the code size, i.e. length of account's code.
    CodeSize,
    /// NonExisting field
    NonExisting,
}
impl_expr!(AccountFieldTag);

/// Tag for a TxLogField in RwTable
#[derive(Clone, Copy, Debug, PartialEq, Eq, EnumIter)]
pub enum TxLogFieldTag {
    /// Address field
    Address = 1,
    /// Topic field
    Topic,
    /// Data field
    Data,
}
impl_expr!(TxLogFieldTag);

/// Tag for a TxReceiptField in RwTable
#[derive(Clone, Copy, Debug, PartialEq, Eq, EnumIter, EnumCount)]
pub enum TxReceiptFieldTag {
    /// Tx result
    PostStateOrStatus = 1,
    /// CumulativeGasUsed in the tx
    CumulativeGasUsed,
    /// Number of logs in the tx
    LogLength,
}
impl_expr!(TxReceiptFieldTag);

/// Tag for a CallContextField in RwTable
#[derive(Clone, Copy, Debug, PartialEq, Eq, EnumIter)]
pub enum CallContextFieldTag {
    /// RwCounterEndOfReversion
    RwCounterEndOfReversion = 1,
    /// CallerId
    CallerId,
    /// TxId
    TxId,
    /// Depth
    Depth,
    /// CallerAddress
    CallerAddress,
    /// CalleeAddress
    CalleeAddress,
    /// CallDataOffset
    CallDataOffset,
    /// CallDataLength
    CallDataLength,
    /// ReturnDataOffset
    ReturnDataOffset,
    /// ReturnDataLength
    ReturnDataLength,
    /// Value
    Value,
    /// IsSuccess
    IsSuccess,
    /// IsPersistent
    IsPersistent,
    /// IsStatic
    IsStatic,

    /// LastCalleeId
    LastCalleeId,
    /// LastCalleeReturnDataOffset
    LastCalleeReturnDataOffset,
    /// LastCalleeReturnDataLength
    LastCalleeReturnDataLength,

    /// IsRoot
    IsRoot,
    /// IsCreate
    IsCreate,
    /// CodeHash
    CodeHash,
    /// ProgramCounter
    ProgramCounter,
    /// StackPointer
    StackPointer,
    /// GasLeft
    GasLeft,
    /// MemorySize
    MemorySize,
    /// ReversibleWriteCounter
    ReversibleWriteCounter,
}
impl_expr!(CallContextFieldTag);

/// The RwTable shared between EVM Circuit and State Circuit, which contains
/// traces of the EVM state operations.
#[derive(Clone, Copy, Debug)]
pub struct RwTable {
    /// Is enable
    pub q_enable: Column<Fixed>,
    /// Read Write Counter
    pub rw_counter: Column<Advice>,
    /// Is Write
    pub is_write: Column<Advice>,
    /// Tag
    pub tag: Column<Advice>,
    /// Key1 (Id)
    pub id: Column<Advice>,
    /// Key2 (Address)
    pub address: Column<Advice>,
    /// Key3 (FieldTag)
    pub field_tag: Column<Advice>,
    /// Key3 (StorageKey)
    pub storage_key: Column<Advice>,
    /// Value
    pub value: Column<Advice>,
    /// Value Previous
    pub value_prev: Column<Advice>,
    /// Aux1
    pub aux1: Column<Advice>,
    /// Aux2 (Committed Value)
    pub aux2: Column<Advice>,
}

impl<F: Field> LookupTable<F> for RwTable {
    fn columns(&self) -> Vec<Column<Any>> {
        vec![
            self.q_enable.into(),
            self.rw_counter.into(),
            self.is_write.into(),
            self.tag.into(),
            self.id.into(),
            self.address.into(),
            self.field_tag.into(),
            self.storage_key.into(),
            self.value.into(),
            self.value_prev.into(),
            self.aux1.into(),
            self.aux2.into(),
        ]
    }

    fn annotations(&self) -> Vec<String> {
        vec![
            String::from("q_enable"),
            String::from("rw_counter"),
            String::from("is_write"),
            String::from("tag"),
            String::from("id"),
            String::from("address"),
            String::from("field_tag"),
            String::from("storage_key"),
            String::from("value"),
            String::from("value_prev"),
            String::from("aux1"),
            String::from("aux2"),
        ]
    }
}
impl RwTable {
    /// Construct a new RwTable
    pub fn construct<F: FieldExt>(meta: &mut ConstraintSystem<F>) -> Self {
        Self {
            q_enable: meta.fixed_column(),
            rw_counter: meta.advice_column(),
            is_write: meta.advice_column(),
            tag: meta.advice_column(),
            id: meta.advice_column(),
            address: meta.advice_column(),
            field_tag: meta.advice_column(),
            storage_key: meta.advice_column_in(SecondPhase),
            value: meta.advice_column_in(SecondPhase),
            value_prev: meta.advice_column_in(SecondPhase),
            // It seems that aux1 for the moment is not using randomness
            // TODO check in a future review
            aux1: meta.advice_column_in(SecondPhase),
            aux2: meta.advice_column_in(SecondPhase),
        }
    }
    fn assign<F: Field>(
        &self,
        region: &mut Region<'_, F>,
        offset: usize,
        row: &RwRow<Value<F>>,
    ) -> Result<(), Error> {
        region.assign_fixed(
            || "assign rw row on rw table",
            self.q_enable,
            offset,
            || Value::known(F::one()),
        )?;
        for (column, value) in [
            (self.rw_counter, row.rw_counter),
            (self.is_write, row.is_write),
            (self.tag, row.tag),
            (self.id, row.id),
            (self.address, row.address),
            (self.field_tag, row.field_tag),
            (self.storage_key, row.storage_key),
            (self.value, row.value),
            (self.value_prev, row.value_prev),
            (self.aux1, row.aux1),
            (self.aux2, row.aux2),
        ] {
            region.assign_advice(|| "assign rw row on rw table", column, offset, || value)?;
        }
        Ok(())
    }

    /// Assign the `RwTable` from a `RwMap`, following the same
    /// table layout that the State Circuit uses.
    pub fn load<F: Field>(
        &self,
        layouter: &mut impl Layouter<F>,
        rws: &[Rw],
        n_rows: usize,
        challenges: Value<F>,
    ) -> Result<(), Error> {
        layouter.assign_region(
            || "rw table",
            |mut region| self.load_with_region(&mut region, rws, n_rows, challenges),
        )
    }

    pub(crate) fn load_with_region<F: Field>(
        &self,
        region: &mut Region<'_, F>,
        rws: &[Rw],
        n_rows: usize,
        challenges: Value<F>,
    ) -> Result<(), Error> {
        let (rows, _) = RwMap::table_assignments_prepad(rws, n_rows);
        for (offset, row) in rows.iter().enumerate() {
            self.assign(region, offset, &row.table_assignment(challenges))?;
        }
        Ok(())
    }
}

pub use mpt_zktrie::mpt_circuits::MPTProofType;

impl From<AccountFieldTag> for MPTProofType {
    fn from(tag: AccountFieldTag) -> Self {
        match tag {
            AccountFieldTag::Nonce => Self::NonceChanged,
            AccountFieldTag::Balance => Self::BalanceChanged,
            AccountFieldTag::KeccakCodeHash => Self::CodeHashExists,
            AccountFieldTag::CodeHash => Self::PoseidonCodeHashExists,
            AccountFieldTag::NonExisting => Self::AccountDoesNotExist,
            AccountFieldTag::CodeSize => Self::CodeSizeExists,
        }
    }
}

/// The MptTable shared between MPT Circuit and State Circuit
#[derive(Clone, Copy, Debug)]
pub struct MptTable {
    /// q_enable
    pub q_enable: Column<Fixed>,
    /// Address
    pub address: Column<Advice>,
    /// Storage key
    pub storage_key: Column<Advice>,
    /// Proof type
    pub proof_type: Column<Advice>,
    /// New root
    pub new_root: Column<Advice>,
    /// Old root
    pub old_root: Column<Advice>,
    /// New value
    pub new_value: Column<Advice>,
    /// Old value
    pub old_value: Column<Advice>,
}

impl<F: Field> LookupTable<F> for MptTable {
    fn columns(&self) -> Vec<Column<Any>> {
        vec![
            self.q_enable.into(),
            self.address.into(),
            self.storage_key.into(),
            self.proof_type.into(),
            self.new_root.into(),
            self.old_root.into(),
            self.new_value.into(),
            self.old_value.into(),
        ]
    }

    fn annotations(&self) -> Vec<String> {
        vec![
            String::from("q_enable"),
            String::from("address"),
            String::from("storage_key"),
            String::from("proof_type"),
            String::from("new_root"),
            String::from("old_root"),
            String::from("new_value"),
            String::from("old_value"),
        ]
    }
}

impl MptTable {
    /// Construct a new MptTable
    pub(crate) fn construct<F: FieldExt>(meta: &mut ConstraintSystem<F>) -> Self {
        Self {
            q_enable: meta.fixed_column(),
            address: meta.advice_column(),
            storage_key: meta.advice_column_in(SecondPhase),
            proof_type: meta.advice_column(),
            new_root: meta.advice_column_in(SecondPhase),
            old_root: meta.advice_column_in(SecondPhase),
            new_value: meta.advice_column_in(SecondPhase),
            old_value: meta.advice_column_in(SecondPhase),
        }
    }

    pub(crate) fn assign<F: Field>(
        &self,
        region: &mut Region<'_, F>,
        offset: usize,
        row: &MptUpdateRow<Value<F>>,
    ) -> Result<(), Error> {
        region.assign_fixed(
            || "assign mpt table row value",
            self.q_enable,
            offset,
            || Value::known(F::one()),
        )?;
        let mpt_table_columns = <MptTable as LookupTable<F>>::advice_columns(self);
        for (column, value) in mpt_table_columns.iter().zip_eq(row.values()) {
            region.assign_advice(|| "assign mpt table row value", *column, offset, || *value)?;
        }
        Ok(())
    }

    pub(crate) fn load<F: Field>(
        &self,
        layouter: &mut impl Layouter<F>,
        updates: &MptUpdates,
        max_mpt_rows: usize,
        randomness: Value<F>,
    ) -> Result<(), Error> {
        layouter.assign_region(
            || "mpt table zkevm",
            |mut region| self.load_with_region(&mut region, updates, max_mpt_rows, randomness),
        )
    }

    pub(crate) fn load_with_region<F: Field>(
        &self,
        region: &mut Region<'_, F>,
        updates: &MptUpdates,
        max_mpt_rows: usize,
        randomness: Value<F>,
    ) -> Result<(), Error> {
        let mpt_update_rows = updates.table_assignments(randomness);
        for (offset, row) in mpt_update_rows
            .into_iter()
            .chain(repeat(MptUpdateRow::padding()))
            .take(max_mpt_rows)
            .enumerate()
        {
            self.assign(region, offset, &row)?;
        }
        Ok(())
    }
}

/// The Poseidon hash table shared between Hash Circuit, Mpt Circuit and
/// Bytecode Circuit
/// the 5 cols represent [index(final hash of inputs), input0, input1, control,
/// heading mark]
#[derive(Clone, Copy, Debug)]
pub struct PoseidonTable {
    /// Is Enabled
    pub q_enable: Column<Fixed>,
    /// Hash id
    pub hash_id: Column<Advice>,
    /// input0
    pub input0: Column<Advice>,
    /// input1
    pub input1: Column<Advice>,
    /// control
    pub control: Column<Advice>,
    /// heading_mark
    pub heading_mark: Column<Advice>,
}

impl<F: Field> LookupTable<F> for PoseidonTable {
    fn columns(&self) -> Vec<Column<Any>> {
        vec![
            self.q_enable.into(),
            self.hash_id.into(),
            self.input0.into(),
            self.input1.into(),
            self.control.into(),
            self.heading_mark.into(),
        ]
    }

    fn annotations(&self) -> Vec<String> {
        vec![
            String::from("q_enable"),
            String::from("hash_id"),
            String::from("input0"),
            String::from("input1"),
            String::from("control"),
            String::from("heading_mark"),
        ]
    }
}

impl PoseidonTable {
    /// the permutation width of current poseidon table
    pub(crate) const WIDTH: usize = 3;

    /// the input width of current poseidon table
    pub(crate) const INPUT_WIDTH: usize = Self::WIDTH - 1;

    /// Construct a new PoseidonTable
    pub(crate) fn construct<F: FieldExt>(meta: &mut ConstraintSystem<F>) -> Self {
        Self {
            q_enable: meta.fixed_column(),
            hash_id: meta.advice_column(),
            input0: meta.advice_column(),
            input1: meta.advice_column(),
            control: meta.advice_column(),
            heading_mark: meta.advice_column(),
        }
    }

    /// Construct a new PoseidonTable for dev
    pub(crate) fn dev_construct<F: FieldExt>(meta: &mut ConstraintSystem<F>) -> Self {
        Self::construct(meta)
    }

    pub(crate) fn assign<F: Field>(
        &self,
        region: &mut Region<'_, F>,
        offset: usize,
        row: &[Value<F>],
    ) -> Result<(), Error> {
        region.assign_fixed(
            || "assign poseidon table row value",
            self.q_enable,
            offset,
            || Value::known(F::one()),
        )?;
        let poseidon_table_columns = <PoseidonTable as LookupTable<F>>::advice_columns(self);
        for (column, value) in poseidon_table_columns.iter().zip_eq(row) {
            region.assign_advice(
                || "assign poseidon table row value",
                *column,
                offset,
                || *value,
            )?;
        }
        Ok(())
    }

    // Is this method used anyhwhere?
    pub(crate) fn load<'d, F: Field>(
        &self,
        layouter: &mut impl Layouter<F>,
        hashes: impl Iterator<Item = &'d [Value<F>]> + Clone,
    ) -> Result<(), Error> {
        layouter.assign_region(
            || "poseidon table",
            |mut region| self.load_with_region(&mut region, hashes.clone()),
        )
    }

    pub(crate) fn load_with_region<'d, F: Field>(
        &self,
        region: &mut Region<'_, F>,
        hashes: impl Iterator<Item = &'d [Value<F>]>,
    ) -> Result<(), Error> {
        self.assign(region, 0, [Value::known(F::zero()); 5].as_slice())?;
        for (offset, row) in hashes.enumerate() {
            self.assign(region, offset + 1, row)?;
        }
        Ok(())
    }

    /// Provide this function for the case that we want to consume a poseidon
    /// table but without running the full poseidon circuit
    pub fn dev_load<'a, F: Field>(
        &self,
        layouter: &mut impl Layouter<F>,
        inputs: impl IntoIterator<Item = &'a Vec<u8>> + Clone,
    ) -> Result<(), Error> {
        use crate::bytecode_circuit::bytecode_unroller::{
            unroll_to_hash_input_default, HASHBLOCK_BYTES_IN_FIELD,
        };
        use bus_mapping::state_db::CodeDB;
        use hash_circuit::hash::HASHABLE_DOMAIN_SPEC;

        layouter.assign_region(
            || "poseidon table",
            |mut region| {
                let mut offset = 0;
                let poseidon_table_columns =
                    <PoseidonTable as LookupTable<F>>::advice_columns(self);

                region.assign_fixed(
                    || "poseidon table all-zero row",
                    self.q_enable,
                    offset,
                    || Value::known(F::one()),
                )?;
                for column in poseidon_table_columns.iter().copied() {
                    region.assign_advice(
                        || "poseidon table all-zero row",
                        column,
                        offset,
                        || Value::known(F::zero()),
                    )?;
                }
                offset += 1;
                let nil_hash =
                    Value::known(CodeDB::empty_code_hash().to_word().to_scalar().unwrap());
                region.assign_fixed(
                    || "poseidon table nil input row",
                    self.q_enable,
                    offset,
                    || Value::known(F::one()),
                )?;
                for (column, value) in poseidon_table_columns
                    .iter()
                    .copied()
                    .zip(once(nil_hash).chain(repeat(Value::known(F::zero()))))
                {
                    region.assign_advice(
                        || "poseidon table nil input row",
                        column,
                        offset,
                        || value,
                    )?;
                }
                offset += 1;

                for input in inputs.clone() {
                    let mut control_len = input.len();
                    let mut first_row = true;
                    let ref_hash = Value::known(
                        CodeDB::hash(input.as_slice())
                            .to_word()
                            .to_scalar()
                            .unwrap(),
                    );
                    for row in unroll_to_hash_input_default::<F>(input.iter().copied()) {
                        assert_ne!(
                            control_len,
                            0,
                            "must have enough len left (original size {})",
                            input.len()
                        );
                        let block_size = HASHBLOCK_BYTES_IN_FIELD * row.len();
                        let control_len_as_flag =
                            F::from_u128(HASHABLE_DOMAIN_SPEC * control_len as u128);

                        region.assign_fixed(
                            || format!("poseidon table row {offset}"),
                            self.q_enable,
                            offset,
                            || Value::known(F::one()),
                        )?;
                        for (column, value) in poseidon_table_columns.iter().zip_eq(
                            once(ref_hash)
                                .chain(row.map(Value::known))
                                .chain(once(Value::known(control_len_as_flag)))
                                .chain(once(Value::known(if first_row {
                                    F::one()
                                } else {
                                    F::zero()
                                }))),
                        ) {
                            region.assign_advice(
                                || format!("poseidon table row {offset}"),
                                *column,
                                offset,
                                || value,
                            )?;
                        }
                        first_row = false;
                        offset += 1;
                        control_len = if control_len > block_size {
                            control_len - block_size
                        } else {
                            0
                        };
                    }
                    assert_eq!(
                        control_len,
                        0,
                        "should have exhaust all bytes (original size {})",
                        input.len()
                    );
                }
                Ok(())
            },
        )
    }
}

/// Tag to identify the field in a Bytecode Table row
#[derive(Clone, Copy, Debug)]
pub enum BytecodeFieldTag {
    /// Header field
    Header,
    /// Byte field
    Byte,
}
impl_expr!(BytecodeFieldTag);

/// Table with Bytecode indexed by its Code Hash
#[derive(Clone, Debug)]
pub struct BytecodeTable {
    /// Is Enabled
    pub q_enable: Column<Fixed>,
    /// Code Hash
    pub code_hash: Column<Advice>,
    /// Tag
    pub tag: Column<Advice>,
    /// Index
    pub index: Column<Advice>,
    /// Is Code is true when the byte is not an argument to a PUSH* instruction.
    pub is_code: Column<Advice>,
    /// Value
    pub value: Column<Advice>,
}

impl BytecodeTable {
    /// Construct a new BytecodeTable
    pub fn construct<F: Field>(meta: &mut ConstraintSystem<F>) -> Self {
        let [tag, index, is_code, value] = array::from_fn(|_| meta.advice_column());
        let code_hash = meta.advice_column_in(SecondPhase);
        Self {
            q_enable: meta.fixed_column(),
            code_hash,
            tag,
            index,
            is_code,
            value,
        }
    }

    /// Assign the `BytecodeTable` from a list of bytecodes, following the same
    /// table layout that the Bytecode Circuit uses.
    pub fn dev_load<'a, F: Field>(
        &self,
        layouter: &mut impl Layouter<F>,
        bytecodes: impl IntoIterator<Item = &'a Bytecode> + Clone,
        challenges: &Challenges<Value<F>>,
    ) -> Result<(), Error> {
        layouter.assign_region(
            || "bytecode table",
            |mut region| {
                let mut offset = 0;

                region.assign_fixed(
                    || "bytecode table all-zero row",
                    self.q_enable,
                    offset,
                    || Value::known(F::one()),
                )?;
                for column in <BytecodeTable as LookupTable<F>>::advice_columns(self) {
                    region.assign_advice(
                        || "bytecode table all-zero row",
                        column,
                        offset,
                        || Value::known(F::zero()),
                    )?;
                }
                offset += 1;

                let bytecode_table_columns =
                    <BytecodeTable as LookupTable<F>>::advice_columns(self);
                for bytecode in bytecodes.clone() {
                    for row in bytecode.table_assignments(challenges) {
                        region.assign_fixed(
                            || format!("bytecode table row {offset}"),
                            self.q_enable,
                            offset,
                            || Value::known(F::one()),
                        )?;
                        for (&column, value) in bytecode_table_columns.iter().zip_eq(row) {
                            region.assign_advice(
                                || format!("bytecode table row {offset}"),
                                column,
                                offset,
                                || value,
                            )?;
                        }
                        offset += 1;
                    }
                }
                Ok(())
            },
        )
    }
}

impl<F: Field> LookupTable<F> for BytecodeTable {
    fn columns(&self) -> Vec<Column<Any>> {
        vec![
            self.q_enable.into(),
            self.code_hash.into(),
            self.tag.into(),
            self.index.into(),
            self.is_code.into(),
            self.value.into(),
        ]
    }

    fn annotations(&self) -> Vec<String> {
        vec![
            String::from("q_enable"),
            String::from("code_hash"),
            String::from("tag"),
            String::from("index"),
            String::from("is_code"),
            String::from("value"),
        ]
    }
}

/// Tag to identify the field in a Block Table row
// Keep the sequence consistent with OpcodeId for scalar
#[derive(Clone, Copy, Debug, PartialEq, Eq, EnumIter)]
pub enum BlockContextFieldTag {
    /// Null
    Null = 0,
    /// Coinbase field
    Coinbase = 1,
    /// Timestamp field
    Timestamp,
    /// Number field
    Number,
    /// Difficulty field
    Difficulty,
    /// Gas Limit field
    GasLimit,
    /// Base Fee field
    BaseFee = 8,
    /// Block Hash field
    BlockHash,
    /// Chain ID field.  Although this is not a field in the block header, we
    /// add it here for convenience.
    ChainId,
    /// In a multi-block setup, this variant represents the total number of txs
    /// included in this block.
    NumTxs,
    /// In a multi-block setup, this variant represents the cumulative number of
    /// txs included up to this block, including the txs in this block.
    CumNumTxs,
}
impl_expr!(BlockContextFieldTag);

impl From<BlockContextFieldTag> for usize {
    fn from(value: BlockContextFieldTag) -> Self {
        value as usize
    }
}

/// Table with Block header fields
#[derive(Clone, Debug)]
pub struct BlockTable {
    /// Tag
    pub tag: Column<Fixed>,
    /// Index
    pub index: Column<Advice>,
    /// Value
    pub value: Column<Advice>,
}

impl BlockTable {
    /// Construct a new BlockTable
    pub fn construct<F: Field>(meta: &mut ConstraintSystem<F>) -> Self {
        Self {
            tag: meta.fixed_column(),
            index: meta.advice_column(),
            value: meta.advice_column_in(SecondPhase),
        }
    }

    /// Assign the `BlockTable` from a `BlockContext`.
    pub fn dev_load<F: Field>(
        &self,
        layouter: &mut impl Layouter<F>,
        block_ctxs: &BlockContexts,
        txs: &[Transaction],
        challenges: &Challenges<Value<F>>,
    ) -> Result<(), Error> {
        layouter.assign_region(
            || "block table",
            |mut region| {
                let mut offset = 0;
                let block_table_columns = <BlockTable as LookupTable<F>>::advice_columns(self);
                for column in block_table_columns.iter() {
                    region.assign_advice(
                        || "block table all-zero row",
                        *column,
                        offset,
                        || Value::known(F::zero()),
                    )?;
                }
                offset += 1;

                let mut cum_num_txs = 0usize;
                for block_ctx in block_ctxs.ctxs.values() {
                    let num_txs = txs
                        .iter()
                        .filter(|tx| tx.block_number == block_ctx.number.as_u64())
                        .count();
                    cum_num_txs += num_txs;
                    for row in block_ctx.table_assignments(num_txs, cum_num_txs, challenges) {
                        region.assign_fixed(
                            || format!("block table row {offset}"),
                            self.tag,
                            offset,
                            || row[0],
                        )?;
                        for (column, value) in block_table_columns.iter().zip_eq(&row[1..]) {
                            region.assign_advice(
                                || format!("block table row {offset}"),
                                *column,
                                offset,
                                || *value,
                            )?;
                        }
                        offset += 1;
                    }
                }

                Ok(())
            },
        )
    }
}

impl<F: Field> LookupTable<F> for BlockTable {
    fn columns(&self) -> Vec<Column<Any>> {
        vec![self.tag.into(), self.index.into(), self.value.into()]
    }

    fn annotations(&self) -> Vec<String> {
        vec![
            String::from("tag"),
            String::from("index"),
            String::from("value"),
        ]
    }
}

/// Keccak Table, used to verify keccak hashing from RLC'ed input.
#[derive(Clone, Debug)]
pub struct KeccakTable {
    /// True when the row is enabled
    pub q_enable: Column<Fixed>,
    /// True when the row is final
    pub is_final: Column<Advice>,
    /// Byte array input as `RLC(reversed(input))`
    pub input_rlc: Column<Advice>, // RLC of input bytes
    /// Byte array input length
    pub input_len: Column<Advice>,
    /// RLC of the hash result
    pub output_rlc: Column<Advice>, // RLC of hash of input bytes
}

impl<F: Field> LookupTable<F> for KeccakTable {
    fn columns(&self) -> Vec<Column<Any>> {
        vec![
            self.q_enable.into(),
            self.is_final.into(),
            self.input_rlc.into(),
            self.input_len.into(),
            self.output_rlc.into(),
        ]
    }

    fn annotations(&self) -> Vec<String> {
        vec![
            String::from("q_enable"),
            String::from("is_final"),
            String::from("input_rlc"),
            String::from("input_len"),
            String::from("output_rlc"),
        ]
    }
}

impl KeccakTable {
    /// Construct a new KeccakTable
    pub fn construct<F: Field>(meta: &mut ConstraintSystem<F>) -> Self {
        Self {
            q_enable: meta.fixed_column(),
            is_final: meta.advice_column(),
            input_rlc: meta.advice_column_in(SecondPhase),
            input_len: meta.advice_column(),
            output_rlc: meta.advice_column_in(SecondPhase),
        }
    }

    /// Generate the keccak table assignments from a byte array input.
    /// Used only for dev_load
    pub fn assignments<F: Field>(
        input: &[u8],
        challenges: &Challenges<Value<F>>,
    ) -> Vec<[Value<F>; 4]> {
        let input_rlc = challenges
            .keccak_input()
            .map(|challenge| rlc::value(input.iter().rev(), challenge));
        let input_len = F::from(input.len() as u64);
        let mut keccak = Keccak::default();
        keccak.update(input);
        let output = keccak.digest();
        let output_rlc = challenges.evm_word().map(|challenge| {
            rlc::value(
                &Word::from_big_endian(output.as_slice()).to_le_bytes(),
                challenge,
            )
        });

        vec![[
            Value::known(F::one()),
            input_rlc,
            Value::known(input_len),
            output_rlc,
        ]]
    }

    /// Assign a table row for keccak table
    /// Used inside keccak circuit
    /// q_enable assigned inside keccak circuit
    pub fn assign_row<F: Field>(
        &self,
        region: &mut Region<F>,
        offset: usize,
        values: [Value<F>; 4],
    ) -> Result<(), Error> {
        for (&column, value) in <KeccakTable as LookupTable<F>>::advice_columns(self)
            .iter()
            .zip(values.iter())
        {
            region.assign_advice(|| format!("assign {offset}"), column, offset, || *value)?;
        }
        Ok(())
    }

    /// Provide this function for the case that we want to consume a keccak
    /// table but without running the full keccak circuit
    pub fn dev_load<'a, F: Field>(
        &self,
        layouter: &mut impl Layouter<F>,
        inputs: impl IntoIterator<Item = &'a Vec<u8>> + Clone,
        challenges: &Challenges<Value<F>>,
    ) -> Result<(), Error> {
        layouter.assign_region(
            || "keccak table",
            |mut region| {
                let mut offset = 0;
                for column in <KeccakTable as LookupTable<F>>::advice_columns(self) {
                    region.assign_fixed(
                        || "keccak table all-zero row",
                        self.q_enable,
                        offset,
                        || Value::known(F::one()),
                    )?;
                    region.assign_advice(
                        || "keccak table all-zero row",
                        column,
                        offset,
                        || Value::known(F::zero()),
                    )?;
                }
                offset += 1;

                let keccak_table_columns = <KeccakTable as LookupTable<F>>::advice_columns(self);
                for input in inputs.clone() {
                    for row in Self::assignments(input, challenges) {
                        region.assign_fixed(
                            || format!("keccak table row {offset}"),
                            self.q_enable,
                            offset,
                            || Value::known(F::one()),
                        )?;
                        for (&column, value) in keccak_table_columns.iter().zip_eq(row) {
                            region.assign_advice(
                                || format!("keccak table row {offset}"),
                                column,
                                offset,
                                || value,
                            )?;
                        }
                        offset += 1;
                    }
                }
                Ok(())
            },
        )
    }

    /// returns matchings between the circuit columns passed as parameters and
    /// the table columns
    pub fn match_columns(
        &self,
        value_rlc: Column<Advice>,
        length: Column<Advice>,
        code_hash: Column<Advice>,
    ) -> Vec<(Column<Advice>, Column<Advice>)> {
        vec![
            (value_rlc, self.input_rlc),
            (length, self.input_len),
            (code_hash, self.output_rlc),
        ]
    }
}

/// Copy Table, used to verify copies of byte chunks between Memory, Bytecode,
/// TxLogs and TxCallData.
#[derive(Clone, Copy, Debug)]
pub struct CopyTable {
    /// Is enable
    pub q_enable: Column<Fixed>,
    /// Whether the row is the first read-write pair for a copy event.
    pub is_first: Column<Advice>,
    /// The relevant ID for the read-write row, represented as a random linear
    /// combination. The ID may be one of the below:
    /// 1. Call ID/Caller ID for CopyDataType::Memory
    /// 2. RLC encoding of bytecode hash for CopyDataType::Bytecode
    /// 3. Transaction ID for CopyDataType::TxCalldata, CopyDataType::TxLog
    pub id: Column<Advice>,
    /// The source/destination address for this copy step.  Can be memory
    /// address, byte index in the bytecode, tx call data, and tx log data.
    pub addr: Column<Advice>,
    /// The end of the source buffer for the copy event.  Any data read from an
    /// address greater than or equal to this value will be 0.
    pub src_addr_end: Column<Advice>,
    /// The number of non-masked bytes left to be copied.
    pub real_bytes_left: Column<Advice>,
    /// mask indicates the byte is actual coped or padding to memory word
    pub value_wrod_rlc: Column<Advice>, // TODO: rm
    /// mask indicates the byte is actual coped or padding to memory word
    //pub mask: Column<Advice>,
    /// An accumulator value in the RLC representation. This is used for
    /// specific purposes, for instance, when `tag == CopyDataType::RlcAcc`.
    /// Having an additional column for the `rlc_acc` simplifies the lookup
    /// to copy table.
    pub rlc_acc: Column<Advice>,
    /// The associated read-write counter for this row.
    pub rw_counter: Column<Advice>,
    /// Decrementing counter denoting reverse read-write counter.
    pub rwc_inc_left: Column<Advice>,
    /// Binary chip to constrain the copy table conditionally depending on the
    /// current row's tag, whether it is Bytecode, Memory, TxCalldata or
    /// TxLog. This also now includes various precompile calls, hence will take up more cells.
    pub tag: BinaryNumberConfig<CopyDataType, 4>,
}

type CopyTableRow<F> = [(Value<F>, &'static str); 8];
type CopyCircuitRow<F> = [(Value<F>, &'static str); 11];

/// CopyThread is the state used while generating rows of the copy table.
struct CopyThread<F: Field> {
    tag: CopyDataType,
    is_rw: bool,
    id: Value<F>,
    front_mask: bool,
    addr: u64,
    addr_end: u64,
    bytes_left: u64,
    value_acc: Value<F>,
    word_rlc: Value<F>,
    word_rlc_prev: Value<F>,
}

impl CopyTable {
    /// Construct a new CopyTable
    pub fn construct<F: Field>(meta: &mut ConstraintSystem<F>, q_enable: Column<Fixed>) -> Self {
        Self {
            q_enable,
            is_first: meta.advice_column(),
            id: meta.advice_column_in(SecondPhase),
            tag: BinaryNumberChip::configure(meta, q_enable, None),
            addr: meta.advice_column(),
            src_addr_end: meta.advice_column(),
            real_bytes_left: meta.advice_column(),
            value_wrod_rlc: meta.advice_column(), // TODO: rm
            rlc_acc: meta.advice_column_in(SecondPhase),
            rw_counter: meta.advice_column(),
            rwc_inc_left: meta.advice_column(),
        }
    }

    /// Generate the copy table and copy circuit assignments from a copy event.
    pub fn assignments<F: Field>(
        copy_event: &CopyEvent,
        challenges: Challenges<Value<F>>,
    ) -> Vec<(CopyDataType, CopyTableRow<F>, CopyCircuitRow<F>)> {
        assert!(copy_event.src_addr_end >= copy_event.src_addr);

        let mut assignments = Vec::new();
        // rlc_acc
        let rlc_acc = {
            let values = copy_event
                .copy_bytes
                .bytes
                .iter()
                .filter(|(_, _, mask)| !mask)
                .map(|(value, _, _)| *value)
                .collect::<Vec<u8>>();

            challenges
                .keccak_input()
                .map(|keccak_input| rlc::value(values.iter().rev(), keccak_input))
        };

        let read_steps = copy_event.copy_bytes.bytes.iter();
        let copy_steps = if let Some(ref write_steps) = copy_event.copy_bytes.aux_bytes {
            read_steps.zip(write_steps.iter())
        } else {
            read_steps.zip(copy_event.copy_bytes.bytes.iter())
        };

        let prev_write_bytes: Vec<u8> = copy_event
            .copy_bytes
            .bytes_write_prev
            .clone()
            .unwrap_or(vec![]);

        let mut rw_counter = copy_event.rw_counter_start();
        let mut rwc_inc_left = copy_event.rw_counter_delta();

        let mut reader = CopyThread {
            tag: copy_event.src_type,
            is_rw: copy_event.is_source_rw(),
            id: number_or_hash_to_field(&copy_event.src_id, challenges.evm_word()),
            front_mask: true,
            addr: copy_event.src_addr,
            addr_end: copy_event.src_addr_end,
            bytes_left: copy_event.copy_length(),
            value_acc: Value::known(F::zero()),
            word_rlc: Value::known(F::zero()),
            word_rlc_prev: Value::known(F::zero()),
        };

        let mut writer = CopyThread {
            tag: copy_event.dst_type,
            is_rw: copy_event.is_destination_rw(),
            id: number_or_hash_to_field(&copy_event.dst_id, challenges.evm_word()),
            front_mask: true,
            addr: copy_event.dst_addr,
            addr_end: copy_event.dst_addr + copy_event.full_length(),
            bytes_left: reader.bytes_left,
            value_acc: Value::known(F::zero()),
            word_rlc: Value::known(F::zero()),
            word_rlc_prev: Value::known(F::zero()),
        };

        for (step_idx, (is_read_step, mut copy_step)) in copy_steps
            .flat_map(|(read_step, write_step)| {
                let read_step = CopyStep {
                    value: read_step.0,
                    prev_value: read_step.0,
                    mask: read_step.2,
                    is_code: if copy_event.src_type == CopyDataType::Bytecode {
                        Some(read_step.1)
                    } else {
                        None
                    },
                };
                let write_step = CopyStep {
                    value: write_step.0,
                    // Will overwrite if previous values are given.
                    prev_value: write_step.0,
                    mask: write_step.2,
                    is_code: if copy_event.dst_type == CopyDataType::Bytecode {
                        Some(write_step.1)
                    } else {
                        None
                    },
                };
                once((true, read_step)).chain(once((false, write_step)))
            })
            .enumerate()
        {
            // re-assign with correct `prev_value` in copy_step
            if !is_read_step && !prev_write_bytes.is_empty() {
                copy_step.prev_value = *prev_write_bytes.get(step_idx / 2).unwrap();
            }
            let copy_step = copy_step;

            let thread = if is_read_step {
                &mut reader
            } else {
                &mut writer
            };

            let is_first = step_idx == 0;
            let is_last = step_idx as u64 == copy_event.full_length() * 2 - 1;

            let is_pad = is_read_step && thread.addr >= thread.addr_end;

            let value = Value::known(F::from(copy_step.value as u64));
            let value_or_pad = if is_pad {
                Value::known(F::zero())
            } else {
                value
            };
            let value_prev = Value::known(F::from(copy_step.prev_value as u64));

            if !copy_step.mask {
                thread.front_mask = false;
                thread.value_acc = thread.value_acc * challenges.keccak_input() + value_or_pad;
            }
            if (step_idx / 2) % 32 == 0 {
                // reset
                thread.word_rlc = Value::known(F::zero());
                thread.word_rlc_prev = Value::known(F::zero());
            }
            thread.word_rlc = thread.word_rlc * challenges.evm_word() + value;
            thread.word_rlc_prev = if is_read_step {
                thread.word_rlc // Reader does not change the word.
            } else {
                thread.word_rlc_prev * challenges.evm_word() + value_prev
            };

            let word_index = (step_idx as u64 / 2) % 32;

            // is_code
            let is_code = Value::known(copy_step.is_code.map_or(F::zero(), |v| F::from(v)));

            // For LOG, format the address including the log_id.
            let addr = if thread.tag == CopyDataType::TxLog {
                build_tx_log_address(thread.addr, TxLogFieldTag::Data, copy_event.log_id.unwrap())
                    .to_scalar()
                    .unwrap()
            } else {
                F::from(thread.addr)
            };

            assignments.push((
                thread.tag,
                [
                    (Value::known(F::from(is_first)), "is_first"),
                    (thread.id, "id"),
                    (Value::known(addr), "addr"),
                    (Value::known(F::from(thread.addr_end)), "src_addr_end"),
                    (Value::known(F::from(thread.bytes_left)), "real_bytes_left"),
                    (
                        match (copy_event.src_type, copy_event.dst_type) {
                            (CopyDataType::Precompile(_), _) => rlc_acc,
                            (_, CopyDataType::Precompile(_)) => rlc_acc,
                            (CopyDataType::Memory, CopyDataType::Bytecode) => rlc_acc,
                            (CopyDataType::TxCalldata, CopyDataType::Bytecode) => rlc_acc,
                            (_, CopyDataType::RlcAcc) => rlc_acc,
                            _ => Value::known(F::zero()),
                        },
                        "rlc_acc",
                    ),
                    (Value::known(F::from(rw_counter)), "rw_counter"),
                    (Value::known(F::from(rwc_inc_left)), "rwc_inc_left"),
                ],
                [
                    (Value::known(F::from(is_last)), "is_last"),
                    (value, "value"),
                    (value_prev, "value_prev"),
                    (thread.word_rlc, "value_word_rlc"),
                    (thread.word_rlc_prev, "value_word_rlc_prev"),
                    (thread.value_acc, "value_acc"),
                    (Value::known(F::from(is_pad)), "is_pad"),
                    (is_code, "is_code"),
                    (Value::known(F::from(copy_step.mask)), "mask"),
                    (Value::known(F::from(thread.front_mask)), "front_mask"),
                    (Value::known(F::from(word_index)), "word_index"),
                ],
            ));

            // Increment the address.
            if !thread.front_mask {
                thread.addr += 1;
            }
            // Decrement the number of steps left.
            if !copy_step.mask {
                thread.bytes_left -= 1;
            }
            // Update the RW counter.
            let is_word_end = (step_idx / 2) % 32 == 31;
            if is_word_end && thread.is_rw {
                rw_counter += 1;
                rwc_inc_left -= 1;
            }
        }
        assignments
    }

    /// Assign the `CopyTable` from a `Block`.
    pub fn dev_load<F: Field>(
        &self,
        layouter: &mut impl Layouter<F>,
        block: &Block<F>,
        challenges: &Challenges<Value<F>>,
    ) -> Result<(), Error> {
        layouter.assign_region(
            || "copy table",
            |mut region| {
                let mut offset = 0;
                region.assign_fixed(
                    || "copy table all-zero row",
                    self.q_enable,
                    offset,
                    || Value::known(F::one()),
                )?;
                for column in <CopyTable as LookupTable<F>>::advice_columns(self) {
                    region.assign_advice(
                        || "copy table all-zero row",
                        column,
                        offset,
                        || Value::known(F::zero()),
                    )?;
                }
                offset += 1;

                let tag_chip = BinaryNumberChip::construct(self.tag);
                let copy_table_columns = <CopyTable as LookupTable<F>>::advice_columns(self);
                for copy_event in block.copy_events.iter() {
                    for (tag, row, _) in Self::assignments(copy_event, *challenges) {
                        region.assign_fixed(
                            || format!("q_enable at row: {offset}"),
                            self.q_enable,
                            offset,
                            || Value::known(F::one()),
                        )?;
                        for (&column, (value, label)) in copy_table_columns.iter().zip_eq(row) {
                            region.assign_advice(
                                || format!("{label} at row: {offset}"),
                                column,
                                offset,
                                || value,
                            )?;
                        }
                        tag_chip.assign(&mut region, offset, &tag)?;
                        offset += 1;
                    }
                }

                Ok(())
            },
        )
    }
}

impl<F: Field> LookupTable<F> for CopyTable {
    fn columns(&self) -> Vec<Column<Any>> {
        vec![
            self.q_enable.into(),
            self.is_first.into(),
            self.id.into(),
            self.addr.into(),
            self.src_addr_end.into(),
            self.real_bytes_left.into(),
            self.rlc_acc.into(),
            self.rw_counter.into(),
            self.rwc_inc_left.into(),
        ]
    }

    fn annotations(&self) -> Vec<String> {
        vec![
            String::from("q_enable"),
            String::from("is_first"),
            String::from("id"),
            String::from("addr"),
            String::from("src_addr_end"),
            String::from("real_bytes_left"),
            String::from("rlc_acc"),
            String::from("rw_counter"),
            String::from("rwc_inc_left"),
        ]
    }

    fn table_exprs(&self, meta: &mut VirtualCells<F>) -> Vec<Expression<F>> {
        vec![
            meta.query_fixed(self.q_enable, Rotation::cur()),
            meta.query_advice(self.is_first, Rotation::cur()),
            meta.query_advice(self.id, Rotation::cur()), // src_id
            self.tag.value(Rotation::cur())(meta),       // src_tag
            meta.query_advice(self.id, Rotation::next()), // dst_id
            self.tag.value(Rotation::next())(meta),      // dst_tag
            meta.query_advice(self.addr, Rotation::cur()), // src_addr
            meta.query_advice(self.src_addr_end, Rotation::cur()), // src_addr_end
            meta.query_advice(self.addr, Rotation::next()), // dst_addr
            meta.query_advice(self.real_bytes_left, Rotation::cur()), // real_length
            meta.query_advice(self.rlc_acc, Rotation::cur()), // rlc_acc
            meta.query_advice(self.rw_counter, Rotation::cur()), // rw_counter
            meta.query_advice(self.rwc_inc_left, Rotation::cur()), // rwc_inc_left
        ]
    }
}

/// Lookup table within the Exponentiation circuit.
#[derive(Clone, Copy, Debug)]
pub struct ExpTable {
    /// Whether the row is enabled.
    pub q_enable: Column<Fixed>,
    /// Whether the row is the start of a step.
    pub is_step: Column<Fixed>,
    /// An identifier for every exponentiation trace, at the moment this is the
    /// read-write counter at the time of the lookups done to the
    /// exponentiation table.
    pub identifier: Column<Advice>,
    /// Whether this row is the last row in the exponentiation operation's
    /// trace.
    pub is_last: Column<Advice>,
    /// The integer base of the exponentiation.
    pub base_limb: Column<Advice>,
    /// The integer exponent of the exponentiation.
    pub exponent_lo_hi: Column<Advice>,
    /// The intermediate result of exponentiation by squaring.
    pub exponentiation_lo_hi: Column<Advice>,
}

impl ExpTable {
    /// Construct the Exponentiation table.
    pub fn construct<F: Field>(meta: &mut ConstraintSystem<F>) -> Self {
        Self {
            q_enable: meta.fixed_column(),
            is_step: meta.fixed_column(),
            identifier: meta.advice_column(),
            is_last: meta.advice_column(),
            base_limb: meta.advice_column(),
            exponent_lo_hi: meta.advice_column(),
            exponentiation_lo_hi: meta.advice_column(),
        }
    }

    /// Given an exponentiation event and randomness, get assignments to the
    /// exponentiation table.
    pub fn assignments<F: Field>(exp_event: &ExpEvent) -> Vec<[F; 5]> {
        let mut assignments = Vec::new();
        let base_limbs = split_u256_limb64(&exp_event.base);
        let identifier = F::from(exp_event.identifier as u64);
        let mut exponent = exp_event.exponent;
        for (step_idx, exp_step) in exp_event.steps.iter().rev().enumerate() {
            let is_last = if step_idx == exp_event.steps.len() - 1 {
                F::one()
            } else {
                F::zero()
            };
            let (exp_lo, exp_hi) = split_u256(&exp_step.d);
            let (exponent_lo, exponent_hi) = split_u256(&exponent);

            // row 1
            assignments.push([
                identifier,
                is_last,
                base_limbs[0].as_u64().into(),
                exponent_lo
                    .to_scalar()
                    .expect("exponent should fit to scalar"),
                exp_lo
                    .to_scalar()
                    .expect("exponentiation lo should fit to scalar"),
            ]);
            // row 2
            assignments.push([
                identifier,
                F::zero(),
                base_limbs[1].as_u64().into(),
                exponent_hi
                    .to_scalar()
                    .expect("exponent hi should fit to scalar"),
                exp_hi
                    .to_scalar()
                    .expect("exponentiation hi should fit to scalar"),
            ]);
            // row 3
            assignments.push([
                identifier,
                F::zero(),
                base_limbs[2].as_u64().into(),
                F::zero(),
                F::zero(),
            ]);
            // row 4
            assignments.push([
                identifier,
                F::zero(),
                base_limbs[3].as_u64().into(),
                F::zero(),
                F::zero(),
            ]);
            for _ in ROWS_PER_STEP..OFFSET_INCREMENT {
                assignments.push([F::zero(), F::zero(), F::zero(), F::zero(), F::zero()]);
            }

            // update intermediate exponent.
            let (exponent_div2, remainder) = exponent.div_mod(U256::from(2));
            if remainder.is_zero() {
                // exponent is even
                exponent = exponent_div2;
            } else {
                // exponent is odd
                exponent = exponent - 1;
            }
        }
        assignments
    }

    /// Assign witness data from a block to the exponentiation table.
    pub fn dev_load<F: Field>(
        &self,
        layouter: &mut impl Layouter<F>,
        block: &Block<F>,
    ) -> Result<(), Error> {
        layouter.assign_region(
            || "exponentiation table",
            |mut region| {
                let mut offset = 0;
                let exp_table_columns = <ExpTable as LookupTable<F>>::advice_columns(self);
                for exp_event in block.exp_events.iter() {
                    for row in Self::assignments::<F>(exp_event) {
                        region.assign_fixed(
                            || format!("exponentiation table row {offset}"),
                            self.q_enable,
                            offset,
                            || Value::known(F::one()),
                        )?;
                        for (&column, value) in exp_table_columns.iter().zip_eq(row) {
                            region.assign_advice(
                                || format!("exponentiation table row {offset}"),
                                column,
                                offset,
                                || Value::known(value),
                            )?;
                        }
                        let is_step = if offset % OFFSET_INCREMENT == 0 {
                            F::one()
                        } else {
                            F::zero()
                        };
                        region.assign_fixed(
                            || format!("exponentiation table row {offset}"),
                            self.is_step,
                            offset,
                            || Value::known(is_step),
                        )?;
                        offset += 1;
                    }
                }

                // pad an empty row
                let row = [F::from_u128(0); 5];
                region.assign_fixed(
                    || format!("exponentiation table row {offset}"),
                    self.q_enable,
                    offset,
                    || Value::known(F::one()),
                )?;
                for (column, value) in exp_table_columns.iter().zip_eq(row) {
                    region.assign_advice(
                        || format!("exponentiation table row {offset}"),
                        *column,
                        offset,
                        || Value::known(value),
                    )?;
                }

                Ok(())
            },
        )
    }
}

impl<F: Field> LookupTable<F> for ExpTable {
    fn columns(&self) -> Vec<Column<Any>> {
        vec![
            self.q_enable.into(),
            self.is_step.into(),
            self.identifier.into(),
            self.is_last.into(),
            self.base_limb.into(),
            self.exponent_lo_hi.into(),
            self.exponentiation_lo_hi.into(),
        ]
    }

    fn annotations(&self) -> Vec<String> {
        vec![
            String::from("q_enable"),
            String::from("is_step"),
            String::from("identifier"),
            String::from("is_last"),
            String::from("base_limb"),
            String::from("exponent_lo_hi"),
            String::from("exponentiation_lo_hi"),
        ]
    }

    fn table_exprs(&self, meta: &mut VirtualCells<F>) -> Vec<Expression<F>> {
        vec![
            meta.query_fixed(self.q_enable, Rotation::cur()),
            meta.query_fixed(self.is_step, Rotation::cur()),
            meta.query_advice(self.identifier, Rotation::cur()),
            meta.query_advice(self.is_last, Rotation::cur()),
            meta.query_advice(self.base_limb, Rotation::cur()),
            meta.query_advice(self.base_limb, Rotation::next()),
            meta.query_advice(self.base_limb, Rotation(2)),
            meta.query_advice(self.base_limb, Rotation(3)),
            meta.query_advice(self.exponent_lo_hi, Rotation::cur()),
            meta.query_advice(self.exponent_lo_hi, Rotation::next()),
            meta.query_advice(self.exponentiation_lo_hi, Rotation::cur()),
            meta.query_advice(self.exponentiation_lo_hi, Rotation::next()),
        ]
    }
}

/// The RLP table connected to the RLP state machine circuit.
#[derive(Clone, Copy, Debug)]
pub struct RlpFsmRlpTable {
    /// Whether the row is enabled.
    pub q_enable: Column<Fixed>,
    /// The transaction's index in the batch.
    pub tx_id: Column<Advice>,
    /// The format of the tx being decoded.
    pub format: Column<Advice>,
    /// The RLP-Tag assigned at the current row.
    pub rlp_tag: Column<Advice>,
    /// The actual value of the current tag being decoded.
    pub tag_value: Column<Advice>,
    /// Whether or not the row emits an output value.
    pub is_output: Column<Advice>,
    /// Whether or not the current tag's value was nil.
    pub is_none: Column<Advice>,
}

impl<F: Field> LookupTable<F> for RlpFsmRlpTable {
    fn columns(&self) -> Vec<Column<Any>> {
        vec![
            self.q_enable.into(),
            self.tx_id.into(),
            self.format.into(),
            self.rlp_tag.into(),
            self.tag_value.into(),
            self.is_output.into(),
            self.is_none.into(),
        ]
    }

    fn annotations(&self) -> Vec<String> {
        vec![
            String::from("q_enable"),
            String::from("tx_id"),
            String::from("format"),
            String::from("rlp_tag"),
            String::from("tag_value_acc"),
            String::from("is_output"),
            String::from("is_none"),
        ]
    }
}

impl RlpFsmRlpTable {
    /// Construct the RLP table.
    pub fn construct<F: Field>(meta: &mut ConstraintSystem<F>) -> Self {
        Self {
            q_enable: meta.fixed_column(),
            tx_id: meta.advice_column(),
            format: meta.advice_column(),
            rlp_tag: meta.advice_column(),
            tag_value: meta.advice_column_in(SecondPhase),
            is_output: meta.advice_column(),
            is_none: meta.advice_column(),
        }
    }

    /// Load the RLP table (only for dev).
    pub fn dev_load<F: Field>(
        &self,
        layouter: &mut impl Layouter<F>,
        txs: Vec<Transaction>,
        challenges: &Challenges<Value<F>>,
    ) -> Result<(), Error> {
        let rows = txs
            .into_iter()
            .flat_map(|tx| tx.gen_sm_witness(challenges))
            .filter(|row| row.rlp_table.is_output)
            .map(|row| row.rlp_table)
            .collect::<Vec<_>>();

        let assign_any = |region: &mut Region<'_, F>,
                          annotation: &'static str,
                          col: Column<Any>,
                          row: usize,
                          value: Value<F>| {
            match *(col.column_type()) {
                Any::Fixed => {
                    region.assign_fixed(|| annotation, col.try_into().unwrap(), row, || value)
                }
                Any::Advice(_) => {
                    region.assign_advice(|| annotation, col.try_into().unwrap(), row, || value)
                }
                Any::Instance => unreachable!("we do not assign to instance column"),
            }
        };

        layouter.assign_region(
            || "RLP dev table",
            |mut region| {
                for (i, row) in rows.iter().enumerate() {
                    let cells: Vec<(&'static str, Column<Any>, Value<F>)> = vec![
                        ("q_enable", self.q_enable.into(), Value::known(F::one())),
                        ("tx_id", self.tx_id.into(), Value::known(F::from(row.tx_id))),
                        (
                            "format",
                            self.format.into(),
                            Value::known(F::from(usize::from(row.format) as u64)),
                        ),
                        (
                            "rlp_tag",
                            self.rlp_tag.into(),
                            Value::known(F::from(usize::from(row.rlp_tag) as u64)),
                        ),
                        ("tag_value", self.tag_value.into(), row.tag_value),
                        ("is_output", self.is_output.into(), Value::known(F::one())),
                        (
                            "is_none",
                            self.is_none.into(),
                            Value::known(F::from(row.is_none as u64)),
                        ),
                    ];

                    for cell in cells.into_iter() {
                        assign_any(&mut region, cell.0, cell.1, i, cell.2)?;
                    }
                }
                Ok(())
            },
        )?;

        Ok(())
    }
}

/// The sig table is used to verify signatures, used in tx circuit and ecrecover precompile.
#[derive(Clone, Copy, Debug)]
pub struct SigTable {
    /// Indicates whether or not the gates are enabled on the current row.
    pub q_enable: Column<Fixed>,
    /// Random-linear combination of the Keccak256 hash of the message that's signed.
    pub msg_hash_rlc: Column<Advice>,
    /// should be in range [0, 1]
    /// TODO: we need to constrain v <=> pub.y oddness
    pub sig_v: Column<Advice>,
    /// Random-linear combination of the signature's `r` component.
    pub sig_r_rlc: Column<Advice>,
    /// Random-linear combination of the signature's `s` component.
    pub sig_s_rlc: Column<Advice>,
    /// The recovered address, i.e. the 20-bytes address that must have signed the message.
    pub recovered_addr: Column<Advice>,
    /// Indicates whether or not the signature is valid or not upon signature verification.
    pub is_valid: Column<Advice>,
}

impl SigTable {
    /// Construct the SigTable.
    pub fn construct<F: Field>(meta: &mut ConstraintSystem<F>) -> Self {
        Self {
            q_enable: meta.fixed_column(),
            msg_hash_rlc: meta.advice_column_in(SecondPhase),
            sig_v: meta.advice_column(),
            sig_s_rlc: meta.advice_column_in(SecondPhase),
            sig_r_rlc: meta.advice_column_in(SecondPhase),
            recovered_addr: meta.advice_column(),
            is_valid: meta.advice_column(),
        }
    }

    /// Assign witness data from a block to the verification table.
    pub fn dev_load<F: Field>(
        &self,
        layouter: &mut impl Layouter<F>,
        block: &Block<F>,
        challenges: &Challenges<Value<F>>,
    ) -> Result<(), Error> {
        layouter.assign_region(
            || "sig table (dev load)",
            |mut region| {
                let signatures: Vec<SignData> = block.get_sign_data(false);

                for (offset, sign_data) in signatures.iter().enumerate() {
                    let msg_hash_rlc = challenges.keccak_input().map(|challenge| {
                        rlc::value(
                            sign_data.msg_hash.to_bytes().iter().rev().collect_vec(),
                            challenge,
                        )
                    });
                    let sig_r_rlc = challenges.keccak_input().map(|challenge| {
                        rlc::value(
                            sign_data.signature.0.to_bytes().iter().rev().collect_vec(),
                            challenge,
                        )
                    });
                    let sig_s_rlc = challenges.keccak_input().map(|challenge| {
                        rlc::value(
                            sign_data.signature.1.to_bytes().iter().rev().collect_vec(),
                            challenge,
                        )
                    });
                    let sig_v = Value::known(F::from(sign_data.signature.2 as u64));
                    let recovered_addr = Value::known(sign_data.get_addr().to_scalar().unwrap());

                    region.assign_fixed(
                        || format!("sig table q_enable {offset}"),
                        self.q_enable,
                        offset,
                        || Value::known(F::one()),
                    )?;
                    for (column_name, column, value) in [
                        ("msg_hash_rlc", self.msg_hash_rlc, msg_hash_rlc),
                        ("sig_v", self.sig_v, sig_v),
                        ("sig_r_rlc", self.sig_r_rlc, sig_r_rlc),
                        ("sig_s_rlc", self.sig_s_rlc, sig_s_rlc),
                        ("recovered_addr", self.recovered_addr, recovered_addr),
                        ("is_valid", self.is_valid, Value::known(F::one())),
                    ] {
                        region.assign_advice(
                            || format!("sig table {column_name} {offset}"),
                            column,
                            offset,
                            || value,
                        )?;
                    }
                }

                Ok(())
            },
        )?;

        Ok(())
    }
}

impl<F: Field> LookupTable<F> for SigTable {
    fn columns(&self) -> Vec<Column<Any>> {
        vec![
            self.q_enable.into(),
            self.msg_hash_rlc.into(),
            self.sig_v.into(),
            self.sig_r_rlc.into(),
            self.sig_s_rlc.into(),
            self.recovered_addr.into(),
            self.is_valid.into(),
        ]
    }

    fn annotations(&self) -> Vec<String> {
        vec![
            String::from("q_enable"),
            String::from("msg_hash_rlc"),
            String::from("sig_v"),
            String::from("sig_r_rlc"),
            String::from("sig_s_rlc"),
            String::from("recovered_addr"),
            String::from("is_valid"),
        ]
    }

    fn table_exprs(&self, meta: &mut VirtualCells<F>) -> Vec<Expression<F>> {
        vec![
            // ignore the is_valid field as the EVM circuit's use-case (Ecrecover precompile) does
            // not care whether the signature is valid or not. It only cares about the recovered
            // address.
            meta.query_fixed(self.q_enable, Rotation::cur()),
            meta.query_advice(self.msg_hash_rlc, Rotation::cur()),
            meta.query_advice(self.sig_v, Rotation::cur()),
            meta.query_advice(self.sig_r_rlc, Rotation::cur()),
            meta.query_advice(self.sig_s_rlc, Rotation::cur()),
            meta.query_advice(self.recovered_addr, Rotation::cur()),
        ]
    }
}

<<<<<<< HEAD
/// Lookup table embedded in the modexp circuit for precompile.
#[derive(Clone, Copy, Debug)]
pub struct ModExpTable {
    /// Use for indicate beginning of a limbs group
    pub q_head: Column<Fixed>,
    /// base represented by limbs
    pub base: Column<Advice>,
    /// exp represented by limbs
    pub exp: Column<Advice>,
    /// modulus represented by limbs
    pub modulus: Column<Advice>,
    /// result represented by limbs
    pub result: Column<Advice>,
}

impl ModExpTable {
    /// Construct the modexp table.
    pub fn construct<F: Field>(meta: &mut ConstraintSystem<F>) -> Self {
        let ret = Self {
            q_head: meta.fixed_column(),
            base: meta.advice_column(),
            exp: meta.advice_column(),
            modulus: meta.advice_column(),
            result: meta.advice_column(),
        };
        meta.enable_equality(ret.base);
        meta.enable_equality(ret.exp);
        meta.enable_equality(ret.modulus);
        meta.enable_equality(ret.result);
        ret
    }

    /// helper for devide a U256 into 3 108bit limbs
    pub fn split_u256_108bit_limbs(word: &Word) -> [u128; 3] {
        let bit108 = 1u128 << 108;
        let (next, limb0) = word.div_mod(U256::from(bit108));
        let (limb2, limb1) = next.div_mod(U256::from(bit108));
        [limb0.as_u128(), limb1.as_u128(), limb2.as_u128()]
    }

    /// helper for obtain the modulus of a U256 in Fr
    pub fn native_u256<F: Field>(word: &Word) -> F {
        let minus1 = -F::one();
        let (div, _) = word.div_mod(Word::from_little_endian(minus1.to_repr().as_ref()));
        let div = div.checked_add(Word::from(1u64)).unwrap();
        let mut bytes = [0u8; 64];
        div.to_little_endian(&mut bytes[..32]);
        F::from_bytes_wide(&bytes)
    }

    /// fill a blank 4-row region start from offset for empty lookup
    pub fn fill_blank<F: Field>(&self, layouter: &mut impl Layouter<F>) -> Result<(), Error> {
        layouter.assign_region(
            || "modexp table blank region",
            |mut region| {
                for i in 0..4 {
                    // fill last totally 0 row
                    region.assign_fixed(
                        || "modexp table blank head row",
                        self.q_head,
                        i,
                        || Value::known(F::zero()),
                    )?;
                    for &col in [&self.base, &self.exp, &self.modulus, &self.result] {
                        region.assign_advice(
                            || "modexp table blank limb row",
                            col,
                            i,
                            || Value::known(F::zero()),
                        )?;
                    }
                }
                Ok(())
            },
        )
    }

    /// Get assignments to the modexp table. Meant to be used for dev purposes.
    pub fn dev_load<F: Field>(
        &self,
        layouter: &mut impl Layouter<F>,
        block: &Block<F>,
    ) -> Result<(), Error> {
        layouter.assign_region(
            || "modexp table",
            |mut region| {
                let mut offset = 0usize;

                for event in &block.modexp_events {
                    for i in 0..4 {
                        region.assign_fixed(
                            || format!("modexp table head {}", offset + i),
                            self.q_head,
                            offset + i,
                            || Value::known(if i == 0 { F::one() } else { F::zero() }),
                        )?;
                    }

                    let base_limbs = Self::split_u256_108bit_limbs(&event.base);
                    let exp_limbs = Self::split_u256_108bit_limbs(&event.exponent);
                    let modulus_limbs = Self::split_u256_108bit_limbs(&event.modulus);
                    let result_limbs = Self::split_u256_108bit_limbs(&event.result);

                    for i in 0..3 {
                        for (limbs, &col) in [base_limbs, exp_limbs, modulus_limbs, result_limbs]
                            .zip([&self.base, &self.exp, &self.modulus, &self.result])
                        {
                            region.assign_advice(
                                || format!("modexp table limb row {}", offset + i),
                                col,
                                offset + i,
                                || Value::known(F::from_u128(limbs[i])),
                            )?;
                        }
                    }

                    // native is not used by lookup (and in fact it can be omitted in dev)
                    for (word, &col) in [
                        &event.base,
                        &event.exponent,
                        &event.modulus,
                        &event.result,
                    ]
                    .zip([&self.base, &self.exp, &self.modulus, &self.result])
                    {
                        region.assign_advice(
                            || format!("modexp table native row {}", offset + 3),
                            col,
                            offset + 3,
                            || Value::<F>::known(Self::native_u256(word)),
                        )?;
                    }

                    offset += 4;
=======
/// 1. if EcAdd(P, Q) == R then:
///     (arg1_rlc, arg2_rlc, arg3_rlc, arg4_rlc) \mapsto (output1_rlc, output2_rlc).
///
///     where arg1_rlc = rlc(P.x), arg2_rlc = rlc(P.y),
///           arg3_rlc = rlc(Q.x), arg4_rlc = rlc(Q.x),
///           output1_rlc = rlc(R.x), output2_rlc = rlc(R.y),
///
/// 2. if EcMul(P, s) == R then:
///     (arg1_rlc, arg2_rlc, arg3_rlc) \mapsto (output1_rlc, output2_rlc).
///
///     where arg1_rlc = rlc(P.x), arg2_rlc = rlc(P.y),
///           arg3_rlc = s
///           output1_rlc = rlc(R.x), output2_rlc = rlc(R.y),
///
/// 3. EcPairing:
///    - arg*_rlc <- 0
///    - input_rlc <- RLC over all input bytes
///    - output1_rlc <- success {0, 1}
#[derive(Clone, Copy, Debug)]
pub struct EccTable {
    /// Since the current design of the ECC circuit reserves fixed number of rows for EcAdd, EcMul
    /// and EcPairing ops respectively, we already know the `op_type` for each row.
    pub op_type: Column<Fixed>,

    #[cfg(test)]
    pub(crate) _phase_1_column: Column<Advice>,

    /// Advice column for input argument 1= RLC(input_bytes[0..32]).
    pub arg1_rlc: Column<Advice>,
    /// Advice column for input argument 2= RLC(input_bytes[32..64]).
    pub arg2_rlc: Column<Advice>,
    /// Advice column for input argument 3= RLC(input_bytes[64..96]).
    pub arg3_rlc: Column<Advice>,
    /// Advice column for input argument 4= RLC(input_bytes[96..128]).
    pub arg4_rlc: Column<Advice>,
    /// Advice column for RLC of all input bytes= RLC(input_bytes).
    pub input_rlc: Column<Advice>,

    /// Advice column for output 1= RLC(output_bytes[0..32]).
    pub output1_rlc: Column<Advice>,
    /// Advice column for output 2= RLC(output_bytes[32..64]).
    pub output2_rlc: Column<Advice>,
}

impl<F: Field> LookupTable<F> for EccTable {
    fn columns(&self) -> Vec<Column<Any>> {
        vec![
            self.op_type.into(),
            #[cfg(test)]
            self._phase_1_column.into(),
            self.arg1_rlc.into(),
            self.arg2_rlc.into(),
            self.arg3_rlc.into(),
            self.arg4_rlc.into(),
            self.input_rlc.into(),
            self.output1_rlc.into(),
            self.output2_rlc.into(),
        ]
    }

    fn annotations(&self) -> Vec<String> {
        vec![
            String::from("op_type"),
            #[cfg(test)]
            String::from("_phase_1_column"),
            String::from("arg1_rlc"),
            String::from("arg2_rlc"),
            String::from("arg3_rlc"),
            String::from("arg4_rlc"),
            String::from("input_rlc"),
            String::from("output1_rlc"),
            String::from("output2_rlc"),
        ]
    }

    fn table_exprs(&self, meta: &mut VirtualCells<F>) -> Vec<Expression<F>> {
        vec![
            meta.query_fixed(self.op_type, Rotation::cur()),
            meta.query_advice(self.arg1_rlc, Rotation::cur()),
            meta.query_advice(self.arg2_rlc, Rotation::cur()),
            meta.query_advice(self.arg3_rlc, Rotation::cur()),
            meta.query_advice(self.arg4_rlc, Rotation::cur()),
            meta.query_advice(self.input_rlc, Rotation::cur()),
            meta.query_advice(self.output1_rlc, Rotation::cur()),
            meta.query_advice(self.output2_rlc, Rotation::cur()),
        ]
    }
}

impl EccTable {
    /// Construct the ECC table.
    pub(crate) fn construct<F: Field>(meta: &mut ConstraintSystem<F>) -> Self {
        #[cfg(test)]
        let _phase_1_column = {
            let column = meta.advice_column_in(FirstPhase);
            meta.enable_equality(column);
            column
        };

        Self {
            op_type: meta.fixed_column(),

            #[cfg(test)]
            _phase_1_column,

            arg1_rlc: meta.advice_column_in(SecondPhase),
            arg2_rlc: meta.advice_column_in(SecondPhase),
            arg3_rlc: meta.advice_column_in(SecondPhase),
            arg4_rlc: meta.advice_column_in(SecondPhase),
            input_rlc: meta.advice_column_in(SecondPhase),
            output1_rlc: meta.advice_column_in(SecondPhase),
            output2_rlc: meta.advice_column_in(SecondPhase),
        }
    }

    /// Load witness in the ECC table. Note: for dev purposes.
    pub fn dev_load<F: Field>(
        &self,
        layouter: &mut impl Layouter<F>,
        params: PrecompileEcParams,
        add_ops: &[EcAddOp],
        mul_ops: &[EcMulOp],
        pairing_ops: &[EcPairingOp],
        challenges: &Challenges<Value<F>>,
    ) -> Result<(), Error> {
        let mut assignments = Vec::with_capacity(params.ec_add + params.ec_mul + params.ec_pairing);
        let fq_to_value = |fq: Fq, randomness: Value<F>| -> Value<F> {
            randomness.map(|r| rlc::value(fq.to_bytes().iter(), r))
        };

        let keccak_rand = challenges.keccak_input();

        // assign EcAdd
        for add_op in add_ops
            .iter()
            .filter(|add_op| !add_op.skip_by_ecc_circuit())
            .chain(std::iter::repeat(&EcAddOp::default()))
            .take(params.ec_add)
        {
            assignments.push([
                Value::known(F::from(u64::from(PrecompileCalls::Bn128Add))),
                #[cfg(test)]
                Value::known(F::one()),
                fq_to_value(add_op.p.x, keccak_rand),
                fq_to_value(add_op.p.y, keccak_rand),
                fq_to_value(add_op.q.x, keccak_rand),
                fq_to_value(add_op.q.y, keccak_rand),
                Value::known(F::zero()),
                fq_to_value(add_op.r.x, keccak_rand),
                fq_to_value(add_op.r.y, keccak_rand),
            ]);
        }

        // assign EcMul
        for mul_op in mul_ops
            .iter()
            .filter(|mul_op| !mul_op.skip_by_ecc_circuit())
            .chain(std::iter::repeat(&EcMulOp::default()))
            .take(params.ec_mul)
        {
            assignments.push([
                Value::known(F::from(u64::from(PrecompileCalls::Bn128Mul))),
                #[cfg(test)]
                Value::known(F::one()),
                fq_to_value(mul_op.p.x, keccak_rand),
                fq_to_value(mul_op.p.y, keccak_rand),
                // no need to RLC the scalar s, since it will fit within the scalar field.
                Value::known(mul_op.s.into()),
                Value::known(F::zero()),
                Value::known(F::zero()),
                fq_to_value(mul_op.r.x, keccak_rand),
                fq_to_value(mul_op.r.y, keccak_rand),
            ]);
        }

        // assign EcPairing
        for pairing_op in pairing_ops
            .iter()
            .filter(|pairing_op| !pairing_op.skip_by_ecc_circuit())
            .chain(std::iter::repeat(&EcPairingOp::default()))
            .take(params.ec_pairing)
        {
            assignments.push([
                Value::known(F::from(u64::from(PrecompileCalls::Bn128Pairing))),
                #[cfg(test)]
                Value::known(F::one()),
                Value::known(F::zero()),
                Value::known(F::zero()),
                Value::known(F::zero()),
                Value::known(F::zero()),
                keccak_rand.map(|r| rlc::value(pairing_op.to_bytes_be().iter().rev(), r)),
                Value::known(
                    pairing_op
                        .output
                        .to_scalar()
                        .expect("EcPairing output = {0, 1}"),
                ),
                Value::known(F::zero()),
            ]);
        }

        layouter.assign_region(
            || "ecc table dev load",
            |mut region| {
                for (i, row) in assignments.iter().enumerate() {
                    region.assign_fixed(
                        || format!("ecc table row = {i}, op_type"),
                        self.op_type,
                        i,
                        || row[0],
                    )?;
                    for (&column, &value) in <EccTable as LookupTable<F>>::advice_columns(self)
                        .iter()
                        .zip_eq(row.iter().skip(1))
                    {
                        region.assign_advice(
                            || format!("ecc table row = {i}, column = {column:?}"),
                            column,
                            i,
                            || value,
                        )?;
                    }
>>>>>>> 7e5675c5
                }

                Ok(())
            },
<<<<<<< HEAD
        )?;

        self.fill_blank(layouter)
    }
}

impl<F: Field> LookupTable<F> for ModExpTable {
    fn columns(&self) -> Vec<Column<Any>> {
        vec![
            self.q_head.into(),
            self.base.into(),
            self.exp.into(),
            self.modulus.into(),
            self.result.into(),
        ]
    }

    fn annotations(&self) -> Vec<String> {
        vec![
            String::from("is_head"),
            String::from("base"),
            String::from("exp"),
            String::from("modulus"),
            String::from("result"),
        ]
    }

    fn table_exprs(&self, meta: &mut VirtualCells<F>) -> Vec<Expression<F>> {
        vec![
            // ignore the is_valid field as the EVM circuit's use-case (Ecrecover precompile) does
            // not care whether the signature is valid or not. It only cares about the recovered
            // address.
            meta.query_fixed(self.q_head, Rotation::cur()),
            meta.query_advice(self.base, Rotation::cur()),
            meta.query_advice(self.exp, Rotation::cur()),
            meta.query_advice(self.modulus, Rotation::cur()),
            meta.query_advice(self.result, Rotation::cur()),
            meta.query_advice(self.base, Rotation::next()),
            meta.query_advice(self.exp, Rotation::next()),
            meta.query_advice(self.modulus, Rotation::next()),
            meta.query_advice(self.result, Rotation::next()),
            meta.query_advice(self.base, Rotation(2)),
            meta.query_advice(self.exp, Rotation(2)),
            meta.query_advice(self.modulus, Rotation(2)),
            meta.query_advice(self.result, Rotation(2)),
        ]
=======
        )
>>>>>>> 7e5675c5
    }
}

/// Lookup table for powers of keccak randomness up to exponent in [0, 128)
#[derive(Clone, Copy, Debug)]
pub struct PowOfRandTable {
    /// Whether the row is enabled.
    pub q_enable: Column<Fixed>,
    /// Whether the row is the first enabled row.
    pub is_first: Column<Fixed>,
    /// exponent = [0, 1, 2, ..., 126, 127] for enabled rows.
    /// exponent = 0 for all other rows (disabled).
    pub exponent: Column<Fixed>,
    /// power of keccak randomness.
    pub pow_of_rand: Column<Advice>,
}

impl PowOfRandTable {
    /// Construct the powers of randomness table.
    pub fn construct<F: Field>(
        meta: &mut ConstraintSystem<F>,
        challenges: &Challenges<Expression<F>>,
    ) -> Self {
        let table = Self {
            q_enable: meta.fixed_column(),
            is_first: meta.fixed_column(),
            exponent: meta.fixed_column(),
            pow_of_rand: meta.advice_column_in(SecondPhase),
        };

        meta.create_gate("pow_of_rand_table: first row", |meta| {
            let mut cb = BaseConstraintBuilder::default();
            cb.require_equal(
                "first row: rand ^ 0 == 1",
                meta.query_advice(table.pow_of_rand, Rotation::cur()),
                1.expr(),
            );
            cb.gate(and::expr([
                meta.query_fixed(table.q_enable, Rotation::cur()),
                meta.query_fixed(table.is_first, Rotation::cur()),
            ]))
        });

        meta.create_gate("pow_of_rand_table: all other enabled rows", |meta| {
            let mut cb = BaseConstraintBuilder::default();
            cb.require_equal(
                "pow_of_rand::cur == pow_of_rand::prev * rand",
                meta.query_advice(table.pow_of_rand, Rotation::cur()),
                meta.query_advice(table.pow_of_rand, Rotation::prev()) * challenges.keccak_input(),
            );
            cb.gate(and::expr([
                meta.query_fixed(table.q_enable, Rotation::cur()),
                not::expr(meta.query_fixed(table.is_first, Rotation::cur())),
            ]))
        });

        table
    }

    /// Assign values to the table.
    pub fn dev_load<F: Field>(
        &self,
        layouter: &mut impl Layouter<F>,
        challenges: &Challenges<Value<F>>,
    ) -> Result<(), Error> {
        let r = challenges.keccak_input();
        layouter.assign_region(
            || "power of randomness table",
            |mut region| {
                let pows_of_rand =
                    std::iter::successors(Some(Value::known(F::one())), |&v| Some(v * r))
                        .take(N_PAIRING_PER_OP * N_BYTES_PER_PAIR);

                for (idx, pow_of_rand) in pows_of_rand.enumerate() {
                    region.assign_fixed(
                        || format!("q_enable at offset = {idx}"),
                        self.q_enable,
                        idx,
                        || Value::known(F::one()),
                    )?;
                    region.assign_fixed(
                        || format!("is_first at offset = {idx}"),
                        self.is_first,
                        idx,
                        || Value::known(if idx == 0 { F::one() } else { F::zero() }),
                    )?;
                    region.assign_fixed(
                        || format!("exponent at offset = {idx}"),
                        self.exponent,
                        idx,
                        || Value::known(F::from(idx as u64)),
                    )?;
                    region.assign_advice(
                        || format!("pow_of_rand at offset = {idx}"),
                        self.pow_of_rand,
                        idx,
                        || pow_of_rand,
                    )?;
                }

                Ok(())
            },
        )
    }
}

impl<F: Field> LookupTable<F> for PowOfRandTable {
    fn columns(&self) -> Vec<Column<Any>> {
        vec![
            self.q_enable.into(),
            self.is_first.into(),
            self.exponent.into(),
            self.pow_of_rand.into(),
        ]
    }

    fn annotations(&self) -> Vec<String> {
        vec![
            String::from("q_enable"),
            String::from("is_first"),
            String::from("exponent"),
            String::from("pow_of_rand"),
        ]
    }

    fn table_exprs(&self, meta: &mut VirtualCells<F>) -> Vec<Expression<F>> {
        vec![
            meta.query_fixed(self.q_enable, Rotation::cur()),
            meta.query_fixed(self.exponent, Rotation::cur()),
            meta.query_advice(self.pow_of_rand, Rotation::cur()),
        ]
    }
}<|MERGE_RESOLUTION|>--- conflicted
+++ resolved
@@ -2313,7 +2313,237 @@
     }
 }
 
-<<<<<<< HEAD
+/// 1. if EcAdd(P, Q) == R then:
+///     (arg1_rlc, arg2_rlc, arg3_rlc, arg4_rlc) \mapsto (output1_rlc, output2_rlc).
+///
+///     where arg1_rlc = rlc(P.x), arg2_rlc = rlc(P.y),
+///           arg3_rlc = rlc(Q.x), arg4_rlc = rlc(Q.x),
+///           output1_rlc = rlc(R.x), output2_rlc = rlc(R.y),
+///
+/// 2. if EcMul(P, s) == R then:
+///     (arg1_rlc, arg2_rlc, arg3_rlc) \mapsto (output1_rlc, output2_rlc).
+///
+///     where arg1_rlc = rlc(P.x), arg2_rlc = rlc(P.y),
+///           arg3_rlc = s
+///           output1_rlc = rlc(R.x), output2_rlc = rlc(R.y),
+///
+/// 3. EcPairing:
+///    - arg*_rlc <- 0
+///    - input_rlc <- RLC over all input bytes
+///    - output1_rlc <- success {0, 1}
+#[derive(Clone, Copy, Debug)]
+pub struct EccTable {
+    /// Since the current design of the ECC circuit reserves fixed number of rows for EcAdd, EcMul
+    /// and EcPairing ops respectively, we already know the `op_type` for each row.
+    pub op_type: Column<Fixed>,
+
+    #[cfg(test)]
+    pub(crate) _phase_1_column: Column<Advice>,
+
+    /// Advice column for input argument 1= RLC(input_bytes[0..32]).
+    pub arg1_rlc: Column<Advice>,
+    /// Advice column for input argument 2= RLC(input_bytes[32..64]).
+    pub arg2_rlc: Column<Advice>,
+    /// Advice column for input argument 3= RLC(input_bytes[64..96]).
+    pub arg3_rlc: Column<Advice>,
+    /// Advice column for input argument 4= RLC(input_bytes[96..128]).
+    pub arg4_rlc: Column<Advice>,
+    /// Advice column for RLC of all input bytes= RLC(input_bytes).
+    pub input_rlc: Column<Advice>,
+
+    /// Advice column for output 1= RLC(output_bytes[0..32]).
+    pub output1_rlc: Column<Advice>,
+    /// Advice column for output 2= RLC(output_bytes[32..64]).
+    pub output2_rlc: Column<Advice>,
+}
+
+impl<F: Field> LookupTable<F> for EccTable {
+    fn columns(&self) -> Vec<Column<Any>> {
+        vec![
+            self.op_type.into(),
+            #[cfg(test)]
+            self._phase_1_column.into(),
+            self.arg1_rlc.into(),
+            self.arg2_rlc.into(),
+            self.arg3_rlc.into(),
+            self.arg4_rlc.into(),
+            self.input_rlc.into(),
+            self.output1_rlc.into(),
+            self.output2_rlc.into(),
+        ]
+    }
+
+    fn annotations(&self) -> Vec<String> {
+        vec![
+            String::from("op_type"),
+            #[cfg(test)]
+            String::from("_phase_1_column"),
+            String::from("arg1_rlc"),
+            String::from("arg2_rlc"),
+            String::from("arg3_rlc"),
+            String::from("arg4_rlc"),
+            String::from("input_rlc"),
+            String::from("output1_rlc"),
+            String::from("output2_rlc"),
+        ]
+    }
+
+    fn table_exprs(&self, meta: &mut VirtualCells<F>) -> Vec<Expression<F>> {
+        vec![
+            meta.query_fixed(self.op_type, Rotation::cur()),
+            meta.query_advice(self.arg1_rlc, Rotation::cur()),
+            meta.query_advice(self.arg2_rlc, Rotation::cur()),
+            meta.query_advice(self.arg3_rlc, Rotation::cur()),
+            meta.query_advice(self.arg4_rlc, Rotation::cur()),
+            meta.query_advice(self.input_rlc, Rotation::cur()),
+            meta.query_advice(self.output1_rlc, Rotation::cur()),
+            meta.query_advice(self.output2_rlc, Rotation::cur()),
+        ]
+    }
+}
+
+impl EccTable {
+    /// Construct the ECC table.
+    pub(crate) fn construct<F: Field>(meta: &mut ConstraintSystem<F>) -> Self {
+        #[cfg(test)]
+        let _phase_1_column = {
+            let column = meta.advice_column_in(FirstPhase);
+            meta.enable_equality(column);
+            column
+        };
+
+        Self {
+            op_type: meta.fixed_column(),
+
+            #[cfg(test)]
+            _phase_1_column,
+
+            arg1_rlc: meta.advice_column_in(SecondPhase),
+            arg2_rlc: meta.advice_column_in(SecondPhase),
+            arg3_rlc: meta.advice_column_in(SecondPhase),
+            arg4_rlc: meta.advice_column_in(SecondPhase),
+            input_rlc: meta.advice_column_in(SecondPhase),
+            output1_rlc: meta.advice_column_in(SecondPhase),
+            output2_rlc: meta.advice_column_in(SecondPhase),
+        }
+    }
+
+    /// Load witness in the ECC table. Note: for dev purposes.
+    pub fn dev_load<F: Field>(
+        &self,
+        layouter: &mut impl Layouter<F>,
+        params: PrecompileEcParams,
+        add_ops: &[EcAddOp],
+        mul_ops: &[EcMulOp],
+        pairing_ops: &[EcPairingOp],
+        challenges: &Challenges<Value<F>>,
+    ) -> Result<(), Error> {
+        let mut assignments = Vec::with_capacity(params.ec_add + params.ec_mul + params.ec_pairing);
+        let fq_to_value = |fq: Fq, randomness: Value<F>| -> Value<F> {
+            randomness.map(|r| rlc::value(fq.to_bytes().iter(), r))
+        };
+
+        let keccak_rand = challenges.keccak_input();
+
+        // assign EcAdd
+        for add_op in add_ops
+            .iter()
+            .filter(|add_op| !add_op.skip_by_ecc_circuit())
+            .chain(std::iter::repeat(&EcAddOp::default()))
+            .take(params.ec_add)
+        {
+            assignments.push([
+                Value::known(F::from(u64::from(PrecompileCalls::Bn128Add))),
+                #[cfg(test)]
+                Value::known(F::one()),
+                fq_to_value(add_op.p.x, keccak_rand),
+                fq_to_value(add_op.p.y, keccak_rand),
+                fq_to_value(add_op.q.x, keccak_rand),
+                fq_to_value(add_op.q.y, keccak_rand),
+                Value::known(F::zero()),
+                fq_to_value(add_op.r.x, keccak_rand),
+                fq_to_value(add_op.r.y, keccak_rand),
+            ]);
+        }
+
+        // assign EcMul
+        for mul_op in mul_ops
+            .iter()
+            .filter(|mul_op| !mul_op.skip_by_ecc_circuit())
+            .chain(std::iter::repeat(&EcMulOp::default()))
+            .take(params.ec_mul)
+        {
+            assignments.push([
+                Value::known(F::from(u64::from(PrecompileCalls::Bn128Mul))),
+                #[cfg(test)]
+                Value::known(F::one()),
+                fq_to_value(mul_op.p.x, keccak_rand),
+                fq_to_value(mul_op.p.y, keccak_rand),
+                // no need to RLC the scalar s, since it will fit within the scalar field.
+                Value::known(mul_op.s.into()),
+                Value::known(F::zero()),
+                Value::known(F::zero()),
+                fq_to_value(mul_op.r.x, keccak_rand),
+                fq_to_value(mul_op.r.y, keccak_rand),
+            ]);
+        }
+
+        // assign EcPairing
+        for pairing_op in pairing_ops
+            .iter()
+            .filter(|pairing_op| !pairing_op.skip_by_ecc_circuit())
+            .chain(std::iter::repeat(&EcPairingOp::default()))
+            .take(params.ec_pairing)
+        {
+            assignments.push([
+                Value::known(F::from(u64::from(PrecompileCalls::Bn128Pairing))),
+                #[cfg(test)]
+                Value::known(F::one()),
+                Value::known(F::zero()),
+                Value::known(F::zero()),
+                Value::known(F::zero()),
+                Value::known(F::zero()),
+                keccak_rand.map(|r| rlc::value(pairing_op.to_bytes_be().iter().rev(), r)),
+                Value::known(
+                    pairing_op
+                        .output
+                        .to_scalar()
+                        .expect("EcPairing output = {0, 1}"),
+                ),
+                Value::known(F::zero()),
+            ]);
+        }
+
+        layouter.assign_region(
+            || "ecc table dev load",
+            |mut region| {
+                for (i, row) in assignments.iter().enumerate() {
+                    region.assign_fixed(
+                        || format!("ecc table row = {i}, op_type"),
+                        self.op_type,
+                        i,
+                        || row[0],
+                    )?;
+                    for (&column, &value) in <EccTable as LookupTable<F>>::advice_columns(self)
+                        .iter()
+                        .zip_eq(row.iter().skip(1))
+                    {
+                        region.assign_advice(
+                            || format!("ecc table row = {i}, column = {column:?}"),
+                            column,
+                            i,
+                            || value,
+                        )?;
+                    }
+                }
+
+                Ok(())
+            },
+        )
+    }
+}
+
+
 /// Lookup table embedded in the modexp circuit for precompile.
 #[derive(Clone, Copy, Debug)]
 pub struct ModExpTable {
@@ -2448,237 +2678,12 @@
                     }
 
                     offset += 4;
-=======
-/// 1. if EcAdd(P, Q) == R then:
-///     (arg1_rlc, arg2_rlc, arg3_rlc, arg4_rlc) \mapsto (output1_rlc, output2_rlc).
-///
-///     where arg1_rlc = rlc(P.x), arg2_rlc = rlc(P.y),
-///           arg3_rlc = rlc(Q.x), arg4_rlc = rlc(Q.x),
-///           output1_rlc = rlc(R.x), output2_rlc = rlc(R.y),
-///
-/// 2. if EcMul(P, s) == R then:
-///     (arg1_rlc, arg2_rlc, arg3_rlc) \mapsto (output1_rlc, output2_rlc).
-///
-///     where arg1_rlc = rlc(P.x), arg2_rlc = rlc(P.y),
-///           arg3_rlc = s
-///           output1_rlc = rlc(R.x), output2_rlc = rlc(R.y),
-///
-/// 3. EcPairing:
-///    - arg*_rlc <- 0
-///    - input_rlc <- RLC over all input bytes
-///    - output1_rlc <- success {0, 1}
-#[derive(Clone, Copy, Debug)]
-pub struct EccTable {
-    /// Since the current design of the ECC circuit reserves fixed number of rows for EcAdd, EcMul
-    /// and EcPairing ops respectively, we already know the `op_type` for each row.
-    pub op_type: Column<Fixed>,
-
-    #[cfg(test)]
-    pub(crate) _phase_1_column: Column<Advice>,
-
-    /// Advice column for input argument 1= RLC(input_bytes[0..32]).
-    pub arg1_rlc: Column<Advice>,
-    /// Advice column for input argument 2= RLC(input_bytes[32..64]).
-    pub arg2_rlc: Column<Advice>,
-    /// Advice column for input argument 3= RLC(input_bytes[64..96]).
-    pub arg3_rlc: Column<Advice>,
-    /// Advice column for input argument 4= RLC(input_bytes[96..128]).
-    pub arg4_rlc: Column<Advice>,
-    /// Advice column for RLC of all input bytes= RLC(input_bytes).
-    pub input_rlc: Column<Advice>,
-
-    /// Advice column for output 1= RLC(output_bytes[0..32]).
-    pub output1_rlc: Column<Advice>,
-    /// Advice column for output 2= RLC(output_bytes[32..64]).
-    pub output2_rlc: Column<Advice>,
-}
-
-impl<F: Field> LookupTable<F> for EccTable {
-    fn columns(&self) -> Vec<Column<Any>> {
-        vec![
-            self.op_type.into(),
-            #[cfg(test)]
-            self._phase_1_column.into(),
-            self.arg1_rlc.into(),
-            self.arg2_rlc.into(),
-            self.arg3_rlc.into(),
-            self.arg4_rlc.into(),
-            self.input_rlc.into(),
-            self.output1_rlc.into(),
-            self.output2_rlc.into(),
-        ]
-    }
-
-    fn annotations(&self) -> Vec<String> {
-        vec![
-            String::from("op_type"),
-            #[cfg(test)]
-            String::from("_phase_1_column"),
-            String::from("arg1_rlc"),
-            String::from("arg2_rlc"),
-            String::from("arg3_rlc"),
-            String::from("arg4_rlc"),
-            String::from("input_rlc"),
-            String::from("output1_rlc"),
-            String::from("output2_rlc"),
-        ]
-    }
-
-    fn table_exprs(&self, meta: &mut VirtualCells<F>) -> Vec<Expression<F>> {
-        vec![
-            meta.query_fixed(self.op_type, Rotation::cur()),
-            meta.query_advice(self.arg1_rlc, Rotation::cur()),
-            meta.query_advice(self.arg2_rlc, Rotation::cur()),
-            meta.query_advice(self.arg3_rlc, Rotation::cur()),
-            meta.query_advice(self.arg4_rlc, Rotation::cur()),
-            meta.query_advice(self.input_rlc, Rotation::cur()),
-            meta.query_advice(self.output1_rlc, Rotation::cur()),
-            meta.query_advice(self.output2_rlc, Rotation::cur()),
-        ]
-    }
-}
-
-impl EccTable {
-    /// Construct the ECC table.
-    pub(crate) fn construct<F: Field>(meta: &mut ConstraintSystem<F>) -> Self {
-        #[cfg(test)]
-        let _phase_1_column = {
-            let column = meta.advice_column_in(FirstPhase);
-            meta.enable_equality(column);
-            column
-        };
-
-        Self {
-            op_type: meta.fixed_column(),
-
-            #[cfg(test)]
-            _phase_1_column,
-
-            arg1_rlc: meta.advice_column_in(SecondPhase),
-            arg2_rlc: meta.advice_column_in(SecondPhase),
-            arg3_rlc: meta.advice_column_in(SecondPhase),
-            arg4_rlc: meta.advice_column_in(SecondPhase),
-            input_rlc: meta.advice_column_in(SecondPhase),
-            output1_rlc: meta.advice_column_in(SecondPhase),
-            output2_rlc: meta.advice_column_in(SecondPhase),
-        }
-    }
-
-    /// Load witness in the ECC table. Note: for dev purposes.
-    pub fn dev_load<F: Field>(
-        &self,
-        layouter: &mut impl Layouter<F>,
-        params: PrecompileEcParams,
-        add_ops: &[EcAddOp],
-        mul_ops: &[EcMulOp],
-        pairing_ops: &[EcPairingOp],
-        challenges: &Challenges<Value<F>>,
-    ) -> Result<(), Error> {
-        let mut assignments = Vec::with_capacity(params.ec_add + params.ec_mul + params.ec_pairing);
-        let fq_to_value = |fq: Fq, randomness: Value<F>| -> Value<F> {
-            randomness.map(|r| rlc::value(fq.to_bytes().iter(), r))
-        };
-
-        let keccak_rand = challenges.keccak_input();
-
-        // assign EcAdd
-        for add_op in add_ops
-            .iter()
-            .filter(|add_op| !add_op.skip_by_ecc_circuit())
-            .chain(std::iter::repeat(&EcAddOp::default()))
-            .take(params.ec_add)
-        {
-            assignments.push([
-                Value::known(F::from(u64::from(PrecompileCalls::Bn128Add))),
-                #[cfg(test)]
-                Value::known(F::one()),
-                fq_to_value(add_op.p.x, keccak_rand),
-                fq_to_value(add_op.p.y, keccak_rand),
-                fq_to_value(add_op.q.x, keccak_rand),
-                fq_to_value(add_op.q.y, keccak_rand),
-                Value::known(F::zero()),
-                fq_to_value(add_op.r.x, keccak_rand),
-                fq_to_value(add_op.r.y, keccak_rand),
-            ]);
-        }
-
-        // assign EcMul
-        for mul_op in mul_ops
-            .iter()
-            .filter(|mul_op| !mul_op.skip_by_ecc_circuit())
-            .chain(std::iter::repeat(&EcMulOp::default()))
-            .take(params.ec_mul)
-        {
-            assignments.push([
-                Value::known(F::from(u64::from(PrecompileCalls::Bn128Mul))),
-                #[cfg(test)]
-                Value::known(F::one()),
-                fq_to_value(mul_op.p.x, keccak_rand),
-                fq_to_value(mul_op.p.y, keccak_rand),
-                // no need to RLC the scalar s, since it will fit within the scalar field.
-                Value::known(mul_op.s.into()),
-                Value::known(F::zero()),
-                Value::known(F::zero()),
-                fq_to_value(mul_op.r.x, keccak_rand),
-                fq_to_value(mul_op.r.y, keccak_rand),
-            ]);
-        }
-
-        // assign EcPairing
-        for pairing_op in pairing_ops
-            .iter()
-            .filter(|pairing_op| !pairing_op.skip_by_ecc_circuit())
-            .chain(std::iter::repeat(&EcPairingOp::default()))
-            .take(params.ec_pairing)
-        {
-            assignments.push([
-                Value::known(F::from(u64::from(PrecompileCalls::Bn128Pairing))),
-                #[cfg(test)]
-                Value::known(F::one()),
-                Value::known(F::zero()),
-                Value::known(F::zero()),
-                Value::known(F::zero()),
-                Value::known(F::zero()),
-                keccak_rand.map(|r| rlc::value(pairing_op.to_bytes_be().iter().rev(), r)),
-                Value::known(
-                    pairing_op
-                        .output
-                        .to_scalar()
-                        .expect("EcPairing output = {0, 1}"),
-                ),
-                Value::known(F::zero()),
-            ]);
-        }
-
-        layouter.assign_region(
-            || "ecc table dev load",
-            |mut region| {
-                for (i, row) in assignments.iter().enumerate() {
-                    region.assign_fixed(
-                        || format!("ecc table row = {i}, op_type"),
-                        self.op_type,
-                        i,
-                        || row[0],
-                    )?;
-                    for (&column, &value) in <EccTable as LookupTable<F>>::advice_columns(self)
-                        .iter()
-                        .zip_eq(row.iter().skip(1))
-                    {
-                        region.assign_advice(
-                            || format!("ecc table row = {i}, column = {column:?}"),
-                            column,
-                            i,
-                            || value,
-                        )?;
-                    }
->>>>>>> 7e5675c5
                 }
 
                 Ok(())
-            },
-<<<<<<< HEAD
+            },                    
+
         )?;
-
         self.fill_blank(layouter)
     }
 }
@@ -2723,9 +2728,6 @@
             meta.query_advice(self.modulus, Rotation(2)),
             meta.query_advice(self.result, Rotation(2)),
         ]
-=======
-        )
->>>>>>> 7e5675c5
     }
 }
 
