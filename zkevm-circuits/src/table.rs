--- conflicted
+++ resolved
@@ -1905,19 +1905,11 @@
 
             if is_access_list {
                 let access_list = &copy_event.access_list[step_idx / 2];
-<<<<<<< HEAD
-                [thread.word_rlc, thread.word_rlc_prev] = [
-                    access_list.address.to_scalar(),
-                    access_list.storage_key.to_scalar(),
-                ]
-                .map(|val| Value::known(val.unwrap()));
-=======
 
                 thread.word_rlc = Value::known(access_list.address.to_scalar().unwrap());
                 thread.word_rlc_prev = challenges
                     .evm_word()
                     .map(|challenge| rlc::value(&access_list.storage_key.to_le_bytes(), challenge));
->>>>>>> 167cb759
             }
 
             let word_index = (step_idx as u64 / 2) % 32;
