--- conflicted
+++ resolved
@@ -214,14 +214,10 @@
     /// Index for Tag = CallData
     pub index: Column<Advice>,
     /// Value
-<<<<<<< HEAD
     //pub value: Column<Advice>,
     pub value: word::Word<Column<Advice>>,
-=======
-    pub value: Column<Advice>,
     /// Access list address
     pub access_list_address: Column<Advice>,
->>>>>>> 4d311e53
 }
 
 impl TxTable {
@@ -234,13 +230,9 @@
             tx_id: meta.advice_column(),
             tag,
             index: meta.advice_column(),
-<<<<<<< HEAD
             //value: meta.advice_column_in(SecondPhase),
             value: word::Word::new([meta.advice_column(), meta.advice_column()]),
-=======
-            value: meta.advice_column_in(SecondPhase),
             access_list_address: meta.advice_column(),
->>>>>>> 4d311e53
         }
     }
 
@@ -336,18 +328,11 @@
                 // Tx Table contains an initial region that has a size parametrized by max_txs
                 // with all the tx data except for calldata and access list, and then a second
                 // region that has a size parametrized by max_calldata with all
-<<<<<<< HEAD
-                // the tx calldata.  This is required to achieve a constant fixed column tag
-                // regardless of the number of input txs or the calldata size of each tx.
-                let mut calldata_assignments: Vec<[Value<F>; 5]> = Vec::new();
-                // Assign Tx data (all tx fields except for calldata)
-=======
                 // the tx calldata and access list.  This is required to achieve a constant fixed
                 // column tag regardless of the number of input txs or the
                 // calldata/access list size of each tx.
 
                 // Assign Tx data (all tx fields except for calldata and access list)
->>>>>>> 4d311e53
                 let padding_txs = (txs.len()..max_txs)
                     .map(|tx_id| {
                         let mut padding_tx = Transaction::dummy(chain_id);
@@ -417,13 +402,9 @@
             self.tx_id.into(),
             self.tag.into(),
             self.index.into(),
-<<<<<<< HEAD
             self.value.lo().into(),
             self.value.hi().into(),
-=======
-            self.value.into(),
             self.access_list_address.into(),
->>>>>>> 4d311e53
         ]
     }
 
@@ -433,13 +414,9 @@
             String::from("tx_id"),
             String::from("tag"),
             String::from("index"),
-<<<<<<< HEAD
             String::from("value lo"),
             String::from("value hi"),
-=======
-            String::from("value"),
             String::from("access_list_address"),
->>>>>>> 4d311e53
         ]
     }
 
@@ -449,13 +426,9 @@
             meta.query_advice(self.tx_id, Rotation::cur()),
             meta.query_fixed(self.tag, Rotation::cur()),
             meta.query_advice(self.index, Rotation::cur()),
-<<<<<<< HEAD
             meta.query_advice(self.value.lo(), Rotation::cur()),
             meta.query_advice(self.value.hi(), Rotation::cur()),
-=======
-            meta.query_advice(self.value, Rotation::cur()),
             meta.query_advice(self.access_list_address, Rotation::cur()),
->>>>>>> 4d311e53
         ]
     }
 }
@@ -2027,25 +2000,28 @@
             };
 
             if is_access_list {
-<<<<<<< HEAD
-                let address_pair = copy_event.access_list[step_idx / 2];
-                thread.value_word = word::Word::from(address_pair.0).into_value();
-                thread.value_word_prev = word::Word::from(address_pair.1).into_value();
-            }
-=======
+                // let address_pair = copy_event.access_list[step_idx / 2];
+                // thread.value_word = word::Word::new(access_list.address.to_scalar().unwrap());
+                // thread.value_word_prev = word::Word::from(address_pair.1).into_value();
+
                 // Save address, storage_key, storage_key_index and is_warm_prev
                 // to column value_word_rlc, value_word_rlc_prev, value and
                 // value_prev in copy circuit.
                 let access_list = &copy_event.access_list[step_idx / 2];
-
-                thread.word_rlc = Value::known(access_list.address.to_scalar().unwrap());
-                thread.word_rlc_prev = challenges
-                    .evm_word()
-                    .map(|challenge| rlc::value(&access_list.storage_key.to_le_bytes(), challenge));
+                thread.value_word =
+                    word::Word::new([access_list.address.to_scalar().unwrap(), F::zero()])
+                        .into_value();
+                // TODO: check if take use of storage_key rlc value ?
+                thread.value_word_prev = word::Word::from(access_list.storage_key).into_value();
+
+                // thread.word_rlc = Value::known(access_list.address.to_scalar().unwrap());
+                // thread.word_rlc_prev = challenges
+                //     .evm_word()
+                //     .map(|challenge| rlc::value(&access_list.storage_key.to_le_bytes(),
+                // challenge));
             }
 
             let word_index = (step_idx as u64 / 2) % 32;
->>>>>>> 4d311e53
 
             // For LOG, format the address including the log_id.
             let addr = if thread.tag == CopyDataType::TxLog {
