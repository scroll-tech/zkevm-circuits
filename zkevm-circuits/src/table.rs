//! Table definitions used cross-circuits

use crate::{
    copy_circuit::util::number_or_hash_to_field,
    evm_circuit::util::rlc,
    exp_circuit::param::{OFFSET_INCREMENT, ROWS_PER_STEP},
    impl_expr,
    util::{build_tx_log_address, Challenges},
    witness::{
        Block, BlockContexts, Bytecode, MptUpdateRow, MptUpdates, RlpFsmWitnessGen, Rw, RwMap,
        RwRow, Transaction,
    },
};
use bus_mapping::circuit_input_builder::{CopyDataType, CopyEvent, CopyStep, ExpEvent};
use core::iter::once;
use eth_types::{sign_types::SignData, Field, ToLittleEndian, ToScalar, ToWord, Word, U256};
use gadgets::{
    binary_number::{BinaryNumberChip, BinaryNumberConfig},
    util::{split_u256, split_u256_limb64},
};
use halo2_proofs::{
    arithmetic::FieldExt,
    circuit::{Layouter, Region, Value},
    plonk::{Advice, Any, Column, ConstraintSystem, Error, Expression, Fixed, VirtualCells},
    poly::Rotation,
};

use std::iter::repeat;

#[cfg(feature = "onephase")]
use halo2_proofs::plonk::FirstPhase as SecondPhase;
#[cfg(not(feature = "onephase"))]
use halo2_proofs::plonk::SecondPhase;

use itertools::Itertools;
use keccak256::plain::Keccak;
use log::trace;
use std::array;
use strum_macros::{EnumCount, EnumIter};

/// Trait used to define lookup tables
pub trait LookupTable<F: Field> {
    /// Returns the list of ALL the table columns following the table order.
    fn columns(&self) -> Vec<Column<Any>>;

    /// Returns the list of ALL the table advice columns following the table
    /// order.
    fn advice_columns(&self) -> Vec<Column<Advice>> {
        self.columns()
            .iter()
            .map(|&col| col.try_into())
            .filter_map(|res| res.ok())
            .collect()
    }

    /// Returns the list of ALL the table fixed columns following the table order.
    fn fixed_columns(&self) -> Vec<Column<Fixed>> {
        self.columns()
            .iter()
            .map(|&col| col.try_into())
            .filter_map(|res| res.ok())
            .collect()
    }

    /// Returns the String annotations associated to each column of the table.
    fn annotations(&self) -> Vec<String>;

    /// Return the list of expressions used to define the lookup table.
    fn table_exprs(&self, meta: &mut VirtualCells<F>) -> Vec<Expression<F>> {
        self.columns()
            .iter()
            .map(|&column| meta.query_any(column, Rotation::cur()))
            .collect()
    }

    /// Annotates a lookup table by passing annotations for each of it's
    /// columns.
    fn annotate_columns(&self, cs: &mut ConstraintSystem<F>) {
        self.columns()
            .iter()
            .zip(self.annotations().iter())
            .for_each(|(&col, ann)| cs.annotate_lookup_any_column(col, || ann))
    }

    /// Annotates columns of a table embedded within a circuit region.
    fn annotate_columns_in_region(&self, region: &mut Region<F>) {
        self.columns()
            .iter()
            .zip(self.annotations().iter())
            .for_each(|(&col, ann)| region.name_column(|| ann, col))
    }
}

impl<F: Field, C: Into<Column<Any>> + Copy, const W: usize> LookupTable<F> for [C; W] {
    fn table_exprs(&self, meta: &mut VirtualCells<F>) -> Vec<Expression<F>> {
        self.iter()
            .map(|column| meta.query_any(*column, Rotation::cur()))
            .collect()
    }

    fn columns(&self) -> Vec<Column<Any>> {
        self.iter().map(|&col| col.into()).collect()
    }

    fn annotations(&self) -> Vec<String> {
        vec![]
    }
}

/// Tag used to identify each field in the transaction in a row of the
/// transaction table.
#[derive(Clone, Copy, Debug, PartialEq, Eq, EnumIter)]
pub enum TxFieldTag {
    /// Unused tag
    Null = 0,
    /// CallData
    CallData,
    /// Nonce
    Nonce,
    /// GasPrice
    GasPrice,
    /// Gas
    Gas,
    /// CallerAddress
    CallerAddress,
    /// CalleeAddress
    CalleeAddress,
    /// IsCreate
    IsCreate,
    /// Value
    Value,
    /// CallDataRLC
    CallDataRLC,
    /// CallDataLength
    CallDataLength,
    /// Gas cost for transaction call data (4 for byte == 0, 16 otherwise)
    CallDataGasCost,
    /// Gas cost of the transaction data charged in L1
    TxDataGasCost,
    /// Chain ID
    ChainID,
    /// Signature field V.
    SigV,
    /// Signature field R.
    SigR,
    /// Signature field S.
    SigS,
    /// TxSignLength: Length of the RLP-encoded transaction without the
    /// signature, used for signing
    TxSignLength,
    /// TxSignRLC: RLC of the RLP-encoded transaction without the signature,
    /// used for signing
    TxSignRLC,
    /// TxSignHash: Hash of the transaction without the signature, used for
    /// signing.
    TxSignHash,
    /// TxHashLength: Length of the RLP-encoded transaction without the
    /// signature, used for signing
    TxHashLength,
    /// TxHashRLC: RLC of the RLP-encoded transaction without the signature,
    /// used for signing
    TxHashRLC,
    /// TxHash: Hash of the transaction with the signature
    TxHash,
    /// The block number in which this tx is included.
    BlockNumber,
}
impl_expr!(TxFieldTag);

impl From<TxFieldTag> for usize {
    fn from(t: TxFieldTag) -> Self {
        t as usize
    }
}

/// Alias for TxFieldTag used by EVM Circuit
pub type TxContextFieldTag = TxFieldTag;

/// Table that contains the fields of all Transactions in a block
#[derive(Clone, Debug)]
pub struct TxTable {
    /// q_enable
    pub q_enable: Column<Fixed>,
    /// Tx ID
    pub tx_id: Column<Advice>,
    /// Tag (TxContextFieldTag)
    pub tag: Column<Fixed>,
    /// Index for Tag = CallData
    pub index: Column<Advice>,
    /// Value
    pub value: Column<Advice>,
}

impl TxTable {
    /// Construct a new TxTable
    pub fn construct<F: Field>(meta: &mut ConstraintSystem<F>) -> Self {
        let q_enable = meta.fixed_column();
        let tag = meta.fixed_column();
        Self {
            q_enable,
            tx_id: meta.advice_column(),
            tag,
            index: meta.advice_column(),
            value: meta.advice_column_in(SecondPhase),
        }
    }

    /// Assign the `TxTable` from a list of block `Transaction`s, following the
    /// same layout that the Tx Circuit uses.
    pub fn load<F: Field>(
        &self,
        layouter: &mut impl Layouter<F>,
        txs: &[Transaction],
        max_txs: usize,
        max_calldata: usize,
        chain_id: u64,
        challenges: &Challenges<Value<F>>,
    ) -> Result<(), Error> {
        assert!(
            txs.len() <= max_txs,
            "txs.len() <= max_txs: txs.len()={}, max_txs={}",
            txs.len(),
            max_txs
        );
        let sum_txs_calldata: usize = txs.iter().map(|tx| tx.call_data.len()).sum();
        assert!(
            sum_txs_calldata <= max_calldata,
            "sum_txs_calldata <= max_calldata: sum_txs_calldata={sum_txs_calldata}, max_calldata={max_calldata}",
        );

        fn assign_row<F: Field>(
            region: &mut Region<'_, F>,
            offset: usize,
            q_enable: Column<Fixed>,
            advice_columns: &[Column<Advice>],
            tag: &Column<Fixed>,
            row: &[Value<F>; 4],
            msg: &str,
        ) -> Result<(), Error> {
            for (index, column) in advice_columns.iter().enumerate() {
                region.assign_advice(
                    || format!("tx table {msg} row {offset}"),
                    *column,
                    offset,
                    || row[if index > 0 { index + 1 } else { index }],
                )?;
            }
            region.assign_fixed(
                || format!("tx table q_enable row {offset}"),
                q_enable,
                offset,
                || Value::known(F::one()),
            )?;
            region.assign_fixed(
                || format!("tx table {msg} row {offset}"),
                *tag,
                offset,
                || row[1],
            )?;
            Ok(())
        }

        layouter.assign_region(
            || "tx table",
            |mut region| {
                let mut offset = 0;
                let advice_columns = [self.tx_id, self.index, self.value];
                assign_row(
                    &mut region,
                    offset,
                    self.q_enable,
                    &advice_columns,
                    &self.tag,
                    &[(); 4].map(|_| Value::known(F::zero())),
                    "all-zero",
                )?;
                offset += 1;

                // Tx Table contains an initial region that has a size parametrized by max_txs
                // with all the tx data except for calldata, and then a second
                // region that has a size parametrized by max_calldata with all
                // the tx calldata.  This is required to achieve a constant fixed column tag
                // regardless of the number of input txs or the calldata size of each tx.
                let mut calldata_assignments: Vec<[Value<F>; 4]> = Vec::new();
                // Assign Tx data (all tx fields except for calldata)
                let padding_txs = (txs.len()..max_txs)
                    .into_iter()
                    .map(|tx_id| {
                        let mut padding_tx = Transaction::dummy(chain_id);
                        padding_tx.id = tx_id + 1;

                        padding_tx
                    })
                    .collect::<Vec<Transaction>>();
                for (i, tx) in txs.iter().chain(padding_txs.iter()).enumerate() {
                    debug_assert_eq!(i + 1, tx.id);
                    let tx_data = tx.table_assignments_fixed(*challenges);
                    let tx_calldata = tx.table_assignments_dyn(*challenges);
                    for row in tx_data {
                        assign_row(
                            &mut region,
                            offset,
                            self.q_enable,
                            &advice_columns,
                            &self.tag,
                            &row,
                            "",
                        )?;
                        offset += 1;
                    }
                    calldata_assignments.extend(tx_calldata.iter());
                }
                // Assign Tx calldata
                for row in calldata_assignments.into_iter() {
                    assign_row(
                        &mut region,
                        offset,
                        self.q_enable,
                        &advice_columns,
                        &self.tag,
                        &row,
                        "",
                    )?;
                    offset += 1;
                }
                Ok(())
            },
        )
    }
}

impl<F: Field> LookupTable<F> for TxTable {
    fn columns(&self) -> Vec<Column<Any>> {
        vec![
            self.q_enable.into(),
            self.tx_id.into(),
            self.tag.into(),
            self.index.into(),
            self.value.into(),
        ]
    }

    fn annotations(&self) -> Vec<String> {
        vec![
            String::from("q_enable"),
            String::from("tx_id"),
            String::from("tag"),
            String::from("index"),
            String::from("value"),
        ]
    }

    fn table_exprs(&self, meta: &mut VirtualCells<F>) -> Vec<Expression<F>> {
        vec![
            meta.query_fixed(self.q_enable, Rotation::cur()),
            meta.query_advice(self.tx_id, Rotation::cur()),
            meta.query_fixed(self.tag, Rotation::cur()),
            meta.query_advice(self.index, Rotation::cur()),
            meta.query_advice(self.value, Rotation::cur()),
        ]
    }
}

/// Tag to identify the operation type in a RwTable row
#[derive(Clone, Copy, Debug, PartialEq, Eq, Hash, EnumIter)]
pub enum RwTableTag {
    /// Start (used for padding)
    Start = 1,
    /// Stack operation
    Stack,
    /// Memory operation
    Memory,
    /// Memory word operation
    MemoryWord,
    /// Tx Access List Account operation
    TxAccessListAccount,
    /// Tx Access List Account Storage operation
    TxAccessListAccountStorage,
    /// Tx Refund operation
    TxRefund,
    /// Account operation
    Account,
    /// Account Storage operation
    AccountStorage,
    /// Call Context operation
    CallContext,
    /// Tx Log operation
    TxLog,
    /// Tx Receipt operation
    TxReceipt,
}
impl_expr!(RwTableTag);

impl RwTableTag {
    /// Returns true if the RwTable operation is reversible
    pub fn is_reversible(self) -> bool {
        matches!(
            self,
            RwTableTag::TxAccessListAccount
                | RwTableTag::TxAccessListAccountStorage
                | RwTableTag::TxRefund
                | RwTableTag::Account
                | RwTableTag::AccountStorage
        )
    }
}

impl From<RwTableTag> for usize {
    fn from(t: RwTableTag) -> Self {
        t as usize
    }
}

/// Tag for an AccountField in RwTable
#[derive(Clone, Copy, Debug, EnumIter, Hash, PartialEq, Eq, PartialOrd, Ord)]
pub enum AccountFieldTag {
    /// Nonce field
    Nonce,
    /// Balance field
    Balance,
    /// Variant representing the keccak hash of an account's code.
    KeccakCodeHash,
    /// Variant representing the poseidon hash of an account's code.
    CodeHash,
    /// Variant representing the code size, i.e. length of account's code.
    CodeSize,
    /// NonExisting field
    NonExisting,
}
impl_expr!(AccountFieldTag);

/// Tag for a TxLogField in RwTable
#[derive(Clone, Copy, Debug, PartialEq, Eq, EnumIter)]
pub enum TxLogFieldTag {
    /// Address field
    Address = 1,
    /// Topic field
    Topic,
    /// Data field
    Data,
}
impl_expr!(TxLogFieldTag);

/// Tag for a TxReceiptField in RwTable
#[derive(Clone, Copy, Debug, PartialEq, Eq, EnumIter, EnumCount)]
pub enum TxReceiptFieldTag {
    /// Tx result
    PostStateOrStatus = 1,
    /// CumulativeGasUsed in the tx
    CumulativeGasUsed,
    /// Number of logs in the tx
    LogLength,
}
impl_expr!(TxReceiptFieldTag);

/// Tag for a CallContextField in RwTable
#[derive(Clone, Copy, Debug, PartialEq, Eq, EnumIter)]
pub enum CallContextFieldTag {
    /// RwCounterEndOfReversion
    RwCounterEndOfReversion = 1,
    /// CallerId
    CallerId,
    /// TxId
    TxId,
    /// Depth
    Depth,
    /// CallerAddress
    CallerAddress,
    /// CalleeAddress
    CalleeAddress,
    /// CallDataOffset
    CallDataOffset,
    /// CallDataLength
    CallDataLength,
    /// ReturnDataOffset
    ReturnDataOffset,
    /// ReturnDataLength
    ReturnDataLength,
    /// Value
    Value,
    /// IsSuccess
    IsSuccess,
    /// IsPersistent
    IsPersistent,
    /// IsStatic
    IsStatic,

    /// LastCalleeId
    LastCalleeId,
    /// LastCalleeReturnDataOffset
    LastCalleeReturnDataOffset,
    /// LastCalleeReturnDataLength
    LastCalleeReturnDataLength,

    /// IsRoot
    IsRoot,
    /// IsCreate
    IsCreate,
    /// CodeHash
    CodeHash,
    /// ProgramCounter
    ProgramCounter,
    /// StackPointer
    StackPointer,
    /// GasLeft
    GasLeft,
    /// MemorySize
    MemorySize,
    /// ReversibleWriteCounter
    ReversibleWriteCounter,
}
impl_expr!(CallContextFieldTag);

/// The RwTable shared between EVM Circuit and State Circuit, which contains
/// traces of the EVM state operations.
#[derive(Clone, Copy, Debug)]
pub struct RwTable {
    /// Is enable
    pub q_enable: Column<Fixed>,
    /// Read Write Counter
    pub rw_counter: Column<Advice>,
    /// Is Write
    pub is_write: Column<Advice>,
    /// Tag
    pub tag: Column<Advice>,
    /// Key1 (Id)
    pub id: Column<Advice>,
    /// Key2 (Address)
    pub address: Column<Advice>,
    /// Key3 (FieldTag)
    pub field_tag: Column<Advice>,
    /// Key3 (StorageKey)
    pub storage_key: Column<Advice>,
    /// Value
    pub value: Column<Advice>,
    /// Value Previous
    pub value_prev: Column<Advice>,
    /// Aux1
    pub aux1: Column<Advice>,
    /// Aux2 (Committed Value)
    pub aux2: Column<Advice>,
}

impl<F: Field> LookupTable<F> for RwTable {
    fn columns(&self) -> Vec<Column<Any>> {
        vec![
            self.q_enable.into(),
            self.rw_counter.into(),
            self.is_write.into(),
            self.tag.into(),
            self.id.into(),
            self.address.into(),
            self.field_tag.into(),
            self.storage_key.into(),
            self.value.into(),
            self.value_prev.into(),
            self.aux1.into(),
            self.aux2.into(),
        ]
    }

    fn annotations(&self) -> Vec<String> {
        vec![
            String::from("q_enable"),
            String::from("rw_counter"),
            String::from("is_write"),
            String::from("tag"),
            String::from("id"),
            String::from("address"),
            String::from("field_tag"),
            String::from("storage_key"),
            String::from("value"),
            String::from("value_prev"),
            String::from("aux1"),
            String::from("aux2"),
        ]
    }
}
impl RwTable {
    /// Construct a new RwTable
    pub fn construct<F: FieldExt>(meta: &mut ConstraintSystem<F>) -> Self {
        Self {
            q_enable: meta.fixed_column(),
            rw_counter: meta.advice_column(),
            is_write: meta.advice_column(),
            tag: meta.advice_column(),
            id: meta.advice_column(),
            address: meta.advice_column(),
            field_tag: meta.advice_column(),
            storage_key: meta.advice_column_in(SecondPhase),
            value: meta.advice_column_in(SecondPhase),
            value_prev: meta.advice_column_in(SecondPhase),
            // It seems that aux1 for the moment is not using randomness
            // TODO check in a future review
            aux1: meta.advice_column_in(SecondPhase),
            aux2: meta.advice_column_in(SecondPhase),
        }
    }
    fn assign<F: Field>(
        &self,
        region: &mut Region<'_, F>,
        offset: usize,
        row: &RwRow<Value<F>>,
    ) -> Result<(), Error> {
        region.assign_fixed(
            || "assign rw row on rw table",
            self.q_enable,
            offset,
            || Value::known(F::one()),
        )?;
        for (column, value) in [
            (self.rw_counter, row.rw_counter),
            (self.is_write, row.is_write),
            (self.tag, row.tag),
            (self.id, row.id),
            (self.address, row.address),
            (self.field_tag, row.field_tag),
            (self.storage_key, row.storage_key),
            (self.value, row.value),
            (self.value_prev, row.value_prev),
            (self.aux1, row.aux1),
            (self.aux2, row.aux2),
        ] {
            region.assign_advice(|| "assign rw row on rw table", column, offset, || value)?;
        }
        Ok(())
    }

    /// Assign the `RwTable` from a `RwMap`, following the same
    /// table layout that the State Circuit uses.
    pub fn load<F: Field>(
        &self,
        layouter: &mut impl Layouter<F>,
        rws: &[Rw],
        n_rows: usize,
        challenges: Value<F>,
    ) -> Result<(), Error> {
        layouter.assign_region(
            || "rw table",
            |mut region| self.load_with_region(&mut region, rws, n_rows, challenges),
        )
    }

    pub(crate) fn load_with_region<F: Field>(
        &self,
        region: &mut Region<'_, F>,
        rws: &[Rw],
        n_rows: usize,
        challenges: Value<F>,
    ) -> Result<(), Error> {
        let (rows, _) = RwMap::table_assignments_prepad(rws, n_rows);
        for (offset, row) in rows.iter().enumerate() {
            self.assign(region, offset, &row.table_assignment(challenges))?;
        }
        Ok(())
    }
}

pub use mpt_zktrie::mpt_circuits::MPTProofType;

impl From<AccountFieldTag> for MPTProofType {
    fn from(tag: AccountFieldTag) -> Self {
        match tag {
            AccountFieldTag::Nonce => Self::NonceChanged,
            AccountFieldTag::Balance => Self::BalanceChanged,
            AccountFieldTag::KeccakCodeHash => Self::CodeHashExists,
            AccountFieldTag::CodeHash => Self::PoseidonCodeHashExists,
            AccountFieldTag::NonExisting => Self::AccountDoesNotExist,
            AccountFieldTag::CodeSize => Self::CodeSizeExists,
        }
    }
}

/// The MptTable shared between MPT Circuit and State Circuit
#[derive(Clone, Copy, Debug)]
pub struct MptTable {
    /// q_enable
    pub q_enable: Column<Fixed>,
    /// Address
    pub address: Column<Advice>,
    /// Storage key
    pub storage_key: Column<Advice>,
    /// Proof type
    pub proof_type: Column<Advice>,
    /// New root
    pub new_root: Column<Advice>,
    /// Old root
    pub old_root: Column<Advice>,
    /// New value
    pub new_value: Column<Advice>,
    /// Old value
    pub old_value: Column<Advice>,
}

impl<F: Field> LookupTable<F> for MptTable {
    fn columns(&self) -> Vec<Column<Any>> {
        vec![
            self.q_enable.into(),
            self.address.into(),
            self.storage_key.into(),
            self.proof_type.into(),
            self.new_root.into(),
            self.old_root.into(),
            self.new_value.into(),
            self.old_value.into(),
        ]
    }

    fn annotations(&self) -> Vec<String> {
        vec![
            String::from("q_enable"),
            String::from("address"),
            String::from("storage_key"),
            String::from("proof_type"),
            String::from("new_root"),
            String::from("old_root"),
            String::from("new_value"),
            String::from("old_value"),
        ]
    }
}

impl MptTable {
    /// Construct a new MptTable
    pub(crate) fn construct<F: FieldExt>(meta: &mut ConstraintSystem<F>) -> Self {
        Self {
            q_enable: meta.fixed_column(),
            address: meta.advice_column(),
            storage_key: meta.advice_column_in(SecondPhase),
            proof_type: meta.advice_column(),
            new_root: meta.advice_column_in(SecondPhase),
            old_root: meta.advice_column_in(SecondPhase),
            new_value: meta.advice_column_in(SecondPhase),
            old_value: meta.advice_column_in(SecondPhase),
        }
    }

    pub(crate) fn assign<F: Field>(
        &self,
        region: &mut Region<'_, F>,
        offset: usize,
        row: &MptUpdateRow<Value<F>>,
    ) -> Result<(), Error> {
        region.assign_fixed(
            || "assign mpt table row value",
            self.q_enable,
            offset,
            || Value::known(F::one()),
        )?;
        let mpt_table_columns = <MptTable as LookupTable<F>>::advice_columns(self);
        for (column, value) in mpt_table_columns.iter().zip_eq(row.values()) {
            region.assign_advice(|| "assign mpt table row value", *column, offset, || *value)?;
        }
        Ok(())
    }

    pub(crate) fn load<F: Field>(
        &self,
        layouter: &mut impl Layouter<F>,
        updates: &MptUpdates,
        max_mpt_rows: usize,
        randomness: Value<F>,
    ) -> Result<(), Error> {
        layouter.assign_region(
            || "mpt table zkevm",
            |mut region| self.load_with_region(&mut region, updates, max_mpt_rows, randomness),
        )
    }

    pub(crate) fn load_with_region<F: Field>(
        &self,
        region: &mut Region<'_, F>,
        updates: &MptUpdates,
        max_mpt_rows: usize,
        randomness: Value<F>,
    ) -> Result<(), Error> {
        let dummy_row = MptUpdateRow([Value::known(F::zero()); 7]);
        for (offset, row) in updates
            .table_assignments(randomness)
            .into_iter()
            .chain(repeat(dummy_row))
            .take(max_mpt_rows)
            .enumerate()
        {
            self.assign(region, offset, &row)?;
        }
        Ok(())
    }
}

/// The Poseidon hash table shared between Hash Circuit, Mpt Circuit and
/// Bytecode Circuit
/// the 5 cols represent [index(final hash of inputs), input0, input1, control,
/// heading mark]
#[derive(Clone, Copy, Debug)]
pub struct PoseidonTable {
    /// Is Enabled
    pub q_enable: Column<Fixed>,
    /// Hash id
    pub hash_id: Column<Advice>,
    /// input0
    pub input0: Column<Advice>,
    /// input1
    pub input1: Column<Advice>,
    /// control
    pub control: Column<Advice>,
    /// heading_mark
    pub heading_mark: Column<Advice>,
}

impl<F: Field> LookupTable<F> for PoseidonTable {
    fn columns(&self) -> Vec<Column<Any>> {
        vec![
            self.q_enable.into(),
            self.hash_id.into(),
            self.input0.into(),
            self.input1.into(),
            self.control.into(),
            self.heading_mark.into(),
        ]
    }

    fn annotations(&self) -> Vec<String> {
        vec![
            String::from("q_enable"),
            String::from("hash_id"),
            String::from("input0"),
            String::from("input1"),
            String::from("control"),
            String::from("heading_mark"),
        ]
    }
}

impl PoseidonTable {
    /// the permutation width of current poseidon table
    pub(crate) const WIDTH: usize = 3;

    /// the input width of current poseidon table
    pub(crate) const INPUT_WIDTH: usize = Self::WIDTH - 1;

    /// Construct a new PoseidonTable
    pub(crate) fn construct<F: FieldExt>(meta: &mut ConstraintSystem<F>) -> Self {
        Self {
            q_enable: meta.fixed_column(),
            hash_id: meta.advice_column(),
            input0: meta.advice_column(),
            input1: meta.advice_column(),
            control: meta.advice_column(),
            heading_mark: meta.advice_column(),
        }
    }

    /// Construct a new PoseidonTable for dev
    pub(crate) fn dev_construct<F: FieldExt>(meta: &mut ConstraintSystem<F>) -> Self {
        Self::construct(meta)
    }

    pub(crate) fn assign<F: Field>(
        &self,
        region: &mut Region<'_, F>,
        offset: usize,
        row: &[Value<F>],
    ) -> Result<(), Error> {
        region.assign_fixed(
            || "assign poseidon table row value",
            self.q_enable,
            offset,
            || Value::known(F::one()),
        )?;
        let poseidon_table_columns = <PoseidonTable as LookupTable<F>>::advice_columns(self);
        for (column, value) in poseidon_table_columns.iter().zip_eq(row) {
            region.assign_advice(
                || "assign poseidon table row value",
                *column,
                offset,
                || *value,
            )?;
        }
        Ok(())
    }

    // Is this method used anyhwhere?
    pub(crate) fn load<'d, F: Field>(
        &self,
        layouter: &mut impl Layouter<F>,
        hashes: impl Iterator<Item = &'d [Value<F>]> + Clone,
    ) -> Result<(), Error> {
        layouter.assign_region(
            || "poseidon table",
            |mut region| self.load_with_region(&mut region, hashes.clone()),
        )
    }

    pub(crate) fn load_with_region<'d, F: Field>(
        &self,
        region: &mut Region<'_, F>,
        hashes: impl Iterator<Item = &'d [Value<F>]>,
    ) -> Result<(), Error> {
        self.assign(region, 0, [Value::known(F::zero()); 5].as_slice())?;
        for (offset, row) in hashes.enumerate() {
            self.assign(region, offset + 1, row)?;
        }
        Ok(())
    }

    /// Provide this function for the case that we want to consume a poseidon
    /// table but without running the full poseidon circuit
    pub fn dev_load<'a, F: Field>(
        &self,
        layouter: &mut impl Layouter<F>,
        inputs: impl IntoIterator<Item = &'a Vec<u8>> + Clone,
    ) -> Result<(), Error> {
        use crate::bytecode_circuit::bytecode_unroller::{
            unroll_to_hash_input_default, HASHBLOCK_BYTES_IN_FIELD,
        };
        use bus_mapping::state_db::CodeDB;
        use hash_circuit::hash::HASHABLE_DOMAIN_SPEC;

        layouter.assign_region(
            || "poseidon table",
            |mut region| {
                let mut offset = 0;
                let poseidon_table_columns =
                    <PoseidonTable as LookupTable<F>>::advice_columns(self);

                region.assign_fixed(
                    || "poseidon table all-zero row",
                    self.q_enable,
                    offset,
                    || Value::known(F::one()),
                )?;
                for column in poseidon_table_columns.iter().copied() {
                    region.assign_advice(
                        || "poseidon table all-zero row",
                        column,
                        offset,
                        || Value::known(F::zero()),
                    )?;
                }
                offset += 1;
                let nil_hash =
                    Value::known(CodeDB::empty_code_hash().to_word().to_scalar().unwrap());
                region.assign_fixed(
                    || "poseidon table nil input row",
                    self.q_enable,
                    offset,
                    || Value::known(F::one()),
                )?;
                for (column, value) in poseidon_table_columns
                    .iter()
                    .copied()
                    .zip(once(nil_hash).chain(repeat(Value::known(F::zero()))))
                {
                    region.assign_advice(
                        || "poseidon table nil input row",
                        column,
                        offset,
                        || value,
                    )?;
                }
                offset += 1;

                for input in inputs.clone() {
                    let mut control_len = input.len();
                    let mut first_row = true;
                    let ref_hash = Value::known(
                        CodeDB::hash(input.as_slice())
                            .to_word()
                            .to_scalar()
                            .unwrap(),
                    );
                    for row in unroll_to_hash_input_default::<F>(input.iter().copied()) {
                        assert_ne!(
                            control_len,
                            0,
                            "must have enough len left (original size {})",
                            input.len()
                        );
                        let block_size = HASHBLOCK_BYTES_IN_FIELD * row.len();
                        let control_len_as_flag =
                            F::from_u128(HASHABLE_DOMAIN_SPEC * control_len as u128);

                        region.assign_fixed(
                            || format!("poseidon table row {offset}"),
                            self.q_enable,
                            offset,
                            || Value::known(F::one()),
                        )?;
                        for (column, value) in poseidon_table_columns.iter().zip_eq(
                            once(ref_hash)
                                .chain(row.map(Value::known))
                                .chain(once(Value::known(control_len_as_flag)))
                                .chain(once(Value::known(if first_row {
                                    F::one()
                                } else {
                                    F::zero()
                                }))),
                        ) {
                            region.assign_advice(
                                || format!("poseidon table row {offset}"),
                                *column,
                                offset,
                                || value,
                            )?;
                        }
                        first_row = false;
                        offset += 1;
                        control_len = if control_len > block_size {
                            control_len - block_size
                        } else {
                            0
                        };
                    }
                    assert_eq!(
                        control_len,
                        0,
                        "should have exhaust all bytes (original size {})",
                        input.len()
                    );
                }
                Ok(())
            },
        )
    }
}

/// Tag to identify the field in a Bytecode Table row
#[derive(Clone, Copy, Debug)]
pub enum BytecodeFieldTag {
    /// Header field
    Header,
    /// Byte field
    Byte,
}
impl_expr!(BytecodeFieldTag);

/// Table with Bytecode indexed by its Code Hash
#[derive(Clone, Debug)]
pub struct BytecodeTable {
    /// Is Enabled
    pub q_enable: Column<Fixed>,
    /// Code Hash
    pub code_hash: Column<Advice>,
    /// Tag
    pub tag: Column<Advice>,
    /// Index
    pub index: Column<Advice>,
    /// Is Code is true when the byte is not an argument to a PUSH* instruction.
    pub is_code: Column<Advice>,
    /// Value
    pub value: Column<Advice>,
}

impl BytecodeTable {
    /// Construct a new BytecodeTable
    pub fn construct<F: Field>(meta: &mut ConstraintSystem<F>) -> Self {
        let [tag, index, is_code, value] = array::from_fn(|_| meta.advice_column());
        let code_hash = meta.advice_column_in(SecondPhase);
        Self {
            q_enable: meta.fixed_column(),
            code_hash,
            tag,
            index,
            is_code,
            value,
        }
    }

    /// Assign the `BytecodeTable` from a list of bytecodes, following the same
    /// table layout that the Bytecode Circuit uses.
    pub fn dev_load<'a, F: Field>(
        &self,
        layouter: &mut impl Layouter<F>,
        bytecodes: impl IntoIterator<Item = &'a Bytecode> + Clone,
        challenges: &Challenges<Value<F>>,
    ) -> Result<(), Error> {
        layouter.assign_region(
            || "bytecode table",
            |mut region| {
                let mut offset = 0;

                region.assign_fixed(
                    || "bytecode table all-zero row",
                    self.q_enable,
                    offset,
                    || Value::known(F::one()),
                )?;
                for column in <BytecodeTable as LookupTable<F>>::advice_columns(self) {
                    region.assign_advice(
                        || "bytecode table all-zero row",
                        column,
                        offset,
                        || Value::known(F::zero()),
                    )?;
                }
                offset += 1;

                let bytecode_table_columns =
                    <BytecodeTable as LookupTable<F>>::advice_columns(self);
                for bytecode in bytecodes.clone() {
                    for row in bytecode.table_assignments(challenges) {
                        region.assign_fixed(
                            || format!("bytecode table row {offset}"),
                            self.q_enable,
                            offset,
                            || Value::known(F::one()),
                        )?;
                        for (&column, value) in bytecode_table_columns.iter().zip_eq(row) {
                            region.assign_advice(
                                || format!("bytecode table row {offset}"),
                                column,
                                offset,
                                || value,
                            )?;
                        }
                        offset += 1;
                    }
                }
                Ok(())
            },
        )
    }
}

impl<F: Field> LookupTable<F> for BytecodeTable {
    fn columns(&self) -> Vec<Column<Any>> {
        vec![
            self.q_enable.into(),
            self.code_hash.into(),
            self.tag.into(),
            self.index.into(),
            self.is_code.into(),
            self.value.into(),
        ]
    }

    fn annotations(&self) -> Vec<String> {
        vec![
            String::from("q_enable"),
            String::from("code_hash"),
            String::from("tag"),
            String::from("index"),
            String::from("is_code"),
            String::from("value"),
        ]
    }
}

/// Tag to identify the field in a Block Table row
// Keep the sequence consistent with OpcodeId for scalar
#[derive(Clone, Copy, Debug, PartialEq, Eq, EnumIter)]
pub enum BlockContextFieldTag {
    /// Null
    Null = 0,
    /// Coinbase field
    Coinbase = 1,
    /// Timestamp field
    Timestamp,
    /// Number field
    Number,
    /// Difficulty field
    Difficulty,
    /// Gas Limit field
    GasLimit,
    /// Base Fee field
    BaseFee = 8,
    /// Block Hash field
    BlockHash,
    /// Chain ID field.  Although this is not a field in the block header, we
    /// add it here for convenience.
    ChainId,
    /// In a multi-block setup, this variant represents the total number of txs
    /// included in this block.
    NumTxs,
    /// In a multi-block setup, this variant represents the cumulative number of
    /// txs included up to this block, including the txs in this block.
    CumNumTxs,
}
impl_expr!(BlockContextFieldTag);

impl From<BlockContextFieldTag> for usize {
    fn from(value: BlockContextFieldTag) -> Self {
        value as usize
    }
}

/// Table with Block header fields
#[derive(Clone, Debug)]
pub struct BlockTable {
    /// Tag
    pub tag: Column<Fixed>,
    /// Index
    pub index: Column<Advice>,
    /// Value
    pub value: Column<Advice>,
}

impl BlockTable {
    /// Construct a new BlockTable
    pub fn construct<F: Field>(meta: &mut ConstraintSystem<F>) -> Self {
        Self {
            tag: meta.fixed_column(),
            index: meta.advice_column(),
            value: meta.advice_column_in(SecondPhase),
        }
    }

    /// Assign the `BlockTable` from a `BlockContext`.
    pub fn dev_load<F: Field>(
        &self,
        layouter: &mut impl Layouter<F>,
        block_ctxs: &BlockContexts,
        txs: &[Transaction],
        challenges: &Challenges<Value<F>>,
    ) -> Result<(), Error> {
        layouter.assign_region(
            || "block table",
            |mut region| {
                let mut offset = 0;
                let block_table_columns = <BlockTable as LookupTable<F>>::advice_columns(self);
                for column in block_table_columns.iter() {
                    region.assign_advice(
                        || "block table all-zero row",
                        *column,
                        offset,
                        || Value::known(F::zero()),
                    )?;
                }
                offset += 1;

                let mut cum_num_txs = 0usize;
                for block_ctx in block_ctxs.ctxs.values() {
                    let num_txs = txs
                        .iter()
                        .filter(|tx| tx.block_number == block_ctx.number.as_u64())
                        .count();
                    cum_num_txs += num_txs;
                    for row in block_ctx.table_assignments(num_txs, cum_num_txs, challenges) {
                        region.assign_fixed(
                            || format!("block table row {offset}"),
                            self.tag,
                            offset,
                            || row[0],
                        )?;
                        for (column, value) in block_table_columns.iter().zip_eq(&row[1..]) {
                            region.assign_advice(
                                || format!("block table row {offset}"),
                                *column,
                                offset,
                                || *value,
                            )?;
                        }
                        offset += 1;
                    }
                }

                Ok(())
            },
        )
    }
}

impl<F: Field> LookupTable<F> for BlockTable {
    fn columns(&self) -> Vec<Column<Any>> {
        vec![self.tag.into(), self.index.into(), self.value.into()]
    }

    fn annotations(&self) -> Vec<String> {
        vec![
            String::from("tag"),
            String::from("index"),
            String::from("value"),
        ]
    }
}

/// Keccak Table, used to verify keccak hashing from RLC'ed input.
#[derive(Clone, Debug)]
pub struct KeccakTable {
    /// True when the row is enabled
    pub q_enable: Column<Fixed>,
    /// True when the row is final
    pub is_final: Column<Advice>,
    /// Byte array input as `RLC(reversed(input))`
    pub input_rlc: Column<Advice>, // RLC of input bytes
    /// Byte array input length
    pub input_len: Column<Advice>,
    /// RLC of the hash result
    pub output_rlc: Column<Advice>, // RLC of hash of input bytes
}

impl<F: Field> LookupTable<F> for KeccakTable {
    fn columns(&self) -> Vec<Column<Any>> {
        vec![
            self.q_enable.into(),
            self.is_final.into(),
            self.input_rlc.into(),
            self.input_len.into(),
            self.output_rlc.into(),
        ]
    }

    fn annotations(&self) -> Vec<String> {
        vec![
            String::from("q_enable"),
            String::from("is_final"),
            String::from("input_rlc"),
            String::from("input_len"),
            String::from("output_rlc"),
        ]
    }
}

impl KeccakTable {
    /// Construct a new KeccakTable
    pub fn construct<F: Field>(meta: &mut ConstraintSystem<F>) -> Self {
        Self {
            q_enable: meta.fixed_column(),
            is_final: meta.advice_column(),
            input_rlc: meta.advice_column_in(SecondPhase),
            input_len: meta.advice_column(),
            output_rlc: meta.advice_column_in(SecondPhase),
        }
    }

    /// Generate the keccak table assignments from a byte array input.
    /// Used only for dev_load
    pub fn assignments<F: Field>(
        input: &[u8],
        challenges: &Challenges<Value<F>>,
    ) -> Vec<[Value<F>; 4]> {
        let input_rlc = challenges
            .keccak_input()
            .map(|challenge| rlc::value(input.iter().rev(), challenge));
        let input_len = F::from(input.len() as u64);
        let mut keccak = Keccak::default();
        keccak.update(input);
        let output = keccak.digest();
        let output_rlc = challenges.evm_word().map(|challenge| {
            rlc::value(
                &Word::from_big_endian(output.as_slice()).to_le_bytes(),
                challenge,
            )
        });

        vec![[
            Value::known(F::one()),
            input_rlc,
            Value::known(input_len),
            output_rlc,
        ]]
    }

    /// Assign a table row for keccak table
    /// Used inside keccak circuit
    /// q_enable assigned inside keccak circuit
    pub fn assign_row<F: Field>(
        &self,
        region: &mut Region<F>,
        offset: usize,
        values: [Value<F>; 4],
    ) -> Result<(), Error> {
        for (&column, value) in <KeccakTable as LookupTable<F>>::advice_columns(self)
            .iter()
            .zip(values.iter())
        {
            region.assign_advice(|| format!("assign {offset}"), column, offset, || *value)?;
        }
        Ok(())
    }

    /// Provide this function for the case that we want to consume a keccak
    /// table but without running the full keccak circuit
    pub fn dev_load<'a, F: Field>(
        &self,
        layouter: &mut impl Layouter<F>,
        inputs: impl IntoIterator<Item = &'a Vec<u8>> + Clone,
        challenges: &Challenges<Value<F>>,
    ) -> Result<(), Error> {
        layouter.assign_region(
            || "keccak table",
            |mut region| {
                let mut offset = 0;
                for column in <KeccakTable as LookupTable<F>>::advice_columns(self) {
                    region.assign_fixed(
                        || "keccak table all-zero row",
                        self.q_enable,
                        offset,
                        || Value::known(F::one()),
                    )?;
                    region.assign_advice(
                        || "keccak table all-zero row",
                        column,
                        offset,
                        || Value::known(F::zero()),
                    )?;
                }
                offset += 1;

                let keccak_table_columns = <KeccakTable as LookupTable<F>>::advice_columns(self);
                for input in inputs.clone() {
                    for row in Self::assignments(input, challenges) {
                        region.assign_fixed(
                            || format!("keccak table row {offset}"),
                            self.q_enable,
                            offset,
                            || Value::known(F::one()),
                        )?;
                        for (&column, value) in keccak_table_columns.iter().zip_eq(row) {
                            region.assign_advice(
                                || format!("keccak table row {offset}"),
                                column,
                                offset,
                                || value,
                            )?;
                        }
                        offset += 1;
                    }
                }
                Ok(())
            },
        )
    }

    /// returns matchings between the circuit columns passed as parameters and
    /// the table columns
    pub fn match_columns(
        &self,
        value_rlc: Column<Advice>,
        length: Column<Advice>,
        code_hash: Column<Advice>,
    ) -> Vec<(Column<Advice>, Column<Advice>)> {
        vec![
            (value_rlc, self.input_rlc),
            (length, self.input_len),
            (code_hash, self.output_rlc),
        ]
    }
}

/// Copy Table, used to verify copies of byte chunks between Memory, Bytecode,
/// TxLogs and TxCallData.
#[derive(Clone, Copy, Debug)]
pub struct CopyTable {
    /// Is enable
    pub q_enable: Column<Fixed>,
    /// Whether the row is the first read-write pair for a copy event.
    pub is_first: Column<Advice>,
    /// The relevant ID for the read-write row, represented as a random linear
    /// combination. The ID may be one of the below:
    /// 1. Call ID/Caller ID for CopyDataType::Memory
    /// 2. RLC encoding of bytecode hash for CopyDataType::Bytecode
    /// 3. Transaction ID for CopyDataType::TxCalldata, CopyDataType::TxLog
    pub id: Column<Advice>,
    /// The source/destination address for this copy step.  Can be memory
    /// address, byte index in the bytecode, tx call data, and tx log data.
    pub addr: Column<Advice>,
    /// address for slot memory src or dest, review if can reuse `addr` .
    // pub addr_slot: Column<Advice>,
    /// The end of the source buffer for the copy event.  Any data read from an
    /// address greater than or equal to this value will be 0.
    pub src_addr_end: Column<Advice>,
    /// The number of bytes left to be copied.
    pub bytes_left: Column<Advice>,
    /// The number of non-masked bytes left to be copied.
    pub real_bytes_left: Column<Advice>,
    /// mask indicates the byte is actual coped or padding to memory word
    pub value_wrod_rlc: Column<Advice>,
    /// mask indicates the byte is actual coped or padding to memory word
    //pub mask: Column<Advice>,
    /// An accumulator value in the RLC representation. This is used for
    /// specific purposes, for instance, when `tag == CopyDataType::RlcAcc`.
    /// Having an additional column for the `rlc_acc` simplifies the lookup
    /// to copy table.
    pub rlc_acc: Column<Advice>,
    /// The associated read-write counter for this row.
    pub rw_counter: Column<Advice>,
    /// Decrementing counter denoting reverse read-write counter.
    pub rwc_inc_left: Column<Advice>,
    /// Binary chip to constrain the copy table conditionally depending on the
    /// current row's tag, whether it is Bytecode, Memory, TxCalldata or
    /// TxLog. This also now includes various precompile calls, hence will take up more cells.
    pub tag: BinaryNumberConfig<CopyDataType, 4>,
}

<<<<<<< HEAD
type CopyTableRow<F> = [(Value<F>, &'static str); 8];
type CopyCircuitRow<F> = [(Value<F>, &'static str); 12];
=======
type CopyTableRow<F> = [(Value<F>, &'static str); 9];
type CopyCircuitRow<F> = [(Value<F>, &'static str); 11];
>>>>>>> 4a358f2d

impl CopyTable {
    /// Construct a new CopyTable
    pub fn construct<F: Field>(meta: &mut ConstraintSystem<F>, q_enable: Column<Fixed>) -> Self {
        Self {
            q_enable,
            is_first: meta.advice_column(),
            id: meta.advice_column_in(SecondPhase),
            tag: BinaryNumberChip::configure(meta, q_enable, None),
            addr: meta.advice_column(),
            src_addr_end: meta.advice_column(),
            bytes_left: meta.advice_column(),
            real_bytes_left: meta.advice_column(),
            value_wrod_rlc: meta.advice_column(),
            //mask: meta.advice_column(),
            rlc_acc: meta.advice_column_in(SecondPhase),
            rw_counter: meta.advice_column(),
            rwc_inc_left: meta.advice_column(),
        }
    }

    /// Generate the copy table and copy circuit assignments from a copy event.
    pub fn assignments<F: Field>(
        copy_event: &CopyEvent,
        challenges: Challenges<Value<F>>,
    ) -> Vec<(CopyDataType, CopyTableRow<F>, CopyCircuitRow<F>)> {
        trace!("assignments CopyEvent challenge  {challenges:?} ");
        let mut assignments = Vec::new();
        // rlc_acc
        let rlc_acc = {
            let values = copy_event
                .bytes
                .iter()
                .filter(|(_, _, mask)| !mask)
                .map(|(value, _, _)| *value)
                .collect::<Vec<u8>>();

            trace!("rlc_acc bytes are {values:?}");
            challenges
                .keccak_input()
                .map(|keccak_input| rlc::value(values.iter().rev(), keccak_input))
        };

        trace!("rlc_acc of bytecode bytes {rlc_acc:?} ");
        let mut value_word_read_rlc = Value::known(F::zero());
        let mut value_word_write_rlc = Value::known(F::zero());
        let mut value_word_write_rlc_prev = Value::known(F::zero());
        let mut value_acc = Value::known(F::zero());
        let mut rlc_acc_read = Value::known(F::zero());
        let mut rlc_acc_write = Value::known(F::zero());

        let non_mask_pos = copy_event
            .bytes
            .iter()
            .position(|&step| !step.2)
            .unwrap_or(0);
        let mut real_length_left = copy_event.bytes.iter().filter(|&step| !step.2).count();
        let mut word_index;
        let mut read_addr_slot = if copy_event.src_type == CopyDataType::Memory {
            copy_event.src_addr - copy_event.src_addr % 32
        } else {
            0
        };

        let mut write_addr_slot = if copy_event.dst_type == CopyDataType::Memory {
            copy_event.dst_addr - copy_event.dst_addr % 32
        } else {
            0
        };

        let read_steps = copy_event.bytes.iter();
        let copy_steps = if let Some(ref write_steps) = copy_event.aux_bytes {
            read_steps.zip(write_steps.iter())
        } else {
            read_steps.zip(copy_event.bytes.iter())
        };

        for (step_idx, (is_read_step, copy_step)) in copy_steps
            .flat_map(|(read_step, write_step)| {
                let read_step = CopyStep {
                    value: read_step.0,
                    mask: read_step.2,
                    is_code: if copy_event.src_type == CopyDataType::Bytecode {
                        Some(read_step.1)
                    } else {
                        None
                    },
                };
                let write_step = CopyStep {
                    value: write_step.0,
                    mask: write_step.2,
                    is_code: if copy_event.dst_type == CopyDataType::Bytecode {
                        Some(write_step.1)
                    } else {
                        None
                    },
                };
                once((true, read_step)).chain(once((false, write_step)))
            })
            .enumerate()
        {
            // is_first
            let is_first = Value::known(if step_idx == 0 { F::one() } else { F::zero() });
            // is last
            let is_last = if step_idx == copy_event.bytes.len() * 2 - 1 {
                Value::known(F::one())
            } else {
                Value::known(F::zero())
            };

            let is_mask = Value::known(if copy_step.mask { F::one() } else { F::zero() });
            // assume copy events bytes is already word aligned for copy steps.
            // only change by skip 32

            if copy_event.dst_type == CopyDataType::Memory
                || copy_event.src_type == CopyDataType::Memory
            {
                if is_read_step {
                    if !copy_step.mask {
                        rlc_acc_read = rlc_acc_read * challenges.evm_word()
                            + Value::known(F::from(copy_step.value as u64));
                    }
                    if step_idx / 64 > 0 && step_idx % 64 == 0 {
                        // reset
                        value_word_read_rlc = Value::known(F::zero());
                        value_word_read_rlc = value_word_read_rlc * challenges.evm_word()
                            + Value::known(F::from(copy_step.value as u64));

                        read_addr_slot += 32;
                    } else {
                        value_word_read_rlc = value_word_read_rlc * challenges.evm_word()
                            + Value::known(F::from(copy_step.value as u64));
                    }
                } else {
                    if !copy_step.mask {
                        rlc_acc_write = rlc_acc_write * challenges.evm_word()
                            + Value::known(F::from(copy_step.value as u64));
                    }
                    if step_idx / 64 > 0 && step_idx % 64 == 1 {
                        // reset
                        value_word_write_rlc = Value::known(F::zero());
                        value_word_write_rlc_prev = Value::known(F::zero());
                        write_addr_slot += 32;
                    }
                    value_word_write_rlc = value_word_write_rlc * challenges.evm_word()
                        + Value::known(F::from(copy_step.value as u64));
                    // TODO: use value_prev.
                    value_word_write_rlc_prev = value_word_write_rlc_prev * challenges.evm_word()
                        + Value::known(F::from(copy_step.value as u64));
                }
            }

            // id
            let id = if is_read_step {
                number_or_hash_to_field(&copy_event.src_id, challenges.evm_word())
            } else {
                number_or_hash_to_field(&copy_event.dst_id, challenges.evm_word())
            };

            // tag binary bumber chip
            let tag = if is_read_step {
                copy_event.src_type
            } else {
                copy_event.dst_type
            };

            // addr
            let copy_step_addr: u64 =
                if is_read_step {
                    copy_event.src_addr
                } else {
                    copy_event.dst_addr
                } + (u64::try_from(step_idx).unwrap() - if is_read_step { 0 } else { 1 }) / 2u64;

            let addr: F = if tag == CopyDataType::TxLog {
                build_tx_log_address(
                    write_addr_slot,
                    TxLogFieldTag::Data,
                    copy_event.log_id.unwrap(),
                )
                .to_scalar()
                .unwrap()
            } else if tag == CopyDataType::Bytecode && copy_event.dst_type == CopyDataType::Bytecode
            {
                // get real bytecode addr
                let bytecode_addr_increase = if step_idx > non_mask_pos * 2 {
                    step_idx as u64 / 2 - non_mask_pos as u64
                } else {
                    0
                };
                F::from(copy_event.dst_addr + bytecode_addr_increase)
            } else if tag == CopyDataType::Bytecode || tag == CopyDataType::TxCalldata {
                // get real bytecode or tx calldata addr
                let bytecode_addr_increase = if step_idx > non_mask_pos * 2 {
                    step_idx as u64 / 2 - non_mask_pos as u64
                } else {
                    0
                };
                F::from(copy_event.src_addr + bytecode_addr_increase)
            } else {
                F::from(copy_step_addr)
            };

            // bytes_left (final padding word length )
            let bytes_left = u64::try_from(copy_event.bytes.len() * 2 - step_idx).unwrap() / 2;
            // value
            let value = Value::known(F::from(copy_step.value as u64));

            word_index = (step_idx as u64 / 2) % 32;

            // value_acc
            if is_read_step && !copy_step.mask {
                value_acc = value_acc * challenges.keccak_input() + value;
            }
            // is_pad
            let is_pad = Value::known(F::from(
                is_read_step && addr >= F::from(copy_event.src_addr_end),
            ));

            // is_code
            let is_code = Value::known(copy_step.is_code.map_or(F::zero(), |v| F::from(v)));

            assignments.push((
                tag,
                [
                    (is_first, "is_first"),
                    (id, "id"),
                    (Value::known(addr), "addr"),
                    (
                        Value::known(F::from(copy_event.src_addr_end)),
                        "src_addr_end",
                    ),
                    (Value::known(F::from(bytes_left)), "bytes_left"),
                    (
                        Value::known(F::from(real_length_left as u64)),
                        "real_bytes_left",
                    ),
                    (
                        match (copy_event.src_type, copy_event.dst_type) {
                            (CopyDataType::Memory, CopyDataType::Bytecode) => rlc_acc,
                            (_, CopyDataType::RlcAcc) => rlc_acc,
                            (CopyDataType::Memory, CopyDataType::Precompile(_)) => rlc_acc,
                            (CopyDataType::Precompile(_), CopyDataType::Memory) => rlc_acc,
                            _ => Value::known(F::zero()),
                        },
                        "rlc_acc",
                    ),
                    (
                        Value::known(F::from(copy_event.rw_counter_step(step_idx))),
                        "rw_counter",
                    ),
                    (
                        Value::known(F::from(copy_event.rw_counter_increase_left(step_idx))),
                        "rwc_inc_left",
                    ),
                ],
                [
                    (is_last, "is_last"),
                    (value, "value"),
                    (
                        if is_read_step {
                            value_word_read_rlc
                        } else {
                            value_word_write_rlc
                        },
                        "value_word_rlc",
                    ),
                    (
                        if is_read_step {
                            value_word_read_rlc // Read does not change the value.
                        } else {
                            value_word_write_rlc_prev
                        },
                        "value_word_rlc_prev",
                    ),
                    (rlc_acc_read, "rlc_acc_read"),
                    (rlc_acc_write, "rlc_acc_write"),
                    (value_acc, "value_acc"),
                    (is_pad, "is_pad"),
                    (is_code, "is_code"),
                    (is_mask, "mask"),
                    (Value::known(F::from(word_index)), "word_index"),
                    (
                        Value::known(F::from(if is_read_step {
                            read_addr_slot
                        } else {
                            write_addr_slot
                        })),
                        "addr_slot",
                    ),
                ],
            ));

            if is_read_step && !copy_step.mask {
                real_length_left -= 1;
            }
        }
        rlc_acc_read
            .zip(rlc_acc_write)
            .assert_if_known(|(r, w)| r == w);
        assignments
    }

    /// Assign the `CopyTable` from a `Block`.
    pub fn dev_load<F: Field>(
        &self,
        layouter: &mut impl Layouter<F>,
        block: &Block<F>,
        challenges: &Challenges<Value<F>>,
    ) -> Result<(), Error> {
        layouter.assign_region(
            || "copy table",
            |mut region| {
                let mut offset = 0;
                region.assign_fixed(
                    || "copy table all-zero row",
                    self.q_enable,
                    offset,
                    || Value::known(F::one()),
                )?;
                for column in <CopyTable as LookupTable<F>>::advice_columns(self) {
                    region.assign_advice(
                        || "copy table all-zero row",
                        column,
                        offset,
                        || Value::known(F::zero()),
                    )?;
                }
                offset += 1;

                let tag_chip = BinaryNumberChip::construct(self.tag);
                let copy_table_columns = <CopyTable as LookupTable<F>>::advice_columns(self);
                for copy_event in block.copy_events.iter() {
                    for (tag, row, _) in Self::assignments(copy_event, *challenges) {
                        region.assign_fixed(
                            || format!("q_enable at row: {offset}"),
                            self.q_enable,
                            offset,
                            || Value::known(F::one()),
                        )?;
                        for (&column, (value, label)) in copy_table_columns.iter().zip_eq(row) {
                            region.assign_advice(
                                || format!("{label} at row: {offset}"),
                                column,
                                offset,
                                || value,
                            )?;
                        }
                        tag_chip.assign(&mut region, offset, &tag)?;
                        offset += 1;
                    }
                }

                Ok(())
            },
        )
    }
}

impl<F: Field> LookupTable<F> for CopyTable {
    fn columns(&self) -> Vec<Column<Any>> {
        vec![
            self.q_enable.into(),
            self.is_first.into(),
            self.id.into(),
            self.addr.into(),
            self.src_addr_end.into(),
            self.bytes_left.into(),
            self.real_bytes_left.into(),
            //self.value_wrod_rlc.into(),
            self.rlc_acc.into(),
            self.rw_counter.into(),
            self.rwc_inc_left.into(),
        ]
    }

    fn annotations(&self) -> Vec<String> {
        vec![
            String::from("q_enable"),
            String::from("is_first"),
            String::from("id"),
            String::from("addr"),
            String::from("src_addr_end"),
            String::from("bytes_left"),
            String::from("real_bytes_left"),
            String::from("mask"),
            String::from("rlc_acc"),
            String::from("rw_counter"),
            String::from("rwc_inc_left"),
        ]
    }

    fn table_exprs(&self, meta: &mut VirtualCells<F>) -> Vec<Expression<F>> {
        vec![
            meta.query_fixed(self.q_enable, Rotation::cur()),
            meta.query_advice(self.is_first, Rotation::cur()),
            meta.query_advice(self.id, Rotation::cur()), // src_id
            self.tag.value(Rotation::cur())(meta),       // src_tag
            meta.query_advice(self.id, Rotation::next()), // dst_id
            self.tag.value(Rotation::next())(meta),      // dst_tag
            meta.query_advice(self.addr, Rotation::cur()), // src_addr
            meta.query_advice(self.src_addr_end, Rotation::cur()), // src_addr_end
            meta.query_advice(self.addr, Rotation::next()), // dst_addr
            //meta.query_advice(self.bytes_left, Rotation::cur()), // length
            meta.query_advice(self.real_bytes_left, Rotation::cur()), // real_length
            meta.query_advice(self.rlc_acc, Rotation::cur()),         // rlc_acc
            meta.query_advice(self.rw_counter, Rotation::cur()),      // rw_counter
            meta.query_advice(self.rwc_inc_left, Rotation::cur()),    // rwc_inc_left
        ]
    }
}

/// Lookup table within the Exponentiation circuit.
#[derive(Clone, Copy, Debug)]
pub struct ExpTable {
    /// Whether the row is enabled.
    pub q_enable: Column<Fixed>,
    /// Whether the row is the start of a step.
    pub is_step: Column<Fixed>,
    /// An identifier for every exponentiation trace, at the moment this is the
    /// read-write counter at the time of the lookups done to the
    /// exponentiation table.
    pub identifier: Column<Advice>,
    /// Whether this row is the last row in the exponentiation operation's
    /// trace.
    pub is_last: Column<Advice>,
    /// The integer base of the exponentiation.
    pub base_limb: Column<Advice>,
    /// The integer exponent of the exponentiation.
    pub exponent_lo_hi: Column<Advice>,
    /// The intermediate result of exponentiation by squaring.
    pub exponentiation_lo_hi: Column<Advice>,
}

impl ExpTable {
    /// Construct the Exponentiation table.
    pub fn construct<F: Field>(meta: &mut ConstraintSystem<F>) -> Self {
        Self {
            q_enable: meta.fixed_column(),
            is_step: meta.fixed_column(),
            identifier: meta.advice_column(),
            is_last: meta.advice_column(),
            base_limb: meta.advice_column(),
            exponent_lo_hi: meta.advice_column(),
            exponentiation_lo_hi: meta.advice_column(),
        }
    }

    /// Given an exponentiation event and randomness, get assignments to the
    /// exponentiation table.
    pub fn assignments<F: Field>(exp_event: &ExpEvent) -> Vec<[F; 5]> {
        let mut assignments = Vec::new();
        let base_limbs = split_u256_limb64(&exp_event.base);
        let identifier = F::from(exp_event.identifier as u64);
        let mut exponent = exp_event.exponent;
        for (step_idx, exp_step) in exp_event.steps.iter().rev().enumerate() {
            let is_last = if step_idx == exp_event.steps.len() - 1 {
                F::one()
            } else {
                F::zero()
            };
            let (exp_lo, exp_hi) = split_u256(&exp_step.d);
            let (exponent_lo, exponent_hi) = split_u256(&exponent);

            // row 1
            assignments.push([
                identifier,
                is_last,
                base_limbs[0].as_u64().into(),
                exponent_lo
                    .to_scalar()
                    .expect("exponent should fit to scalar"),
                exp_lo
                    .to_scalar()
                    .expect("exponentiation lo should fit to scalar"),
            ]);
            // row 2
            assignments.push([
                identifier,
                F::zero(),
                base_limbs[1].as_u64().into(),
                exponent_hi
                    .to_scalar()
                    .expect("exponent hi should fit to scalar"),
                exp_hi
                    .to_scalar()
                    .expect("exponentiation hi should fit to scalar"),
            ]);
            // row 3
            assignments.push([
                identifier,
                F::zero(),
                base_limbs[2].as_u64().into(),
                F::zero(),
                F::zero(),
            ]);
            // row 4
            assignments.push([
                identifier,
                F::zero(),
                base_limbs[3].as_u64().into(),
                F::zero(),
                F::zero(),
            ]);
            for _ in ROWS_PER_STEP..OFFSET_INCREMENT {
                assignments.push([F::zero(), F::zero(), F::zero(), F::zero(), F::zero()]);
            }

            // update intermediate exponent.
            let (exponent_div2, remainder) = exponent.div_mod(U256::from(2));
            if remainder.is_zero() {
                // exponent is even
                exponent = exponent_div2;
            } else {
                // exponent is odd
                exponent = exponent - 1;
            }
        }
        assignments
    }

    /// Assign witness data from a block to the exponentiation table.
    pub fn dev_load<F: Field>(
        &self,
        layouter: &mut impl Layouter<F>,
        block: &Block<F>,
    ) -> Result<(), Error> {
        layouter.assign_region(
            || "exponentiation table",
            |mut region| {
                let mut offset = 0;
                let exp_table_columns = <ExpTable as LookupTable<F>>::advice_columns(self);
                for exp_event in block.exp_events.iter() {
                    for row in Self::assignments::<F>(exp_event) {
                        region.assign_fixed(
                            || format!("exponentiation table row {offset}"),
                            self.q_enable,
                            offset,
                            || Value::known(F::one()),
                        )?;
                        for (&column, value) in exp_table_columns.iter().zip_eq(row) {
                            region.assign_advice(
                                || format!("exponentiation table row {offset}"),
                                column,
                                offset,
                                || Value::known(value),
                            )?;
                        }
                        let is_step = if offset % OFFSET_INCREMENT == 0 {
                            F::one()
                        } else {
                            F::zero()
                        };
                        region.assign_fixed(
                            || format!("exponentiation table row {offset}"),
                            self.is_step,
                            offset,
                            || Value::known(is_step),
                        )?;
                        offset += 1;
                    }
                }

                // pad an empty row
                let row = [F::from_u128(0); 5];
                region.assign_fixed(
                    || format!("exponentiation table row {offset}"),
                    self.q_enable,
                    offset,
                    || Value::known(F::one()),
                )?;
                for (column, value) in exp_table_columns.iter().zip_eq(row) {
                    region.assign_advice(
                        || format!("exponentiation table row {offset}"),
                        *column,
                        offset,
                        || Value::known(value),
                    )?;
                }

                Ok(())
            },
        )
    }
}

impl<F: Field> LookupTable<F> for ExpTable {
    fn columns(&self) -> Vec<Column<Any>> {
        vec![
            self.q_enable.into(),
            self.is_step.into(),
            self.identifier.into(),
            self.is_last.into(),
            self.base_limb.into(),
            self.exponent_lo_hi.into(),
            self.exponentiation_lo_hi.into(),
        ]
    }

    fn annotations(&self) -> Vec<String> {
        vec![
            String::from("q_enable"),
            String::from("is_step"),
            String::from("identifier"),
            String::from("is_last"),
            String::from("base_limb"),
            String::from("exponent_lo_hi"),
            String::from("exponentiation_lo_hi"),
        ]
    }

    fn table_exprs(&self, meta: &mut VirtualCells<F>) -> Vec<Expression<F>> {
        vec![
            meta.query_fixed(self.q_enable, Rotation::cur()),
            meta.query_fixed(self.is_step, Rotation::cur()),
            meta.query_advice(self.identifier, Rotation::cur()),
            meta.query_advice(self.is_last, Rotation::cur()),
            meta.query_advice(self.base_limb, Rotation::cur()),
            meta.query_advice(self.base_limb, Rotation::next()),
            meta.query_advice(self.base_limb, Rotation(2)),
            meta.query_advice(self.base_limb, Rotation(3)),
            meta.query_advice(self.exponent_lo_hi, Rotation::cur()),
            meta.query_advice(self.exponent_lo_hi, Rotation::next()),
            meta.query_advice(self.exponentiation_lo_hi, Rotation::cur()),
            meta.query_advice(self.exponentiation_lo_hi, Rotation::next()),
        ]
    }
}

/// The RLP table connected to the RLP state machine circuit.
#[derive(Clone, Copy, Debug)]
pub struct RlpFsmRlpTable {
    /// Whether the row is enabled.
    pub q_enable: Column<Fixed>,
    /// The transaction's index in the batch.
    pub tx_id: Column<Advice>,
    /// The format of the tx being decoded.
    pub format: Column<Advice>,
    /// The RLP-Tag assigned at the current row.
    pub rlp_tag: Column<Advice>,
    /// The actual value of the current tag being decoded.
    pub tag_value: Column<Advice>,
    /// Whether or not the row emits an output value.
    pub is_output: Column<Advice>,
    /// Whether or not the current tag's value was nil.
    pub is_none: Column<Advice>,
}

impl<F: Field> LookupTable<F> for RlpFsmRlpTable {
    fn columns(&self) -> Vec<Column<Any>> {
        vec![
            self.q_enable.into(),
            self.tx_id.into(),
            self.format.into(),
            self.rlp_tag.into(),
            self.tag_value.into(),
            self.is_output.into(),
            self.is_none.into(),
        ]
    }

    fn annotations(&self) -> Vec<String> {
        vec![
            String::from("q_enable"),
            String::from("tx_id"),
            String::from("format"),
            String::from("rlp_tag"),
            String::from("tag_value_acc"),
            String::from("is_output"),
            String::from("is_none"),
        ]
    }
}

impl RlpFsmRlpTable {
    /// Construct the RLP table.
    pub fn construct<F: Field>(meta: &mut ConstraintSystem<F>) -> Self {
        Self {
            q_enable: meta.fixed_column(),
            tx_id: meta.advice_column(),
            format: meta.advice_column(),
            rlp_tag: meta.advice_column(),
            tag_value: meta.advice_column_in(SecondPhase),
            is_output: meta.advice_column(),
            is_none: meta.advice_column(),
        }
    }

    /// Load the RLP table (only for dev).
    pub fn dev_load<F: Field>(
        &self,
        layouter: &mut impl Layouter<F>,
        txs: Vec<Transaction>,
        challenges: &Challenges<Value<F>>,
    ) -> Result<(), Error> {
        let rows = txs
            .into_iter()
            .flat_map(|tx| tx.gen_sm_witness(challenges))
            .filter(|row| row.rlp_table.is_output)
            .map(|row| row.rlp_table)
            .collect::<Vec<_>>();

        let assign_any = |region: &mut Region<'_, F>,
                          annotation: &'static str,
                          col: Column<Any>,
                          row: usize,
                          value: Value<F>| {
            match *(col.column_type()) {
                Any::Fixed => {
                    region.assign_fixed(|| annotation, col.try_into().unwrap(), row, || value)
                }
                Any::Advice(_) => {
                    region.assign_advice(|| annotation, col.try_into().unwrap(), row, || value)
                }
                Any::Instance => unreachable!("we do not assign to instance column"),
            }
        };

        layouter.assign_region(
            || "RLP dev table",
            |mut region| {
                for (i, row) in rows.iter().enumerate() {
                    let cells: Vec<(&'static str, Column<Any>, Value<F>)> = vec![
                        ("q_enable", self.q_enable.into(), Value::known(F::one())),
                        ("tx_id", self.tx_id.into(), Value::known(F::from(row.tx_id))),
                        (
                            "format",
                            self.format.into(),
                            Value::known(F::from(usize::from(row.format) as u64)),
                        ),
                        (
                            "rlp_tag",
                            self.rlp_tag.into(),
                            Value::known(F::from(usize::from(row.rlp_tag) as u64)),
                        ),
                        ("tag_value", self.tag_value.into(), row.tag_value),
                        ("is_output", self.is_output.into(), Value::known(F::one())),
                        (
                            "is_none",
                            self.is_none.into(),
                            Value::known(F::from(row.is_none as u64)),
                        ),
                    ];

                    for cell in cells.into_iter() {
                        assign_any(&mut region, cell.0, cell.1, i, cell.2)?;
                    }
                }
                Ok(())
            },
        )?;

        Ok(())
    }
}

/// The sig table is used to verify signatures, used in tx circuit and ecrecover precompile.
#[derive(Clone, Copy, Debug)]
pub struct SigTable {
    /// Indicates whether or not the gates are enabled on the current row.
    pub q_enable: Column<Fixed>,
    /// Random-linear combination of the Keccak256 hash of the message that's signed.
    pub msg_hash_rlc: Column<Advice>,
    /// should be in range [0, 1]
    /// TODO: we need to constrain v <=> pub.y oddness
    pub sig_v: Column<Advice>,
    /// Random-linear combination of the signature's `r` component.
    pub sig_r_rlc: Column<Advice>,
    /// Random-linear combination of the signature's `s` component.
    pub sig_s_rlc: Column<Advice>,
    /// The recovered address, i.e. the 20-bytes address that must have signed the message.
    pub recovered_addr: Column<Advice>,
    /// Indicates whether or not the signature is valid or not upon signature verification.
    pub is_valid: Column<Advice>,
}

impl SigTable {
    /// Construct the SigTable.
    pub fn construct<F: Field>(meta: &mut ConstraintSystem<F>) -> Self {
        Self {
            q_enable: meta.fixed_column(),
            msg_hash_rlc: meta.advice_column_in(SecondPhase),
            sig_v: meta.advice_column(),
            sig_s_rlc: meta.advice_column_in(SecondPhase),
            sig_r_rlc: meta.advice_column_in(SecondPhase),
            recovered_addr: meta.advice_column(),
            is_valid: meta.advice_column(),
        }
    }

    /// Assign witness data from a block to the verification table.
    pub fn dev_load<F: Field>(
        &self,
        layouter: &mut impl Layouter<F>,
        block: &Block<F>,
        challenges: &Challenges<Value<F>>,
    ) -> Result<(), Error> {
        layouter.assign_region(
            || "sig table (dev load)",
            |mut region| {
                let signatures: Vec<SignData> = block.get_sign_data(false);

                for (offset, sign_data) in signatures.iter().enumerate() {
                    let addr: F = sign_data.get_addr().to_scalar().unwrap();

                    let msg_hash_rlc = challenges
                        .keccak_input()
                        .map(|challenge| rlc::value(&sign_data.msg_hash.to_bytes(), challenge));
                    let sig_r_rlc = challenges
                        .keccak_input()
                        .map(|challenge| rlc::value(&sign_data.signature.0.to_bytes(), challenge));
                    let sig_s_rlc = challenges
                        .keccak_input()
                        .map(|challenge| rlc::value(&sign_data.signature.1.to_bytes(), challenge));
                    let sig_v = Value::known(F::from(sign_data.signature.2 as u64));

                    region.assign_fixed(
                        || format!("sig table q_enable {offset}"),
                        self.q_enable,
                        offset,
                        || Value::known(F::one()),
                    )?;
                    for (column_name, column, value) in [
                        ("msg_hash_rlc", self.msg_hash_rlc, msg_hash_rlc),
                        ("sig_v", self.sig_v, sig_v),
                        ("sig_r_rlc", self.sig_r_rlc, sig_r_rlc),
                        ("sig_s_rlc", self.sig_s_rlc, sig_s_rlc),
                        ("recovered_addr", self.recovered_addr, Value::known(addr)),
                        ("is_valid", self.is_valid, Value::known(F::one())),
                    ] {
                        region.assign_advice(
                            || format!("sig table {column_name} {offset}"),
                            column,
                            offset,
                            || value,
                        )?;
                    }
                }

                Ok(())
            },
        )?;

        Ok(())
    }
}

impl<F: Field> LookupTable<F> for SigTable {
    fn columns(&self) -> Vec<Column<Any>> {
        vec![
            self.q_enable.into(),
            self.msg_hash_rlc.into(),
            self.sig_v.into(),
            self.sig_r_rlc.into(),
            self.sig_s_rlc.into(),
            self.recovered_addr.into(),
            self.is_valid.into(),
        ]
    }

    fn annotations(&self) -> Vec<String> {
        vec![
            String::from("q_enable"),
            String::from("msg_hash_rlc"),
            String::from("sig_v"),
            String::from("sig_r_rlc"),
            String::from("sig_s_rlc"),
            String::from("recovered_addr"),
            String::from("is_valid"),
        ]
    }

    fn table_exprs(&self, meta: &mut VirtualCells<F>) -> Vec<Expression<F>> {
        vec![
            // ignore the is_valid field as the EVM circuit's use-case (Ecrecover precompile) does
            // not care whether the signature is valid or not. It only cares about the recovered
            // address.
            meta.query_fixed(self.q_enable, Rotation::cur()),
            meta.query_advice(self.msg_hash_rlc, Rotation::cur()),
            meta.query_advice(self.sig_v, Rotation::cur()),
            meta.query_advice(self.sig_r_rlc, Rotation::cur()),
            meta.query_advice(self.sig_s_rlc, Rotation::cur()),
            meta.query_advice(self.recovered_addr, Rotation::cur()),
        ]
    }
}<|MERGE_RESOLUTION|>--- conflicted
+++ resolved
@@ -1484,13 +1484,8 @@
     pub tag: BinaryNumberConfig<CopyDataType, 4>,
 }
 
-<<<<<<< HEAD
-type CopyTableRow<F> = [(Value<F>, &'static str); 8];
+type CopyTableRow<F> = [(Value<F>, &'static str); 9];
 type CopyCircuitRow<F> = [(Value<F>, &'static str); 12];
-=======
-type CopyTableRow<F> = [(Value<F>, &'static str); 9];
-type CopyCircuitRow<F> = [(Value<F>, &'static str); 11];
->>>>>>> 4a358f2d
 
 impl CopyTable {
     /// Construct a new CopyTable
