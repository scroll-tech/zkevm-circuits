use crate::{
    evm_circuit::util::{and, constraint_builder::BaseConstraintBuilder, not, or, rlc, select},
    table::{BytecodeFieldTag, KeccakTable, PoseidonTable},
    util::{Challenges, Expr, SubCircuitConfig},
};
use bus_mapping::state_db::EMPTY_CODE_HASH_LE;
use eth_types::Field;
use gadgets::is_zero::IsZeroChip;
use halo2_proofs::{
    circuit::{Layouter, Region, Value},
    plonk::{Advice, Column, ConstraintSystem, Error, VirtualCells},
    poly::Rotation,
};
use log::trace;
use std::vec;

use super::{
    super::bytecode_unroller::{BytecodeRow, UnrolledBytecode},
    BytecodeCircuitConfig, BytecodeCircuitConfigArgs,
};

/// specify byte in field for encoding bytecode
<<<<<<< HEAD
pub const HASHBLOCK_BYTES_IN_FIELD: usize = 31;
=======
pub const HASHBLOCK_BYTES_IN_FIELD: usize = bus_mapping::util::POSEIDON_HASH_BYTES_IN_FIELD;
>>>>>>> ad03460d

#[derive(Clone, Debug)]
/// Bytecode circuit (for hash block) configuration
/// basically the BytecodeCircuit include two parts:
/// a) marking and proving bytcodetable for bytecodes
/// b) mapping the bytes to keccaktable
/// and we re-useing the a) part and put additional
/// controlling cols to enable lookup from poseidon table
pub struct ToHashBlockCircuitConfig<F, const BYTES_IN_FIELD: usize> {
    base_conf: BytecodeCircuitConfig<F>,
    control_length: Column<Advice>,
    field_input: Column<Advice>,
    bytes_in_field_index: Column<Advice>,
    bytes_in_field_inv: Column<Advice>,
    is_field_border: Column<Advice>,
    padding_shift: Column<Advice>,
    field_index: Column<Advice>,
    field_index_inv: Column<Advice>,
    // External table
    pub(crate) poseidon_table: PoseidonTable,
    pub(crate) keccak_table: KeccakTable,
}

impl<F: Field, const BYTES_IN_FIELD: usize> ToHashBlockCircuitConfig<F, BYTES_IN_FIELD> {
    pub(crate) fn configure(
        meta: &mut ConstraintSystem<F>,
        base_conf: BytecodeCircuitConfig<F>,
        poseidon_table: PoseidonTable,
    ) -> Self {
        let base_conf_cl = base_conf.clone();
        let bytecode_table = base_conf.bytecode_table;
        // TODO: does this col still used for storing poseidon hash?
        // let code_hash = bytecode_table.code_hash;

        let q_enable = base_conf.q_enable; // from 0 to last avaliable row

        let control_length = meta.advice_column();
        let field_input = meta.advice_column();
        let bytes_in_field_index = meta.advice_column();
        let bytes_in_field_inv = meta.advice_column();
        let is_field_border = meta.advice_column();
        let padding_shift = meta.advice_column();
        let field_index = meta.advice_column();
        let field_index_inv = meta.advice_column();

        // some composited selectors are grepped from base
        // Does the current row have bytecode field tag == Byte?
        let is_row_tag_byte =
            |meta: &mut VirtualCells<F>| meta.query_advice(bytecode_table.tag, Rotation::cur());

        // Does the current row have bytecode field tag == Length (Now header)?
        let is_row_tag_length = |meta: &mut VirtualCells<F>| {
            not::expr(meta.query_advice(bytecode_table.tag, Rotation::cur()))
        };

        // Does the current row is final of a bytecode
        let is_byte_to_header = |meta: &mut VirtualCells<F>| {
            and::expr(vec![
                meta.query_advice(bytecode_table.tag, Rotation::cur()),
                not::expr(meta.query_advice(bytecode_table.tag, Rotation::next())),
            ])
        };

        meta.create_gate("always", |meta| {
            let mut cb = BaseConstraintBuilder::default();

            cb.require_boolean(
                "is_field_border",
                meta.query_advice(is_field_border, Rotation::cur()),
            );

            // Conditions:
            // - always
            cb.gate(meta.query_fixed(q_enable, Rotation::cur()))
        });

        // current byte_in_field index is not the last one: i.e BYTES_IN_FIELD
        let q_byte_in_field_not_last = |meta: &mut VirtualCells<F>| {
            (BYTES_IN_FIELD.expr() - meta.query_advice(bytes_in_field_index, Rotation::cur()))
                * meta.query_advice(bytes_in_field_inv, Rotation::cur())
        };

        // current field index is not the last one of the input: i.e
        // PoseidonTable::INPUT_WIDTH
        let q_field_not_last = |meta: &mut VirtualCells<F>| {
            (PoseidonTable::INPUT_WIDTH.expr() - meta.query_advice(field_index, Rotation::cur()))
                * meta.query_advice(field_index_inv, Rotation::cur())
        };

        meta.create_gate("field byte cycling", |meta| {
            let mut cb = BaseConstraintBuilder::default();
            cb.condition(BYTES_IN_FIELD.expr() - meta.query_advice(bytes_in_field_index, Rotation::cur()), |cb|{
                cb.require_equal("q_byte_in_field_not_last = 1 except for BYTES_IN_FIELD",
                    1.expr(),
                    q_byte_in_field_not_last(meta),
                )
            });

            cb.require_equal("is_field_border := !q_byte_in_field_not_last or is_byte_to_header",
                meta.query_advice(is_field_border, Rotation::cur()),
                or::expr(vec![
                    not::expr(q_byte_in_field_not_last(meta)),
                    is_byte_to_header(meta),
                ]),
            );

            cb.require_equal(
                "byte_in_field_index := 1 if is_field_border_prev else (byte_in_field_index_prev + 1)",
                meta.query_advice(bytes_in_field_index, Rotation::cur()),
                select::expr(
                    meta.query_advice(is_field_border, Rotation::prev()),
                    1.expr(),
                    meta.query_advice(bytes_in_field_index, Rotation::prev()) + 1.expr(),
                )
            );

            let shifted_byte = meta.query_advice(bytecode_table.value, Rotation::cur()) *
                meta.query_advice(padding_shift, Rotation::cur());

            cb.require_equal(
                "field_input = byte * padding_shift if is_field_border_prev else field_input_prev + byte * padding_shift",
                meta.query_advice(field_input, Rotation::cur()),
                select::expr(
                    meta.query_advice(is_field_border, Rotation::prev()),
                    shifted_byte.clone(),
                    meta.query_advice(field_input, Rotation::prev()) + shifted_byte
                ),
            );

            cb.condition(not::expr(meta.query_advice(is_field_border, Rotation::prev())), |cb|{

                cb.require_equal(
                    "if field_continue (not is_field_border_prev) padding_shift := padding_shift_prev / 256",
                    meta.query_advice(padding_shift, Rotation::cur()) * 256.expr(),
                    meta.query_advice(padding_shift, Rotation::prev()),
                );
            });

            cb.condition(not::expr(q_byte_in_field_not_last(meta)), |cb|{

                cb.require_equal(
                    "if !q_byte_in_field_not_last padding_shift := 1",
                    meta.query_advice(padding_shift, Rotation::cur()),
                    1.expr(),
                );
            });

            // Conditions:
            // - Byte tag
            cb.gate(and::expr(vec![
                meta.query_fixed(q_enable, Rotation::cur()),
                is_row_tag_byte(meta),
            ]))
        });

        meta.create_gate("field input cycling", |meta| {
            let mut cb = BaseConstraintBuilder::default();

            cb.condition(PoseidonTable::INPUT_WIDTH.expr() - meta.query_advice(field_index, Rotation::cur()), |cb|{
                cb.require_equal("q_field_not_last = 1 except for PoseidonTable::INPUT_WIDTH",
                    1.expr(),
                    q_field_not_last(meta),
                )
            });

            let q_input_continue =
                (PoseidonTable::INPUT_WIDTH.expr() - meta.query_advice(field_index, Rotation::prev()))
                * meta.query_advice(field_index_inv, Rotation::prev());

            let q_input_border_last = and::expr([
                meta.query_advice(is_field_border, Rotation::prev()),
                not::expr(q_input_continue),
            ]);

            cb.require_equal(
                "control_length := base.length - bytecode_table.index if q_input_border_last else control_length_prev",
                meta.query_advice(control_length, Rotation::cur()),
                select::expr(
                    q_input_border_last.clone(),
                    meta.query_advice(base_conf.length, Rotation::cur()) -
                    meta.query_advice(bytecode_table.index, Rotation::cur()),
                    meta.query_advice(control_length, Rotation::prev())
                ),
            );

            cb.condition(q_input_border_last.clone(), |cb|{
                cb.require_equal(
                    "field_index = 1 on q_input_border_last",
                    1.expr(),
                    meta.query_advice(field_index, Rotation::cur())
                )
            });

            cb.condition(not::expr(q_input_border_last), |cb|{
                cb.require_equal(
                    "field_index := if is_field_border_last then field_index_prev + 1 else field_index_prev",
                    meta.query_advice(field_index, Rotation::cur()),
                    select::expr(
                        meta.query_advice(is_field_border, Rotation::prev()),
                        meta.query_advice(field_index, Rotation::prev()) + 1.expr(),
                        meta.query_advice(field_index, Rotation::prev()),
                    ),
                )
            });

            // Conditions:
            // - Byte tag
            cb.gate(and::expr(vec![
                meta.query_fixed(q_enable, Rotation::cur()),
                is_row_tag_byte(meta),
            ]))
        });

        meta.create_gate("start of bytecode", |meta| {
            let mut cb = BaseConstraintBuilder::default();

            cb.require_zero(
                "enforce not is_field_border",
                meta.query_advice(is_field_border, Rotation::cur()),
            );

            // enforce the next bytes_in_field_index is 1
            cb.require_zero(
                "enforce bytes_in_field_index is 0",
                meta.query_advice(bytes_in_field_index, Rotation::cur()),
            );

            // enforce the next field_index is 1
            cb.require_equal(
                "enforce field_index is 1",
                1.expr(),
                meta.query_advice(field_index, Rotation::cur()),
            );

            // the next field_index is code_length (the starting of ctrl_length)
            cb.require_equal(
                "control_length := base.length - bytecode_table.index",
                meta.query_advice(control_length, Rotation::cur()),
                meta.query_advice(base_conf.length, Rotation::cur())
                    - meta.query_advice(bytecode_table.index, Rotation::cur()),
            );

            // Conditions:
            // - Length (Now Header) tag
            cb.gate(and::expr(vec![
                meta.query_fixed(q_enable, Rotation::cur()),
                is_row_tag_length(meta),
            ]))
        });

        // not need
        // meta.create_gate("padding", |meta| {
        // let mut cb = BaseConstraintBuilder::default();
        //
        // cb.require_zero(
        // "enforce not is_field_border",
        // meta.query_advice(is_field_border, Rotation::cur()),
        // );
        // Conditions:
        // - Padding
        // cb.gate(and::expr(vec![
        // meta.query_fixed(q_enable, Rotation::cur()),
        // meta.query_advice(base_conf.padding, Rotation::cur()),
        // ]))
        // });

        let lookup_columns = [/* code_hash, */ field_input, control_length];
        let pick_hash_tbl_cols = |inp_i: usize| {
            let cols =
                <PoseidonTable as crate::table::LookupTable<F>>::advice_columns(&poseidon_table);
            [/* cols[0], */ cols[inp_i + 1], cols[cols.len() - 2]]
        };

        // we use a special selection exp for only 2 indexs
        let field_selector = |meta: &mut VirtualCells<F>| {
            let field_index = meta.query_advice(field_index, Rotation::cur()) - 1.expr();
            [1.expr() - field_index.clone(), field_index]
        };

        // poseidon lookup:
        //  * PoseidonTable::INPUT_WIDTH lookups for each input field
        //  * PoseidonTable::INPUT_WIDTH -1 lookups for the padded zero input
        //  so we have 2*PoseidonTable::INPUT_WIDTH -1 lookups
        for i in 0..PoseidonTable::INPUT_WIDTH {
            meta.lookup_any("poseidon input", |meta| {
                // Conditions:
                // - On the row at **field border** (`is_field_border == 1`)
                // - the field_index match current i
                let enable = and::expr(vec![
                    meta.query_advice(is_field_border, Rotation::cur()),
                    field_selector(meta)[i].clone(),
                ]);
                let mut constraints = Vec::new(); // vec![(
                                                  // enable.clone(),
                                                  // meta.query_advice(keccak_table.is_enabled, Rotation::cur()),
                                                  // )];
                for (l_col, tbl_col) in lookup_columns.into_iter().zip(pick_hash_tbl_cols(i)) {
                    constraints.push((
                        enable.clone() * meta.query_advice(l_col, Rotation::cur()),
                        meta.query_advice(tbl_col, Rotation::cur()),
                    ))
                }
                constraints
            });
        }

        // the canonical form should be `for i in 1..PoseidonTable::INPUT_WIDTH{...}`
        meta.lookup_any("poseidon input padding zero for final", |meta| {
            // Conditions:
            // - On the row with the last byte (`is_byte_to_header == 1`)
            // - Not padding
            // - the (0 begin) field_index is 1 (for we have only 2 input field)
            let enable = and::expr(vec![
                is_byte_to_header(meta),
                2.expr() - meta.query_advice(field_index, Rotation::cur()),
            ]);
            let mut constraints = Vec::new();
            for (l_exp, tbl_col) in [
                //                meta.query_advice(code_hash, Rotation::cur()),
                0.expr(),
                meta.query_advice(control_length, Rotation::cur()),
            ]
            .into_iter()
            .zip(pick_hash_tbl_cols(1))
            {
                constraints.push((
                    enable.clone() * l_exp,
                    meta.query_advice(tbl_col, Rotation::cur()),
                ))
            }
            constraints
        });

        // re-export keccak table in extended config
        let keccak_table = base_conf.keccak_table.clone();
        Self {
            base_conf: base_conf_cl,
            control_length,
            field_input,
            bytes_in_field_index,
            bytes_in_field_inv,
            is_field_border,
            padding_shift,
            field_index,
            field_index_inv,
            poseidon_table,
            keccak_table,
        }
    }

    pub(crate) fn assign(
        &self,
        layouter: &mut impl Layouter<F>,
        size: usize,
        witness: &[UnrolledBytecode<F>],
        challenges: &Challenges<Value<F>>,
    ) -> Result<(), Error> {
        self.assign_internal(layouter, size, witness, challenges, true)
    }

    pub(crate) fn assign_internal(
        &self,
        layouter: &mut impl Layouter<F>,
        size: usize,
        witness: &[UnrolledBytecode<F>],
        challenges: &Challenges<Value<F>>,
        fail_fast: bool,
    ) -> Result<(), Error> {
        let base_conf = &self.base_conf;
        let push_data_left_is_zero_chip =
            IsZeroChip::construct(base_conf.push_data_left_is_zero.clone());

        // Subtract the unusable rows from the size
        assert!(size > base_conf.minimum_rows);
        let last_row_offset = size - base_conf.minimum_rows + 1;

        trace!(
            "size: {}, minimum_rows: {}, last_row_offset:{}",
            size,
            base_conf.minimum_rows,
            last_row_offset
        );

        let empty_hash = challenges
            .evm_word()
            .map(|challenge| rlc::value(EMPTY_CODE_HASH_LE.as_ref(), challenge));

        layouter.assign_region(
            || "assign bytecode with poseidon hash extension",
            |mut region| {
                let mut offset = 0;
                let mut row_input = F::zero();
                for bytecode in witness.iter() {
                    let bytecode_offset_begin = offset;
                    base_conf.assign_bytecode(
                        &mut region,
                        bytecode,
                        challenges,
                        &push_data_left_is_zero_chip,
                        empty_hash,
                        &mut offset,
                        last_row_offset,
                        fail_fast,
                    )?;

                    for (idx, row) in bytecode.rows.iter().enumerate() {
                        // if the base_conf's assignment not fail fast,
                        // we also avoid the failure of "NotEnoughRowsAvailable"
                        // in prover creation (so bytecode_incomplete test could pass)
                        let offset = bytecode_offset_begin + idx;
                        if offset <= last_row_offset {
                            row_input = self.assign_extended_row(
                                &mut region,
                                offset,
                                row,
                                row_input,
                                bytecode.bytes.len(),
                            )?;
                        }
                    }
                }

                // Padding
                for idx in offset..=last_row_offset {
                    base_conf.set_padding_row(
                        &mut region,
                        &push_data_left_is_zero_chip,
                        empty_hash,
                        idx,
                        last_row_offset,
                    )?;
                    self.set_header_row(&mut region, 0, idx)?;
                }
                Ok(())
            },
        )
    }

    /// Assign a header row (at padding or start line of each bytecodes)
    fn set_header_row(
        &self,
        region: &mut Region<F>,
        code_length: usize,
        offset: usize,
    ) -> Result<(), Error> {
        for (name, column) in [
            ("control length header", self.control_length),
            ("field input header", self.field_input),
            ("bytes in field header", self.bytes_in_field_index),
            ("bytes in field inv header", self.bytes_in_field_inv),
            ("field border header", self.is_field_border),
            ("padding shift header", self.padding_shift),
            ("field index header", self.field_index),
            ("field index inv header", self.field_index_inv),
        ] {
            region.assign_advice(
                || format!("assign {name} {offset}"),
                column,
                offset,
                || Value::known(F::zero()),
            )?;
        }

        for (name, column, val) in [
            (
                "control length header",
                self.control_length,
                F::from(code_length as u64),
            ),
            (
                "padding shift header",
                self.padding_shift,
                F::from(256 as u64).pow_vartime([BYTES_IN_FIELD as u64]),
            ),
            ("field index header", self.field_index, F::one()),
        ] {
            region.assign_advice(
                || format!("assign {name} {offset}"),
                column,
                offset,
                || Value::known(val),
            )?;
        }

        Ok(())
    }

    /// Assign a row, all of the value is determinded by current bytes progress
    /// and the hash width
    fn assign_extended_row(
        &self,
        region: &mut Region<F>,
        offset: usize,
        row: &BytecodeRow<F>,
        input_prev: F,
        code_length: usize,
    ) -> Result<F, Error> {
        let code_index = row.index.get_lower_128() as usize;
        let tag = row.tag.get_lower_32();
        let row_input = match tag {
            i if i == BytecodeFieldTag::Byte as u32 => {
                let block_size = BYTES_IN_FIELD * PoseidonTable::INPUT_WIDTH;

                let prog_block = code_index / block_size;
                let control_length = code_length - prog_block * block_size;
                let bytes_in_field_index = (code_index + 1) % BYTES_IN_FIELD;
                let field_border = bytes_in_field_index == 0;
                let bytes_in_field_index = if field_border {
                    BYTES_IN_FIELD
                } else {
                    bytes_in_field_index
                };
                let bytes_in_field_index_inv_f =
                    F::from((BYTES_IN_FIELD - bytes_in_field_index) as u64)
                        .invert()
                        .unwrap_or(F::zero());
                let padding_shift_f = F::from(256 as u64)
                    .pow_vartime([(BYTES_IN_FIELD - bytes_in_field_index) as u64]);
                let input_f = row.value * padding_shift_f + input_prev;
                // relax field_border for code end
                let field_border = field_border || code_index + 1 == code_length;

                let field_index = (code_index % block_size) / BYTES_IN_FIELD + 1;
                let field_index_inv_f = F::from((PoseidonTable::INPUT_WIDTH - field_index) as u64)
                    .invert()
                    .unwrap_or(F::zero());

                trace!(
                    "bytecode_extend.set_row({}): cl:{} inp:{:?} bif:{} br:{} pd:{:x} fi:{}",
                    offset,
                    control_length,
                    input_f,
                    bytes_in_field_index,
                    field_border,
                    padding_shift_f.get_lower_128(),
                    field_index,
                );

                for (tip, column, val) in [
                    (
                        "control length",
                        self.control_length,
                        F::from(control_length as u64),
                    ),
                    ("field input", self.field_input, input_f),
                    (
                        "bytes in field",
                        self.bytes_in_field_index,
                        F::from(bytes_in_field_index as u64),
                    ),
                    (
                        "bytes in field inv",
                        self.bytes_in_field_inv,
                        bytes_in_field_index_inv_f,
                    ),
                    (
                        "field border",
                        self.is_field_border,
                        F::from(field_border as u64),
                    ),
                    ("padding shift", self.padding_shift, padding_shift_f),
                    ("field index", self.field_index, F::from(field_index as u64)),
                    ("field index inv", self.field_index_inv, field_index_inv_f),
                ] {
                    region.assign_advice(
                        || format!("assign {} {}", tip, offset),
                        column,
                        offset,
                        || Value::known(val),
                    )?;
                }

                if field_border {
                    F::zero()
                } else {
                    input_f
                }
            }
            i if i == BytecodeFieldTag::Header as u32 => {
                trace!("bytecode_extend.set_header_row({offset}): cl:{code_length}",);
                self.set_header_row(region, code_length, offset)?;
                F::zero()
            }
            _ => unreachable!("unexpected tag number"),
        };

        Ok(row_input)
    }

    /// re-export load fixed tables
    pub(crate) fn load_aux_tables(&self, layouter: &mut impl Layouter<F>) -> Result<(), Error> {
        self.base_conf.load_aux_tables(layouter)
    }
}

/// Circuit configuration arguments
pub struct ToHashBlockBytecodeCircuitConfigArgs<F: Field> {
    /// arg for base config
    pub base_args: BytecodeCircuitConfigArgs<F>,
    /// BytecodeTable
    pub poseidon_table: PoseidonTable,
}

impl<F: Field> SubCircuitConfig<F> for ToHashBlockCircuitConfig<F, HASHBLOCK_BYTES_IN_FIELD> {
    type ConfigArgs = ToHashBlockBytecodeCircuitConfigArgs<F>;

    /// Return a new BytecodeCircuitConfig
    fn new(
        meta: &mut ConstraintSystem<F>,
        Self::ConfigArgs {
            base_args,
            poseidon_table,
        }: Self::ConfigArgs,
    ) -> Self {
        let base_conf = BytecodeCircuitConfig::new(meta, base_args);
        Self::configure(meta, base_conf, poseidon_table)
    }
}

/// Get unrolled hash inputs as inputs to hash circuit
pub fn unroll_to_hash_input<F: Field, const BYTES_IN_FIELD: usize, const INPUT_LEN: usize>(
    code: impl ExactSizeIterator<Item = u8>,
) -> Vec<[F; INPUT_LEN]> {
    use eth_types::U256;

    let fl_cnt = code.len() / BYTES_IN_FIELD;
    let fl_cnt = if code.len() % BYTES_IN_FIELD != 0 {
        fl_cnt + 1
    } else {
        fl_cnt
    };

    let (msgs, _) = code
        .chain(std::iter::repeat(0))
        .take(fl_cnt * BYTES_IN_FIELD)
        .fold((Vec::new(), Vec::new()), |(mut msgs, mut cache), bt| {
            cache.push(bt);
            if cache.len() == BYTES_IN_FIELD {
                let mut buf: [u8; 64] = [0; 64];
                U256::from_big_endian(&cache).to_little_endian(&mut buf[0..32]);
                msgs.push(F::from_bytes_wide(&buf));
                cache.clear();
            }
            (msgs, cache)
        });

    let input_cnt = msgs.len() / INPUT_LEN;
    let input_cnt = if msgs.len() % INPUT_LEN != 0 {
        input_cnt + 1
    } else {
        input_cnt
    };
    if input_cnt == 0 {
        return Vec::new();
    }

    let (mut inputs, last) = msgs
        .into_iter()
        .chain(std::iter::repeat(F::zero()))
        .take(input_cnt * INPUT_LEN)
        .fold(
            (Vec::new(), [None; INPUT_LEN]),
            |(mut msgs, mut v_arr), f| {
                if let Some(v) = v_arr.iter_mut().find(|v| v.is_none()) {
                    v.replace(f);
                    (msgs, v_arr)
                } else {
                    msgs.push(v_arr.map(|v| v.unwrap()));
                    let mut v_arr = [None; INPUT_LEN];
                    v_arr[0].replace(f);
                    (msgs, v_arr)
                }
            },
        );

    inputs.push(last.map(|v| v.unwrap()));
    inputs
}

/// test module
#[cfg(any(feature = "test", test))]
#[cfg(test)]
pub mod tests {
    use super::*;
    // use super::super::tests::get_randomness;
    // use crate::{bytecode_circuit::dev::test_bytecode_circuit_unrolled,
    // util::DEFAULT_RAND}; use eth_types::Bytecode;
    use halo2_proofs::halo2curves::bn256::Fr;

    #[test]
    fn bytecode_unrolling_to_input() {
        let bt = vec![1, 2, 3, 4, 5, 6, 7, 8, 9, 10, 11, 12, 13, 14, 15];

        let out = unroll_to_hash_input::<Fr, 4, 2>(bt.iter().copied().take(6));
        assert_eq!(out.len(), 1);
        assert_eq!(out[0][0], Fr::from(0x01020304));
        assert_eq!(out[0][1], Fr::from(0x05060000));

        let out = unroll_to_hash_input::<Fr, 3, 2>(bt.iter().copied().take(9));
        assert_eq!(out.len(), 2);
        assert_eq!(out[0][0], Fr::from(0x010203));
        assert_eq!(out[0][1], Fr::from(0x040506));
        assert_eq!(out[1][0], Fr::from(0x070809));
        assert_eq!(out[1][1], Fr::zero());

        let out = unroll_to_hash_input::<Fr, 3, 2>(bt.iter().copied().take(12));
        assert_eq!(out.len(), 2);
        assert_eq!(out[0][0], Fr::from(0x010203));
        assert_eq!(out[0][1], Fr::from(0x040506));
        assert_eq!(out[1][0], Fr::from(0x070809));
        assert_eq!(out[1][1], Fr::from(0x0A0B0C));

        let out = unroll_to_hash_input::<Fr, 3, 3>(bt.iter().copied().take(12));
        assert_eq!(out.len(), 2);
        assert_eq!(out[0][0], Fr::from(0x010203));
        assert_eq!(out[0][1], Fr::from(0x040506));
        assert_eq!(out[0][2], Fr::from(0x070809));
        assert_eq!(out[1][0], Fr::from(0x0A0B0C));
        assert_eq!(out[1][1], Fr::zero());
        assert_eq!(out[1][2], Fr::zero());

        let out = unroll_to_hash_input::<Fr, 3, 3>(bt.iter().copied().take(14));
        assert_eq!(out.len(), 2);
        assert_eq!(out[0][0], Fr::from(0x010203));
        assert_eq!(out[0][1], Fr::from(0x040506));
        assert_eq!(out[0][2], Fr::from(0x070809));
        assert_eq!(out[1][0], Fr::from(0x0A0B0C));
        assert_eq!(out[1][1], Fr::from(0x0D0E00));
        assert_eq!(out[1][2], Fr::zero());
    }
}<|MERGE_RESOLUTION|>--- conflicted
+++ resolved
@@ -20,11 +20,7 @@
 };
 
 /// specify byte in field for encoding bytecode
-<<<<<<< HEAD
-pub const HASHBLOCK_BYTES_IN_FIELD: usize = 31;
-=======
 pub const HASHBLOCK_BYTES_IN_FIELD: usize = bus_mapping::util::POSEIDON_HASH_BYTES_IN_FIELD;
->>>>>>> ad03460d
 
 #[derive(Clone, Debug)]
 /// Bytecode circuit (for hash block) configuration
