--- conflicted
+++ resolved
@@ -1198,15 +1198,9 @@
                 address!("0x0000000000000000000000000000000000000001"),
                 Word::from(0x40),
                 Word::from(32),
-<<<<<<< HEAD
-                Word::from(0),
+                Word::zero(),
                 1usize,
-                Word::from(0),
-=======
-                Word::zero(),
-                1usize,
-                Word::zero(),
->>>>>>> cddf16ac
+                Word::zero(),
             ),
         );
         let storage_op_1 = Operation::new(
@@ -1368,15 +1362,9 @@
                 address!("0x0000000000000000000000000000000000000002"),
                 Word::from(0x40),
                 Word::from(32),
-<<<<<<< HEAD
-                Word::from(0),
+                Word::zero(),
                 1usize,
-                Word::from(0),
-=======
-                Word::zero(),
-                1usize,
-                Word::zero(),
->>>>>>> cddf16ac
+                Word::zero(),
             ),
         );
         let storage_op_1 = Operation::new(
@@ -1388,15 +1376,9 @@
                 address!("0x0000000000000000000000000000000000000002"),
                 Word::from(0x41),
                 Word::from(32),
-<<<<<<< HEAD
-                Word::from(0),
+                Word::zero(),
                 1usize,
-                Word::from(0),
-=======
-                Word::zero(),
-                1usize,
-                Word::zero(),
->>>>>>> cddf16ac
+                Word::zero(),
             ),
         );
 
@@ -1411,15 +1393,9 @@
                 /* Intentionally different storage key as the last one in the previous ops to
                 have two conditions met. */
                 Word::from(32),
-<<<<<<< HEAD
-                Word::from(0),
+                Word::zero(),
                 1usize,
-                Word::from(0),
-=======
-                Word::zero(),
-                1usize,
-                Word::zero(),
->>>>>>> cddf16ac
+                Word::zero(),
             ),
         );
 
@@ -1613,15 +1589,9 @@
                 address!("0x0000000000000000000000000000000000000001"),
                 Word::from(0x40),
                 Word::from(32),
-<<<<<<< HEAD
-                Word::from(0),
+                Word::zero(),
                 1usize,
-                Word::from(0),
-=======
-                Word::zero(),
-                1usize,
-                Word::zero(),
->>>>>>> cddf16ac
+                Word::zero(),
             ),
         );
         let storage_op_1 = Operation::new(
@@ -1631,15 +1601,9 @@
                 address!("0x0000000000000000000000000000000000000001"),
                 Word::from(0x40),
                 Word::from(32),
-<<<<<<< HEAD
-                Word::from(0),
+                Word::zero(),
                 1usize,
-                Word::from(0),
-=======
-                Word::zero(),
-                1usize,
-                Word::zero(),
->>>>>>> cddf16ac
+                Word::zero(),
             ),
         );
         let storage_op_2 = Operation::new(
@@ -1652,15 +1616,9 @@
                 address!("0x0000000000000000000000000000000000000001"),
                 Word::from(0x40),
                 Word::from(32),
-<<<<<<< HEAD
-                Word::from(0),
+                Word::zero(),
                 1usize,
-                Word::from(0),
-=======
-                Word::zero(),
-                1usize,
-                Word::zero(),
->>>>>>> cddf16ac
+                Word::zero(),
             ),
         );
         let storage_op_3 = Operation::new(
@@ -1688,15 +1646,9 @@
                 address!("0x0000000000000000000000000000000000000002"),
                 Word::from(0x41),
                 Word::from(32),
-<<<<<<< HEAD
-                Word::from(0),
+                Word::zero(),
                 1usize,
-                Word::from(0),
-=======
-                Word::zero(),
-                1usize,
-                Word::zero(),
->>>>>>> cddf16ac
+                Word::zero(),
             ),
         );
 
@@ -1788,15 +1740,9 @@
                 address!("0x0000000000000000000000000000000000000001"),
                 Word::from(0x40),
                 Word::from(32),
-<<<<<<< HEAD
-                Word::from(0),
+                Word::zero(),
                 1usize,
-                Word::from(0),
-=======
-                Word::zero(),
-                1usize,
-                Word::zero(),
->>>>>>> cddf16ac
+                Word::zero(),
             ),
         );
         let storage_op_1 = Operation::new(
@@ -1809,15 +1755,9 @@
                                  * and not the same
                                  * value as in the previous
                                  * row. */
-<<<<<<< HEAD
-                Word::from(0),
+                Word::zero(),
                 1usize,
-                Word::from(0),
-=======
-                Word::zero(),
-                1usize,
-                Word::zero(),
->>>>>>> cddf16ac
+                Word::zero(),
             ),
         );
         let storage_op_2 = Operation::new(
@@ -1827,19 +1767,11 @@
                 address!("0x0000000000000000000000000000000000000001"),
                 Word::from(0x40),
                 Word::from(32),
-<<<<<<< HEAD
-                Word::from(0), /* Fails because not the same
-                                * as value in the previous row - note: this
-                                * is WRITE. */
-                1usize,
-                Word::from(0),
-=======
                 Word::zero(), /* Fails because not the same
                                * as value in the previous row - note: this
                                * is WRITE. */
                 1usize,
                 Word::zero(),
->>>>>>> cddf16ac
             ),
         );
         let storage_op_3 = Operation::new(
