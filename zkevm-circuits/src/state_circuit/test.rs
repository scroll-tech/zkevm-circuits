--- conflicted
+++ resolved
@@ -1,11 +1,5 @@
 use super::{StateCircuit, StateConfig};
-<<<<<<< HEAD
-=======
-use crate::evm_circuit::{
-    table::{AccountFieldTag, CallContextFieldTag, RwTableTag, TxLogFieldTag, TxReceiptFieldTag},
-    witness::{Rw, RwMap},
-};
->>>>>>> eafc0b85
+use crate::evm_circuit::table::TxReceiptFieldTag;
 use crate::state_circuit::binary_number::AsBits;
 use crate::{
     evm_circuit::{
@@ -341,13 +335,8 @@
         is_write: false,
         account_address: Address::default(),
         storage_key: U256::from(256),
-<<<<<<< HEAD
-        value: U256::zero(),
-        value_prev: U256::from(5),
-=======
         value: U256::from(300),
         value_prev: U256::from(300),
->>>>>>> eafc0b85
         tx_id: 4,
         committed_value: U256::from(300),
     }];
@@ -475,13 +464,8 @@
         is_write: false,
         account_address: Address::default(),
         storage_key: U256::from(6),
-<<<<<<< HEAD
-        value: U256::zero(),
-        value_prev: U256::from(5),
-=======
         value: U256::from(34),
         value_prev: U256::from(34),
->>>>>>> eafc0b85
         tx_id: 4,
         committed_value: U256::from(34),
     }];
@@ -499,13 +483,8 @@
         is_write: false,
         account_address: Address::default(),
         storage_key: U256::from(256),
-<<<<<<< HEAD
-        value: U256::zero(),
-        value_prev: U256::from(5),
-=======
         value: U256::from(500),
         value_prev: U256::from(500),
->>>>>>> eafc0b85
         tx_id: 4,
         committed_value: U256::from(500),
     }];
@@ -629,13 +608,8 @@
         is_write: false,
         account_address: Address::default(),
         storage_key: U256::zero(),
-<<<<<<< HEAD
-        value: U256::zero(),
-        value_prev: U256::from(5),
-=======
         value: U256::from(800),
         value_prev: U256::from(800),
->>>>>>> eafc0b85
         tx_id: 4,
         committed_value: U256::from(800),
     };
@@ -644,13 +618,8 @@
         is_write: false,
         account_address: Address::default(),
         storage_key: U256::MAX - U256::one(),
-<<<<<<< HEAD
-        value: U256::zero(),
-        value_prev: U256::from(5),
-=======
         value: U256::from(300),
         value_prev: U256::from(300),
->>>>>>> eafc0b85
         tx_id: 4,
         committed_value: U256::from(300),
     };
@@ -666,13 +635,8 @@
         is_write: false,
         account_address: Address::default(),
         storage_key: U256::zero(),
-<<<<<<< HEAD
-        value: U256::zero(),
-        value_prev: U256::from(5),
-=======
         value: U256::from(200),
         value_prev: U256::from(200),
->>>>>>> eafc0b85
         tx_id: 4,
         committed_value: U256::from(200),
     };
@@ -681,13 +645,8 @@
         is_write: false,
         account_address: Address::default(),
         storage_key: U256::one(),
-<<<<<<< HEAD
-        value: U256::zero(),
-        value_prev: U256::from(5),
-=======
         value: U256::from(200),
         value_prev: U256::from(200),
->>>>>>> eafc0b85
         tx_id: 4,
         committed_value: U256::from(200),
     };
