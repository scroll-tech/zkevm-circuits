--- conflicted
+++ resolved
@@ -30,22 +30,16 @@
     pub field_tag: Expression<F>,
     pub storage_key: RlcQueries<F, N_BYTES_WORD>,
     pub value: Expression<F>,
-<<<<<<< HEAD
+    pub value_prev: Expression<F>,
+    pub initial_value: Expression<F>,
     //pub value_at_prev_rotation: Expression<F>,
     //pub value_prev: Expression<F>,
-    pub lookups: LookupsQueries<F>,
-    pub power_of_randomness: [Expression<F>; N_BYTES_WORD - 1],
-    pub first_access: Expression<F>,
-    //pub rw_rlc: Expression<F>,
-=======
-    pub value_prev: Expression<F>,
-    pub initial_value: Expression<F>,
     pub initial_value_prev: Expression<F>,
     pub lookups: LookupsQueries<F>,
     pub power_of_randomness: [Expression<F>; N_BYTES_WORD - 1],
     pub first_access: Expression<F>,
     pub not_first_access: Expression<F>,
->>>>>>> eafc0b85
+    //pub rw_rlc: Expression<F>,
 }
 
 type Constraint<F> = (&'static str, Expression<F>);
@@ -120,7 +114,26 @@
         // tag value in RwTableTag range is enforced in BinaryNumberChip
         self.require_boolean("is_write is boolean", q.is_write());
 
-<<<<<<< HEAD
+        // When at least one of the keys (tag, id, address, field_tag, or storage_key)
+        // in the current row differs from the previous row.
+        self.condition(q.first_access(), |cb| {
+            cb.require_zero(
+                "first access reads don't change value",
+                q.is_read() * (q.value.clone() - q.initial_value()),
+            );
+        });
+
+        // When all the keys in the current row and previous row are equal.
+        self.condition(q.not_first_access.clone(), |cb| {
+            cb.require_zero(
+                "non-first access reads don't change value",
+                q.is_read() * (q.value.clone() - q.value_prev.clone()),
+            );
+            cb.require_zero(
+                "initial value doesn't change in an access group",
+                q.initial_value.clone() - q.initial_value_prev(),
+            );
+        });
         /*
         // Only reversible rws have `value_prev`.
         // There is no need to constain MemoryRw and StackRw since the 'read
@@ -187,28 +200,6 @@
             )
         })
         */
-=======
-        // When at least one of the keys (tag, id, address, field_tag, or storage_key)
-        // in the current row differs from the previous row.
-        self.condition(q.first_access(), |cb| {
-            cb.require_zero(
-                "first access reads don't change value",
-                q.is_read() * (q.value.clone() - q.initial_value()),
-            );
-        });
-
-        // When all the keys in the current row and previous row are equal.
-        self.condition(q.not_first_access.clone(), |cb| {
-            cb.require_zero(
-                "non-first access reads don't change value",
-                q.is_read() * (q.value.clone() - q.value_prev.clone()),
-            );
-            cb.require_zero(
-                "initial value doesn't change in an access group",
-                q.initial_value.clone() - q.initial_value_prev(),
-            );
-        });
->>>>>>> eafc0b85
     }
 
     fn build_start_constraints(&mut self, q: &Queries<F>) {
@@ -256,15 +247,12 @@
                 q.address_change(),
             )
         });
-<<<<<<< HEAD
+
+        self.require_zero("initial Stack value is 0", q.initial_value.clone());
         //self.require_zero(
         //   "prev_value is 0 when keys changed",
         //    q.first_access() * q.value_prev.clone(),
         //);
-=======
-
-        self.require_zero("initial Stack value is 0", q.initial_value.clone());
->>>>>>> eafc0b85
     }
 
     fn build_account_storage_constraints(&mut self, q: &Queries<F>) {
@@ -280,57 +268,37 @@
             "storage_key is 0 for TxAccessListAccount",
             q.storage_key.encoded.clone(),
         );
-<<<<<<< HEAD
+        self.require_boolean("TxAccessListAccount value is boolean", q.value());
+        self.require_zero(
+            "initial TxAccessListAccount value is false",
+            q.initial_value(),
+        );
+    }
+
+    fn build_tx_access_list_account_storage_constraints(&mut self, q: &Queries<F>) {
+        self.require_zero(
+            "field_tag is 0 for TxAccessListAccountStorage",
+            q.field_tag(),
+        );
+        self.require_boolean("TxAccessListAccountStorage value is boolean", q.value());
+        self.require_zero(
+            "initial TxAccessListAccountStorage value is false",
+            q.initial_value(),
+        );
+    }
+
+    fn build_tx_refund_constraints(&mut self, q: &Queries<F>) {
+        self.require_zero("address is 0 for TxRefund", q.address.value.clone());
+        self.require_zero("field_tag is 0 for TxRefund", q.field_tag());
+        self.require_zero(
+            "storage_key is 0 for TxRefund",
+            q.storage_key.encoded.clone(),
+        );
+        self.require_zero("initial TxRefund value is 0", q.initial_value());
         //self.require_zero(
         //    "prev_value is 0 when keys changed",
         //    q.first_access() * q.value_prev.clone(),
         //);
-        // TODO: Missing constraints
-=======
-        self.require_boolean("TxAccessListAccount value is boolean", q.value());
-        self.require_zero(
-            "initial TxAccessListAccount value is false",
-            q.initial_value(),
-        );
->>>>>>> eafc0b85
-    }
-
-    fn build_tx_access_list_account_storage_constraints(&mut self, q: &Queries<F>) {
-        self.require_zero(
-            "field_tag is 0 for TxAccessListAccountStorage",
-            q.field_tag(),
-        );
-<<<<<<< HEAD
-        //self.require_zero(
-        //    "prev_value is 0 when keys changed",
-        //    q.first_access() * q.value_prev.clone(),
-        //);
-        // TODO: Missing constraints
-=======
-        self.require_boolean("TxAccessListAccountStorage value is boolean", q.value());
-        self.require_zero(
-            "initial TxAccessListAccountStorage value is false",
-            q.initial_value(),
-        );
->>>>>>> eafc0b85
-    }
-
-    fn build_tx_refund_constraints(&mut self, q: &Queries<F>) {
-        self.require_zero("address is 0 for TxRefund", q.address.value.clone());
-        self.require_zero("field_tag is 0 for TxRefund", q.field_tag());
-        self.require_zero(
-            "storage_key is 0 for TxRefund",
-            q.storage_key.encoded.clone(),
-        );
-<<<<<<< HEAD
-        //self.require_zero(
-        //    "prev_value is 0 when keys changed",
-        //    q.first_access() * q.value_prev.clone(),
-        //);
-        // TODO: Missing constraints
-=======
-        self.require_zero("initial TxRefund value is 0", q.initial_value());
->>>>>>> eafc0b85
     }
 
     fn build_account_constraints(&mut self, q: &Queries<F>) {
