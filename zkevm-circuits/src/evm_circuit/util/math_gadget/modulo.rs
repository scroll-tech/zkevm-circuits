use crate::{
    evm_circuit::util::{
        constraint_builder::{ConstrainBuilderCommon, EVMConstraintBuilder},
        math_gadget::*,
        CachedRegion,
    },
    util::{
        word::{self, Word, Word32Cell, WordExpr},
        Expr,
    },
};
use eth_types::{Field, Word as U256};
use halo2_proofs::plonk::Error;

/// Constraints for the words a, n, r:
/// a mod n = r, if n!=0
/// r = 0,       if n==0
///
/// We use the auxiliary a_or_zero word, whose value is constrained to be:
/// a_or_zero = a if n!=0, 0 if n==0.  This allows to use the equation
/// k * n + r = a_or_zero to verify the modulus, which holds with r=0 in the
/// case of n=0. Unlike the usual k * n + r = a, which forces r = a when n=0,
/// this equation assures that r<n or r=n=0.
#[derive(Clone, Debug)]
pub(crate) struct ModGadget<F> {
    k: Word32Cell<F>,
    a_or_zero: Word32Cell<F>,
    mul_add_words: MulAddWordsGadget<F>,
    n_is_zero: IsZeroWordGadget<F, Word32Cell<F>>,
    a_or_is_zero: IsZeroWordGadget<F, Word32Cell<F>>,
    lt: LtWordGadget<F>,
}
impl<F: Field> ModGadget<F> {
    pub(crate) fn construct(cb: &mut EVMConstraintBuilder<F>, words: [&Word32Cell<F>; 3]) -> Self {
        let (a, n, r) = (words[0], words[1], words[2]);
        let k = cb.query_word32();
        let a_or_zero = cb.query_word32();
        let n_is_zero = IsZeroWordGadget::construct(cb, n);
        let a_or_is_zero = IsZeroWordGadget::construct(cb, &a_or_zero);

        let mul_add_words = MulAddWordsGadget::construct(cb, [&k, n, r, &a_or_zero]);
        let lt = LtWordGadget::construct(cb, &r.to_word(), &n.to_word());
        // Constrain the aux variable a_or_zero to be =a or =0 if n==0:
        cb.require_equal_word(
            "a_or_zero == if n == 0 { 0 } else { a }",
            a_or_zero.to_word(),
            Word::select(
                n_is_zero.expr(),
                Word::zero(),
                a.to_word()
            )
            // select::expr(n_is_zero.expr(), 0.expr(), a.expr()),
        );

        // Constrain the result r to be valid: (r<n) ^ n==0
        cb.add_constraint(
            " (1 - (r<n) - (n==0) ",
            1.expr() - lt.expr() - n_is_zero.expr(),
        );

        // Constrain k * n + r no overflow
        cb.add_constraint("overflow == 0 for k * n + r", mul_add_words.overflow());

        Self {
            k,
            a_or_zero,
            mul_add_words,
            n_is_zero,
            a_or_is_zero,
            lt,
        }
    }

    #[allow(clippy::too_many_arguments)]
    pub(crate) fn assign(
        &self,
        region: &mut CachedRegion<'_, '_, F>,
        offset: usize,
        a: U256,
        n: U256,
        r: U256,
        k: U256,
    ) -> Result<(), Error> {
        let a_or_zero = if n.is_zero() { U256::zero() } else { a };

        self.k.assign_u256(region, offset, k)?;
        self.a_or_zero.assign_u256(region, offset, a_or_zero)?;
        //let n_sum = (0..32).fold(0, |acc, idx| acc + n.byte(idx) as u64);
        //let a_or_zero_sum = (0..32).fold(0, |acc, idx| acc + a_or_zero.byte(idx) as u64);
        //self.n_is_zero.assign(region, offset, F::from(n_sum))?;
        self.n_is_zero.assign(region, offset, word::Word::from(n))?;
        // self.a_or_is_zero
        //     .assign(region, offset, F::from(a_or_zero_sum))?;
        self.a_or_is_zero
            .assign(region, offset, word::Word::from(a_or_zero))?;
        self.mul_add_words
            .assign(region, offset, [k, n, r, a_or_zero])?;
        self.lt.assign(region, offset, r, n)?;
        Ok(())
    }
}

#[cfg(test)]
mod tests {
    use super::{test_util::*, *};
    use eth_types::{Word, U256, U512};
    use halo2_proofs::{halo2curves::bn256::Fr, plonk::Error};

    #[derive(Clone)]
    /// ModGadgetTestContainer: require(a % n == r)
    struct ModGadgetTestContainer<F> {
        mod_gadget: ModGadget<F>,
        a: Word32Cell<F>,
        n: Word32Cell<F>,
        r: Word32Cell<F>,
    }

    impl<F: Field> MathGadgetContainer<F> for ModGadgetTestContainer<F> {
        fn configure_gadget_container(cb: &mut EVMConstraintBuilder<F>) -> Self {
            let a = cb.query_word32();
            let n = cb.query_word32();
            let r = cb.query_word32();
            let mod_gadget = ModGadget::construct(cb, [&a, &n, &r]);
            ModGadgetTestContainer {
                mod_gadget,
                a,
                n,
                r,
            }
        }

        fn assign_gadget_container(
            &self,
            witnesses: &[Word],
            region: &mut CachedRegion<'_, '_, F>,
        ) -> Result<(), Error> {
            let a = witnesses[0];
            let n = witnesses[1];
            let r = witnesses[2];
            let k =
                witnesses
                    .get(3)
                    .copied()
                    .unwrap_or(if n.is_zero() { Word::zero() } else { a / n });

            let offset = 0;

            self.a.assign_u256(region, offset, a)?;
            self.n.assign_u256(region, offset, n)?;
            self.r.assign_u256(region, offset, r)?;

            self.mod_gadget.assign(region, 0, a, n, r, k)
        }
    }

    #[test]
    fn test_mod_n_expected_rem() {
        try_test!(
            ModGadgetTestContainer<Fr>,
<<<<<<< HEAD
            vec![U256::from(0), U256::from(0), U256::from(0)],
=======
            [Word::from(0), Word::from(0), Word::from(0)],
>>>>>>> fb271ea6
            true,
        );
        try_test!(
            ModGadgetTestContainer<Fr>,
<<<<<<< HEAD
            vec![U256::from(1), U256::from(0), U256::from(0)],
=======
            [Word::from(1), Word::from(0), Word::from(0)],
>>>>>>> fb271ea6
            true,
        );
        try_test!(
            ModGadgetTestContainer<Fr>,
<<<<<<< HEAD
            vec![U256::from(548), U256::from(50), U256::from(48)],
=======
            [Word::from(548), Word::from(50), Word::from(48)],
>>>>>>> fb271ea6
            true,
        );
        try_test!(
            ModGadgetTestContainer<Fr>,
<<<<<<< HEAD
            vec![U256::from(30), U256::from(50), U256::from(30)],
=======
            [Word::from(30), Word::from(50), Word::from(30)],
>>>>>>> fb271ea6
            true,
        );
        try_test!(
            ModGadgetTestContainer<Fr>,
<<<<<<< HEAD
            vec![WORD_LOW_MAX, U256::from(1024), U256::from(1023)],
=======
            [WORD_LOW_MAX, Word::from(1024), Word::from(1023)],
>>>>>>> fb271ea6
            true,
        );
        try_test!(
            ModGadgetTestContainer<Fr>,
<<<<<<< HEAD
            vec![WORD_HIGH_MAX, U256::from(1024), U256::from(0)],
=======
            [WORD_HIGH_MAX, Word::from(1024), Word::from(0)],
>>>>>>> fb271ea6
            true,
        );
        try_test!(
            ModGadgetTestContainer<Fr>,
<<<<<<< HEAD
            vec![WORD_CELL_MAX, U256::from(2), U256::from(0)],
=======
            [WORD_CELL_MAX, Word::from(2), Word::from(0)],
>>>>>>> fb271ea6
            true,
        );
    }

    #[test]
    fn test_mod_n_unexpected_rem() {
        // test soundness by manipulating k to make a' = k * n + r and a' >=
        // 2^256 cause overflow and trigger soundness bug: (a' != a) ^ a' ≡ a
        // (mod 2^256)
        // Here, the attacker tries to convince you of a false statement `2 % 3 = 0` by
        // showing you `2 = ((2^256 + 2) / 3) * 3 + 0`. In the `MulAddWordsGadget`, `k *
        // n + r = a  (modulo 2**256)` would have been a valid statement. But the gadget
        // would have the overflow = 1. Since we constrain the overflow to be 0 in the
        // ModGadget, the statement would be invalid in the ModGadget.
        try_test!(
            ModGadgetTestContainer<Fr>,
<<<<<<< HEAD
            vec![
                U256::from(2),
                U256::from(3),
                U256::from(0),
=======
            [
                Word::from(2),
                Word::from(3),
                Word::from(0),
>>>>>>> fb271ea6
                // magic number (2^256 + 2) / 3, and 2^256 + 2 is divisible by 3
                U256::try_from(U512([2, 0, 0, 0, 1, 0, 0, 0]) / U512::from(3)).unwrap(),
            ],
            false,
        );
        try_test!(
            ModGadgetTestContainer<Fr>,
<<<<<<< HEAD
            vec![U256::from(1), U256::from(1), U256::from(1)],
=======
            [Word::from(1), Word::from(1), Word::from(1)],
>>>>>>> fb271ea6
            false,
        );
        try_test!(
            ModGadgetTestContainer<Fr>,
<<<<<<< HEAD
            vec![U256::from(46), U256::from(50), U256::from(48)],
=======
            [Word::from(46), Word::from(50), Word::from(48)],
>>>>>>> fb271ea6
            false,
        );
        try_test!(
            ModGadgetTestContainer<Fr>,
<<<<<<< HEAD
            vec![WORD_LOW_MAX, U256::from(999999), U256::from(888888)],
=======
            [WORD_LOW_MAX, Word::from(999999), Word::from(888888)],
>>>>>>> fb271ea6
            false,
        );
        try_test!(
            ModGadgetTestContainer<Fr>,
<<<<<<< HEAD
            vec![WORD_CELL_MAX, U256::from(999999999), U256::from(666666666)],
=======
            [WORD_CELL_MAX, Word::from(999999999), Word::from(666666666)],
>>>>>>> fb271ea6
            false,
        );
        try_test!(
            ModGadgetTestContainer<Fr>,
<<<<<<< HEAD
            vec![WORD_HIGH_MAX, U256::from(999999), U256::from(777777)],
=======
            [WORD_HIGH_MAX, Word::from(999999), Word::from(777777)],
>>>>>>> fb271ea6
            false,
        );
    }
}<|MERGE_RESOLUTION|>--- conflicted
+++ resolved
@@ -157,65 +157,37 @@
     fn test_mod_n_expected_rem() {
         try_test!(
             ModGadgetTestContainer<Fr>,
-<<<<<<< HEAD
-            vec![U256::from(0), U256::from(0), U256::from(0)],
-=======
             [Word::from(0), Word::from(0), Word::from(0)],
->>>>>>> fb271ea6
-            true,
-        );
-        try_test!(
-            ModGadgetTestContainer<Fr>,
-<<<<<<< HEAD
-            vec![U256::from(1), U256::from(0), U256::from(0)],
-=======
+            true,
+        );
+        try_test!(
+            ModGadgetTestContainer<Fr>,
             [Word::from(1), Word::from(0), Word::from(0)],
->>>>>>> fb271ea6
-            true,
-        );
-        try_test!(
-            ModGadgetTestContainer<Fr>,
-<<<<<<< HEAD
-            vec![U256::from(548), U256::from(50), U256::from(48)],
-=======
+            true,
+        );
+        try_test!(
+            ModGadgetTestContainer<Fr>,
             [Word::from(548), Word::from(50), Word::from(48)],
->>>>>>> fb271ea6
-            true,
-        );
-        try_test!(
-            ModGadgetTestContainer<Fr>,
-<<<<<<< HEAD
-            vec![U256::from(30), U256::from(50), U256::from(30)],
-=======
+            true,
+        );
+        try_test!(
+            ModGadgetTestContainer<Fr>,
             [Word::from(30), Word::from(50), Word::from(30)],
->>>>>>> fb271ea6
-            true,
-        );
-        try_test!(
-            ModGadgetTestContainer<Fr>,
-<<<<<<< HEAD
-            vec![WORD_LOW_MAX, U256::from(1024), U256::from(1023)],
-=======
+            true,
+        );
+        try_test!(
+            ModGadgetTestContainer<Fr>,
             [WORD_LOW_MAX, Word::from(1024), Word::from(1023)],
->>>>>>> fb271ea6
-            true,
-        );
-        try_test!(
-            ModGadgetTestContainer<Fr>,
-<<<<<<< HEAD
-            vec![WORD_HIGH_MAX, U256::from(1024), U256::from(0)],
-=======
+            true,
+        );
+        try_test!(
+            ModGadgetTestContainer<Fr>,
             [WORD_HIGH_MAX, Word::from(1024), Word::from(0)],
->>>>>>> fb271ea6
-            true,
-        );
-        try_test!(
-            ModGadgetTestContainer<Fr>,
-<<<<<<< HEAD
-            vec![WORD_CELL_MAX, U256::from(2), U256::from(0)],
-=======
+            true,
+        );
+        try_test!(
+            ModGadgetTestContainer<Fr>,
             [WORD_CELL_MAX, Word::from(2), Word::from(0)],
->>>>>>> fb271ea6
             true,
         );
     }
@@ -232,17 +204,10 @@
         // ModGadget, the statement would be invalid in the ModGadget.
         try_test!(
             ModGadgetTestContainer<Fr>,
-<<<<<<< HEAD
-            vec![
-                U256::from(2),
-                U256::from(3),
-                U256::from(0),
-=======
             [
                 Word::from(2),
                 Word::from(3),
                 Word::from(0),
->>>>>>> fb271ea6
                 // magic number (2^256 + 2) / 3, and 2^256 + 2 is divisible by 3
                 U256::try_from(U512([2, 0, 0, 0, 1, 0, 0, 0]) / U512::from(3)).unwrap(),
             ],
@@ -250,47 +215,27 @@
         );
         try_test!(
             ModGadgetTestContainer<Fr>,
-<<<<<<< HEAD
-            vec![U256::from(1), U256::from(1), U256::from(1)],
-=======
             [Word::from(1), Word::from(1), Word::from(1)],
->>>>>>> fb271ea6
-            false,
-        );
-        try_test!(
-            ModGadgetTestContainer<Fr>,
-<<<<<<< HEAD
-            vec![U256::from(46), U256::from(50), U256::from(48)],
-=======
+            false,
+        );
+        try_test!(
+            ModGadgetTestContainer<Fr>,
             [Word::from(46), Word::from(50), Word::from(48)],
->>>>>>> fb271ea6
-            false,
-        );
-        try_test!(
-            ModGadgetTestContainer<Fr>,
-<<<<<<< HEAD
-            vec![WORD_LOW_MAX, U256::from(999999), U256::from(888888)],
-=======
+            false,
+        );
+        try_test!(
+            ModGadgetTestContainer<Fr>,
             [WORD_LOW_MAX, Word::from(999999), Word::from(888888)],
->>>>>>> fb271ea6
-            false,
-        );
-        try_test!(
-            ModGadgetTestContainer<Fr>,
-<<<<<<< HEAD
-            vec![WORD_CELL_MAX, U256::from(999999999), U256::from(666666666)],
-=======
+            false,
+        );
+        try_test!(
+            ModGadgetTestContainer<Fr>,
             [WORD_CELL_MAX, Word::from(999999999), Word::from(666666666)],
->>>>>>> fb271ea6
-            false,
-        );
-        try_test!(
-            ModGadgetTestContainer<Fr>,
-<<<<<<< HEAD
-            vec![WORD_HIGH_MAX, U256::from(999999), U256::from(777777)],
-=======
+            false,
+        );
+        try_test!(
+            ModGadgetTestContainer<Fr>,
             [WORD_HIGH_MAX, Word::from(999999), Word::from(777777)],
->>>>>>> fb271ea6
             false,
         );
     }
