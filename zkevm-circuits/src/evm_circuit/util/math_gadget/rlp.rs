use eth_types::{Address, Field, ToLittleEndian, ToScalar, Word};
use gadgets::util::{and, expr_from_bytes, not, select, sum, Expr};
use halo2_proofs::{
    circuit::Value,
    plonk::{Error, Expression},
};

use crate::evm_circuit::{
    param::{N_BYTES_ACCOUNT_ADDRESS, N_BYTES_U64, N_BYTES_WORD},
    util::{constraint_builder::ConstraintBuilder, CachedRegion, Cell, RandomLinearCombination},
};

use super::IsZeroGadget;

#[derive(Clone, Debug)]
pub struct RlpU64Gadget<F> {
    /// Byte representation of the U64 value.
    value_rlc: RandomLinearCombination<F, N_BYTES_U64>,
    /// Flag to mark the most significant byte in the U64's byte representation.
    is_most_significant_byte: [Cell<F>; N_BYTES_U64],
    /// Whether the most significant byte is zero, to check for zero value.
    most_significant_byte_is_zero: IsZeroGadget<F>,
    /// Boolean flag to mark whether or not the U64 value is less than 128.
    is_lt_128: Cell<F>,
}

impl<F: Field> RlpU64Gadget<F> {
    /// Configure and construct a gadget for RLP-encoding of a U64 value.
    fn construct(cb: &mut ConstraintBuilder<F>) -> Self {
        let value_rlc = cb.query_keccak_rlc();

        let is_most_significant_byte = array_init::array_init(|_| cb.query_bool());
        cb.require_boolean(
            "at most one of is_most_significant_byte is one",
            sum::expr(&is_most_significant_byte),
        );

        let most_significant_byte = sum::expr(
            value_rlc
                .cells
                .iter()
                .zip(&is_most_significant_byte)
                .map(|(byte, indicator)| byte.expr() * indicator.expr()),
        );
        let most_significant_byte_is_zero = IsZeroGadget::construct(cb, most_significant_byte);

        let value = expr_from_bytes(&value_rlc.cells);
        cb.condition(most_significant_byte_is_zero.expr(), |cb| {
            cb.require_zero("if most significant byte is 0, value is 0", value.clone());
        });

        for (i, is_most_significant) in is_most_significant_byte.iter().enumerate() {
            cb.condition(is_most_significant.expr(), |cb| {
                cb.require_equal(
                    "most significant byte is non-zero",
                    most_significant_byte_is_zero.expr(),
                    0.expr(),
                );
                cb.require_equal(
                    "higher bytes are 0",
                    expr_from_bytes(&value_rlc.cells[0..(i + 1)]),
                    value.clone(),
                );
            });
        }

        let is_lt_128 = cb.query_bool();
        cb.condition(is_lt_128.expr(), |cb| {
            cb.range_lookup(value, 128);
        });

        Self {
            value_rlc,
            is_most_significant_byte,
            most_significant_byte_is_zero,
            is_lt_128,
        }
    }

    /// Assign witness data to the RlpU64 gadget.
    fn assign(
        &self,
        region: &mut CachedRegion<'_, '_, F>,
        offset: usize,
        value: u64,
    ) -> Result<(), Error> {
        let value_bytes = value.to_le_bytes();

        let most_significant_byte_index = value_bytes
            .iter()
            .rev()
            .position(|&byte| byte != 0)
            .map(|i| N_BYTES_U64 - i - 1);
        self.most_significant_byte_is_zero.assign(
            region,
            offset,
            most_significant_byte_index
                .map(|i| F::from(value_bytes[i] as u64))
                .unwrap_or_default(),
        )?;

        self.value_rlc.assign(region, offset, Some(value_bytes))?;

        for i in 0..N_BYTES_U64 {
            self.is_most_significant_byte[i].assign(
                region,
                offset,
                Value::known(
                    (Some(i) == most_significant_byte_index)
                        .to_scalar()
                        .unwrap(),
                ),
            )?;
        }

        self.is_lt_128.assign(
            region,
            offset,
            Value::known((value < 128).to_scalar().unwrap()),
        )?;

        Ok(())
    }

    /// Value of the U64 as an expression.
    fn value(&self) -> Expression<F> {
        expr_from_bytes(&self.value_rlc.cells)
    }

    /// Minimum number of bytes it takes to represent the U64 value.
    fn n_bytes(&self) -> Expression<F> {
        sum::expr(
            self.is_most_significant_byte
                .iter()
                .enumerate()
                .map(|(i, indicator)| (1 + i).expr() * indicator.expr()),
        )
    }

    /// Length of the RLP-encoding of the U64 value.
    fn rlp_length(&self) -> Expression<F> {
        1.expr() + (not::expr(self.is_lt_128.expr()) * self.n_bytes())
    }

    /// RLC for the RLP-encoding of the U64 value.
    fn rlp_rlc(&self, cb: &ConstraintBuilder<F>) -> Expression<F> {
        select::expr(
            and::expr([
                self.is_lt_128.expr(),
                not::expr(self.most_significant_byte_is_zero.expr()),
            ]),
            self.value(),
            (0x80.expr() + self.n_bytes()) * self.challenge_power_n_bytes(cb)
                + self.value_rlc.expr(),
        )
    }

    fn challenge_power_rlp_length(&self, cb: &ConstraintBuilder<F>) -> Expression<F> {
        cb.challenges().keccak_input()
            * select::expr(
                self.is_lt_128.expr(),
                1.expr(),
                self.challenge_power_n_bytes(cb),
            )
    }

    fn challenge_power_n_bytes(&self, cb: &ConstraintBuilder<F>) -> Expression<F> {
        select::expr(
            self.most_significant_byte_is_zero.expr(),
            1.expr(),
            sum::expr(
                self.is_most_significant_byte
                    .iter()
                    .zip(cb.challenges().keccak_powers_of_randomness::<N_BYTES_U64>())
                    .map(|(indicator, power)| indicator.expr() * power.expr()),
            ),
        )
    }
}

#[derive(Clone, Debug)]
pub struct ContractCreateGadget<F, const IS_CREATE2: bool> {
    /// Sender address of the contract creation tx.
    caller_address: RandomLinearCombination<F, N_BYTES_ACCOUNT_ADDRESS>,
    /// Sender nonce of the contract creation tx.
    nonce: RlpU64Gadget<F>,
    /// Keccak256 hash of init code, used for CREATE2. We don't use a
    /// RandomLinearCombination here since we require both keccak and word
    /// RLC in the case of init code hash, for BeginTx and
    /// CREATE2 respectively. Instead, we store just the bytes and calculate the
    /// appropriate RLC wherever needed.
    keccak_code_hash: [Cell<F>; N_BYTES_WORD],
    /// RLC of the init code's hash. The value of this field is feature gated and can be the keccak
    /// or the poseidon hash.
    code_hash_rlc: Cell<F>,
    /// Random salt for CREATE2.
    salt: [Cell<F>; N_BYTES_WORD],
}

impl<F: Field, const IS_CREATE2: bool> ContractCreateGadget<F, IS_CREATE2> {
    /// Configure and construct the gadget.
    pub(crate) fn construct(cb: &mut ConstraintBuilder<F>) -> Self {
        let caller_address = cb.query_keccak_rlc();
        let nonce = RlpU64Gadget::construct(cb);
<<<<<<< HEAD
        let keccak_code_hash = array_init::array_init(|_| cb.query_byte());
        let code_hash_rlc = cb.query_cell_phase2();
        let salt = array_init::array_init(|_| cb.query_byte());

        #[cfg(not(feature = "poseidon-codehash"))]
        cb.require_equal(
            cb.word_rlc::<N_BYTES_WORD>(
                keccak_code_hash
                    .iter()
                    .map(Expr::expr)
                    .collect::<Vec<_>>()
                    .try_into()
                    .unwrap(),
            ),
            code_hash_rlc.expr(),
        );
=======
        let code_hash = array_init::array_init(|_| cb.query_byte());
        let salt = array_init::array_init(|_| cb.query_byte());
>>>>>>> 40e38496

        Self {
            caller_address,
            nonce,
            keccak_code_hash,
            code_hash_rlc,
            salt,
        }
    }

    /// Assign witness data to the ContractCreate gadget.
    pub(crate) fn assign(
        &self,
        region: &mut CachedRegion<'_, '_, F>,
        offset: usize,
        caller_address: Address,
        caller_nonce: u64,
        keccak_code_hash: Option<Word>,
        code_hash: Option<Word>,
        salt: Option<Word>,
    ) -> Result<(), Error> {
        let mut caller_address_bytes = caller_address.to_fixed_bytes();
        caller_address_bytes.reverse();
        self.caller_address
            .assign(region, offset, Some(caller_address_bytes))?;

        self.nonce.assign(region, offset, caller_nonce)?;

<<<<<<< HEAD
        #[cfg(feature = "poseidon-codehash")]
        debug_assert_ne!(code_hash, keccak_code_hash);
        #[cfg(not(feature = "poseidon-codehash"))]
        debug_assert_eq!(code_hash, keccak_code_hash);

        for (c, v) in self.keccak_code_hash.iter().zip(
            keccak_code_hash
                .map(|v| v.to_le_bytes())
                .unwrap_or_default(),
        ) {
            c.assign(region, offset, Value::known(F::from(v as u64)))?;
        }
        self.code_hash_rlc.assign(
            region,
            offset,
            region.word_rlc(code_hash.unwrap_or_default()),
        )?;
=======
>>>>>>> 40e38496
        for (c, v) in self
            .salt
            .iter()
            .zip(salt.map(|v| v.to_le_bytes()).unwrap_or_default())
        {
            c.assign(region, offset, Value::known(F::from(v as u64)))?;
        }
        for (c, v) in self
            .salt
            .iter()
            .zip(salt.map(|v| v.to_le_bytes()).unwrap_or_default())
        {
            c.assign(region, offset, Value::known(F::from(v as u64)))?;
        }

        Ok(())
    }

    /// Caller address' value.
    pub(crate) fn caller_address(&self) -> Expression<F> {
        expr_from_bytes(&self.caller_address.cells)
    }

    /// Caller nonce's value.
    pub(crate) fn caller_nonce(&self) -> Expression<F> {
        self.nonce.value()
    }

    /// Dynamic code hash in RLC form.
    pub(crate) fn code_hash_word_rlc(&self) -> Expression<F> {
        self.code_hash_rlc.expr()
    }

    /// Init Code's keccak hash word RLC.
    pub(crate) fn keccak_code_hash_word_rlc(&self, cb: &ConstraintBuilder<F>) -> Expression<F> {
        cb.word_rlc::<N_BYTES_WORD>(
            self.keccak_code_hash
                .iter()
                .map(Expr::expr)
                .collect::<Vec<_>>()
                .try_into()
                .unwrap(),
        )
    }

    /// Init Code's keccak hash keccak RLC.
    pub(crate) fn keccak_code_hash_keccak_rlc(&self, cb: &ConstraintBuilder<F>) -> Expression<F> {
        cb.keccak_rlc::<N_BYTES_WORD>(
            self.keccak_code_hash
                .iter()
                .map(Expr::expr)
                .collect::<Vec<_>>()
                .try_into()
                .unwrap(),
        )
    }

    /// Salt EVM word RLC.
    pub(crate) fn salt_word_rlc(&self, cb: &ConstraintBuilder<F>) -> Expression<F> {
        cb.word_rlc::<N_BYTES_WORD>(
            self.salt
                .iter()
                .map(Expr::expr)
                .collect::<Vec<_>>()
                .try_into()
                .unwrap(),
        )
    }

    /// Salt EVM word RLC.
    pub(crate) fn salt_word_rlc(&self, cb: &ConstraintBuilder<F>) -> Expression<F> {
        cb.word_rlc::<N_BYTES_WORD>(
            self.salt
                .iter()
                .map(Expr::expr)
                .collect::<Vec<_>>()
                .try_into()
                .unwrap(),
        )
    }

    /// Salt keccak RLC.
    pub(crate) fn salt_keccak_rlc(&self, cb: &ConstraintBuilder<F>) -> Expression<F> {
        cb.keccak_rlc::<N_BYTES_WORD>(
            self.salt
                .iter()
                .map(Expr::expr)
                .collect::<Vec<_>>()
                .try_into()
                .unwrap(),
        )
    }

    /// Caller address' RLC value.
    pub(crate) fn caller_address_rlc(&self) -> Expression<F> {
        self.caller_address.expr()
    }

    /// Caller nonce's RLC value.
    pub(crate) fn caller_nonce_rlc(&self) -> Expression<F> {
        self.nonce.value_rlc.expr()
    }

    /// Length of the input data to the keccak hash function.
    pub(crate) fn input_length(&self) -> Expression<F> {
        if IS_CREATE2 {
            // | 0xff | caller_address | salt | code_hash |
            // |------|----------------|------|-----------|
            // | 1    | 20             | 32   | 32        |
            (1 + 20 + 32 + 32).expr()
        } else {
            // | prefix | addr-prefix | addr | nonce-bytes       |
            // |--------|-------------|------|-------------------|
            // | 1      | 1           | 20   | rlp_length(nonce) |
            22.expr() + self.nonce.rlp_length()
        }
    }

    /// RLC for the input data.
    pub(crate) fn input_rlc(&self, cb: &ConstraintBuilder<F>) -> Expression<F> {
        let challenges = cb.challenges().keccak_powers_of_randomness::<21>();
        let challenge_power_20 = challenges[19].clone();
        if IS_CREATE2 {
            // RLC(le-bytes([0xff | caller_address | salt | code_hash]))
            //
            // | 0xff | caller address | salt | init code hash |
            // |------|----------------|------|----------------|
            // | 1    | 20             | 32   | 32             |
            let challenge_power_16 = challenges[15].clone();
            let challenge_power_32 = challenge_power_16.square();
            let challenge_power_64 = challenge_power_32.clone().square();
            let challenge_power_84 = challenge_power_64.clone() * challenge_power_20;
            (0xff.expr() * challenge_power_84)
                + (self.caller_address_rlc() * challenge_power_64)
                + (self.salt_keccak_rlc(cb) * challenge_power_32)
<<<<<<< HEAD
                + self.keccak_code_hash_keccak_rlc(cb)
=======
                + self.code_hash_keccak_rlc(cb)
>>>>>>> 40e38496
        } else {
            // RLC(RLP([caller_address, caller_nonce]))
            let challenge_power_21 = challenges[20].clone();
            ((self.caller_address_rlc()
                + (148.expr() * challenge_power_20)
                + ((213.expr() + self.nonce.rlp_length()) * challenge_power_21))
                * self.nonce.challenge_power_rlp_length(cb))
                + self.nonce.rlp_rlc(cb)
        }
    }
}

#[cfg(test)]
mod test {
    use super::{super::test_util::*, ContractCreateGadget};
    use eth_types::{Field, ToAddress, ToLittleEndian, ToWord, Word};
    use gadgets::util::{not, Expr};
    use halo2_proofs::halo2curves::bn256::Fr;

    use crate::evm_circuit::util::{constraint_builder::ConstraintBuilder, CachedRegion, Cell};

    #[derive(Clone)]
    struct ContractCreateGadgetContainer<F, const IS_CREATE2: bool> {
        create_gadget: ContractCreateGadget<F, IS_CREATE2>,
        input_len_expected: Cell<F>,
        create_input_rlc_expected: [Cell<F>; 32],
        create2_input_rlc_expected: [Cell<F>; 85],
    }

    impl<F: Field, const IS_CREATE2: bool> MathGadgetContainer<F>
        for ContractCreateGadgetContainer<F, IS_CREATE2>
    {
        fn configure_gadget_container(cb: &mut ConstraintBuilder<F>) -> Self {
            let create_gadget = ContractCreateGadget::construct(cb);
            let input_len_expected = cb.query_cell();
            let create_input_rlc_expected = array_init::array_init(|_| cb.query_byte());
            let create2_input_rlc_expected = array_init::array_init(|_| cb.query_byte());
            cb.require_equal(
                "RLP length correct",
                input_len_expected.expr(),
                create_gadget.input_length(),
            );
            cb.condition(IS_CREATE2.expr(), |cb| {
                cb.require_equal(
                    "CREATE2 RLP-encoding correct",
                    cb.keccak_rlc::<85>(
                        create2_input_rlc_expected
                            .iter()
                            .map(Expr::expr)
                            .collect::<Vec<_>>()
                            .try_into()
                            .unwrap(),
                    ),
                    create_gadget.input_rlc(cb),
                );
            });
            cb.condition(not::expr(IS_CREATE2.expr()), |cb| {
                cb.require_equal(
                    "CREATE RLP-encoding correct",
                    cb.keccak_rlc::<32>(
                        create_input_rlc_expected
                            .iter()
                            .map(Expr::expr)
                            .collect::<Vec<_>>()
                            .try_into()
                            .unwrap(),
                    ),
                    create_gadget.input_rlc(cb),
                );
            });

            Self {
                create_gadget,
                input_len_expected,
                create_input_rlc_expected,
                create2_input_rlc_expected,
            }
        }

        fn assign_gadget_container(
            &self,
            witnesses: &[Word],
            region: &mut CachedRegion<'_, '_, F>,
        ) -> Result<(), halo2_proofs::plonk::Error> {
            let offset = 0;
            let caller_address = witnesses[0].to_address();
            let caller_nonce = witnesses[1].as_u64();
            let input_len = witnesses[2].as_u64();
            let (salt, init_code_hash) = if IS_CREATE2 {
                (Some(witnesses[5]), Some(witnesses[6]))
            } else {
                (None, None)
            };

            self.create_gadget.assign(
                region,
                offset,
                caller_address,
                caller_nonce,
                init_code_hash,
                None,
                salt,
            )?;
            self.input_len_expected
                .assign(region, offset, Value::known(F::from(input_len)))?;
            if IS_CREATE2 {
                for c in self.create_input_rlc_expected.iter() {
                    c.assign(region, offset, Value::known(F::zero()))?;
                }
                for (c, v) in self.create2_input_rlc_expected.iter().zip(
                    [
                        witnesses[6].to_le_bytes().as_ref(), // 32-byte init code hash
                        witnesses[5].to_le_bytes().as_ref(), // 32-byte salt
                        witnesses[4].to_le_bytes()[0..20].as_ref(), // 20-byte address
                        witnesses[3].to_le_bytes()[0..1].as_ref(), // 0xff
                    ]
                    .concat(),
                ) {
                    c.assign(region, offset, Value::known(F::from(v as u64)))?;
                }
            } else {
                for (c, v) in self
                    .create_input_rlc_expected
                    .iter()
                    .zip(witnesses[3].to_le_bytes())
                {
                    c.assign(region, offset, Value::known(F::from(v as u64)))?;
                }
                for c in self.create2_input_rlc_expected.iter() {
                    c.assign(region, offset, Value::known(F::zero()))?;
                }
            }

            Ok(())
        }
    }

    #[test]
    fn create_address() {
        for (caller_address, caller_nonce) in [
            (mock::MOCK_ACCOUNTS[0], 0x00u64),
            (mock::MOCK_ACCOUNTS[1], 0x01u64),
            (mock::MOCK_ACCOUNTS[2], 0x7fu64),
            (mock::MOCK_ACCOUNTS[3], 0x80u64),
            (mock::MOCK_ACCOUNTS[4], 0xffu64),
            (mock::MOCK_ACCOUNTS[0], 0xffffu64),
            (mock::MOCK_ACCOUNTS[1], 0xffffffu64),
            (mock::MOCK_ACCOUNTS[2], 0xffffffffu64),
            (mock::MOCK_ACCOUNTS[3], 0xffffffffffu64),
            (mock::MOCK_ACCOUNTS[4], 0xffffffffffffu64),
            (mock::MOCK_ACCOUNTS[0], 0xffffffffffffffu64),
            (mock::MOCK_ACCOUNTS[1], 0xffffffffffffffffu64),
        ] {
            let (rlp_word, rlp_len) = {
                let mut stream = ethers_core::utils::rlp::RlpStream::new();
                stream.begin_list(2);
                stream.append(&caller_address);
                stream.append(&caller_nonce);
                let rlp_encoded = stream.out().to_vec();
                (
                    Word::from_big_endian(&rlp_encoded),
                    Word::from(rlp_encoded.len()),
                )
            };
            try_test!(
                ContractCreateGadgetContainer<Fr, false>,
                vec![
                    caller_address.to_word(),
                    Word::from(caller_nonce),
                    rlp_len,
                    rlp_word,
                    Word::default(),
                    Word::default(),
                ],
                true
            );
        }
    }

    #[test]
    fn create2_address() {
        let caller_address = mock::MOCK_ACCOUNTS[0];
        let salt = Word::from(0xbeefcafedeadu64);
        let code_hash = Word::from(0xdeadcafeu64);
        try_test!(
            ContractCreateGadgetContainer<Fr, true>,
            vec![
                caller_address.to_word(),
                Word::default(),
                85u64.into(),
                Word::from(0xffu64),
                caller_address.to_word(),
                salt,
                code_hash,
            ],
            true
        )
    }
}<|MERGE_RESOLUTION|>--- conflicted
+++ resolved
@@ -202,7 +202,6 @@
     pub(crate) fn construct(cb: &mut ConstraintBuilder<F>) -> Self {
         let caller_address = cb.query_keccak_rlc();
         let nonce = RlpU64Gadget::construct(cb);
-<<<<<<< HEAD
         let keccak_code_hash = array_init::array_init(|_| cb.query_byte());
         let code_hash_rlc = cb.query_cell_phase2();
         let salt = array_init::array_init(|_| cb.query_byte());
@@ -219,10 +218,6 @@
             ),
             code_hash_rlc.expr(),
         );
-=======
-        let code_hash = array_init::array_init(|_| cb.query_byte());
-        let salt = array_init::array_init(|_| cb.query_byte());
->>>>>>> 40e38496
 
         Self {
             caller_address,
@@ -251,7 +246,6 @@
 
         self.nonce.assign(region, offset, caller_nonce)?;
 
-<<<<<<< HEAD
         #[cfg(feature = "poseidon-codehash")]
         debug_assert_ne!(code_hash, keccak_code_hash);
         #[cfg(not(feature = "poseidon-codehash"))]
@@ -269,15 +263,6 @@
             offset,
             region.word_rlc(code_hash.unwrap_or_default()),
         )?;
-=======
->>>>>>> 40e38496
-        for (c, v) in self
-            .salt
-            .iter()
-            .zip(salt.map(|v| v.to_le_bytes()).unwrap_or_default())
-        {
-            c.assign(region, offset, Value::known(F::from(v as u64)))?;
-        }
         for (c, v) in self
             .salt
             .iter()
@@ -406,11 +391,7 @@
             (0xff.expr() * challenge_power_84)
                 + (self.caller_address_rlc() * challenge_power_64)
                 + (self.salt_keccak_rlc(cb) * challenge_power_32)
-<<<<<<< HEAD
                 + self.keccak_code_hash_keccak_rlc(cb)
-=======
-                + self.code_hash_keccak_rlc(cb)
->>>>>>> 40e38496
         } else {
             // RLC(RLP([caller_address, caller_nonce]))
             let challenge_power_21 = challenges[20].clone();
