use bus_mapping::precompile::PrecompileCalls;
use eth_types::Field;
use gadgets::util::{not, or, select, Expr};
use halo2_proofs::{circuit::Value, plonk::Expression};

use crate::evm_circuit::{
    param::{N_BYTES_ACCOUNT_ADDRESS, N_BYTES_U64},
    step::ExecutionState,
};

use super::{
    constraint_builder::{BoxedClosure, ConstrainBuilderCommon, EVMConstraintBuilder},
    math_gadget::{BinaryNumberGadget, IsZeroGadget, LtGadget},
    CachedRegion, Cell,
};

#[derive(Clone, Debug)]
pub struct PrecompileGadget<F> {
    address: BinaryNumberGadget<F, 4>,
    pad_right: LtGadget<F, N_BYTES_U64>,
    padding_gadget: PaddingGadget<F>,
}

impl<F: Field> PrecompileGadget<F> {
    #[allow(clippy::too_many_arguments)]
    pub(crate) fn construct(
        cb: &mut EVMConstraintBuilder<F>,
        is_success: Expression<F>,
        callee_address: Expression<F>,
        _caller_id: Expression<F>,
        _cd_offset: Expression<F>,
        cd_length: Expression<F>,
        _rd_offset: Expression<F>,
        _rd_length: Expression<F>,
        precompile_return_length: Expression<F>,
        // input bytes to precompile call.
        input_bytes_rlc: Expression<F>,
        // output result from precompile call.
        output_bytes_rlc: Expression<F>,
        // returned bytes back to caller.
        _return_bytes_rlc: Expression<F>,
    ) -> Self {
        let address = BinaryNumberGadget::construct(cb, callee_address.expr());

        // input length represents:
        // - 128 bytes for ecrecover/ecAdd
        // - 96 bytes for ecMul
        // - calldata length for all other cases
        let input_len = {
            let len_128 = or::expr([
                address.value_equals(PrecompileCalls::Ecrecover),
                address.value_equals(PrecompileCalls::Bn128Add),
            ]);
            let len_96 = address.value_equals(PrecompileCalls::Bn128Mul);
            select::expr(
                len_128,
                128.expr(),
                select::expr(len_96, 96.expr(), cd_length.expr()),
            )
        };
        let pad_right = LtGadget::construct(cb, cd_length.expr(), input_len.expr());

        // we right-pad zeroes only if calldata length provided was less than the expected/required
        // input length for that precompile call.
        let padding_gadget = cb.condition(pad_right.expr(), |cb| {
            PaddingGadget::construct(
                cb,
                input_bytes_rlc.expr(),
                cd_length.expr(),
                input_len.expr(),
            )
        });
        cb.condition(not::expr(pad_right.expr()), |cb| {
            cb.require_equal(
                "no padding implies both equal",
                padding_gadget.padded_rlc(),
                input_bytes_rlc.expr(),
            );
        });

        let conditions = vec![
            address.value_equals(PrecompileCalls::Ecrecover),
            address.value_equals(PrecompileCalls::Sha256),
            address.value_equals(PrecompileCalls::Ripemd160),
            address.value_equals(PrecompileCalls::Identity),
            address.value_equals(PrecompileCalls::Modexp),
            address.value_equals(PrecompileCalls::Bn128Add),
            address.value_equals(PrecompileCalls::Bn128Mul),
            address.value_equals(PrecompileCalls::Bn128Pairing),
            address.value_equals(PrecompileCalls::Blake2F),
        ];
        let next_states = vec![
            ExecutionState::PrecompileEcrecover,
            ExecutionState::PrecompileSha256,
            ExecutionState::PrecompileRipemd160,
            ExecutionState::PrecompileIdentity,
            ExecutionState::PrecompileBigModExp,
            ExecutionState::PrecompileBn256Add,
            ExecutionState::PrecompileBn256ScalarMul,
            ExecutionState::PrecompileBn256Pairing,
            ExecutionState::PrecompileBlake2f,
        ];
        let constraints: Vec<BoxedClosure<F>> = vec![
            Box::new(|cb| {
                let (recovered, msg_hash_rlc, sig_v_rlc, sig_r_rlc, sig_s_rlc, recovered_addr_rlc) = (
                    cb.query_bool(),
                    cb.query_cell_phase2(),
                    cb.query_cell_phase2(),
                    cb.query_cell_phase2(),
                    cb.query_cell_phase2(),
                    cb.query_keccak_rlc::<N_BYTES_ACCOUNT_ADDRESS>(),
                );
                let (r_pow_32, r_pow_64, r_pow_96) = {
                    let challenges = cb.challenges().keccak_powers_of_randomness::<16>();
                    let r_pow_16 = challenges[15].clone();
                    let r_pow_32 = r_pow_16.square();
                    let r_pow_64 = r_pow_32.expr().square();
                    let r_pow_96 = r_pow_64.expr() * r_pow_32.expr();
                    (r_pow_32, r_pow_64, r_pow_96)
                };
                cb.require_equal(
                    "input bytes (RLC) = [msg_hash | sig_v_rlc | sig_r | sig_s]",
                    padding_gadget.padded_rlc(),
                    (msg_hash_rlc.expr() * r_pow_96)
                        + (sig_v_rlc.expr() * r_pow_64)
                        + (sig_r_rlc.expr() * r_pow_32)
                        + sig_s_rlc.expr(),
                );
                // RLC of output bytes always equals RLC of the recovered address.
                cb.require_equal(
                    "output bytes (RLC) = recovered address",
                    output_bytes_rlc.expr(),
                    recovered_addr_rlc.expr(),
                );
                // If the address was not recovered, RLC(address) == RLC(output) == 0.
                cb.condition(not::expr(recovered.expr()), |cb| {
                    cb.require_zero("output bytes == 0", output_bytes_rlc.expr());
                });
            }),
            Box::new(|_cb| { /* Sha256 */ }),
            Box::new(|_cb| { /* Ripemd160 */ }),
            Box::new(|cb| {
                cb.condition(is_success, |cb| {
                    cb.require_equal(
                        "input and output bytes are the same",
                        input_bytes_rlc.expr(),
                        output_bytes_rlc.expr(),
                    );
                    cb.require_equal(
                        "input length and precompile return length are the same",
                        cd_length,
                        precompile_return_length,
                    );
                });
            }),
            Box::new(|_cb| { /* Modexp */ }),
<<<<<<< HEAD
            Box::new(|_cb| { /* Bn128Add */ }),
            Box::new(|cb| {
                let (p_x_rlc, p_y_rlc, _scalar_s_rlc, scalar_s_raw_rlc, r_x_rlc, r_y_rlc) = (
=======
            Box::new(|cb| {
                let (p_x_rlc, p_y_rlc, q_x_rlc, q_y_rlc, r_x_rlc, r_y_rlc) = (
>>>>>>> ac5f73e5
                    cb.query_cell_phase2(),
                    cb.query_cell_phase2(),
                    cb.query_cell_phase2(),
                    cb.query_cell_phase2(),
                    cb.query_cell_phase2(),
                    cb.query_cell_phase2(),
                );
<<<<<<< HEAD
                let (r_pow_32, r_pow_64) = {
=======
                let (r_pow_32, r_pow_64, r_pow_96) = {
>>>>>>> ac5f73e5
                    let challenges = cb.challenges().keccak_powers_of_randomness::<16>();
                    let r_pow_16 = challenges[15].clone();
                    let r_pow_32 = r_pow_16.square();
                    let r_pow_64 = r_pow_32.expr().square();
<<<<<<< HEAD
                    (r_pow_32, r_pow_64)
                };
                cb.require_equal(
                    "input bytes (RLC) = [ p_x | p_y | s ]",
                    padding_gadget.padded_rlc(),
                    (p_x_rlc.expr() * r_pow_64)
                        + (p_y_rlc.expr() * r_pow_32.expr())
                        + scalar_s_raw_rlc.expr(),
=======
                    let r_pow_96 = r_pow_64.expr() * r_pow_32.expr();
                    (r_pow_32, r_pow_64, r_pow_96)
                };
                cb.require_equal(
                    "input bytes (RLC) = [ p_x | p_y | q_x | q_y ]",
                    padding_gadget.padded_rlc(),
                    (p_x_rlc.expr() * r_pow_96)
                        + (p_y_rlc.expr() * r_pow_64)
                        + (q_x_rlc.expr() * r_pow_32.expr())
                        + q_y_rlc.expr(),
>>>>>>> ac5f73e5
                );
                // RLC of output bytes always equals RLC of result elliptic curve point R.
                cb.require_equal(
                    "output bytes (RLC) = [ r_x | r_y ]",
                    output_bytes_rlc.expr(),
                    r_x_rlc.expr() * r_pow_32 + r_y_rlc.expr(),
                );
            }),
<<<<<<< HEAD
=======
            Box::new(|_cb| { /* Bn128Mul */ }),
>>>>>>> ac5f73e5
            Box::new(|_cb| { /* Bn128Pairing */ }),
            Box::new(|_cb| { /* Blake2F */ }),
        ];
        cb.constrain_mutually_exclusive_next_step(conditions, next_states, constraints);

        Self {
            address,
            pad_right,
            padding_gadget,
        }
    }

    pub(crate) fn assign(
        &self,
        region: &mut CachedRegion<'_, '_, F>,
        offset: usize,
        address: PrecompileCalls,
        input_rlc: Value<F>,
        cd_len: u64,
        keccak_rand: Value<F>,
    ) -> Result<(), halo2_proofs::plonk::Error> {
        self.address.assign(region, offset, address)?;
        let input_len =
            self.padding_gadget
                .assign(region, offset, address, input_rlc, cd_len, keccak_rand)?;
        self.pad_right
            .assign(region, offset, F::from(cd_len), F::from(input_len))?;

        Ok(())
    }
}

#[derive(Clone, Debug)]
pub struct PaddingGadget<F> {
    is_cd_len_zero: IsZeroGadget<F>,
    padded_rlc: Cell<F>,
    power_of_rand: Cell<F>,
}

impl<F: Field> PaddingGadget<F> {
    pub(crate) fn construct(
        cb: &mut EVMConstraintBuilder<F>,
        input_rlc: Expression<F>,
        cd_len: Expression<F>,
        input_len: Expression<F>,
    ) -> Self {
        let is_cd_len_zero = IsZeroGadget::construct(cb, "", cd_len.expr());
        let padded_rlc = cb.query_cell_phase2();
        let power_of_rand = cb.query_cell_phase2();

        // for calldata length == 0, we expect the input RLC and padded RLC to be the same, i.e. 0.
        cb.condition(is_cd_len_zero.expr(), |cb| {
            cb.require_equal(
                "padded RLC == input RLC",
                padded_rlc.expr(),
                input_rlc.expr(),
            );
            cb.require_zero("input RLC == 0", input_rlc.expr());
        });

        // for calldata length > 0 && calldata length < required input length.
        cb.condition(not::expr(is_cd_len_zero.expr()), |cb| {
            // No. of right padded zeroes is the difference between the required input length and
            // the length of the provided input bytes. We only support right-padding by
            // up to 127 bytes, as that's the maximum we ever require considering all
            // cases (ecrecover, ecAdd, ecMul).
            let n_padded_zeroes = input_len.expr() - cd_len.expr();
            cb.range_lookup(n_padded_zeroes.expr(), 128);

            // Power of randomness we are interested in, i.e. r ^ n_padded_zeroes.
            cb.pow_of_rand_lookup(n_padded_zeroes.expr(), power_of_rand.expr());

            // Validate value of padded RLC.
            cb.require_equal(
                "padded RLC == input RLC * pow_of_r",
                padded_rlc.expr(),
                input_rlc * power_of_rand.expr(),
            );
        });

        Self {
            is_cd_len_zero,
            padded_rlc,
            power_of_rand,
        }
    }

    pub(crate) fn assign(
        &self,
        region: &mut CachedRegion<'_, '_, F>,
        offset: usize,
        precompile: PrecompileCalls,
        input_rlc: Value<F>,
        cd_len: u64,
        keccak_rand: Value<F>,
    ) -> Result<u64, halo2_proofs::plonk::Error> {
        let (input_len, padded_rlc, power_of_rand) =
            if let Some(required_input_len) = precompile.input_len() {
                // skip padding if calldata length == 0.
                if cd_len == 0 {
                    (required_input_len as u64, input_rlc, Value::known(F::one()))
                } else {
                    // pad only if calldata length is less than the required input length.
                    let n_padded_zeroes = if cd_len < required_input_len as u64 {
                        (required_input_len as u64) - cd_len
                    } else {
                        0
                    };
                    assert!(n_padded_zeroes < 128);
                    let power_of_rand = keccak_rand.map(|r| r.pow(&[n_padded_zeroes, 0, 0, 0]));
                    (
                        required_input_len as u64,
                        input_rlc * power_of_rand,
                        power_of_rand,
                    )
                }
            } else {
                (cd_len, input_rlc, Value::known(F::one()))
            };

        self.is_cd_len_zero.assign(region, offset, cd_len.into())?;
        self.padded_rlc.assign(region, offset, padded_rlc)?;
        self.power_of_rand.assign(region, offset, power_of_rand)?;

        Ok(input_len)
    }

    pub(crate) fn padded_rlc(&self) -> Expression<F> {
        self.padded_rlc.expr()
    }
}<|MERGE_RESOLUTION|>--- conflicted
+++ resolved
@@ -154,40 +154,20 @@
                 });
             }),
             Box::new(|_cb| { /* Modexp */ }),
-<<<<<<< HEAD
-            Box::new(|_cb| { /* Bn128Add */ }),
-            Box::new(|cb| {
-                let (p_x_rlc, p_y_rlc, _scalar_s_rlc, scalar_s_raw_rlc, r_x_rlc, r_y_rlc) = (
-=======
             Box::new(|cb| {
                 let (p_x_rlc, p_y_rlc, q_x_rlc, q_y_rlc, r_x_rlc, r_y_rlc) = (
->>>>>>> ac5f73e5
-                    cb.query_cell_phase2(),
-                    cb.query_cell_phase2(),
-                    cb.query_cell_phase2(),
-                    cb.query_cell_phase2(),
-                    cb.query_cell_phase2(),
-                    cb.query_cell_phase2(),
-                );
-<<<<<<< HEAD
-                let (r_pow_32, r_pow_64) = {
-=======
+                    cb.query_cell_phase2(),
+                    cb.query_cell_phase2(),
+                    cb.query_cell_phase2(),
+                    cb.query_cell_phase2(),
+                    cb.query_cell_phase2(),
+                    cb.query_cell_phase2(),
+                );
                 let (r_pow_32, r_pow_64, r_pow_96) = {
->>>>>>> ac5f73e5
                     let challenges = cb.challenges().keccak_powers_of_randomness::<16>();
                     let r_pow_16 = challenges[15].clone();
                     let r_pow_32 = r_pow_16.square();
                     let r_pow_64 = r_pow_32.expr().square();
-<<<<<<< HEAD
-                    (r_pow_32, r_pow_64)
-                };
-                cb.require_equal(
-                    "input bytes (RLC) = [ p_x | p_y | s ]",
-                    padding_gadget.padded_rlc(),
-                    (p_x_rlc.expr() * r_pow_64)
-                        + (p_y_rlc.expr() * r_pow_32.expr())
-                        + scalar_s_raw_rlc.expr(),
-=======
                     let r_pow_96 = r_pow_64.expr() * r_pow_32.expr();
                     (r_pow_32, r_pow_64, r_pow_96)
                 };
@@ -198,7 +178,6 @@
                         + (p_y_rlc.expr() * r_pow_64)
                         + (q_x_rlc.expr() * r_pow_32.expr())
                         + q_y_rlc.expr(),
->>>>>>> ac5f73e5
                 );
                 // RLC of output bytes always equals RLC of result elliptic curve point R.
                 cb.require_equal(
@@ -207,10 +186,36 @@
                     r_x_rlc.expr() * r_pow_32 + r_y_rlc.expr(),
                 );
             }),
-<<<<<<< HEAD
-=======
-            Box::new(|_cb| { /* Bn128Mul */ }),
->>>>>>> ac5f73e5
+            Box::new(|cb| {
+                let (p_x_rlc, p_y_rlc, _scalar_s_rlc, scalar_s_raw_rlc, r_x_rlc, r_y_rlc) = (
+                    cb.query_cell_phase2(),
+                    cb.query_cell_phase2(),
+                    cb.query_cell_phase2(),
+                    cb.query_cell_phase2(),
+                    cb.query_cell_phase2(),
+                    cb.query_cell_phase2(),
+                );
+                let (r_pow_32, r_pow_64) = {
+                    let challenges = cb.challenges().keccak_powers_of_randomness::<16>();
+                    let r_pow_16 = challenges[15].clone();
+                    let r_pow_32 = r_pow_16.square();
+                    let r_pow_64 = r_pow_32.expr().square();
+                    (r_pow_32, r_pow_64)
+                };
+                cb.require_equal(
+                    "input bytes (RLC) = [ p_x | p_y | s ]",
+                    padding_gadget.padded_rlc(),
+                    (p_x_rlc.expr() * r_pow_64)
+                        + (p_y_rlc.expr() * r_pow_32.expr())
+                        + scalar_s_raw_rlc.expr(),
+                );
+                // RLC of output bytes always equals RLC of result elliptic curve point R.
+                cb.require_equal(
+                    "output bytes (RLC) = [ r_x | r_y ]",
+                    output_bytes_rlc.expr(),
+                    r_x_rlc.expr() * r_pow_32 + r_y_rlc.expr(),
+                );
+            }),
             Box::new(|_cb| { /* Bn128Pairing */ }),
             Box::new(|_cb| { /* Blake2F */ }),
         ];
