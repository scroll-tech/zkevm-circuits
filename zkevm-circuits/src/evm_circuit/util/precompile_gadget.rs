--- conflicted
+++ resolved
@@ -143,13 +143,8 @@
                 cb.condition(is_success, |cb| {
                     cb.require_equal(
                         "input and output bytes are the same",
-<<<<<<< HEAD
-                        input_bytes_rlc.clone(),
-                        output_bytes_rlc.clone(),
-=======
                         input_bytes_rlc.expr(),
                         output_bytes_rlc.expr(),
->>>>>>> 7e5675c5
                     );
                     cb.require_equal(
                         "input length and precompile return length are the same",
@@ -158,7 +153,6 @@
                     );
                 });
             }),
-<<<<<<< HEAD
             Box::new(|cb| {
                 let input_bytes_acc_copied = cb.query_cell_phase2();
                 let output_bytes_acc_copied = cb.query_cell_phase2();
@@ -173,11 +167,6 @@
                     output_bytes_acc_copied.expr(),
                 );
             }),
-            Box::new(|_cb| { /* Bn128Add */ }),
-            Box::new(|_cb| { /* Bn128Mul */ }),
-            Box::new(|_cb| { /* Bn128Pairing */ }),
-=======
-            Box::new(|_cb| { /* Modexp */ }),
             Box::new(|cb| {
                 let (p_x_rlc, p_y_rlc, q_x_rlc, q_y_rlc, r_x_rlc, r_y_rlc) = (
                     cb.query_cell_phase2(),
@@ -253,7 +242,6 @@
                     output.expr(),
                 );
             }),
->>>>>>> 7e5675c5
             Box::new(|_cb| { /* Blake2F */ }),
         ];
         cb.constrain_mutually_exclusive_next_step(conditions, next_states, constraints);
