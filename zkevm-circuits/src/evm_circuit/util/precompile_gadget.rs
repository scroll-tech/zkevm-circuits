--- conflicted
+++ resolved
@@ -144,87 +144,6 @@
                 cb.condition(not::expr(recovered.expr()), |cb| {
                     cb.require_zero("output bytes == 0", output_bytes_rlc1);
                 });
-<<<<<<< HEAD
-            });
-        });
-
-        cb.condition(address.value_equals(PrecompileCalls::Sha256), |cb| {
-            cb.constrain_next_step(ExecutionState::PrecompileSha256, None, |_cb| {});
-        });
-
-        cb.condition(address.value_equals(PrecompileCalls::Ripemd160), |cb| {
-            cb.constrain_next_step(ExecutionState::PrecompileRipemd160, None, |_cb| {});
-        });
-
-        cb.condition(address.value_equals(PrecompileCalls::Identity), |cb| {
-            cb.constrain_next_step(ExecutionState::PrecompileIdentity, None, |_cb| {});
-            cb.condition(is_success, |cb| {
-                cb.require_equal(
-                    "input and output bytes are the same",
-                    input_bytes_rlc.expr(),
-                    output_bytes_rlc.expr(),
-                );
-                cb.require_equal(
-                    "input length and precompile return length are the same",
-                    cd_length,
-                    precompile_return_length,
-                );
-            });
-        });
-
-        cb.condition(address.value_equals(PrecompileCalls::Modexp), |cb| {
-            cb.constrain_next_step(ExecutionState::PrecompileBigModExp, None, |_cb| {});
-        });
-
-        cb.condition(address.value_equals(PrecompileCalls::Bn128Add), |cb| {
-            cb.constrain_next_step(ExecutionState::PrecompileBn256Add, None, |_cb| {});
-        });
-
-        cb.condition(address.value_equals(PrecompileCalls::Bn128Mul), |cb| {
-            cb.constrain_next_step(ExecutionState::PrecompileBn256ScalarMul, None, |cb| {
-                let (is_valid, p_x_rlc, p_y_rlc, scalar_s_rlc, r_x_rlc, r_y_rlc) = (
-                    cb.query_bool(),
-                    cb.query_cell_phase2(),
-                    cb.query_cell_phase2(),
-                    cb.query_cell_phase2(),
-                    cb.query_cell_phase2(),
-                    cb.query_cell_phase2()
-                );
-                let (r_pow_32, r_pow_64) = {
-                    let challenges = cb.challenges().keccak_powers_of_randomness::<16>();
-                    let r_pow_16 = challenges[15].clone();
-                    let r_pow_32 = r_pow_16.square();
-                    let r_pow_64 = r_pow_32.expr().square();
-                    (r_pow_32, r_pow_64)
-                };
-                cb.require_equal(
-                    "input bytes (RLC) = [ p_x | p_y | s ]",
-                    padding_gadget.padded_rlc(),
-                    (p_x_rlc.expr() * r_pow_64)
-                        + (p_y_rlc.expr() * r_pow_32.expr())
-                        + scalar_s_rlc.expr(),
-                );
-                // RLC of output bytes always equals RLC of result elliptic curve point R.
-                cb.require_equal(
-                    "output bytes (RLC) = [ r_x | r_y ]",
-                    output_bytes_rlc.expr(),
-                    r_x_rlc.expr() * r_pow_32 + r_y_rlc.expr(),
-                );
-                // If the computation was invalid, RLC(output) == 0.
-                cb.condition(not::expr(is_valid.expr()), |cb| {
-                    cb.require_zero("output bytes == 0", output_bytes_rlc.expr());
-                });
-            });
-        });
-
-        cb.condition(address.value_equals(PrecompileCalls::Bn128Pairing), |cb| {
-            cb.constrain_next_step(ExecutionState::PrecompileBn256Pairing, None, |_cb| {});
-        });
-
-        cb.condition(address.value_equals(PrecompileCalls::Blake2F), |cb| {
-            cb.constrain_next_step(ExecutionState::PrecompileBlake2f, None, |_cb| {});
-        });
-=======
             }),
             Box::new(|_cb| { /* Sha256 */ }),
             Box::new(|_cb| { /* Ripemd160 */ }),
@@ -249,7 +168,6 @@
             Box::new(|_cb| { /* Blake2F */ }),
         ];
         cb.constrain_mutually_exclusive_next_step(conditions, next_states, constraints);
->>>>>>> f612de95
 
         Self {
             address,
