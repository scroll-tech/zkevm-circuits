use super::{
    constraint_builder::ConstrainBuilderCommon,
    from_bytes,
    math_gadget::{IsEqualGadget, IsZeroGadget, LtGadget},
<<<<<<< HEAD
    memory_gadget::{CommonMemoryAddressGadget, MemoryExpansionGadget},
=======
    memory_gadget::{MemoryAddressGadget, MemoryExpansionGadget},
>>>>>>> 74a938b7
    CachedRegion,
};
use crate::{
    evm_circuit::{
        param::{N_BYTES_ACCOUNT_ADDRESS, N_BYTES_GAS, N_BYTES_MEMORY_WORD_SIZE},
        step::ExecutionState,
        table::{FixedTableTag, Lookup},
        util::{
            constraint_builder::{
                EVMConstraintBuilder, ReversionInfo, StepStateTransition,
                Transition::{Delta, Same, To},
            },
            math_gadget::{AddWordsGadget, RangeCheckGadget},
            not, or, Cell, CellType, Word,
        },
    },
    table::{AccountFieldTag, CallContextFieldTag},
    util::Expr,
    witness::{Block, Call, ExecStep},
};
use eth_types::{evm_types::GasCost, Field, ToLittleEndian, ToScalar, U256};
use gadgets::util::{select, sum};
use halo2_proofs::{
    circuit::Value,
    plonk::{Error, Expression},
};

/// Construction of execution state that stays in the same call context, which
/// lookups the opcode and verifies the execution state is responsible for it,
/// then calculates the gas_cost and constrain the state transition.
#[derive(Clone, Debug)]
pub(crate) struct SameContextGadget<F> {
    opcode: Cell<F>,
    sufficient_gas_left: RangeCheckGadget<F, N_BYTES_GAS>,
}

impl<F: Field> SameContextGadget<F> {
    pub(crate) fn construct(
        cb: &mut EVMConstraintBuilder<F>,
        opcode: Cell<F>,
        step_state_transition: StepStateTransition<F>,
    ) -> Self {
        cb.opcode_lookup(opcode.expr(), 1.expr());
        cb.add_lookup(
            "Responsible opcode lookup",
            Lookup::Fixed {
                tag: FixedTableTag::ResponsibleOpcode.expr(),
                values: [
                    cb.execution_state().as_u64().expr(),
                    opcode.expr(),
                    0.expr(),
                ],
            },
        );

        // Check gas_left is sufficient
        let sufficient_gas_left = RangeCheckGadget::construct(cb, cb.next.state.gas_left.expr());

        // Do step state transition
        cb.require_step_state_transition(step_state_transition);

        Self {
            opcode,
            sufficient_gas_left,
        }
    }

    pub(crate) fn assign_exec_step(
        &self,
        region: &mut CachedRegion<'_, '_, F>,
        offset: usize,
        step: &ExecStep,
    ) -> Result<(), Error> {
        let opcode = step.opcode.unwrap();
        self.opcode
            .assign(region, offset, Value::known(F::from(opcode.as_u64())))?;

        self.sufficient_gas_left
            .assign(region, offset, F::from(step.gas_left - step.gas_cost))?;

        Ok(())
    }
}

/// Construction of step state transition that restores caller's state.
#[derive(Clone, Debug)]
pub(crate) struct RestoreContextGadget<F> {
    caller_id: Cell<F>,
    caller_is_root: Cell<F>,
    caller_is_create: Cell<F>,
    caller_code_hash: Cell<F>,
    caller_program_counter: Cell<F>,
    caller_stack_pointer: Cell<F>,
    caller_gas_left: Cell<F>,
    caller_memory_word_size: Cell<F>,
    caller_reversible_write_counter: Cell<F>,
}

impl<F: Field> RestoreContextGadget<F> {
    #[allow(clippy::too_many_arguments)]
    pub(crate) fn construct(
        cb: &mut EVMConstraintBuilder<F>,
        is_success: Expression<F>,
        // Expression for the number of rw lookups that occur after this gadget is constructed.
        subsequent_rw_lookups: Expression<F>,
        return_data_offset: Expression<F>,
        return_data_length: Expression<F>,
        memory_expansion_cost: Expression<F>,
        reversible_write_counter_increase: Expression<F>,
    ) -> Self {
        // Read caller's context for restore
        let caller_id = cb.call_context(None, CallContextFieldTag::CallerId);
        let [caller_is_root, caller_is_create, caller_code_hash, caller_program_counter, caller_stack_pointer, caller_gas_left, caller_memory_word_size, caller_reversible_write_counter] =
            [
                CallContextFieldTag::IsRoot,
                CallContextFieldTag::IsCreate,
                CallContextFieldTag::CodeHash,
                CallContextFieldTag::ProgramCounter,
                CallContextFieldTag::StackPointer,
                CallContextFieldTag::GasLeft,
                CallContextFieldTag::MemorySize,
                CallContextFieldTag::ReversibleWriteCounter,
            ]
            .map(|field_tag| cb.call_context(Some(caller_id.expr()), field_tag));

        // Update caller's last callee information
        // EIP-211 CREATE/CREATE2 call successful case should set RETURNDATASIZE = 0
        // There is only one case where RETURNDATASIZE != 0:
        //      opcode is REVERT, and no stack/oog error occured.
        // In other words, for RETURN opcode, RETURNDATASIZE is 0 for both successful
        // and fail case.
        let discard_return_data = cb.curr.state.is_create.expr()
            * not::expr(
                cb.curr
                    .state
                    .execution_state
                    .selector([ExecutionState::RETURN_REVERT as usize])
                    * not::expr(is_success.clone()),
            );
        for (field_tag, value) in [
            (
                CallContextFieldTag::LastCalleeId,
                cb.curr.state.call_id.expr(),
            ),
            (
                CallContextFieldTag::LastCalleeReturnDataOffset,
                select::expr(discard_return_data.clone(), 0.expr(), return_data_offset),
            ),
            (
                CallContextFieldTag::LastCalleeReturnDataLength,
                select::expr(discard_return_data, 0.expr(), return_data_length.clone()),
            ),
        ] {
            cb.call_context_lookup(true.expr(), Some(caller_id.expr()), field_tag, value);
        }

        let code_deposit_cost = cb.curr.state.is_create.expr()
            * is_success.clone()
            * GasCost::CODE_DEPOSIT_BYTE_COST.expr()
            * return_data_length;

        let gas_refund = if cb.execution_state().halts_in_exception() {
            0.expr() // no gas refund if call halts in exception
        } else {
            cb.curr.state.gas_left.expr() - memory_expansion_cost - code_deposit_cost
        };

        let gas_left = caller_gas_left.expr() + gas_refund;

        // Accumulate reversible_write_counter in case this call stack reverts in the
        // future even it itself succeeds. Note that when sub-call halts in
        // failure, we don't need to accumulate reversible_write_counter because
        // what happened in the sub-call has been reverted.
        let reversible_write_counter = caller_reversible_write_counter.expr()
            + reversible_write_counter_increase
            + is_success.clone() * cb.curr.state.reversible_write_counter.expr();

        let rw_counter_offset = cb.rw_counter_offset()
            + subsequent_rw_lookups
            + not::expr(is_success.expr()) * cb.curr.state.reversible_write_counter.expr();

        // Do step state transition
        cb.require_step_state_transition(StepStateTransition {
            rw_counter: Delta(rw_counter_offset),
            call_id: To(caller_id.expr()),
            is_root: To(caller_is_root.expr()),
            is_create: To(caller_is_create.expr()),
            code_hash: To(caller_code_hash.expr()),
            program_counter: To(caller_program_counter.expr()),
            stack_pointer: To(caller_stack_pointer.expr()),
            gas_left: To(gas_left),
            memory_word_size: To(caller_memory_word_size.expr()),
            reversible_write_counter: To(reversible_write_counter),
            log_id: Same,
        });

        Self {
            caller_id,
            caller_is_root,
            caller_is_create,
            caller_code_hash,
            caller_program_counter,
            caller_stack_pointer,
            caller_gas_left,
            caller_memory_word_size,
            caller_reversible_write_counter,
        }
    }

    pub(crate) fn assign(
        &self,
        region: &mut CachedRegion<'_, '_, F>,
        offset: usize,
        block: &Block<F>,
        call: &Call,
        step: &ExecStep,
        rw_offset: usize,
    ) -> Result<(), Error> {
        let field_tags = [
            CallContextFieldTag::CallerId,
            CallContextFieldTag::IsRoot,
            CallContextFieldTag::IsCreate,
            CallContextFieldTag::CodeHash,
            CallContextFieldTag::ProgramCounter,
            CallContextFieldTag::StackPointer,
            CallContextFieldTag::GasLeft,
            CallContextFieldTag::MemorySize,
            CallContextFieldTag::ReversibleWriteCounter,
        ];
        let [caller_id, caller_is_root, caller_is_create, caller_code_hash, caller_program_counter, caller_stack_pointer, caller_gas_left, caller_memory_word_size, caller_reversible_write_counter] =
            if call.is_root {
                [U256::zero(); 9]
            } else {
                field_tags
                    .zip([0, 1, 2, 3, 4, 5, 6, 7, 8])
                    .map(|(field_tag, i)| {
                        let idx = step.rw_indices[i + rw_offset];
                        let rw = block.rws[idx];
                        debug_assert_eq!(rw.field_tag(), Some(field_tag as u64));
                        rw.call_context_value()
                    })
            };

        for (cell, value) in [
            (&self.caller_id, caller_id),
            (&self.caller_is_root, caller_is_root),
            (&self.caller_is_create, caller_is_create),
            (&self.caller_program_counter, caller_program_counter),
            (&self.caller_stack_pointer, caller_stack_pointer),
            (&self.caller_gas_left, caller_gas_left),
            (&self.caller_memory_word_size, caller_memory_word_size),
            (
                &self.caller_reversible_write_counter,
                caller_reversible_write_counter,
            ),
        ] {
            cell.assign(
                region,
                offset,
                Value::known(
                    value
                        .to_scalar()
                        .expect("unexpected U256 -> Scalar conversion failure"),
                ),
            )?;
        }

        self.caller_code_hash
            .assign(region, offset, region.code_hash(caller_code_hash))?;

        Ok(())
    }
}

#[derive(Clone, Debug)]
pub(crate) struct UpdateBalanceGadget<F, const N_ADDENDS: usize, const INCREASE: bool> {
    add_words: AddWordsGadget<F, N_ADDENDS, true>,
}

impl<F: Field, const N_ADDENDS: usize, const INCREASE: bool>
    UpdateBalanceGadget<F, N_ADDENDS, INCREASE>
{
    pub(crate) fn construct(
        cb: &mut EVMConstraintBuilder<F>,
        address: Expression<F>,
        updates: Vec<Word<F>>,
        reversion_info: Option<&mut ReversionInfo<F>>,
    ) -> Self {
        debug_assert!(updates.len() == N_ADDENDS - 1);

        let balance_addend = cb.query_word_rlc();
        let balance_sum = cb.query_word_rlc();

        let [value, value_prev] = if INCREASE {
            [balance_sum.expr(), balance_addend.expr()]
        } else {
            [balance_addend.expr(), balance_sum.expr()]
        };

        let add_words = AddWordsGadget::construct(
            cb,
            std::iter::once(balance_addend)
                .chain(updates.to_vec())
                .collect::<Vec<_>>()
                .try_into()
                .unwrap(),
            balance_sum,
        );

        cb.account_write(
            address,
            AccountFieldTag::Balance,
            value,
            value_prev,
            reversion_info,
        );

        Self { add_words }
    }

    pub(crate) fn balance(&self) -> &Word<F> {
        if INCREASE {
            self.add_words.sum()
        } else {
            &self.add_words.addends()[0]
        }
    }

    pub(crate) fn balance_prev(&self) -> &Word<F> {
        if INCREASE {
            &self.add_words.addends()[0]
        } else {
            self.add_words.sum()
        }
    }

    pub(crate) fn assign(
        &self,
        region: &mut CachedRegion<'_, '_, F>,
        offset: usize,
        value_prev: U256,
        updates: Vec<U256>,
        value: U256,
    ) -> Result<(), Error> {
        debug_assert!(updates.len() + 1 == N_ADDENDS);

        let [value, value_prev] = if INCREASE {
            [value, value_prev]
        } else {
            [value_prev, value]
        };
        let mut addends = vec![value_prev];
        addends.extend(updates);
        self.add_words
            .assign(region, offset, addends.try_into().unwrap(), value)
    }
}

// TODO: Merge with TransferGadget
/// The TransferWithGasFeeGadget handles an irreversible gas fee subtraction to
/// the sender and a transfer of value from sender to receiver.  The value
/// transfer is only performed if the value is not zero.  If the transfer is
/// performed and the receiver account doesn't exist, it will be created by
/// setting it's code_hash = EMPTY_HASH.   The receiver account is also created
/// unconditionally if must_create is true.  This gadget is used in BeginTx.
#[derive(Clone, Debug)]
pub(crate) struct TransferWithGasFeeGadget<F> {
    sender_sub_fee: UpdateBalanceGadget<F, 2, false>,
    sender_sub_value: UpdateBalanceGadget<F, 2, false>,
    receiver: UpdateBalanceGadget<F, 2, true>,
    receiver_exists: Expression<F>,
    must_create: Expression<F>,
    pub(crate) value_is_zero: IsZeroGadget<F>,
}

impl<F: Field> TransferWithGasFeeGadget<F> {
    #[allow(clippy::too_many_arguments)]
    pub(crate) fn construct(
        cb: &mut EVMConstraintBuilder<F>,
        sender_address: Expression<F>,
        receiver_address: Expression<F>,
        receiver_exists: Expression<F>,
        must_create: Expression<F>,
        value: Word<F>,
        gas_fee: Word<F>,
        reversion_info: &mut ReversionInfo<F>,
    ) -> Self {
        let sender_sub_fee =
            UpdateBalanceGadget::construct(cb, sender_address.expr(), vec![gas_fee], None);
        let value_is_zero = IsZeroGadget::construct(cb, value.expr());
        // If receiver doesn't exist, create it
        cb.condition(
            or::expr([
                not::expr(value_is_zero.expr()) * not::expr(receiver_exists.clone()),
                must_create.clone(),
            ]),
            |cb| {
                cb.account_write(
                    receiver_address.clone(),
                    AccountFieldTag::CodeHash,
                    cb.empty_code_hash_rlc(),
                    0.expr(),
                    Some(reversion_info),
                );
            },
        );
        // Skip transfer if value == 0
        let (sender_sub_value, receiver) = cb.condition(not::expr(value_is_zero.expr()), |cb| {
            let sender_sub_value = UpdateBalanceGadget::construct(
                cb,
                sender_address,
                vec![value.clone()],
                Some(reversion_info),
            );
            let receiver = UpdateBalanceGadget::construct(
                cb,
                receiver_address,
                vec![value],
                Some(reversion_info),
            );
            (sender_sub_value, receiver)
        });

        Self {
            sender_sub_fee,
            sender_sub_value,
            receiver,
            receiver_exists,
            must_create,
            value_is_zero,
        }
    }

    pub(crate) fn rw_delta(&self) -> Expression<F> {
        // +1 Write Account (sender) Balance (Not Reversible tx fee)
        1.expr() +
        // +1 Write Account (receiver) CodeHash (account creation via code_hash update)
        or::expr([
            not::expr(self.value_is_zero.expr()) * not::expr(self.receiver_exists.clone()),
            self.must_create.clone()]
        ) * 1.expr() +
        // +1 Write Account (sender) Balance
        // +1 Write Account (receiver) Balance
        not::expr(self.value_is_zero.expr()) * 2.expr()
    }

    pub(crate) fn reversible_w_delta(&self) -> Expression<F> {
        // NOTE: Write Account (sender) Balance (Not Reversible tx fee)
        // +1 Write Account (receiver) CodeHash (account creation via code_hash update)
        or::expr([
            not::expr(self.value_is_zero.expr()) * not::expr(self.receiver_exists.clone()),
            self.must_create.clone()]
        ) * 1.expr() +
        // +1 Write Account (sender) Balance
        // +1 Write Account (receiver) Balance
        not::expr(self.value_is_zero.expr()) * 2.expr()
    }

    #[allow(clippy::too_many_arguments)]
    pub(crate) fn assign(
        &self,
        region: &mut CachedRegion<'_, '_, F>,
        offset: usize,
        (sender_balance_sub_fee, prev_sender_balance_sub_fee): (U256, U256),
        (sender_balance_sub_value, prev_sender_balance_sub_value): (U256, U256),
        (receiver_balance, prev_receiver_balance): (U256, U256),
        value: U256,
        gas_fee: U256,
    ) -> Result<(), Error> {
        self.sender_sub_fee.assign(
            region,
            offset,
            prev_sender_balance_sub_fee,
            vec![gas_fee],
            sender_balance_sub_fee,
        )?;
        self.sender_sub_value.assign(
            region,
            offset,
            prev_sender_balance_sub_value,
            vec![value],
            sender_balance_sub_value,
        )?;
        self.receiver.assign(
            region,
            offset,
            prev_receiver_balance,
            vec![value],
            receiver_balance,
        )?;
        self.value_is_zero
            .assign_value(region, offset, region.word_rlc(value))?;
        Ok(())
    }
}

/// The TransferGadget handles a transfer of value from sender to receiver.  The
/// transfer is only performed if the value is not zero.  If the transfer is
/// performed and the receiver account doesn't exist, it will be created by
/// setting it's code_hash = EMPTY_HASH. This gadget is used in callop.
#[derive(Clone, Debug)]
pub(crate) struct TransferGadget<F> {
    sender: UpdateBalanceGadget<F, 2, false>,
    receiver: UpdateBalanceGadget<F, 2, true>,
    must_create: Expression<F>,
    receiver_exists: Expression<F>,
    pub(crate) value_is_zero: IsZeroGadget<F>,
}

impl<F: Field> TransferGadget<F> {
    pub(crate) fn construct(
        cb: &mut EVMConstraintBuilder<F>,
        sender_address: Expression<F>,
        receiver_address: Expression<F>,
        receiver_exists: Expression<F>,
        must_create: Expression<F>,
        value: Word<F>,
        reversion_info: &mut ReversionInfo<F>,
    ) -> Self {
        let value_is_zero = IsZeroGadget::construct(cb, value.expr());
        // If receiver doesn't exist, create it
        cb.condition(
            or::expr([
                not::expr(value_is_zero.expr()) * not::expr(receiver_exists.expr()),
                must_create.clone(),
            ]),
            |cb| {
                cb.account_write(
                    receiver_address.clone(),
                    AccountFieldTag::CodeHash,
                    cb.empty_code_hash_rlc(),
                    0.expr(),
                    Some(reversion_info),
                );
                // TODO: also write empty keccak code hash? codesize seems not need yet. write a
                // test to verify this.
            },
        );
        // Skip transfer if value == 0
        let (sender, receiver) = cb.condition(not::expr(value_is_zero.expr()), |cb| {
            let sender = UpdateBalanceGadget::construct(
                cb,
                sender_address,
                vec![value.clone()],
                Some(reversion_info),
            );
            let receiver = UpdateBalanceGadget::construct(
                cb,
                receiver_address,
                vec![value],
                Some(reversion_info),
            );
            (sender, receiver)
        });

        Self {
            must_create,
            receiver_exists,
            sender,
            receiver,
            value_is_zero,
        }
    }

    pub(crate) fn sender(&self) -> &UpdateBalanceGadget<F, 2, false> {
        &self.sender
    }

    pub(crate) fn receiver(&self) -> &UpdateBalanceGadget<F, 2, true> {
        &self.receiver
    }

    pub(crate) fn rw_delta(&self) -> Expression<F> {
        // +1 Write Account (receiver) CodeHash (account creation via code_hash update)
        or::expr([
            not::expr(self.value_is_zero.expr()) * not::expr(self.receiver_exists.clone()),
            self.must_create.clone()]
        ) * 1.expr() +
        // +1 Write Account (sender) Balance
        // +1 Write Account (receiver) Balance
        not::expr(self.value_is_zero.expr()) * 2.expr()
    }

    pub(crate) fn reversible_w_delta(&self) -> Expression<F> {
        // +1 Write Account (receiver) CodeHash (account creation via code_hash update)
        or::expr([
            not::expr(self.value_is_zero.expr()) * not::expr(self.receiver_exists.clone()),
            self.must_create.clone()]
        ) * 1.expr() +
        // +1 Write Account (sender) Balance
        // +1 Write Account (receiver) Balance
        not::expr(self.value_is_zero.expr()) * 2.expr()
    }

    pub(crate) fn assign(
        &self,
        region: &mut CachedRegion<'_, '_, F>,
        offset: usize,
        (sender_balance, sender_balance_prev): (U256, U256),
        (receiver_balance, receiver_balance_prev): (U256, U256),
        value: U256,
    ) -> Result<(), Error> {
        self.sender.assign(
            region,
            offset,
            sender_balance_prev,
            vec![value],
            sender_balance,
        )?;
        self.receiver.assign(
            region,
            offset,
            receiver_balance_prev,
            vec![value],
            receiver_balance,
        )?;
        self.value_is_zero
            .assign_value(region, offset, region.word_rlc(value))?;
        Ok(())
    }
}

#[derive(Clone, Debug)]
pub(crate) struct CommonCallGadget<F, MemAddrGadget, const IS_SUCCESS_CALL: bool> {
    pub is_success: Cell<F>,

    pub gas: Word<F>,
    pub gas_is_u64: IsZeroGadget<F>,
    pub callee_address: Word<F>,
    pub value: Word<F>,
    pub cd_address: MemAddrGadget,
    pub rd_address: MemAddrGadget,
    pub memory_expansion: MemoryExpansionGadget<F, 2, N_BYTES_MEMORY_WORD_SIZE>,

    value_is_zero: IsZeroGadget<F>,
    pub has_value: Expression<F>,
    pub phase2_callee_code_hash: Cell<F>,
    pub is_empty_code_hash: IsEqualGadget<F>,

    pub callee_not_exists: IsZeroGadget<F>,
}

impl<F: Field, MemAddrGadget: CommonMemoryAddressGadget<F>, const IS_SUCCESS_CALL: bool>
    CommonCallGadget<F, MemAddrGadget, IS_SUCCESS_CALL>
{
    pub(crate) fn construct(
        cb: &mut EVMConstraintBuilder<F>,
        is_call: Expression<F>,
        is_callcode: Expression<F>,
        is_delegatecall: Expression<F>,
        is_staticcall: Expression<F>,
    ) -> Self {
        // Constrain opcode must be one of CALL, CALLCODE, DELEGATECALL or STATICCALL.
        cb.require_equal(
            "Opcode should be CALL, CALLCODE, DELEGATECALL or STATICCALL",
            is_call.expr() + is_callcode.expr() + is_delegatecall.expr() + is_staticcall.expr(),
            1.expr(),
        );

        let gas_word = cb.query_word_rlc();
        let callee_address_word = cb.query_word_rlc();
        let value = cb.query_word_rlc();
        let is_success = cb.query_bool();

        let cd_address = MemAddrGadget::construct_self(cb);
        let rd_address = MemAddrGadget::construct_self(cb);

        // Lookup values from stack
        // `callee_address` is poped from stack and used to check if it exists in
        // access list and get code hash.
        // For CALLCODE, both caller and callee addresses are `current_callee_address`.
        // For DELEGATECALL, caller address is `current_caller_address` and
        // callee address is `current_callee_address`.
        // For both CALL and STATICCALL, caller address is
        // `current_callee_address` and callee address is `callee_address`.
        cb.stack_pop(gas_word.expr());
        cb.stack_pop(callee_address_word.expr());

        // `CALL` and `CALLCODE` opcodes have an additional stack pop `value`.
        cb.condition(is_call + is_callcode, |cb| cb.stack_pop(value.expr()));
        cb.stack_pop(cd_address.offset_rlc());
        cb.stack_pop(cd_address.length_rlc());
        cb.stack_pop(rd_address.offset_rlc());
        cb.stack_pop(rd_address.length_rlc());
        cb.stack_push(if IS_SUCCESS_CALL {
            is_success.expr()
        } else {
            0.expr()
        });

        // Recomposition of random linear combination to integer
        let gas_is_u64 = IsZeroGadget::construct(cb, sum::expr(&gas_word.cells[N_BYTES_GAS..]));
        let memory_expansion =
            MemoryExpansionGadget::construct(cb, [cd_address.address(), rd_address.address()]);

        // construct common gadget
        let value_is_zero = IsZeroGadget::construct(cb, sum::expr(&value.cells));
        let has_value = select::expr(
            is_delegatecall.expr() + is_staticcall.expr(),
            0.expr(),
            1.expr() - value_is_zero.expr(),
        );

        let phase2_callee_code_hash = cb.query_cell_with_type(CellType::StoragePhase2);
        cb.account_read(
            from_bytes::expr(&callee_address_word.cells[..N_BYTES_ACCOUNT_ADDRESS]),
            AccountFieldTag::CodeHash,
            phase2_callee_code_hash.expr(),
        );
        let is_empty_code_hash =
            IsEqualGadget::construct(cb, phase2_callee_code_hash.expr(), cb.empty_code_hash_rlc());
        let callee_not_exists = IsZeroGadget::construct(cb, phase2_callee_code_hash.expr());

        Self {
            is_success,
            callee_address: callee_address_word,
            gas: gas_word,
            gas_is_u64,
            value,
            cd_address,
            rd_address,
            memory_expansion,
            value_is_zero,
            has_value,
            phase2_callee_code_hash,
            is_empty_code_hash,
            callee_not_exists,
        }
    }

    pub fn callee_address_expr(&self) -> Expression<F> {
        from_bytes::expr(&self.callee_address.cells[..N_BYTES_ACCOUNT_ADDRESS])
    }

    pub fn gas_expr(&self) -> Expression<F> {
        from_bytes::expr(&self.gas.cells[..N_BYTES_GAS])
    }

    pub fn gas_cost_expr(
        &self,
        is_warm_prev: Expression<F>,
        is_call: Expression<F>,
    ) -> Expression<F> {
        select::expr(
            is_warm_prev,
            GasCost::WARM_ACCESS.expr(),
            GasCost::COLD_ACCOUNT_ACCESS.expr(),
        ) + self.has_value.clone()
            * (GasCost::CALL_WITH_VALUE.expr()
                // Only CALL opcode could invoke transfer to make empty account into non-empty.
                + is_call * self.callee_not_exists.expr() * GasCost::NEW_ACCOUNT.expr())
            + self.memory_expansion.gas_cost()
    }

    #[allow(clippy::too_many_arguments)]
    pub(crate) fn assign(
        &self,
        region: &mut CachedRegion<'_, '_, F>,
        offset: usize,
        gas: U256,
        callee_address: U256,
        value: U256,
        is_success: U256,
        cd_offset: U256,
        cd_length: U256,
        rd_offset: U256,
        rd_length: U256,
        memory_word_size: u64,
        phase2_callee_code_hash: Value<F>,
    ) -> Result<u64, Error> {
        self.gas.assign(region, offset, Some(gas.to_le_bytes()))?;
        self.callee_address
            .assign(region, offset, Some(callee_address.to_le_bytes()))?;
        self.value
            .assign(region, offset, Some(value.to_le_bytes()))?;
        if IS_SUCCESS_CALL {
            self.is_success
                .assign(region, offset, Value::known(F::from(is_success.low_u64())))?;
        }
        self.gas_is_u64.assign(
            region,
            offset,
            sum::value(&gas.to_le_bytes()[N_BYTES_GAS..]),
        )?;
        let cd_address = self
            .cd_address
            .assign(region, offset, cd_offset, cd_length)?;
        let rd_address = self
            .rd_address
            .assign(region, offset, rd_offset, rd_length)?;
        let (_, memory_expansion_gas_cost) = self.memory_expansion.assign(
            region,
            offset,
            memory_word_size,
            [cd_address, rd_address],
        )?;

        self.value_is_zero
            .assign(region, offset, sum::value(&value.to_le_bytes()))?;
        self.phase2_callee_code_hash
            .assign(region, offset, phase2_callee_code_hash)?;
        self.is_empty_code_hash.assign_value(
            region,
            offset,
            phase2_callee_code_hash,
            region.empty_code_hash_rlc(),
        )?;
        self.callee_not_exists
            .assign_value(region, offset, phase2_callee_code_hash)?;
        Ok(memory_expansion_gas_cost)
    }

    pub(crate) fn cal_gas_cost_for_assignment(
        &self,
        memory_expansion_gas_cost: u64,
        is_warm_prev: bool,
        is_call: bool,
        has_value: bool,
        is_empty_account: bool,
    ) -> Result<u64, Error> {
        let gas_cost = if is_warm_prev {
            GasCost::WARM_ACCESS.as_u64()
        } else {
            GasCost::COLD_ACCOUNT_ACCESS.as_u64()
        } + if has_value {
            GasCost::CALL_WITH_VALUE.as_u64()
                // Only CALL opcode could invoke transfer to make empty account into non-empty.
                + if is_call && is_empty_account {
                    GasCost::NEW_ACCOUNT.as_u64()
                } else {
                    0
                }
        } else {
            0
        } + memory_expansion_gas_cost;

        Ok(gas_cost)
    }
}

#[derive(Clone, Debug)]
pub(crate) struct SloadGasGadget<F> {
    is_warm: Expression<F>,
    gas_cost: Expression<F>,
}

impl<F: Field> SloadGasGadget<F> {
    pub(crate) fn construct(_cb: &mut EVMConstraintBuilder<F>, is_warm: Expression<F>) -> Self {
        let gas_cost = select::expr(
            is_warm.expr(),
            GasCost::WARM_ACCESS.expr(),
            GasCost::COLD_SLOAD.expr(),
        );

        Self { is_warm, gas_cost }
    }

    pub(crate) fn expr(&self) -> Expression<F> {
        // Return the gas cost
        self.gas_cost.clone()
    }
}

#[derive(Clone, Debug)]
pub(crate) struct SstoreGasGadget<F> {
    value: Cell<F>,
    value_prev: Cell<F>,
    original_value: Cell<F>,
    is_warm: Cell<F>,
    gas_cost: Expression<F>,
    value_eq_prev: IsEqualGadget<F>,
    original_eq_prev: IsEqualGadget<F>,
    original_is_zero: IsZeroGadget<F>,
}

impl<F: Field> SstoreGasGadget<F> {
    pub(crate) fn construct(
        cb: &mut EVMConstraintBuilder<F>,
        value: Cell<F>,
        value_prev: Cell<F>,
        original_value: Cell<F>,
        is_warm: Cell<F>,
    ) -> Self {
        let value_eq_prev = IsEqualGadget::construct(cb, value.expr(), value_prev.expr());
        let original_eq_prev =
            IsEqualGadget::construct(cb, original_value.expr(), value_prev.expr());
        let original_is_zero = IsZeroGadget::construct(cb, original_value.expr());
        let warm_case_gas = select::expr(
            value_eq_prev.expr(),
            GasCost::WARM_ACCESS.expr(),
            select::expr(
                original_eq_prev.expr(),
                select::expr(
                    original_is_zero.expr(),
                    GasCost::SSTORE_SET.expr(),
                    GasCost::SSTORE_RESET.expr(),
                ),
                GasCost::WARM_ACCESS.expr(),
            ),
        );
        let gas_cost = select::expr(
            is_warm.expr(),
            warm_case_gas.expr(),
            warm_case_gas + GasCost::COLD_SLOAD.expr(),
        );

        Self {
            value,
            value_prev,
            original_value,
            is_warm,
            gas_cost,
            value_eq_prev,
            original_eq_prev,
            original_is_zero,
        }
    }

    pub(crate) fn expr(&self) -> Expression<F> {
        // Return the gas cost
        self.gas_cost.clone()
    }
    pub(crate) fn assign(
        &self,
        region: &mut CachedRegion<'_, '_, F>,
        offset: usize,
        value: eth_types::Word,
        value_prev: eth_types::Word,
        original_value: eth_types::Word,
        is_warm: bool,
    ) -> Result<(), Error> {
        self.value.assign(region, offset, region.word_rlc(value))?;
        self.value_prev
            .assign(region, offset, region.word_rlc(value_prev))?;
        self.original_value
            .assign(region, offset, region.word_rlc(original_value))?;
        self.is_warm
            .assign(region, offset, Value::known(F::from(is_warm as u64)))?;
        self.value_eq_prev.assign_value(
            region,
            offset,
            region.word_rlc(value),
            region.word_rlc(value_prev),
        )?;
        self.original_eq_prev.assign_value(
            region,
            offset,
            region.word_rlc(original_value),
            region.word_rlc(value_prev),
        )?;
        self.original_is_zero
            .assign_value(region, offset, region.word_rlc(original_value))?;
        Ok(())
    }
}

pub(crate) fn cal_sload_gas_cost_for_assignment(is_warm: bool) -> u64 {
    let gas_cost = if is_warm {
        GasCost::WARM_ACCESS
    } else {
        GasCost::COLD_SLOAD
    };

    gas_cost.0
}

pub(crate) fn cal_sstore_gas_cost_for_assignment(
    value: U256,
    value_prev: U256,
    original_value: U256,
    is_warm: bool,
) -> u64 {
    let warm_case_gas = if value_prev == value {
        GasCost::WARM_ACCESS
    } else if original_value == value_prev {
        if original_value.is_zero() {
            GasCost::SSTORE_SET
        } else {
            GasCost::SSTORE_RESET
        }
    } else {
        GasCost::WARM_ACCESS
    };
    if is_warm {
        warm_case_gas.0
    } else {
        warm_case_gas.0 + GasCost::COLD_SLOAD.0
    }
}

#[derive(Clone, Debug)]
pub(crate) struct CommonErrorGadget<F> {
    rw_counter_end_of_reversion: Cell<F>,
    restore_context: RestoreContextGadget<F>,
}

impl<F: Field> CommonErrorGadget<F> {
    pub(crate) fn construct(
        cb: &mut EVMConstraintBuilder<F>,
        opcode: Expression<F>,
        rw_counter_delta: Expression<F>,
    ) -> Self {
        Self::construct_with_lastcallee_return_data(
            cb,
            opcode,
            rw_counter_delta,
            0.expr(),
            0.expr(),
        )
    }

    pub(crate) fn construct_with_lastcallee_return_data(
        cb: &mut EVMConstraintBuilder<F>,
        opcode: Expression<F>,
        rw_counter_delta: Expression<F>,
        return_data_offset: Expression<F>,
        return_data_length: Expression<F>,
    ) -> Self {
        cb.opcode_lookup(opcode.expr(), 1.expr());

        let rw_counter_end_of_reversion = cb.query_cell();

        // current call must be failed.
        cb.call_context_lookup(false.expr(), None, CallContextFieldTag::IsSuccess, 0.expr());

        cb.call_context_lookup(
            false.expr(),
            None,
            CallContextFieldTag::RwCounterEndOfReversion,
            rw_counter_end_of_reversion.expr(),
        );

        // Go to EndTx only when is_root
        let is_to_end_tx = cb.next.execution_state_selector([ExecutionState::EndTx]);
        cb.require_equal(
            "Go to EndTx only when is_root",
            cb.curr.state.is_root.expr(),
            is_to_end_tx,
        );

        // When it's a root call
        cb.condition(cb.curr.state.is_root.expr(), |cb| {
            // Do step state transition
            cb.require_step_state_transition(StepStateTransition {
                call_id: Same,
                rw_counter: Delta(rw_counter_delta + cb.curr.state.reversible_write_counter.expr()),
                ..StepStateTransition::any()
            });
        });

        // When it's an internal call, need to restore caller's state as finishing this
        // call. Restore caller state to next StepState
        let restore_context = cb.condition(1.expr() - cb.curr.state.is_root.expr(), |cb| {
            RestoreContextGadget::construct(
                cb,
                0.expr(),
                0.expr(),
                return_data_offset,
                return_data_length,
                0.expr(),
                0.expr(),
            )
        });

        // constrain RwCounterEndOfReversion
        let rw_counter_end_of_step =
            cb.curr.state.rw_counter.expr() + cb.rw_counter_offset() - 1.expr();
        cb.require_equal(
            "rw_counter_end_of_reversion = rw_counter_end_of_step + reversible_counter",
            rw_counter_end_of_reversion.expr(),
            rw_counter_end_of_step + cb.curr.state.reversible_write_counter.expr(),
        );

        Self {
            rw_counter_end_of_reversion,
            restore_context,
        }
    }

    #[allow(clippy::too_many_arguments)]
    pub(crate) fn assign(
        &self,
        region: &mut CachedRegion<'_, '_, F>,
        offset: usize,
        block: &Block<F>,
        call: &Call,
        step: &ExecStep,
        rw_offset: usize,
    ) -> Result<u64, Error> {
        self.rw_counter_end_of_reversion.assign(
            region,
            offset,
            Value::known(F::from(call.rw_counter_end_of_reversion as u64)),
        )?;
        self.restore_context
            .assign(region, offset, block, call, step, rw_offset)?;

        // NOTE: return value not use for now.
        Ok(1u64)
    }
}

<<<<<<< HEAD
/// Check if the passed in word is within the specified byte range and less than
/// a maximum cap.
=======
/// Check if the passed in word is within the specified byte range
/// (not overflow) and less than a maximum cap.
>>>>>>> 74a938b7
#[derive(Clone, Debug)]
pub(crate) struct WordByteCapGadget<F, const VALID_BYTES: usize> {
    word: WordByteRangeGadget<F, VALID_BYTES>,
    lt_cap: LtGadget<F, VALID_BYTES>,
}

impl<F: Field, const VALID_BYTES: usize> WordByteCapGadget<F, VALID_BYTES> {
    pub(crate) fn construct(cb: &mut EVMConstraintBuilder<F>, cap: Expression<F>) -> Self {
        let word = WordByteRangeGadget::construct(cb);
<<<<<<< HEAD
        let value = select::expr(word.within_range(), word.valid_value(), cap.expr());
=======
        let value = select::expr(word.overflow(), cap.expr(), word.valid_value());
>>>>>>> 74a938b7
        let lt_cap = LtGadget::construct(cb, value, cap);

        Self { word, lt_cap }
    }

<<<<<<< HEAD
    /// Return true if within the specified byte range, false if overflow. No
    /// matter whether it is less than the cap.
=======
    /// Return true if within the specified byte range (not overflow), false if
    /// overflow. No matter whether it is less than the cap.
>>>>>>> 74a938b7
    pub(crate) fn assign(
        &self,
        region: &mut CachedRegion<'_, '_, F>,
        offset: usize,
        original: U256,
        cap: F,
    ) -> Result<bool, Error> {
<<<<<<< HEAD
        let within_range = self.word.assign(region, offset, original)?;

        let value = if within_range {
=======
        let not_overflow = self.word.assign(region, offset, original)?;

        let value = if not_overflow {
>>>>>>> 74a938b7
            let mut bytes = [0; 32];
            bytes[0..VALID_BYTES].copy_from_slice(&original.to_le_bytes()[0..VALID_BYTES]);
            F::from_repr(bytes).unwrap()
        } else {
            cap
        };

        self.lt_cap.assign(region, offset, value, cap)?;

<<<<<<< HEAD
        Ok(within_range)
=======
        Ok(not_overflow)
>>>>>>> 74a938b7
    }

    pub(crate) fn lt_cap(&self) -> Expression<F> {
        self.lt_cap.expr()
    }

    pub(crate) fn original_word(&self) -> Expression<F> {
        self.word.original_word()
    }

    pub(crate) fn overflow(&self) -> Expression<F> {
        self.word.overflow()
    }

    pub(crate) fn valid_value(&self) -> Expression<F> {
        self.word.valid_value()
    }

<<<<<<< HEAD
    pub(crate) fn within_range(&self) -> Expression<F> {
        self.word.within_range()
    }
}

/// Check if the passed in word is within the specified byte range.
#[derive(Clone, Debug)]
pub(crate) struct WordByteRangeGadget<F, const VALID_BYTES: usize> {
    original: Word<F>,
    within_range: IsZeroGadget<F>,
=======
    pub(crate) fn not_overflow(&self) -> Expression<F> {
        self.word.not_overflow()
    }
}

/// Check if the passed in word is within the specified byte range (not overflow).
#[derive(Clone, Debug)]
pub(crate) struct WordByteRangeGadget<F, const VALID_BYTES: usize> {
    original: Word<F>,
    not_overflow: IsZeroGadget<F>,
>>>>>>> 74a938b7
}

impl<F: Field, const VALID_BYTES: usize> WordByteRangeGadget<F, VALID_BYTES> {
    pub(crate) fn construct(cb: &mut EVMConstraintBuilder<F>) -> Self {
        debug_assert!(VALID_BYTES < 32);

        let original = cb.query_word_rlc();
<<<<<<< HEAD
        let within_range = IsZeroGadget::construct(cb, sum::expr(&original.cells[VALID_BYTES..]));

        Self {
            original,
            within_range,
=======
        let not_overflow = IsZeroGadget::construct(cb, sum::expr(&original.cells[VALID_BYTES..]));

        Self {
            original,
            not_overflow,
>>>>>>> 74a938b7
        }
    }

    /// Return true if within the range, false if overflow.
    pub(crate) fn assign(
        &self,
        region: &mut CachedRegion<'_, '_, F>,
        offset: usize,
        original: U256,
    ) -> Result<bool, Error> {
<<<<<<< HEAD
        debug_assert!(VALID_BYTES < 32);

=======
>>>>>>> 74a938b7
        self.original
            .assign(region, offset, Some(original.to_le_bytes()))?;

        let overflow_hi = original.to_le_bytes()[VALID_BYTES..]
            .iter()
            .fold(0, |acc, val| acc + u64::from(*val));
<<<<<<< HEAD
        self.within_range
=======
        self.not_overflow
>>>>>>> 74a938b7
            .assign(region, offset, F::from(overflow_hi))?;

        Ok(overflow_hi == 0)
    }

    pub(crate) fn original_word(&self) -> Expression<F> {
        self.original.expr()
    }

    pub(crate) fn overflow(&self) -> Expression<F> {
<<<<<<< HEAD
        not::expr(self.within_range())
    }

    pub(crate) fn valid_value(&self) -> Expression<F> {
        debug_assert!(VALID_BYTES < 32);

        from_bytes::expr(&self.original.cells[..VALID_BYTES])
    }

    pub(crate) fn within_range(&self) -> Expression<F> {
        self.within_range.expr()
=======
        not::expr(self.not_overflow())
    }

    pub(crate) fn valid_value(&self) -> Expression<F> {
        from_bytes::expr(&self.original.cells[..VALID_BYTES])
    }

    pub(crate) fn not_overflow(&self) -> Expression<F> {
        self.not_overflow.expr()
>>>>>>> 74a938b7
    }
}<|MERGE_RESOLUTION|>--- conflicted
+++ resolved
@@ -2,11 +2,7 @@
     constraint_builder::ConstrainBuilderCommon,
     from_bytes,
     math_gadget::{IsEqualGadget, IsZeroGadget, LtGadget},
-<<<<<<< HEAD
     memory_gadget::{CommonMemoryAddressGadget, MemoryExpansionGadget},
-=======
-    memory_gadget::{MemoryAddressGadget, MemoryExpansionGadget},
->>>>>>> 74a938b7
     CachedRegion,
 };
 use crate::{
@@ -1109,13 +1105,8 @@
     }
 }
 
-<<<<<<< HEAD
-/// Check if the passed in word is within the specified byte range and less than
-/// a maximum cap.
-=======
 /// Check if the passed in word is within the specified byte range
 /// (not overflow) and less than a maximum cap.
->>>>>>> 74a938b7
 #[derive(Clone, Debug)]
 pub(crate) struct WordByteCapGadget<F, const VALID_BYTES: usize> {
     word: WordByteRangeGadget<F, VALID_BYTES>,
@@ -1125,23 +1116,14 @@
 impl<F: Field, const VALID_BYTES: usize> WordByteCapGadget<F, VALID_BYTES> {
     pub(crate) fn construct(cb: &mut EVMConstraintBuilder<F>, cap: Expression<F>) -> Self {
         let word = WordByteRangeGadget::construct(cb);
-<<<<<<< HEAD
-        let value = select::expr(word.within_range(), word.valid_value(), cap.expr());
-=======
         let value = select::expr(word.overflow(), cap.expr(), word.valid_value());
->>>>>>> 74a938b7
         let lt_cap = LtGadget::construct(cb, value, cap);
 
         Self { word, lt_cap }
     }
 
-<<<<<<< HEAD
-    /// Return true if within the specified byte range, false if overflow. No
-    /// matter whether it is less than the cap.
-=======
     /// Return true if within the specified byte range (not overflow), false if
     /// overflow. No matter whether it is less than the cap.
->>>>>>> 74a938b7
     pub(crate) fn assign(
         &self,
         region: &mut CachedRegion<'_, '_, F>,
@@ -1149,15 +1131,9 @@
         original: U256,
         cap: F,
     ) -> Result<bool, Error> {
-<<<<<<< HEAD
-        let within_range = self.word.assign(region, offset, original)?;
-
-        let value = if within_range {
-=======
         let not_overflow = self.word.assign(region, offset, original)?;
 
         let value = if not_overflow {
->>>>>>> 74a938b7
             let mut bytes = [0; 32];
             bytes[0..VALID_BYTES].copy_from_slice(&original.to_le_bytes()[0..VALID_BYTES]);
             F::from_repr(bytes).unwrap()
@@ -1167,11 +1143,7 @@
 
         self.lt_cap.assign(region, offset, value, cap)?;
 
-<<<<<<< HEAD
-        Ok(within_range)
-=======
         Ok(not_overflow)
->>>>>>> 74a938b7
     }
 
     pub(crate) fn lt_cap(&self) -> Expression<F> {
@@ -1190,18 +1162,6 @@
         self.word.valid_value()
     }
 
-<<<<<<< HEAD
-    pub(crate) fn within_range(&self) -> Expression<F> {
-        self.word.within_range()
-    }
-}
-
-/// Check if the passed in word is within the specified byte range.
-#[derive(Clone, Debug)]
-pub(crate) struct WordByteRangeGadget<F, const VALID_BYTES: usize> {
-    original: Word<F>,
-    within_range: IsZeroGadget<F>,
-=======
     pub(crate) fn not_overflow(&self) -> Expression<F> {
         self.word.not_overflow()
     }
@@ -1212,7 +1172,6 @@
 pub(crate) struct WordByteRangeGadget<F, const VALID_BYTES: usize> {
     original: Word<F>,
     not_overflow: IsZeroGadget<F>,
->>>>>>> 74a938b7
 }
 
 impl<F: Field, const VALID_BYTES: usize> WordByteRangeGadget<F, VALID_BYTES> {
@@ -1220,19 +1179,11 @@
         debug_assert!(VALID_BYTES < 32);
 
         let original = cb.query_word_rlc();
-<<<<<<< HEAD
-        let within_range = IsZeroGadget::construct(cb, sum::expr(&original.cells[VALID_BYTES..]));
-
-        Self {
-            original,
-            within_range,
-=======
         let not_overflow = IsZeroGadget::construct(cb, sum::expr(&original.cells[VALID_BYTES..]));
 
         Self {
             original,
             not_overflow,
->>>>>>> 74a938b7
         }
     }
 
@@ -1243,22 +1194,13 @@
         offset: usize,
         original: U256,
     ) -> Result<bool, Error> {
-<<<<<<< HEAD
-        debug_assert!(VALID_BYTES < 32);
-
-=======
->>>>>>> 74a938b7
         self.original
             .assign(region, offset, Some(original.to_le_bytes()))?;
 
         let overflow_hi = original.to_le_bytes()[VALID_BYTES..]
             .iter()
             .fold(0, |acc, val| acc + u64::from(*val));
-<<<<<<< HEAD
-        self.within_range
-=======
         self.not_overflow
->>>>>>> 74a938b7
             .assign(region, offset, F::from(overflow_hi))?;
 
         Ok(overflow_hi == 0)
@@ -1269,19 +1211,6 @@
     }
 
     pub(crate) fn overflow(&self) -> Expression<F> {
-<<<<<<< HEAD
-        not::expr(self.within_range())
-    }
-
-    pub(crate) fn valid_value(&self) -> Expression<F> {
-        debug_assert!(VALID_BYTES < 32);
-
-        from_bytes::expr(&self.original.cells[..VALID_BYTES])
-    }
-
-    pub(crate) fn within_range(&self) -> Expression<F> {
-        self.within_range.expr()
-=======
         not::expr(self.not_overflow())
     }
 
@@ -1291,6 +1220,5 @@
 
     pub(crate) fn not_overflow(&self) -> Expression<F> {
         self.not_overflow.expr()
->>>>>>> 74a938b7
     }
 }