<<<<<<< HEAD
use super::CachedRegion;
use crate::{
    evm_circuit::{
        param::N_BYTES_U64,
        table::{FixedTableTag, Lookup},
        util::{
            self, constraint_builder::ConstraintBuilder, from_bytes, pow_of_two, pow_of_two_expr,
            select, split_u256, split_u256_limb64, sum, Cell,
        },
    },
    util::Expr,
};
use array_init::array_init;
use eth_types::{Field, ToLittleEndian, ToScalar, Word, U256};
use halo2_proofs::{
    circuit::Value,
    plonk::{Error, Expression},
};

/// Returns `1` when `value == 0`, and returns `0` otherwise.
#[derive(Clone, Debug)]
pub struct IsZeroGadget<F> {
    inverse: Cell<F>,
    is_zero: Expression<F>,
}

impl<F: Field> IsZeroGadget<F> {
    pub(crate) fn construct(cb: &mut ConstraintBuilder<F>, value: Expression<F>) -> Self {
        let inverse = cb.query_cell();

        let is_zero = 1.expr() - (value.clone() * inverse.expr());
        // when `value != 0` check `inverse = a.invert()`: value * (1 - value *
        // inverse)
        cb.add_constraint("value ⋅ (1 - value ⋅ value_inv)", value * is_zero.clone());
        // when `value == 0` check `inverse = 0`: `inverse ⋅ (1 - value *
        // inverse)`
        cb.add_constraint(
            "value_inv ⋅ (1 - value ⋅ value_inv)",
            inverse.expr() * is_zero.clone(),
        );

        Self { inverse, is_zero }
    }

    pub(crate) fn expr(&self) -> Expression<F> {
        self.is_zero.clone()
    }

    pub(crate) fn assign(
        &self,
        region: &mut CachedRegion<'_, '_, F>,
        offset: usize,
        value: F,
    ) -> Result<F, Error> {
        let inverse = value.invert().unwrap_or(F::zero());
        self.inverse.assign(region, offset, Value::known(inverse))?;
        Ok(if value.is_zero().into() {
            F::one()
        } else {
            F::zero()
        })
    }
}

/// Returns `1` when `lhs == rhs`, and returns `0` otherwise.
#[derive(Clone, Debug)]
pub struct IsEqualGadget<F> {
    is_zero: IsZeroGadget<F>,
}

impl<F: Field> IsEqualGadget<F> {
    pub(crate) fn construct(
        cb: &mut ConstraintBuilder<F>,
        lhs: Expression<F>,
        rhs: Expression<F>,
    ) -> Self {
        let is_zero = IsZeroGadget::construct(cb, lhs - rhs);

        Self { is_zero }
    }

    pub(crate) fn expr(&self) -> Expression<F> {
        self.is_zero.expr()
    }

    pub(crate) fn assign(
        &self,
        region: &mut CachedRegion<'_, '_, F>,
        offset: usize,
        lhs: F,
        rhs: F,
    ) -> Result<F, Error> {
        self.is_zero.assign(region, offset, lhs - rhs)
    }
}

#[derive(Clone, Debug)]
pub struct BatchedIsZeroGadget<F, const N: usize> {
    is_zero: Cell<F>,
    nonempty_witness: Cell<F>,
}

impl<F: Field, const N: usize> BatchedIsZeroGadget<F, N> {
    pub(crate) fn construct(cb: &mut ConstraintBuilder<F>, values: [Expression<F>; N]) -> Self {
        let is_zero = cb.query_bool();
        let nonempty_witness = cb.query_cell();

        for value in values.iter() {
            cb.require_zero(
                "is_zero is 0 if there is any non-zero value",
                is_zero.expr() * value.clone(),
            );
        }

        cb.require_zero(
            "is_zero is 1 if values are all zero",
            values.iter().fold(1.expr() - is_zero.expr(), |acc, value| {
                acc * (1.expr() - value.expr() * nonempty_witness.clone().expr())
            }),
        );

        Self {
            is_zero,
            nonempty_witness,
        }
    }

    pub(crate) fn expr(&self) -> Expression<F> {
        self.is_zero.expr()
    }

    pub(crate) fn assign(
        &self,
        region: &mut CachedRegion<'_, '_, F>,
        offset: usize,
        values: [F; N],
    ) -> Result<F, Error> {
        let is_zero =
            if let Some(inverse) = values.iter().find_map(|value| Option::from(value.invert())) {
                self.nonempty_witness
                    .assign(region, offset, Value::known(inverse))?;
                F::zero()
            } else {
                F::one()
            };
        self.is_zero.assign(region, offset, Value::known(is_zero))?;

        Ok(is_zero)
    }
}

/// Construction of 2 256-bit words addition and result, which is useful for
/// opcode ADD, SUB and balance operation
#[derive(Clone, Debug)]
pub(crate) struct AddWordsGadget<F, const N_ADDENDS: usize, const CHECK_OVREFLOW: bool> {
    addends: [util::Word<F>; N_ADDENDS],
    sum: util::Word<F>,
    carry_lo: Cell<F>,
    carry_hi: Option<Cell<F>>,
}

impl<F: Field, const N_ADDENDS: usize, const CHECK_OVREFLOW: bool>
    AddWordsGadget<F, N_ADDENDS, CHECK_OVREFLOW>
{
    pub(crate) fn construct(
        cb: &mut ConstraintBuilder<F>,
        addends: [util::Word<F>; N_ADDENDS],
        sum: util::Word<F>,
    ) -> Self {
        let carry_lo = cb.query_cell();
        let carry_hi = if CHECK_OVREFLOW {
            None
        } else {
            Some(cb.query_cell())
        };

        let addends_lo = &addends
            .iter()
            .map(|addend| from_bytes::expr(&addend.cells[..16]))
            .collect::<Vec<_>>();
        let addends_hi = &addends
            .iter()
            .map(|addend| from_bytes::expr(&addend.cells[16..]))
            .collect::<Vec<_>>();
        let sum_lo = from_bytes::expr(&sum.cells[..16]);
        let sum_hi = from_bytes::expr(&sum.cells[16..]);

        cb.require_equal(
            "sum(addends_lo) == sum_lo + carry_lo ⋅ 2^128",
            sum::expr(addends_lo),
            sum_lo + carry_lo.expr() * pow_of_two_expr(128),
        );
        cb.require_equal(
            if CHECK_OVREFLOW {
                "sum(addends_hi) + carry_lo == sum_hi"
            } else {
                "sum(addends_hi) + carry_lo == sum_hi + carry_hi ⋅ 2^128"
            },
            sum::expr(addends_hi) + carry_lo.expr(),
            if CHECK_OVREFLOW {
                sum_hi
            } else {
                sum_hi + carry_hi.as_ref().unwrap().expr() * pow_of_two_expr(128)
            },
        );

        for carry in if CHECK_OVREFLOW {
            vec![&carry_lo]
        } else {
            vec![&carry_lo, carry_hi.as_ref().unwrap()]
        } {
            cb.require_in_set(
                "carry_lo in 0..N_ADDENDS",
                carry.expr(),
                (0..N_ADDENDS).map(|idx| idx.expr()).collect(),
            );
        }

        Self {
            addends,
            sum,
            carry_lo,
            carry_hi,
        }
    }

    pub(crate) fn assign(
        &self,
        region: &mut CachedRegion<'_, '_, F>,
        offset: usize,
        addends: [Word; N_ADDENDS],
        sum: Word,
    ) -> Result<(), Error> {
        for (word, value) in self.addends.iter().zip(addends.iter()) {
            word.assign(region, offset, Some(value.to_le_bytes()))?;
        }
        self.sum.assign(region, offset, Some(sum.to_le_bytes()))?;

        let (addends_lo, addends_hi): (Vec<_>, Vec<_>) = addends.iter().map(split_u256).unzip();
        let (sum_lo, sum_hi) = split_u256(&sum);

        let sum_of_addends_lo = addends_lo
            .into_iter()
            .fold(Word::zero(), |acc, addend_lo| acc + addend_lo);
        let sum_of_addends_hi = addends_hi
            .into_iter()
            .fold(Word::zero(), |acc, addend_hi| acc + addend_hi);

        let carry_lo = (sum_of_addends_lo - sum_lo) >> 128;
        self.carry_lo.assign(
            region,
            offset,
            Value::known(
                carry_lo
                    .to_scalar()
                    .expect("unexpected U256 -> Scalar conversion failure"),
            ),
        )?;

        if !CHECK_OVREFLOW {
            let carry_hi = (sum_of_addends_hi + carry_lo - sum_hi) >> 128;
            self.carry_hi.as_ref().unwrap().assign(
                region,
                offset,
                Value::known(
                    carry_hi
                        .to_scalar()
                        .expect("unexpected U256 -> Scalar conversion failure"),
                ),
            )?;
        }

        Ok(())
    }

    pub(crate) fn addends(&self) -> &[util::Word<F>] {
        &self.addends
    }

    pub(crate) fn sum(&self) -> &util::Word<F> {
        &self.sum
    }

    pub(crate) fn carry(&self) -> &Option<util::Cell<F>> {
        &self.carry_hi
    }
}

/// Construction of 256-bit product by 256-bit multiplicand * 64-bit multiplier,
/// which disallows overflow.
#[derive(Clone, Debug)]
pub(crate) struct MulWordByU64Gadget<F> {
    multiplicand: util::Word<F>,
    product: util::Word<F>,
    carry_lo: [util::Cell<F>; 8],
}

impl<F: Field> MulWordByU64Gadget<F> {
    pub(crate) fn construct(
        cb: &mut ConstraintBuilder<F>,
        multiplicand: util::Word<F>,
        multiplier: Expression<F>,
    ) -> Self {
        let gadget = Self {
            multiplicand,
            product: cb.query_word(),
            carry_lo: cb.query_bytes(),
        };

        let multiplicand_lo = from_bytes::expr(&gadget.multiplicand.cells[..16]);
        let multiplicand_hi = from_bytes::expr(&gadget.multiplicand.cells[16..]);

        let product_lo = from_bytes::expr(&gadget.product.cells[..16]);
        let product_hi = from_bytes::expr(&gadget.product.cells[16..]);

        let carry_lo = from_bytes::expr(&gadget.carry_lo[..8]);

        cb.require_equal(
            "multiplicand_lo ⋅ multiplier == carry_lo ⋅ 2^128 + product_lo",
            multiplicand_lo * multiplier.expr(),
            carry_lo.clone() * pow_of_two_expr(128) + product_lo,
        );

        cb.require_equal(
            "multiplicand_hi ⋅ multiplier + carry_lo == product_hi",
            multiplicand_hi * multiplier.expr() + carry_lo,
            product_hi,
        );

        gadget
    }

    pub(crate) fn assign(
        &self,
        region: &mut CachedRegion<'_, '_, F>,
        offset: usize,
        multiplicand: Word,
        multiplier: u64,
        product: Word,
    ) -> Result<(), Error> {
        self.multiplicand
            .assign(region, offset, Some(multiplicand.to_le_bytes()))?;
        self.product
            .assign(region, offset, Some(product.to_le_bytes()))?;

        let (multiplicand_lo, _) = split_u256(&multiplicand);
        let (product_lo, _) = split_u256(&product);

        let carry_lo = (multiplicand_lo * multiplier - product_lo) >> 128;
        for (cell, byte) in self.carry_lo.iter().zip(
            u64::try_from(carry_lo)
                .map_err(|_| Error::Synthesis)?
                .to_le_bytes()
                .iter(),
        ) {
            cell.assign(region, offset, Value::known(F::from(*byte as u64)))?;
        }

        Ok(())
    }

    pub(crate) fn product(&self) -> &util::Word<F> {
        &self.product
    }
}

/// Requires that the passed in value is within the specified range.
/// `N_BYTES` is required to be `<= MAX_N_BYTES_INTEGER`.
#[derive(Clone, Debug)]
pub struct RangeCheckGadget<F, const N_BYTES: usize> {
    parts: [Cell<F>; N_BYTES],
}

impl<F: Field, const N_BYTES: usize> RangeCheckGadget<F, N_BYTES> {
    pub(crate) fn construct(cb: &mut ConstraintBuilder<F>, value: Expression<F>) -> Self {
        let parts = cb.query_bytes();

        // Require that the reconstructed value from the parts equals the
        // original value
        cb.require_equal(
            "Constrain bytes recomposited to value",
            value,
            from_bytes::expr(&parts),
        );

        Self { parts }
    }

    pub(crate) fn assign(
        &self,
        region: &mut CachedRegion<'_, '_, F>,
        offset: usize,
        value: F,
    ) -> Result<(), Error> {
        let bytes = value.to_repr();
        for (idx, part) in self.parts.iter().enumerate() {
            part.assign(region, offset, Value::known(F::from(bytes[idx] as u64)))?;
        }
        Ok(())
    }
}

/// Returns `1` when `lhs < rhs`, and returns `0` otherwise.
/// lhs and rhs `< 256**N_BYTES`
/// `N_BYTES` is required to be `<= MAX_N_BYTES_INTEGER` to prevent overflow:
/// values are stored in a single field element and two of these are added
/// together.
/// The equation that is enforced is `lhs - rhs == diff - (lt * range)`.
/// Because all values are `<= 256**N_BYTES` and `lt` is boolean, `lt` can only
/// be `1` when `lhs < rhs`.
#[derive(Clone, Debug)]
pub struct LtGadget<F, const N_BYTES: usize> {
    lt: Cell<F>, // `1` when `lhs < rhs`, `0` otherwise.
    diff: [Cell<F>; N_BYTES], /* The byte values of `diff`.
                  * `diff` equals `lhs - rhs` if `lhs >= rhs`,
                  * `lhs - rhs + range` otherwise. */
    range: F, // The range of the inputs, `256**N_BYTES`
}

impl<F: Field, const N_BYTES: usize> LtGadget<F, N_BYTES> {
    pub(crate) fn construct(
        cb: &mut ConstraintBuilder<F>,
        lhs: Expression<F>,
        rhs: Expression<F>,
    ) -> Self {
        let lt = cb.query_bool();
        let diff = cb.query_bytes();
        let range = pow_of_two(N_BYTES * 8);

        // The equation we require to hold: `lhs - rhs == diff - (lt * range)`.
        cb.require_equal(
            "lhs - rhs == diff - (lt ⋅ range)",
            lhs - rhs,
            from_bytes::expr(&diff) - (lt.expr() * range),
        );

        Self { lt, diff, range }
    }

    pub(crate) fn expr(&self) -> Expression<F> {
        self.lt.expr()
    }

    pub(crate) fn assign(
        &self,
        region: &mut CachedRegion<'_, '_, F>,
        offset: usize,
        lhs: F,
        rhs: F,
    ) -> Result<(F, Vec<u8>), Error> {
        // Set `lt`
        let lt = lhs < rhs;
        self.lt.assign(
            region,
            offset,
            Value::known(if lt { F::one() } else { F::zero() }),
        )?;

        // Set the bytes of diff
        let diff = (lhs - rhs) + (if lt { self.range } else { F::zero() });
        let diff_bytes = diff.to_repr();
        for (idx, diff) in self.diff.iter().enumerate() {
            diff.assign(
                region,
                offset,
                Value::known(F::from(diff_bytes[idx] as u64)),
            )?;
        }

        Ok((if lt { F::one() } else { F::zero() }, diff_bytes.to_vec()))
    }

    pub(crate) fn diff_bytes(&self) -> Vec<Cell<F>> {
        self.diff.to_vec()
    }
}

/// Returns `1` when `lhs < rhs`, and returns `0` otherwise.
/// lhs and rhs are both 256-bit word.
#[derive(Clone, Debug)]
pub struct LtWordGadget<F> {
    comparison_hi: ComparisonGadget<F, 16>,
    lt_lo: LtGadget<F, 16>,
}

impl<F: Field> LtWordGadget<F> {
    pub(crate) fn construct(
        cb: &mut ConstraintBuilder<F>,
        lhs: &util::Word<F>,
        rhs: &util::Word<F>,
    ) -> Self {
        let comparison_hi = ComparisonGadget::construct(
            cb,
            from_bytes::expr(&lhs.cells[16..]),
            from_bytes::expr(&rhs.cells[16..]),
        );
        let lt_lo = LtGadget::construct(
            cb,
            from_bytes::expr(&lhs.cells[..16]),
            from_bytes::expr(&rhs.cells[..16]),
        );
        Self {
            comparison_hi,
            lt_lo,
        }
    }

    pub(crate) fn expr(&self) -> Expression<F> {
        let (hi_lt, hi_eq) = self.comparison_hi.expr();
        hi_lt + hi_eq * self.lt_lo.expr()
    }

    pub(crate) fn assign(
        &self,
        region: &mut CachedRegion<'_, '_, F>,
        offset: usize,
        lhs: Word,
        rhs: Word,
    ) -> Result<(), Error> {
        let (lhs_lo, lhs_hi) = split_u256(&lhs);
        let (rhs_lo, rhs_hi) = split_u256(&rhs);
        self.comparison_hi.assign(
            region,
            offset,
            F::from_u128(lhs_hi.as_u128()),
            F::from_u128(rhs_hi.as_u128()),
        )?;
        self.lt_lo.assign(
            region,
            offset,
            F::from_u128(lhs_lo.as_u128()),
            F::from_u128(rhs_lo.as_u128()),
        )?;
        Ok(())
    }
}

/// Returns (lt, eq):
/// - `lt` is `1` when `lhs < rhs`, `0` otherwise.
/// - `eq` is `1` when `lhs == rhs`, `0` otherwise.
/// lhs and rhs `< 256**N_BYTES`
/// `N_BYTES` is required to be `<= MAX_N_BYTES_INTEGER`.
#[derive(Clone, Debug)]
pub struct ComparisonGadget<F, const N_BYTES: usize> {
    lt: LtGadget<F, N_BYTES>,
    eq: IsZeroGadget<F>,
}

impl<F: Field, const N_BYTES: usize> ComparisonGadget<F, N_BYTES> {
    pub(crate) fn construct(
        cb: &mut ConstraintBuilder<F>,
        lhs: Expression<F>,
        rhs: Expression<F>,
    ) -> Self {
        let lt = LtGadget::<F, N_BYTES>::construct(cb, lhs, rhs);
        let eq = IsZeroGadget::<F>::construct(cb, sum::expr(&lt.diff_bytes()));

        Self { lt, eq }
    }

    pub(crate) fn expr(&self) -> (Expression<F>, Expression<F>) {
        (self.lt.expr(), self.eq.expr())
    }

    pub(crate) fn assign(
        &self,
        region: &mut CachedRegion<'_, '_, F>,
        offset: usize,
        lhs: F,
        rhs: F,
    ) -> Result<(F, F), Error> {
        // lt
        let (lt, diff) = self.lt.assign(region, offset, lhs, rhs)?;

        // eq
        let eq = self.eq.assign(region, offset, sum::value(&diff))?;

        Ok((lt, eq))
    }
}

/// Returns (is_a, is_b):
/// - `is_a` is `1` when `value == a`, else `0`
/// - `is_b` is `1` when `value == b`, else `0`
/// `value` is required to be either `a` or `b`.
/// The benefit of this gadget over `IsEqualGadget` is that the
/// expression returned is a single value which will make
/// future expressions depending on this result more efficient.
#[derive(Clone, Debug)]
pub struct PairSelectGadget<F> {
    is_a: Cell<F>,
    is_b: Expression<F>,
}

impl<F: Field> PairSelectGadget<F> {
    pub(crate) fn construct(
        cb: &mut ConstraintBuilder<F>,
        value: Expression<F>,
        a: Expression<F>,
        b: Expression<F>,
    ) -> Self {
        let is_a = cb.query_bool();
        let is_b = 1.expr() - is_a.expr();

        // Force `is_a` to be `0` when `value != a`
        cb.add_constraint("is_a ⋅ (value - a)", is_a.expr() * (value.clone() - a));
        // Force `1 - is_a` to be `0` when `value != b`
        cb.add_constraint("(1 - is_a) ⋅ (value - b)", is_b.clone() * (value - b));

        Self { is_a, is_b }
    }

    pub(crate) fn expr(&self) -> (Expression<F>, Expression<F>) {
        (self.is_a.expr(), self.is_b.clone())
    }

    pub(crate) fn assign(
        &self,
        region: &mut CachedRegion<'_, '_, F>,
        offset: usize,
        value: F,
        a: F,
        _b: F,
    ) -> Result<(F, F), Error> {
        let is_a = if value == a { F::one() } else { F::zero() };
        self.is_a.assign(region, offset, Value::known(is_a))?;

        Ok((is_a, F::one() - is_a))
    }
}

/// Returns (quotient: numerator/denominator, remainder: numerator%denominator),
/// with `numerator` an expression and `denominator` a constant.
/// Input requirements:
/// - `quotient < 256**N_BYTES`
/// - `quotient * denominator < field size`
/// - `remainder < denominator` requires a range lookup table for `denominator`
#[derive(Clone, Debug)]
pub struct ConstantDivisionGadget<F, const N_BYTES: usize> {
    quotient: Cell<F>,
    remainder: Cell<F>,
    denominator: u64,
    quotient_range_check: RangeCheckGadget<F, N_BYTES>,
}

impl<F: Field, const N_BYTES: usize> ConstantDivisionGadget<F, N_BYTES> {
    pub(crate) fn construct(
        cb: &mut ConstraintBuilder<F>,
        numerator: Expression<F>,
        denominator: u64,
    ) -> Self {
        let quotient = cb.query_cell();
        let remainder = cb.query_cell();

        // Require that remainder < denominator
        cb.range_lookup(remainder.expr(), denominator);

        // Require that quotient < 2**N_BYTES
        // so we can't have any overflow when doing `quotient * denominator`.
        let quotient_range_check = RangeCheckGadget::construct(cb, quotient.expr());

        // Check if the division was done correctly
        cb.require_equal(
            "numerator - remainder == quotient ⋅ denominator",
            numerator - remainder.expr(),
            quotient.expr() * denominator.expr(),
        );

        Self {
            quotient,
            remainder,
            denominator,
            quotient_range_check,
        }
    }

    pub(crate) fn quotient(&self) -> Expression<F> {
        self.quotient.expr()
    }

    pub(crate) fn remainder(&self) -> Expression<F> {
        self.remainder.expr()
    }

    pub(crate) fn assign(
        &self,
        region: &mut CachedRegion<'_, '_, F>,
        offset: usize,
        numerator: u128,
    ) -> Result<(u128, u128), Error> {
        let denominator = self.denominator as u128;
        let quotient = numerator / denominator;
        let remainder = numerator % denominator;

        self.quotient
            .assign(region, offset, Value::known(F::from_u128(quotient)))?;
        self.remainder
            .assign(region, offset, Value::known(F::from_u128(remainder)))?;

        self.quotient_range_check
            .assign(region, offset, F::from_u128(quotient))?;

        Ok((quotient, remainder))
    }
}

/// Returns `rhs` when `lhs < rhs`, and returns `lhs` otherwise.
/// lhs and rhs `< 256**N_BYTES`
/// `N_BYTES` is required to be `<= MAX_N_BYTES_INTEGER`.
#[derive(Clone, Debug)]
pub struct MinMaxGadget<F, const N_BYTES: usize> {
    lt: LtGadget<F, N_BYTES>,
    min: Expression<F>,
    max: Expression<F>,
}

impl<F: Field, const N_BYTES: usize> MinMaxGadget<F, N_BYTES> {
    pub(crate) fn construct(
        cb: &mut ConstraintBuilder<F>,
        lhs: Expression<F>,
        rhs: Expression<F>,
    ) -> Self {
        let lt = LtGadget::construct(cb, lhs.clone(), rhs.clone());
        let max = select::expr(lt.expr(), rhs.clone(), lhs.clone());
        let min = select::expr(lt.expr(), lhs, rhs);

        Self { lt, min, max }
    }

    pub(crate) fn min(&self) -> Expression<F> {
        self.min.clone()
    }

    pub(crate) fn max(&self) -> Expression<F> {
        self.max.clone()
    }

    pub(crate) fn assign(
        &self,
        region: &mut CachedRegion<'_, '_, F>,
        offset: usize,
        lhs: F,
        rhs: F,
    ) -> Result<(F, F), Error> {
        let (lt, _) = self.lt.assign(region, offset, lhs, rhs)?;
        Ok(if lt.is_zero_vartime() {
            (rhs, lhs)
        } else {
            (lhs, rhs)
        })
    }
}
=======
use crate::util::Expr;
use eth_types::Field;
use halo2_proofs::plonk::Expression;

mod abs_word;
mod add_words;
mod batched_is_zero;
mod byte_size;
mod cmp_words;
mod comparison;
mod constant_division;
mod is_equal;
mod is_zero;
mod lt;
mod lt_word;
mod min_max;
mod modulo;
mod mul_add_words;
mod mul_add_words512;
mod mul_word_u64;
mod pair_select;
mod range_check;
#[cfg(test)]
mod test_util;

pub(crate) use abs_word::AbsWordGadget;
pub(crate) use add_words::AddWordsGadget;
pub(crate) use batched_is_zero::BatchedIsZeroGadget;
pub(crate) use byte_size::ByteSizeGadget;
pub(crate) use cmp_words::CmpWordsGadget;
pub(crate) use comparison::ComparisonGadget;
pub(crate) use constant_division::ConstantDivisionGadget;
pub(crate) use is_equal::IsEqualGadget;
pub(crate) use is_zero::IsZeroGadget;
pub(crate) use lt::LtGadget;
pub(crate) use lt_word::LtWordGadget;
pub(crate) use min_max::MinMaxGadget;
pub(crate) use modulo::ModGadget;
pub(crate) use mul_add_words::MulAddWordsGadget;
pub(crate) use mul_add_words512::MulAddWords512Gadget;
pub(crate) use mul_word_u64::MulWordByU64Gadget;
pub(crate) use pair_select::PairSelectGadget;
pub(crate) use range_check::RangeCheckGadget;
>>>>>>> b2358b4c

// This function generates a Lagrange polynomial in the range [start, end) which
// will be evaluated to 1 when `exp == value`, otherwise 0
pub(crate) fn generate_lagrange_base_polynomial<
    F: Field,
    Exp: Expr<F>,
    R: Iterator<Item = usize>,
>(
    exp: Exp,
    val: usize,
    range: R,
) -> Expression<F> {
    let mut numerator = 1u64.expr();
    let mut denominator = F::from(1);
    for x in range {
        if x != val {
            numerator = numerator * (exp.expr() - x.expr());
            denominator *= F::from(val as u64) - F::from(x as u64);
        }
    }
    numerator * denominator.invert().unwrap()
<<<<<<< HEAD
}

/// Construct the gadget that checks a * b + c == d (modulo 2**256),
/// where a, b, c, d are 256-bit words. This can be used by opcode MUL, DIV,
/// and MOD. For opcode MUL, set c to 0. For opcode DIV and MOD, treat c as
/// residue and d as dividend.
///
/// We execute a multi-limb multiplication as follows:
/// a and b is divided into 4 64-bit limbs, denoted as a0~a3 and b0~b3
/// defined t0, t1, t2, t3
///   t0 = a0 * b0, contribute to 0 ~ 128 bit
///   t1 = a0 * b1 + a1 * b0, contribute to 64 ~ 193 bit (include the carry)
///   t2 = a0 * b2 + a2 * b0 + a1 * b1, contribute to above 128 bit
///   t3 = a0 * b3 + a3 * b0 + a2 * b1 + a1 * b2, contribute to above 192 bit
///
/// so t0 ~ t1 include all contributions to the low 256-bit of product, with
/// a maximum 68-bit radix (the part higher than 256-bit), denoted as carry_hi
/// Similarly, we define carry_lo as the radix of contributions to the low
/// 128-bit of the product.
/// We can slightly relax the constraint of carry_lo/carry_hi to 72-bit and
/// allocate 9 bytes for them each
///
/// Finally we just prove:
///   t0 + t1 * 2^64 = <low 128 bit of product> + carry_lo
///   t2 + t3 * 2^64 + carry_lo = <high 128 bit of product> + carry_hi
///
/// Last, we sum the parts that are higher than 256-bit in the multiplication
/// into overflow
///   overflow = carry_hi + a1 * b3 + a2 * b2 + a3 * b1 + a2 * b3 + a3 * b2
///              + a3 * b3
/// In the cases of DIV and MOD, we need to constrain overflow == 0 outside the
/// MulAddWordsGadget.
#[derive(Clone, Debug)]
pub(crate) struct MulAddWordsGadget<F> {
    carry_lo: [Cell<F>; 9],
    carry_hi: [Cell<F>; 9],
    overflow: Expression<F>,
}

impl<F: Field> MulAddWordsGadget<F> {
    pub(crate) fn construct(cb: &mut ConstraintBuilder<F>, words: [&util::Word<F>; 4]) -> Self {
        let (a, b, c, d) = (words[0], words[1], words[2], words[3]);
        let carry_lo = cb.query_bytes();
        let carry_hi = cb.query_bytes();
        let carry_lo_expr = from_bytes::expr(&carry_lo);
        let carry_hi_expr = from_bytes::expr(&carry_hi);

        let mut a_limbs = vec![];
        let mut b_limbs = vec![];
        for trunk in 0..4 {
            let idx = (trunk * 8) as usize;
            a_limbs.push(from_bytes::expr(&a.cells[idx..idx + 8]));
            b_limbs.push(from_bytes::expr(&b.cells[idx..idx + 8]));
        }
        let c_lo = from_bytes::expr(&c.cells[0..16]);
        let c_hi = from_bytes::expr(&c.cells[16..32]);
        let d_lo = from_bytes::expr(&d.cells[0..16]);
        let d_hi = from_bytes::expr(&d.cells[16..32]);

        let t0 = a_limbs[0].clone() * b_limbs[0].clone();
        let t1 = a_limbs[0].clone() * b_limbs[1].clone() + a_limbs[1].clone() * b_limbs[0].clone();
        let t2 = a_limbs[0].clone() * b_limbs[2].clone()
            + a_limbs[1].clone() * b_limbs[1].clone()
            + a_limbs[2].clone() * b_limbs[0].clone();
        let t3 = a_limbs[0].clone() * b_limbs[3].clone()
            + a_limbs[1].clone() * b_limbs[2].clone()
            + a_limbs[2].clone() * b_limbs[1].clone()
            + a_limbs[3].clone() * b_limbs[0].clone();
        let overflow = carry_hi_expr.clone()
            + a_limbs[1].clone() * b_limbs[3].clone()
            + a_limbs[2].clone() * b_limbs[2].clone()
            + a_limbs[3].clone() * b_limbs[2].clone()
            + a_limbs[2].clone() * b_limbs[3].clone()
            + a_limbs[3].clone() * b_limbs[2].clone()
            + a_limbs[3].clone() * b_limbs[3].clone();

        cb.require_equal(
            "(a * b)_lo + c_lo == d_lo + carry_lo ⋅ 2^128",
            t0.expr() + t1.expr() * pow_of_two_expr(64) + c_lo,
            d_lo + carry_lo_expr.clone() * pow_of_two_expr(128),
        );
        cb.require_equal(
            "(a * b)_hi + c_hi + carry_lo == d_hi + carry_hi ⋅ 2^128",
            t2.expr() + t3.expr() * pow_of_two_expr(64) + c_hi + carry_lo_expr,
            d_hi + carry_hi_expr * pow_of_two_expr(128),
        );

        Self {
            carry_lo,
            carry_hi,
            overflow,
        }
    }

    pub(crate) fn assign(
        &self,
        region: &mut CachedRegion<'_, '_, F>,
        offset: usize,
        words: [Word; 4],
    ) -> Result<(), Error> {
        let (a, b, c, d) = (words[0], words[1], words[2], words[3]);

        let a_limbs = split_u256_limb64(&a);
        let b_limbs = split_u256_limb64(&b);
        let (c_lo, c_hi) = split_u256(&c);
        let (d_lo, d_hi) = split_u256(&d);

        let t0 = a_limbs[0] * b_limbs[0];
        let t1 = a_limbs[0] * b_limbs[1] + a_limbs[1] * b_limbs[0];
        let t2 = a_limbs[0] * b_limbs[2] + a_limbs[1] * b_limbs[1] + a_limbs[2] * b_limbs[0];
        let t3 = a_limbs[0] * b_limbs[3]
            + a_limbs[1] * b_limbs[2]
            + a_limbs[2] * b_limbs[1]
            + a_limbs[3] * b_limbs[0];

        let carry_lo = (t0 + (t1 << 64) + c_lo - d_lo) >> 128;
        let carry_hi = (t2 + (t3 << 64) + c_hi + carry_lo - d_hi) >> 128;

        self.carry_lo
            .iter()
            .zip(carry_lo.to_le_bytes().iter())
            .map(|(cell, byte)| cell.assign(region, offset, Value::known(F::from(*byte as u64))))
            .collect::<Result<Vec<_>, _>>()?;

        self.carry_hi
            .iter()
            .zip(carry_hi.to_le_bytes().iter())
            .map(|(cell, byte)| cell.assign(region, offset, Value::known(F::from(*byte as u64))))
            .collect::<Result<Vec<_>, _>>()?;

        Ok(())
    }

    pub(crate) fn overflow(&self) -> Expression<F> {
        self.overflow.clone()
    }
}

#[derive(Clone, Debug)]
/// CmpWordsGadget compares two words, exposing `eq`  and `lt`
pub(crate) struct CmpWordsGadget<F> {
    comparison_lo: ComparisonGadget<F, 16>,
    comparison_hi: ComparisonGadget<F, 16>,
    pub eq: Expression<F>,
    pub lt: Expression<F>,
}

impl<F: Field> CmpWordsGadget<F> {
    pub(crate) fn construct(
        cb: &mut ConstraintBuilder<F>,
        a: &util::Word<F>,
        b: &util::Word<F>,
    ) -> Self {
        // `a[0..16] <= b[0..16]`
        let comparison_lo = ComparisonGadget::construct(
            cb,
            from_bytes::expr(&a.cells[0..16]),
            from_bytes::expr(&b.cells[0..16]),
        );

        let (lt_lo, eq_lo) = comparison_lo.expr();

        // `a[16..32] <= b[16..32]`
        let comparison_hi = ComparisonGadget::construct(
            cb,
            from_bytes::expr(&a.cells[16..32]),
            from_bytes::expr(&b.cells[16..32]),
        );
        let (lt_hi, eq_hi) = comparison_hi.expr();

        // `a < b` when:
        // - `a[16..32] < b[16..32]` OR
        // - `a[16..32] == b[16..32]` AND `a[0..16] < b[0..16]`
        let lt = select::expr(lt_hi, 1.expr(), eq_hi.clone() * lt_lo);

        // `a == b` when both parts are equal
        let eq = eq_hi * eq_lo;

        Self {
            comparison_lo,
            comparison_hi,
            lt,
            eq,
        }
    }

    pub(crate) fn assign(
        &self,
        region: &mut CachedRegion<'_, '_, F>,
        offset: usize,
        a: Word,
        b: Word,
    ) -> Result<(), Error> {
        // `a[0..1] <= b[0..16]`
        self.comparison_lo.assign(
            region,
            offset,
            from_bytes::value(&a.to_le_bytes()[0..16]),
            from_bytes::value(&b.to_le_bytes()[0..16]),
        )?;

        // `a[16..32] <= b[16..32]`
        self.comparison_hi.assign(
            region,
            offset,
            from_bytes::value(&a.to_le_bytes()[16..32]),
            from_bytes::value(&b.to_le_bytes()[16..32]),
        )?;

        Ok(())
    }
}

/// Construct the gadget that checks a * b + c == d * 2**256 + e
/// where a, b, c, d, e are 256-bit words.
///
/// We execute a multi-limb multiplication as follows:
/// a and b is divided into 4 64-bit limbs, denoted as a0~a3 and b0~b3
/// defined t0, t1, t2, t3, t4, t5, t6:
///   t0 = a0 * b0,
///   t1 = a0 * b1 + a1 * b0,
///   t2 = a0 * b2 + a2 * b0 + a1 * b1,
///   t3 = a0 * b3 + a3 * b0 + a2 * b1 + a1 * b2,
///   t4 = a1 * b3 + a2 * b2 + a3 * b1,
///   t5 = a2 * b3 + a3 * b2,
///   t6 = a3 * b3,
///
/// The addend c as well as the the words that form the result d, e are divided
/// in 2 128-bit limbs each: c_lo, c_hi, d_lo, d_hi, e_lo, e_hi.
///
/// so t0 ~ t1 include all contributions to the low 128-bit of product (e_lo),
/// with a maximum 65-bit carry (the part higher than 128-bit), denoted as
/// carry_0. Similarly, we define carry_1 as the carry of contributions to the
/// next 128-bit of the product (e_hi) with a maximum val of 66 bits. Finally,
/// we define carry_2 as the carry for the next 128 bits of the product (d_lo).
///
/// We can slightly relax the constraint of carry_0/carry_1, carry_2 to 72-bit
/// and allocate 9 bytes for them each
///
/// Finally we just prove:
///   t0 + t1 * 2^64 + c_lo = e_lo + carry_0 * 2^128
///   t2 + t3 * 2^64 + c_hi + carry_0 = e_hi + carry_1 * 2^128
///   t4 + t5 * 2^64 + carry_1 = d_lo + carry_2 * 2^128
///   t6 + carry_2 = d_hi
#[derive(Clone, Debug)]
pub(crate) struct MulAddWords512Gadget<F> {
    carry_0: [Cell<F>; 9],
    carry_1: [Cell<F>; 9],
    carry_2: [Cell<F>; 9],
}

impl<F: Field> MulAddWords512Gadget<F> {
    /// words argument is: a, b, d, e
    /// Addend is the optional c.
    pub(crate) fn construct(
        cb: &mut ConstraintBuilder<F>,
        words: [&util::Word<F>; 4],
        addend: Option<&util::Word<F>>,
    ) -> Self {
        let carry_0 = cb.query_bytes();
        let carry_1 = cb.query_bytes();
        let carry_2 = cb.query_bytes();
        let carry_0_expr = from_bytes::expr(&carry_0);
        let carry_1_expr = from_bytes::expr(&carry_1);
        let carry_2_expr = from_bytes::expr(&carry_2);

        // Split input words in limbs
        let mut a_limbs = vec![];
        let mut b_limbs = vec![];
        for trunk in 0..4 {
            let idx = (trunk * 8) as usize;
            a_limbs.push(from_bytes::expr(&words[0].cells[idx..idx + 8]));
            b_limbs.push(from_bytes::expr(&words[1].cells[idx..idx + 8]));
        }

        let d_lo = from_bytes::expr(&words[2].cells[0..16]);
        let d_hi = from_bytes::expr(&words[2].cells[16..32]);
        let e_lo = from_bytes::expr(&words[3].cells[0..16]);
        let e_hi = from_bytes::expr(&words[3].cells[16..32]);

        // Limb multiplication
        let t0 = a_limbs[0].clone() * b_limbs[0].clone();
        let t1 = a_limbs[0].clone() * b_limbs[1].clone() + a_limbs[1].clone() * b_limbs[0].clone();
        let t2 = a_limbs[0].clone() * b_limbs[2].clone()
            + a_limbs[1].clone() * b_limbs[1].clone()
            + a_limbs[2].clone() * b_limbs[0].clone();
        let t3 = a_limbs[0].clone() * b_limbs[3].clone()
            + a_limbs[1].clone() * b_limbs[2].clone()
            + a_limbs[2].clone() * b_limbs[1].clone()
            + a_limbs[3].clone() * b_limbs[0].clone();
        let t4 = a_limbs[1].clone() * b_limbs[3].clone()
            + a_limbs[2].clone() * b_limbs[2].clone()
            + a_limbs[3].clone() * b_limbs[1].clone();
        let t5 = a_limbs[2].clone() * b_limbs[3].clone() + a_limbs[3].clone() * b_limbs[2].clone();
        let t6 = a_limbs[3].clone() * b_limbs[3].clone();

        if let Some(c) = addend {
            let c_lo = from_bytes::expr(&c.cells[0..16]);
            let c_hi = from_bytes::expr(&c.cells[16..32]);
            cb.require_equal(
                "(t0 + t1 ⋅ 2^64) + c_lo == e_lo + carry_0 ⋅ 2^128",
                t0.expr() + t1.expr() * pow_of_two_expr(64) + c_lo,
                e_lo + carry_0_expr.clone() * pow_of_two_expr(128),
            );

            cb.require_equal(
                "(t2 + t3 ⋅ 2^64) + c_hi + carry_0 == e_hi + carry_1 ⋅ 2^128",
                t2.expr() + t3.expr() * pow_of_two_expr(64) + c_hi + carry_0_expr,
                e_hi + carry_1_expr.clone() * pow_of_two_expr(128),
            );
        } else {
            cb.require_equal(
                "(t0 + t1 ⋅ 2^64) == e_lo + carry_0 ⋅ 2^128",
                t0.expr() + t1.expr() * pow_of_two_expr(64),
                e_lo + carry_0_expr.clone() * pow_of_two_expr(128),
            );

            cb.require_equal(
                "(t2 + t3 ⋅ 2^64) + carry_0 == e_hi + carry_1 ⋅ 2^128",
                t2.expr() + t3.expr() * pow_of_two_expr(64) + carry_0_expr,
                e_hi + carry_1_expr.clone() * pow_of_two_expr(128),
            );
        }

        cb.require_equal(
            "(t4 + t5 ⋅ 2^64) + carry_1 == d_lo + carry_2 ⋅ 2^128",
            t4.expr() + t5.expr() * pow_of_two_expr(64) + carry_1_expr,
            d_lo + carry_2_expr.clone() * pow_of_two_expr(128),
        );

        cb.require_equal("t6 + carry_2 == d_hi", t6.expr() + carry_2_expr, d_hi);

        Self {
            carry_0,
            carry_1,
            carry_2,
        }
    }

    pub(crate) fn assign(
        &self,
        region: &mut CachedRegion<'_, '_, F>,
        offset: usize,
        words: [Word; 4],
        addend: Option<Word>,
    ) -> Result<(), Error> {
        let (a, b, d, e) = (words[0], words[1], words[2], words[3]);

        let a_limbs = split_u256_limb64(&a);
        let b_limbs = split_u256_limb64(&b);
        let (d_lo, _d_hi) = split_u256(&d);
        let (e_lo, e_hi) = split_u256(&e);

        let t0 = a_limbs[0] * b_limbs[0];
        let t1 = a_limbs[0] * b_limbs[1] + a_limbs[1] * b_limbs[0];
        let t2 = a_limbs[0] * b_limbs[2] + a_limbs[1] * b_limbs[1] + a_limbs[2] * b_limbs[0];
        let t3 = a_limbs[0] * b_limbs[3]
            + a_limbs[1] * b_limbs[2]
            + a_limbs[2] * b_limbs[1]
            + a_limbs[3] * b_limbs[0];

        let t4 = a_limbs[1] * b_limbs[3] + a_limbs[2] * b_limbs[2] + a_limbs[3] * b_limbs[1];
        let t5 = a_limbs[2] * b_limbs[3] + a_limbs[3] * b_limbs[2];

        let (carry_0, carry_1) = if let Some(c) = addend {
            let (c_lo, c_hi) = split_u256(&c);
            let carry_0 = ((t0 + (t1 << 64) + c_lo).saturating_sub(e_lo)) >> 128;
            let carry_1 = ((t2 + (t3 << 64) + c_hi + carry_0).saturating_sub(e_hi)) >> 128;
            (carry_0, carry_1)
        } else {
            let carry_0 = ((t0 + (t1 << 64)).saturating_sub(e_lo)) >> 128;
            let carry_1 = ((t2 + (t3 << 64) + carry_0).saturating_sub(e_hi)) >> 128;
            (carry_0, carry_1)
        };
        let carry_2 = ((t4 + (t5 << 64) + carry_1).saturating_sub(d_lo)) >> 128;

        self.carry_0
            .iter()
            .zip(carry_0.to_le_bytes().iter())
            .map(|(cell, byte)| cell.assign(region, offset, Value::known(F::from(*byte as u64))))
            .collect::<Result<Vec<_>, _>>()?;

        self.carry_1
            .iter()
            .zip(carry_1.to_le_bytes().iter())
            .map(|(cell, byte)| cell.assign(region, offset, Value::known(F::from(*byte as u64))))
            .collect::<Result<Vec<_>, _>>()?;

        self.carry_2
            .iter()
            .zip(carry_2.to_le_bytes().iter())
            .map(|(cell, byte)| cell.assign(region, offset, Value::known(F::from(*byte as u64))))
            .collect::<Result<Vec<_>, _>>()?;
        Ok(())
    }
}

/// Constraints the words a, n, r such that:
/// a mod n = r, if n!=0
/// r = 0,       if n==0
///
/// We use the auxiliary a_or_zero word, whose value is constrained to be: a if
/// n!=0, 0 if n==0. This allows to use the equation k * n + r = a_or_zero to
/// verify the modulus, which holds with r=0 in the case of n=0. Unlike the
/// usual k * n + r = a, which forces r = a when n=0, this equation assures that
/// r<n or r=n=0.
#[derive(Clone, Debug)]
pub(crate) struct ModGadget<F> {
    k: util::Word<F>,
    a_or_zero: util::Word<F>,
    mul: MulAddWordsGadget<F>,
    n_is_zero: IsZeroGadget<F>,
    a_or_is_zero: IsZeroGadget<F>,
    eq: IsEqualGadget<F>,
    lt: LtWordGadget<F>,
}
impl<F: Field> ModGadget<F> {
    pub(crate) fn construct(cb: &mut ConstraintBuilder<F>, words: [&util::Word<F>; 3]) -> Self {
        let (a, n, r) = (words[0], words[1], words[2]);
        let k = cb.query_word();
        let a_or_zero = cb.query_word();
        let n_is_zero = IsZeroGadget::construct(cb, sum::expr(&n.cells));
        let a_or_is_zero = IsZeroGadget::construct(cb, sum::expr(&a_or_zero.cells));
        let mul = MulAddWordsGadget::construct(cb, [&k, n, r, &a_or_zero]);
        let eq = IsEqualGadget::construct(cb, a.expr(), a_or_zero.expr());
        let lt = LtWordGadget::construct(cb, r, n);
        // Constraint the aux variable a_or_zero to be =a or =0 if n==0:
        // (a == a_zero) ^ (n == 0 & a_or_zero == 0)
        cb.add_constraint(
            " (1 - (a == a_or_zero)) * ( 1 - (n == 0) * (a_or_zero == 0)",
            (1.expr() - eq.expr()) * (1.expr() - n_is_zero.expr() * a_or_is_zero.expr()),
        );

        // Constrain the result r to be valid: (r<n) ^ n==0
        cb.add_constraint(
            " (1 - (r<n) - (n==0) ",
            1.expr() - lt.expr() - n_is_zero.expr(),
        );

        Self {
            k,
            a_or_zero,
            mul,
            n_is_zero,
            a_or_is_zero,
            eq,
            lt,
        }
    }

    pub(crate) fn assign(
        &self,
        region: &mut CachedRegion<'_, '_, F>,
        offset: usize,
        a: Word,
        n: Word,
        r: Word,
        randomness: F,
    ) -> Result<(), Error> {
        let k = if n.is_zero() { Word::zero() } else { a / n };
        let a_or_zero = if n.is_zero() { Word::zero() } else { a };

        self.k.assign(region, offset, Some(k.to_le_bytes()))?;
        self.a_or_zero
            .assign(region, offset, Some(a_or_zero.to_le_bytes()))?;
        let n_sum = (0..32).fold(0, |acc, idx| acc + n.byte(idx) as u64);
        let a_or_zero_sum = (0..32).fold(0, |acc, idx| acc + a_or_zero.byte(idx) as u64);
        self.n_is_zero.assign(region, offset, F::from(n_sum))?;
        self.a_or_is_zero
            .assign(region, offset, F::from(a_or_zero_sum))?;
        self.mul.assign(region, offset, [k, n, r, a_or_zero])?;
        self.lt.assign(region, offset, r, n)?;
        self.eq.assign(
            region,
            offset,
            util::Word::random_linear_combine(a.to_le_bytes(), randomness),
            util::Word::random_linear_combine(a_or_zero.to_le_bytes(), randomness),
        )?;

        Ok(())
    }
}

/// Construction of 256-bit word original and absolute values, which is useful
/// for opcodes operated on signed values.
#[derive(Clone, Debug)]
pub(crate) struct AbsWordGadget<F> {
    x: util::Word<F>,
    x_abs: util::Word<F>,
    sum: util::Word<F>,
    is_neg: LtGadget<F, 1>,
    add_words: AddWordsGadget<F, 2, false>,
}

impl<F: Field> AbsWordGadget<F> {
    pub(crate) fn construct(cb: &mut ConstraintBuilder<F>) -> Self {
        let x = cb.query_word();
        let x_abs = cb.query_word();
        let sum = cb.query_word();
        let x_lo = from_bytes::expr(&x.cells[0..16]);
        let x_hi = from_bytes::expr(&x.cells[16..32]);
        let x_abs_lo = from_bytes::expr(&x_abs.cells[0..16]);
        let x_abs_hi = from_bytes::expr(&x_abs.cells[16..32]);
        let is_neg = LtGadget::construct(cb, 127.expr(), x.cells[31].expr());

        cb.add_constraint(
            "x_abs_lo == x_lo when x >= 0",
            (1.expr() - is_neg.expr()) * (x_abs_lo.expr() - x_lo.expr()),
        );
        cb.add_constraint(
            "x_abs_hi == x_hi when x >= 0",
            (1.expr() - is_neg.expr()) * (x_abs_hi.expr() - x_hi.expr()),
        );

        // When `is_neg`, constrain `sum == 0` and `carry == 1`. Since the final
        // result is `1 << 256`.
        let add_words = AddWordsGadget::construct(cb, [x.clone(), x_abs.clone()], sum.clone());
        cb.add_constraint(
            "sum == 0 when x < 0",
            is_neg.expr() * add_words.sum().expr(),
        );
        cb.add_constraint(
            "carry_hi == 1 when x < 0",
            is_neg.expr() * (1.expr() - add_words.carry().as_ref().unwrap().expr()),
        );

        Self {
            x,
            x_abs,
            sum,
            is_neg,
            add_words,
        }
    }

    pub(crate) fn assign(
        &self,
        region: &mut CachedRegion<'_, '_, F>,
        offset: usize,
        x: Word,
        x_abs: Word,
    ) -> Result<(), Error> {
        self.x.assign(region, offset, Some(x.to_le_bytes()))?;
        self.x_abs
            .assign(region, offset, Some(x_abs.to_le_bytes()))?;
        self.is_neg.assign(
            region,
            offset,
            127.into(),
            u64::from(x.to_le_bytes()[31]).into(),
        )?;
        let sum = x.overflowing_add(x_abs).0;
        self.sum.assign(region, offset, Some(sum.to_le_bytes()))?;
        self.add_words.assign(region, offset, [x, x_abs], sum)
    }

    pub(crate) fn x(&self) -> &util::Word<F> {
        &self.x
    }

    pub(crate) fn x_abs(&self) -> &util::Word<F> {
        &self.x_abs
    }

    pub(crate) fn is_neg(&self) -> &LtGadget<F, 1> {
        &self.is_neg
    }
}

/// Construction of word shift right for `signed(a) >> shift == signed(b)`.
#[derive(Clone, Debug)]
pub(crate) struct SarWordsGadget<F> {
    a: util::Word<F>,
    shift: util::Word<F>,
    b: util::Word<F>,
    // four 64-bit limbs of word `a`
    a64s: [Cell<F>; 4],
    // four 64-bit limbs of word `b`
    b64s: [Cell<F>; 4],
    // Each of the four `a64s` limbs is split into two parts (`a64s_lo` and `a64s_hi`) at
    // position `shf_mod64`. `a64s_lo` is the lower `shf_mod64` bits.
    a64s_lo: [Cell<F>; 4],
    // `a64s_hi` is the higher `64 - shf_mod64` bits.
    a64s_hi: [Cell<F>; 4],
    // shift[0] / 64
    shf_div64: Cell<F>,
    // shift[0] % 64
    shf_mod64: Cell<F>,
    // 1 << shf_mod64
    p_lo: Cell<F>,
    // 1 << (64 - shf_mod64)
    p_hi: Cell<F>,
    // p_top = is_neg * (0xFFFFFFFFFFFFFFFF - p_hi + 1))
    p_top: Cell<F>,
    // is_neg = is_neg(a)
    is_neg: LtGadget<F, 1>,
    // shift < 256
    shf_lt256: IsZeroGadget<F>,
    // shf_div64 == 0
    shf_div64_eq0: IsZeroGadget<F>,
    // shf_div64 == 1
    shf_div64_eq1: IsEqualGadget<F>,
    // shf_div64 == 2
    shf_div64_eq2: IsEqualGadget<F>,
    // shf_div64 == 3
    shf_div64_eq3: IsEqualGadget<F>,
    // a64s_lo[idx] < p_lo
    a64s_lo_lt_p_lo: [LtGadget<F, 16>; 4],
    // a64s_hi[idx] < p_hi
    a64s_hi_lt_p_hi: [LtGadget<F, 16>; 4],
}

impl<F: Field> SarWordsGadget<F> {
    pub(crate) fn construct(
        cb: &mut ConstraintBuilder<F>,
        a: util::Word<F>,
        shift: util::Word<F>,
    ) -> Self {
        let b = cb.query_word();
        let a64s = array_init(|_| cb.query_cell());
        let b64s = array_init(|_| cb.query_cell());
        let a64s_lo = array_init(|_| cb.query_cell());
        let a64s_hi = array_init(|_| cb.query_cell());
        let shf_div64 = cb.query_cell();
        let shf_mod64 = cb.query_cell();
        let p_lo = cb.query_cell();
        let p_hi = cb.query_cell();
        let p_top = cb.query_cell();
        let is_neg = LtGadget::construct(cb, 127.expr(), a.cells[31].expr());
        let shf_lt256 = IsZeroGadget::construct(cb, sum::expr(&shift.cells[1..32]));
        let max_u64 = 0xFFFFFFFFFFFFFFFF_u64;
        for idx in 0..4 {
            let offset = idx * N_BYTES_U64;

            // a64s constraint
            cb.require_equal(
                "a64s[idx] == from_bytes(a[8 * idx..8 * (idx + 1)])",
                a64s[idx].expr(),
                from_bytes::expr(&a.cells[offset..offset + N_BYTES_U64]),
            );

            // b64s constraint
            cb.require_equal(
                "b64s[idx] * shf_lt256 + is_neg * (1 - shf_lt256) * 0xFFFFFFFFFFFFFFFF == from_bytes(b[8 * idx..8 * (idx + 1)])",
                b64s[idx].expr() * shf_lt256.expr() + is_neg.expr() * (1.expr() - shf_lt256.expr()) * max_u64.expr(),
                from_bytes::expr(&b.cells[offset..offset + N_BYTES_U64]),
            );
            cb.require_equal(
                "a64s[idx] == a64s_lo[idx] + a64s_hi[idx] * p_lo",
                a64s[idx].expr(),
                a64s_lo[idx].expr() + a64s_hi[idx].expr() * p_lo.expr(),
            );
        }

        // a64s_lo[idx] < p_lo
        let a64s_lo_lt_p_lo = array_init(|idx| {
            let lt = LtGadget::construct(cb, a64s_lo[idx].expr(), p_lo.expr());
            cb.require_equal("a64s_lo[idx] < p_lo", lt.expr(), 1.expr());
            lt
        });

        // a64s_hi[idx] < p_hi
        let a64s_hi_lt_p_hi = array_init(|idx| {
            let lt = LtGadget::construct(cb, a64s_hi[idx].expr(), p_hi.expr());
            cb.require_equal("a64s_hi[idx] < p_hi", lt.expr(), 1.expr());
            lt
        });

        // merge contraints
        let shf_div64_eq0 = IsZeroGadget::construct(cb, shf_div64.expr());
        let shf_div64_eq1 = IsEqualGadget::construct(cb, shf_div64.expr(), 1.expr());
        let shf_div64_eq2 = IsEqualGadget::construct(cb, shf_div64.expr(), 2.expr());
        let shf_div64_eq3 = IsEqualGadget::construct(cb, shf_div64.expr(), 3.expr());

        cb.require_equal(
            "Constrain b64s[0]",
            b64s[0].expr(),
            (a64s_hi[0].expr() + a64s_lo[1].expr() * p_hi.expr()) * shf_div64_eq0.expr()
                + (a64s_hi[1].expr() + a64s_lo[2].expr() * p_hi.expr()) * shf_div64_eq1.expr()
                + (a64s_hi[2].expr() + a64s_lo[3].expr() * p_hi.expr()) * shf_div64_eq2.expr()
                + (a64s_hi[3].expr() + p_top.expr()) * shf_div64_eq3.expr()
                + is_neg.expr()
                    * max_u64.expr()
                    * (1.expr()
                        - shf_div64_eq0.expr()
                        - shf_div64_eq1.expr()
                        - shf_div64_eq2.expr()
                        - shf_div64_eq3.expr()),
        );
        cb.require_equal(
            "Constrain b64s[1]",
            b64s[1].expr(),
            (a64s_hi[1].expr() + a64s_lo[2].expr() * p_hi.expr()) * shf_div64_eq0.expr()
                + (a64s_hi[2].expr() + a64s_lo[3].expr() * p_hi.expr()) * shf_div64_eq1.expr()
                + (a64s_hi[3].expr() + p_top.expr()) * shf_div64_eq2.expr()
                + is_neg.expr()
                    * max_u64.expr()
                    * (1.expr()
                        - shf_div64_eq0.expr()
                        - shf_div64_eq1.expr()
                        - shf_div64_eq2.expr()),
        );
        cb.require_equal(
            "Constrain b64s[2]",
            b64s[2].expr(),
            (a64s_hi[2].expr() + a64s_lo[3].expr() * p_hi.expr()) * shf_div64_eq0.expr()
                + (a64s_hi[3].expr() + p_top.expr()) * shf_div64_eq1.expr()
                + is_neg.expr()
                    * max_u64.expr()
                    * (1.expr() - shf_div64_eq0.expr() - shf_div64_eq1.expr()),
        );
        cb.require_equal(
            "Constrain b64s[3]",
            b64s[3].expr(),
            (a64s_hi[3].expr() + p_top.expr()) * shf_div64_eq0.expr()
                + is_neg.expr() * max_u64.expr() * (1.expr() - shf_div64_eq0.expr()),
        );

        // shift constraint
        cb.require_equal(
            "shift[0] == shf_mod64 + shf_div64 * 64",
            shift.cells[0].expr(),
            shf_mod64.expr() + shf_div64.expr() * 64.expr(),
        );

        // p_lo == pow(2, shf_mod64)
        cb.add_lookup(
            "Pow2 lookup",
            Lookup::Fixed {
                tag: FixedTableTag::Pow2.expr(),
                values: [shf_mod64.expr(), p_lo.expr(), 0.expr()],
            },
        );

        // p_hi == pow(2, 64 - shf_mod64)
        cb.add_lookup(
            "Pow2 lookup",
            Lookup::Fixed {
                tag: FixedTableTag::Pow2.expr(),
                values: [64.expr() - shf_mod64.expr(), p_hi.expr(), 0.expr()],
            },
        );

        Self {
            a,
            shift,
            b,
            a64s,
            b64s,
            a64s_lo,
            a64s_hi,
            shf_div64,
            shf_mod64,
            p_lo,
            p_hi,
            p_top,
            is_neg,
            shf_lt256,
            shf_div64_eq0,
            shf_div64_eq1,
            shf_div64_eq2,
            shf_div64_eq3,
            a64s_lo_lt_p_lo,
            a64s_hi_lt_p_hi,
        }
    }

    pub(crate) fn assign(
        &self,
        region: &mut CachedRegion<'_, '_, F>,
        offset: usize,
        a: Word,
        shift: Word,
        b: Word,
    ) -> Result<(), Error> {
        self.assign_witness(region, offset, &a, &shift)?;
        self.a.assign(region, offset, Some(a.to_le_bytes()))?;
        self.shift
            .assign(region, offset, Some(shift.to_le_bytes()))?;
        self.b.assign(region, offset, Some(b.to_le_bytes()))?;
        Ok(())
    }

    pub(crate) fn b(&self) -> &util::Word<F> {
        &self.b
    }

    fn assign_witness(
        &self,
        region: &mut CachedRegion<'_, '_, F>,
        offset: usize,
        a: &Word,
        shift: &Word,
    ) -> Result<(), Error> {
        let is_neg = is_neg(a);
        let shf0 = shift.to_le_bytes()[0] as usize;
        let shf_div64 = shf0 / 64;
        let shf_mod64 = shf0 % 64;
        let p_lo: u128 = 1 << shf_mod64;
        let p_hi: u128 = 1 << (64 - shf_mod64);
        let p_top: u128 = if is_neg {
            0xFFFFFFFFFFFFFFFF_u128 - p_hi + 1
        } else {
            0
        };
        let shf_lt256 = shift
            .to_le_bytes()
            .iter()
            .fold(0, |acc, val| acc + *val as u128)
            - shf0 as u128;
        let a64s = a.0;
        let mut a64s_lo = [0_u128; 4];
        let mut a64s_hi = [0_u128; 4];
        for idx in 0..4 {
            a64s_lo[idx] = u128::from(a64s[idx]) % p_lo;
            a64s_hi[idx] = u128::from(a64s[idx]) / p_lo;
        }
        let mut b64s = if is_neg {
            [0xFFFFFFFFFFFFFFFF_u128; 4]
        } else {
            [0_u128; 4]
        };
        b64s[3 - shf_div64 as usize] = a64s_hi[3] + p_top;
        for k in 0..3 - shf_div64 {
            b64s[k] = a64s_hi[k + shf_div64] + a64s_lo[k + shf_div64 + 1] * p_hi;
        }
        self.a64s
            .iter()
            .zip(a64s.iter())
            .map(|(cell, val)| cell.assign(region, offset, Value::known(F::from(*val))))
            .collect::<Result<Vec<_>, _>>()?;
        self.b64s
            .iter()
            .zip(b64s.iter())
            .map(|(cell, val)| cell.assign(region, offset, Value::known(F::from_u128(*val))))
            .collect::<Result<Vec<_>, _>>()?;
        self.a64s_lo
            .iter()
            .zip(a64s_lo.iter())
            .map(|(cell, val)| cell.assign(region, offset, Value::known(F::from_u128(*val))))
            .collect::<Result<Vec<_>, _>>()?;
        self.a64s_hi
            .iter()
            .zip(a64s_hi.iter())
            .map(|(cell, val)| cell.assign(region, offset, Value::known(F::from_u128(*val))))
            .collect::<Result<Vec<_>, _>>()?;
        self.shf_div64
            .assign(region, offset, Value::known(F::from(shf_div64 as u64)))?;
        self.shf_mod64
            .assign(region, offset, Value::known(F::from(shf_mod64 as u64)))?;
        self.p_lo
            .assign(region, offset, Value::known(F::from_u128(p_lo)))?;
        self.p_hi
            .assign(region, offset, Value::known(F::from_u128(p_hi)))?;
        self.p_top
            .assign(region, offset, Value::known(F::from_u128(p_top)))?;
        self.is_neg.assign(
            region,
            offset,
            127.into(),
            u64::from(a.to_le_bytes()[31]).into(),
        )?;
        self.shf_lt256
            .assign(region, offset, F::from_u128(shf_lt256))?;
        self.shf_div64_eq0
            .assign(region, offset, F::from(shf_div64 as u64))?;
        self.shf_div64_eq1
            .assign(region, offset, F::from(shf_div64 as u64), F::from(1))?;
        self.shf_div64_eq2
            .assign(region, offset, F::from(shf_div64 as u64), F::from(2))?;
        self.shf_div64_eq3
            .assign(region, offset, F::from(shf_div64 as u64), F::from(3))?;
        self.a64s_lo_lt_p_lo
            .iter()
            .zip(a64s_lo.iter())
            .map(|(lt, val)| lt.assign(region, offset, F::from_u128(*val), F::from_u128(p_lo)))
            .collect::<Result<Vec<_>, _>>()?;
        self.a64s_hi_lt_p_hi
            .iter()
            .zip(a64s_hi.iter())
            .map(|(lt, val)| lt.assign(region, offset, F::from_u128(*val), F::from_u128(p_hi)))
            .collect::<Result<Vec<_>, _>>()?;
        Ok(())
    }
}

#[inline]
fn is_neg(x: &U256) -> bool {
    127 < x.to_le_bytes()[31]
=======
>>>>>>> b2358b4c
}<|MERGE_RESOLUTION|>--- conflicted
+++ resolved
@@ -1,757 +1,3 @@
-<<<<<<< HEAD
-use super::CachedRegion;
-use crate::{
-    evm_circuit::{
-        param::N_BYTES_U64,
-        table::{FixedTableTag, Lookup},
-        util::{
-            self, constraint_builder::ConstraintBuilder, from_bytes, pow_of_two, pow_of_two_expr,
-            select, split_u256, split_u256_limb64, sum, Cell,
-        },
-    },
-    util::Expr,
-};
-use array_init::array_init;
-use eth_types::{Field, ToLittleEndian, ToScalar, Word, U256};
-use halo2_proofs::{
-    circuit::Value,
-    plonk::{Error, Expression},
-};
-
-/// Returns `1` when `value == 0`, and returns `0` otherwise.
-#[derive(Clone, Debug)]
-pub struct IsZeroGadget<F> {
-    inverse: Cell<F>,
-    is_zero: Expression<F>,
-}
-
-impl<F: Field> IsZeroGadget<F> {
-    pub(crate) fn construct(cb: &mut ConstraintBuilder<F>, value: Expression<F>) -> Self {
-        let inverse = cb.query_cell();
-
-        let is_zero = 1.expr() - (value.clone() * inverse.expr());
-        // when `value != 0` check `inverse = a.invert()`: value * (1 - value *
-        // inverse)
-        cb.add_constraint("value ⋅ (1 - value ⋅ value_inv)", value * is_zero.clone());
-        // when `value == 0` check `inverse = 0`: `inverse ⋅ (1 - value *
-        // inverse)`
-        cb.add_constraint(
-            "value_inv ⋅ (1 - value ⋅ value_inv)",
-            inverse.expr() * is_zero.clone(),
-        );
-
-        Self { inverse, is_zero }
-    }
-
-    pub(crate) fn expr(&self) -> Expression<F> {
-        self.is_zero.clone()
-    }
-
-    pub(crate) fn assign(
-        &self,
-        region: &mut CachedRegion<'_, '_, F>,
-        offset: usize,
-        value: F,
-    ) -> Result<F, Error> {
-        let inverse = value.invert().unwrap_or(F::zero());
-        self.inverse.assign(region, offset, Value::known(inverse))?;
-        Ok(if value.is_zero().into() {
-            F::one()
-        } else {
-            F::zero()
-        })
-    }
-}
-
-/// Returns `1` when `lhs == rhs`, and returns `0` otherwise.
-#[derive(Clone, Debug)]
-pub struct IsEqualGadget<F> {
-    is_zero: IsZeroGadget<F>,
-}
-
-impl<F: Field> IsEqualGadget<F> {
-    pub(crate) fn construct(
-        cb: &mut ConstraintBuilder<F>,
-        lhs: Expression<F>,
-        rhs: Expression<F>,
-    ) -> Self {
-        let is_zero = IsZeroGadget::construct(cb, lhs - rhs);
-
-        Self { is_zero }
-    }
-
-    pub(crate) fn expr(&self) -> Expression<F> {
-        self.is_zero.expr()
-    }
-
-    pub(crate) fn assign(
-        &self,
-        region: &mut CachedRegion<'_, '_, F>,
-        offset: usize,
-        lhs: F,
-        rhs: F,
-    ) -> Result<F, Error> {
-        self.is_zero.assign(region, offset, lhs - rhs)
-    }
-}
-
-#[derive(Clone, Debug)]
-pub struct BatchedIsZeroGadget<F, const N: usize> {
-    is_zero: Cell<F>,
-    nonempty_witness: Cell<F>,
-}
-
-impl<F: Field, const N: usize> BatchedIsZeroGadget<F, N> {
-    pub(crate) fn construct(cb: &mut ConstraintBuilder<F>, values: [Expression<F>; N]) -> Self {
-        let is_zero = cb.query_bool();
-        let nonempty_witness = cb.query_cell();
-
-        for value in values.iter() {
-            cb.require_zero(
-                "is_zero is 0 if there is any non-zero value",
-                is_zero.expr() * value.clone(),
-            );
-        }
-
-        cb.require_zero(
-            "is_zero is 1 if values are all zero",
-            values.iter().fold(1.expr() - is_zero.expr(), |acc, value| {
-                acc * (1.expr() - value.expr() * nonempty_witness.clone().expr())
-            }),
-        );
-
-        Self {
-            is_zero,
-            nonempty_witness,
-        }
-    }
-
-    pub(crate) fn expr(&self) -> Expression<F> {
-        self.is_zero.expr()
-    }
-
-    pub(crate) fn assign(
-        &self,
-        region: &mut CachedRegion<'_, '_, F>,
-        offset: usize,
-        values: [F; N],
-    ) -> Result<F, Error> {
-        let is_zero =
-            if let Some(inverse) = values.iter().find_map(|value| Option::from(value.invert())) {
-                self.nonempty_witness
-                    .assign(region, offset, Value::known(inverse))?;
-                F::zero()
-            } else {
-                F::one()
-            };
-        self.is_zero.assign(region, offset, Value::known(is_zero))?;
-
-        Ok(is_zero)
-    }
-}
-
-/// Construction of 2 256-bit words addition and result, which is useful for
-/// opcode ADD, SUB and balance operation
-#[derive(Clone, Debug)]
-pub(crate) struct AddWordsGadget<F, const N_ADDENDS: usize, const CHECK_OVREFLOW: bool> {
-    addends: [util::Word<F>; N_ADDENDS],
-    sum: util::Word<F>,
-    carry_lo: Cell<F>,
-    carry_hi: Option<Cell<F>>,
-}
-
-impl<F: Field, const N_ADDENDS: usize, const CHECK_OVREFLOW: bool>
-    AddWordsGadget<F, N_ADDENDS, CHECK_OVREFLOW>
-{
-    pub(crate) fn construct(
-        cb: &mut ConstraintBuilder<F>,
-        addends: [util::Word<F>; N_ADDENDS],
-        sum: util::Word<F>,
-    ) -> Self {
-        let carry_lo = cb.query_cell();
-        let carry_hi = if CHECK_OVREFLOW {
-            None
-        } else {
-            Some(cb.query_cell())
-        };
-
-        let addends_lo = &addends
-            .iter()
-            .map(|addend| from_bytes::expr(&addend.cells[..16]))
-            .collect::<Vec<_>>();
-        let addends_hi = &addends
-            .iter()
-            .map(|addend| from_bytes::expr(&addend.cells[16..]))
-            .collect::<Vec<_>>();
-        let sum_lo = from_bytes::expr(&sum.cells[..16]);
-        let sum_hi = from_bytes::expr(&sum.cells[16..]);
-
-        cb.require_equal(
-            "sum(addends_lo) == sum_lo + carry_lo ⋅ 2^128",
-            sum::expr(addends_lo),
-            sum_lo + carry_lo.expr() * pow_of_two_expr(128),
-        );
-        cb.require_equal(
-            if CHECK_OVREFLOW {
-                "sum(addends_hi) + carry_lo == sum_hi"
-            } else {
-                "sum(addends_hi) + carry_lo == sum_hi + carry_hi ⋅ 2^128"
-            },
-            sum::expr(addends_hi) + carry_lo.expr(),
-            if CHECK_OVREFLOW {
-                sum_hi
-            } else {
-                sum_hi + carry_hi.as_ref().unwrap().expr() * pow_of_two_expr(128)
-            },
-        );
-
-        for carry in if CHECK_OVREFLOW {
-            vec![&carry_lo]
-        } else {
-            vec![&carry_lo, carry_hi.as_ref().unwrap()]
-        } {
-            cb.require_in_set(
-                "carry_lo in 0..N_ADDENDS",
-                carry.expr(),
-                (0..N_ADDENDS).map(|idx| idx.expr()).collect(),
-            );
-        }
-
-        Self {
-            addends,
-            sum,
-            carry_lo,
-            carry_hi,
-        }
-    }
-
-    pub(crate) fn assign(
-        &self,
-        region: &mut CachedRegion<'_, '_, F>,
-        offset: usize,
-        addends: [Word; N_ADDENDS],
-        sum: Word,
-    ) -> Result<(), Error> {
-        for (word, value) in self.addends.iter().zip(addends.iter()) {
-            word.assign(region, offset, Some(value.to_le_bytes()))?;
-        }
-        self.sum.assign(region, offset, Some(sum.to_le_bytes()))?;
-
-        let (addends_lo, addends_hi): (Vec<_>, Vec<_>) = addends.iter().map(split_u256).unzip();
-        let (sum_lo, sum_hi) = split_u256(&sum);
-
-        let sum_of_addends_lo = addends_lo
-            .into_iter()
-            .fold(Word::zero(), |acc, addend_lo| acc + addend_lo);
-        let sum_of_addends_hi = addends_hi
-            .into_iter()
-            .fold(Word::zero(), |acc, addend_hi| acc + addend_hi);
-
-        let carry_lo = (sum_of_addends_lo - sum_lo) >> 128;
-        self.carry_lo.assign(
-            region,
-            offset,
-            Value::known(
-                carry_lo
-                    .to_scalar()
-                    .expect("unexpected U256 -> Scalar conversion failure"),
-            ),
-        )?;
-
-        if !CHECK_OVREFLOW {
-            let carry_hi = (sum_of_addends_hi + carry_lo - sum_hi) >> 128;
-            self.carry_hi.as_ref().unwrap().assign(
-                region,
-                offset,
-                Value::known(
-                    carry_hi
-                        .to_scalar()
-                        .expect("unexpected U256 -> Scalar conversion failure"),
-                ),
-            )?;
-        }
-
-        Ok(())
-    }
-
-    pub(crate) fn addends(&self) -> &[util::Word<F>] {
-        &self.addends
-    }
-
-    pub(crate) fn sum(&self) -> &util::Word<F> {
-        &self.sum
-    }
-
-    pub(crate) fn carry(&self) -> &Option<util::Cell<F>> {
-        &self.carry_hi
-    }
-}
-
-/// Construction of 256-bit product by 256-bit multiplicand * 64-bit multiplier,
-/// which disallows overflow.
-#[derive(Clone, Debug)]
-pub(crate) struct MulWordByU64Gadget<F> {
-    multiplicand: util::Word<F>,
-    product: util::Word<F>,
-    carry_lo: [util::Cell<F>; 8],
-}
-
-impl<F: Field> MulWordByU64Gadget<F> {
-    pub(crate) fn construct(
-        cb: &mut ConstraintBuilder<F>,
-        multiplicand: util::Word<F>,
-        multiplier: Expression<F>,
-    ) -> Self {
-        let gadget = Self {
-            multiplicand,
-            product: cb.query_word(),
-            carry_lo: cb.query_bytes(),
-        };
-
-        let multiplicand_lo = from_bytes::expr(&gadget.multiplicand.cells[..16]);
-        let multiplicand_hi = from_bytes::expr(&gadget.multiplicand.cells[16..]);
-
-        let product_lo = from_bytes::expr(&gadget.product.cells[..16]);
-        let product_hi = from_bytes::expr(&gadget.product.cells[16..]);
-
-        let carry_lo = from_bytes::expr(&gadget.carry_lo[..8]);
-
-        cb.require_equal(
-            "multiplicand_lo ⋅ multiplier == carry_lo ⋅ 2^128 + product_lo",
-            multiplicand_lo * multiplier.expr(),
-            carry_lo.clone() * pow_of_two_expr(128) + product_lo,
-        );
-
-        cb.require_equal(
-            "multiplicand_hi ⋅ multiplier + carry_lo == product_hi",
-            multiplicand_hi * multiplier.expr() + carry_lo,
-            product_hi,
-        );
-
-        gadget
-    }
-
-    pub(crate) fn assign(
-        &self,
-        region: &mut CachedRegion<'_, '_, F>,
-        offset: usize,
-        multiplicand: Word,
-        multiplier: u64,
-        product: Word,
-    ) -> Result<(), Error> {
-        self.multiplicand
-            .assign(region, offset, Some(multiplicand.to_le_bytes()))?;
-        self.product
-            .assign(region, offset, Some(product.to_le_bytes()))?;
-
-        let (multiplicand_lo, _) = split_u256(&multiplicand);
-        let (product_lo, _) = split_u256(&product);
-
-        let carry_lo = (multiplicand_lo * multiplier - product_lo) >> 128;
-        for (cell, byte) in self.carry_lo.iter().zip(
-            u64::try_from(carry_lo)
-                .map_err(|_| Error::Synthesis)?
-                .to_le_bytes()
-                .iter(),
-        ) {
-            cell.assign(region, offset, Value::known(F::from(*byte as u64)))?;
-        }
-
-        Ok(())
-    }
-
-    pub(crate) fn product(&self) -> &util::Word<F> {
-        &self.product
-    }
-}
-
-/// Requires that the passed in value is within the specified range.
-/// `N_BYTES` is required to be `<= MAX_N_BYTES_INTEGER`.
-#[derive(Clone, Debug)]
-pub struct RangeCheckGadget<F, const N_BYTES: usize> {
-    parts: [Cell<F>; N_BYTES],
-}
-
-impl<F: Field, const N_BYTES: usize> RangeCheckGadget<F, N_BYTES> {
-    pub(crate) fn construct(cb: &mut ConstraintBuilder<F>, value: Expression<F>) -> Self {
-        let parts = cb.query_bytes();
-
-        // Require that the reconstructed value from the parts equals the
-        // original value
-        cb.require_equal(
-            "Constrain bytes recomposited to value",
-            value,
-            from_bytes::expr(&parts),
-        );
-
-        Self { parts }
-    }
-
-    pub(crate) fn assign(
-        &self,
-        region: &mut CachedRegion<'_, '_, F>,
-        offset: usize,
-        value: F,
-    ) -> Result<(), Error> {
-        let bytes = value.to_repr();
-        for (idx, part) in self.parts.iter().enumerate() {
-            part.assign(region, offset, Value::known(F::from(bytes[idx] as u64)))?;
-        }
-        Ok(())
-    }
-}
-
-/// Returns `1` when `lhs < rhs`, and returns `0` otherwise.
-/// lhs and rhs `< 256**N_BYTES`
-/// `N_BYTES` is required to be `<= MAX_N_BYTES_INTEGER` to prevent overflow:
-/// values are stored in a single field element and two of these are added
-/// together.
-/// The equation that is enforced is `lhs - rhs == diff - (lt * range)`.
-/// Because all values are `<= 256**N_BYTES` and `lt` is boolean, `lt` can only
-/// be `1` when `lhs < rhs`.
-#[derive(Clone, Debug)]
-pub struct LtGadget<F, const N_BYTES: usize> {
-    lt: Cell<F>, // `1` when `lhs < rhs`, `0` otherwise.
-    diff: [Cell<F>; N_BYTES], /* The byte values of `diff`.
-                  * `diff` equals `lhs - rhs` if `lhs >= rhs`,
-                  * `lhs - rhs + range` otherwise. */
-    range: F, // The range of the inputs, `256**N_BYTES`
-}
-
-impl<F: Field, const N_BYTES: usize> LtGadget<F, N_BYTES> {
-    pub(crate) fn construct(
-        cb: &mut ConstraintBuilder<F>,
-        lhs: Expression<F>,
-        rhs: Expression<F>,
-    ) -> Self {
-        let lt = cb.query_bool();
-        let diff = cb.query_bytes();
-        let range = pow_of_two(N_BYTES * 8);
-
-        // The equation we require to hold: `lhs - rhs == diff - (lt * range)`.
-        cb.require_equal(
-            "lhs - rhs == diff - (lt ⋅ range)",
-            lhs - rhs,
-            from_bytes::expr(&diff) - (lt.expr() * range),
-        );
-
-        Self { lt, diff, range }
-    }
-
-    pub(crate) fn expr(&self) -> Expression<F> {
-        self.lt.expr()
-    }
-
-    pub(crate) fn assign(
-        &self,
-        region: &mut CachedRegion<'_, '_, F>,
-        offset: usize,
-        lhs: F,
-        rhs: F,
-    ) -> Result<(F, Vec<u8>), Error> {
-        // Set `lt`
-        let lt = lhs < rhs;
-        self.lt.assign(
-            region,
-            offset,
-            Value::known(if lt { F::one() } else { F::zero() }),
-        )?;
-
-        // Set the bytes of diff
-        let diff = (lhs - rhs) + (if lt { self.range } else { F::zero() });
-        let diff_bytes = diff.to_repr();
-        for (idx, diff) in self.diff.iter().enumerate() {
-            diff.assign(
-                region,
-                offset,
-                Value::known(F::from(diff_bytes[idx] as u64)),
-            )?;
-        }
-
-        Ok((if lt { F::one() } else { F::zero() }, diff_bytes.to_vec()))
-    }
-
-    pub(crate) fn diff_bytes(&self) -> Vec<Cell<F>> {
-        self.diff.to_vec()
-    }
-}
-
-/// Returns `1` when `lhs < rhs`, and returns `0` otherwise.
-/// lhs and rhs are both 256-bit word.
-#[derive(Clone, Debug)]
-pub struct LtWordGadget<F> {
-    comparison_hi: ComparisonGadget<F, 16>,
-    lt_lo: LtGadget<F, 16>,
-}
-
-impl<F: Field> LtWordGadget<F> {
-    pub(crate) fn construct(
-        cb: &mut ConstraintBuilder<F>,
-        lhs: &util::Word<F>,
-        rhs: &util::Word<F>,
-    ) -> Self {
-        let comparison_hi = ComparisonGadget::construct(
-            cb,
-            from_bytes::expr(&lhs.cells[16..]),
-            from_bytes::expr(&rhs.cells[16..]),
-        );
-        let lt_lo = LtGadget::construct(
-            cb,
-            from_bytes::expr(&lhs.cells[..16]),
-            from_bytes::expr(&rhs.cells[..16]),
-        );
-        Self {
-            comparison_hi,
-            lt_lo,
-        }
-    }
-
-    pub(crate) fn expr(&self) -> Expression<F> {
-        let (hi_lt, hi_eq) = self.comparison_hi.expr();
-        hi_lt + hi_eq * self.lt_lo.expr()
-    }
-
-    pub(crate) fn assign(
-        &self,
-        region: &mut CachedRegion<'_, '_, F>,
-        offset: usize,
-        lhs: Word,
-        rhs: Word,
-    ) -> Result<(), Error> {
-        let (lhs_lo, lhs_hi) = split_u256(&lhs);
-        let (rhs_lo, rhs_hi) = split_u256(&rhs);
-        self.comparison_hi.assign(
-            region,
-            offset,
-            F::from_u128(lhs_hi.as_u128()),
-            F::from_u128(rhs_hi.as_u128()),
-        )?;
-        self.lt_lo.assign(
-            region,
-            offset,
-            F::from_u128(lhs_lo.as_u128()),
-            F::from_u128(rhs_lo.as_u128()),
-        )?;
-        Ok(())
-    }
-}
-
-/// Returns (lt, eq):
-/// - `lt` is `1` when `lhs < rhs`, `0` otherwise.
-/// - `eq` is `1` when `lhs == rhs`, `0` otherwise.
-/// lhs and rhs `< 256**N_BYTES`
-/// `N_BYTES` is required to be `<= MAX_N_BYTES_INTEGER`.
-#[derive(Clone, Debug)]
-pub struct ComparisonGadget<F, const N_BYTES: usize> {
-    lt: LtGadget<F, N_BYTES>,
-    eq: IsZeroGadget<F>,
-}
-
-impl<F: Field, const N_BYTES: usize> ComparisonGadget<F, N_BYTES> {
-    pub(crate) fn construct(
-        cb: &mut ConstraintBuilder<F>,
-        lhs: Expression<F>,
-        rhs: Expression<F>,
-    ) -> Self {
-        let lt = LtGadget::<F, N_BYTES>::construct(cb, lhs, rhs);
-        let eq = IsZeroGadget::<F>::construct(cb, sum::expr(&lt.diff_bytes()));
-
-        Self { lt, eq }
-    }
-
-    pub(crate) fn expr(&self) -> (Expression<F>, Expression<F>) {
-        (self.lt.expr(), self.eq.expr())
-    }
-
-    pub(crate) fn assign(
-        &self,
-        region: &mut CachedRegion<'_, '_, F>,
-        offset: usize,
-        lhs: F,
-        rhs: F,
-    ) -> Result<(F, F), Error> {
-        // lt
-        let (lt, diff) = self.lt.assign(region, offset, lhs, rhs)?;
-
-        // eq
-        let eq = self.eq.assign(region, offset, sum::value(&diff))?;
-
-        Ok((lt, eq))
-    }
-}
-
-/// Returns (is_a, is_b):
-/// - `is_a` is `1` when `value == a`, else `0`
-/// - `is_b` is `1` when `value == b`, else `0`
-/// `value` is required to be either `a` or `b`.
-/// The benefit of this gadget over `IsEqualGadget` is that the
-/// expression returned is a single value which will make
-/// future expressions depending on this result more efficient.
-#[derive(Clone, Debug)]
-pub struct PairSelectGadget<F> {
-    is_a: Cell<F>,
-    is_b: Expression<F>,
-}
-
-impl<F: Field> PairSelectGadget<F> {
-    pub(crate) fn construct(
-        cb: &mut ConstraintBuilder<F>,
-        value: Expression<F>,
-        a: Expression<F>,
-        b: Expression<F>,
-    ) -> Self {
-        let is_a = cb.query_bool();
-        let is_b = 1.expr() - is_a.expr();
-
-        // Force `is_a` to be `0` when `value != a`
-        cb.add_constraint("is_a ⋅ (value - a)", is_a.expr() * (value.clone() - a));
-        // Force `1 - is_a` to be `0` when `value != b`
-        cb.add_constraint("(1 - is_a) ⋅ (value - b)", is_b.clone() * (value - b));
-
-        Self { is_a, is_b }
-    }
-
-    pub(crate) fn expr(&self) -> (Expression<F>, Expression<F>) {
-        (self.is_a.expr(), self.is_b.clone())
-    }
-
-    pub(crate) fn assign(
-        &self,
-        region: &mut CachedRegion<'_, '_, F>,
-        offset: usize,
-        value: F,
-        a: F,
-        _b: F,
-    ) -> Result<(F, F), Error> {
-        let is_a = if value == a { F::one() } else { F::zero() };
-        self.is_a.assign(region, offset, Value::known(is_a))?;
-
-        Ok((is_a, F::one() - is_a))
-    }
-}
-
-/// Returns (quotient: numerator/denominator, remainder: numerator%denominator),
-/// with `numerator` an expression and `denominator` a constant.
-/// Input requirements:
-/// - `quotient < 256**N_BYTES`
-/// - `quotient * denominator < field size`
-/// - `remainder < denominator` requires a range lookup table for `denominator`
-#[derive(Clone, Debug)]
-pub struct ConstantDivisionGadget<F, const N_BYTES: usize> {
-    quotient: Cell<F>,
-    remainder: Cell<F>,
-    denominator: u64,
-    quotient_range_check: RangeCheckGadget<F, N_BYTES>,
-}
-
-impl<F: Field, const N_BYTES: usize> ConstantDivisionGadget<F, N_BYTES> {
-    pub(crate) fn construct(
-        cb: &mut ConstraintBuilder<F>,
-        numerator: Expression<F>,
-        denominator: u64,
-    ) -> Self {
-        let quotient = cb.query_cell();
-        let remainder = cb.query_cell();
-
-        // Require that remainder < denominator
-        cb.range_lookup(remainder.expr(), denominator);
-
-        // Require that quotient < 2**N_BYTES
-        // so we can't have any overflow when doing `quotient * denominator`.
-        let quotient_range_check = RangeCheckGadget::construct(cb, quotient.expr());
-
-        // Check if the division was done correctly
-        cb.require_equal(
-            "numerator - remainder == quotient ⋅ denominator",
-            numerator - remainder.expr(),
-            quotient.expr() * denominator.expr(),
-        );
-
-        Self {
-            quotient,
-            remainder,
-            denominator,
-            quotient_range_check,
-        }
-    }
-
-    pub(crate) fn quotient(&self) -> Expression<F> {
-        self.quotient.expr()
-    }
-
-    pub(crate) fn remainder(&self) -> Expression<F> {
-        self.remainder.expr()
-    }
-
-    pub(crate) fn assign(
-        &self,
-        region: &mut CachedRegion<'_, '_, F>,
-        offset: usize,
-        numerator: u128,
-    ) -> Result<(u128, u128), Error> {
-        let denominator = self.denominator as u128;
-        let quotient = numerator / denominator;
-        let remainder = numerator % denominator;
-
-        self.quotient
-            .assign(region, offset, Value::known(F::from_u128(quotient)))?;
-        self.remainder
-            .assign(region, offset, Value::known(F::from_u128(remainder)))?;
-
-        self.quotient_range_check
-            .assign(region, offset, F::from_u128(quotient))?;
-
-        Ok((quotient, remainder))
-    }
-}
-
-/// Returns `rhs` when `lhs < rhs`, and returns `lhs` otherwise.
-/// lhs and rhs `< 256**N_BYTES`
-/// `N_BYTES` is required to be `<= MAX_N_BYTES_INTEGER`.
-#[derive(Clone, Debug)]
-pub struct MinMaxGadget<F, const N_BYTES: usize> {
-    lt: LtGadget<F, N_BYTES>,
-    min: Expression<F>,
-    max: Expression<F>,
-}
-
-impl<F: Field, const N_BYTES: usize> MinMaxGadget<F, N_BYTES> {
-    pub(crate) fn construct(
-        cb: &mut ConstraintBuilder<F>,
-        lhs: Expression<F>,
-        rhs: Expression<F>,
-    ) -> Self {
-        let lt = LtGadget::construct(cb, lhs.clone(), rhs.clone());
-        let max = select::expr(lt.expr(), rhs.clone(), lhs.clone());
-        let min = select::expr(lt.expr(), lhs, rhs);
-
-        Self { lt, min, max }
-    }
-
-    pub(crate) fn min(&self) -> Expression<F> {
-        self.min.clone()
-    }
-
-    pub(crate) fn max(&self) -> Expression<F> {
-        self.max.clone()
-    }
-
-    pub(crate) fn assign(
-        &self,
-        region: &mut CachedRegion<'_, '_, F>,
-        offset: usize,
-        lhs: F,
-        rhs: F,
-    ) -> Result<(F, F), Error> {
-        let (lt, _) = self.lt.assign(region, offset, lhs, rhs)?;
-        Ok(if lt.is_zero_vartime() {
-            (rhs, lhs)
-        } else {
-            (lhs, rhs)
-        })
-    }
-}
-=======
 use crate::util::Expr;
 use eth_types::Field;
 use halo2_proofs::plonk::Expression;
@@ -774,6 +20,7 @@
 mod mul_word_u64;
 mod pair_select;
 mod range_check;
+mod sar_words;
 #[cfg(test)]
 mod test_util;
 
@@ -795,7 +42,7 @@
 pub(crate) use mul_word_u64::MulWordByU64Gadget;
 pub(crate) use pair_select::PairSelectGadget;
 pub(crate) use range_check::RangeCheckGadget;
->>>>>>> b2358b4c
+pub(crate) use sar_words::SarWordsGadget;
 
 // This function generates a Lagrange polynomial in the range [start, end) which
 // will be evaluated to 1 when `exp == value`, otherwise 0
@@ -817,896 +64,4 @@
         }
     }
     numerator * denominator.invert().unwrap()
-<<<<<<< HEAD
-}
-
-/// Construct the gadget that checks a * b + c == d (modulo 2**256),
-/// where a, b, c, d are 256-bit words. This can be used by opcode MUL, DIV,
-/// and MOD. For opcode MUL, set c to 0. For opcode DIV and MOD, treat c as
-/// residue and d as dividend.
-///
-/// We execute a multi-limb multiplication as follows:
-/// a and b is divided into 4 64-bit limbs, denoted as a0~a3 and b0~b3
-/// defined t0, t1, t2, t3
-///   t0 = a0 * b0, contribute to 0 ~ 128 bit
-///   t1 = a0 * b1 + a1 * b0, contribute to 64 ~ 193 bit (include the carry)
-///   t2 = a0 * b2 + a2 * b0 + a1 * b1, contribute to above 128 bit
-///   t3 = a0 * b3 + a3 * b0 + a2 * b1 + a1 * b2, contribute to above 192 bit
-///
-/// so t0 ~ t1 include all contributions to the low 256-bit of product, with
-/// a maximum 68-bit radix (the part higher than 256-bit), denoted as carry_hi
-/// Similarly, we define carry_lo as the radix of contributions to the low
-/// 128-bit of the product.
-/// We can slightly relax the constraint of carry_lo/carry_hi to 72-bit and
-/// allocate 9 bytes for them each
-///
-/// Finally we just prove:
-///   t0 + t1 * 2^64 = <low 128 bit of product> + carry_lo
-///   t2 + t3 * 2^64 + carry_lo = <high 128 bit of product> + carry_hi
-///
-/// Last, we sum the parts that are higher than 256-bit in the multiplication
-/// into overflow
-///   overflow = carry_hi + a1 * b3 + a2 * b2 + a3 * b1 + a2 * b3 + a3 * b2
-///              + a3 * b3
-/// In the cases of DIV and MOD, we need to constrain overflow == 0 outside the
-/// MulAddWordsGadget.
-#[derive(Clone, Debug)]
-pub(crate) struct MulAddWordsGadget<F> {
-    carry_lo: [Cell<F>; 9],
-    carry_hi: [Cell<F>; 9],
-    overflow: Expression<F>,
-}
-
-impl<F: Field> MulAddWordsGadget<F> {
-    pub(crate) fn construct(cb: &mut ConstraintBuilder<F>, words: [&util::Word<F>; 4]) -> Self {
-        let (a, b, c, d) = (words[0], words[1], words[2], words[3]);
-        let carry_lo = cb.query_bytes();
-        let carry_hi = cb.query_bytes();
-        let carry_lo_expr = from_bytes::expr(&carry_lo);
-        let carry_hi_expr = from_bytes::expr(&carry_hi);
-
-        let mut a_limbs = vec![];
-        let mut b_limbs = vec![];
-        for trunk in 0..4 {
-            let idx = (trunk * 8) as usize;
-            a_limbs.push(from_bytes::expr(&a.cells[idx..idx + 8]));
-            b_limbs.push(from_bytes::expr(&b.cells[idx..idx + 8]));
-        }
-        let c_lo = from_bytes::expr(&c.cells[0..16]);
-        let c_hi = from_bytes::expr(&c.cells[16..32]);
-        let d_lo = from_bytes::expr(&d.cells[0..16]);
-        let d_hi = from_bytes::expr(&d.cells[16..32]);
-
-        let t0 = a_limbs[0].clone() * b_limbs[0].clone();
-        let t1 = a_limbs[0].clone() * b_limbs[1].clone() + a_limbs[1].clone() * b_limbs[0].clone();
-        let t2 = a_limbs[0].clone() * b_limbs[2].clone()
-            + a_limbs[1].clone() * b_limbs[1].clone()
-            + a_limbs[2].clone() * b_limbs[0].clone();
-        let t3 = a_limbs[0].clone() * b_limbs[3].clone()
-            + a_limbs[1].clone() * b_limbs[2].clone()
-            + a_limbs[2].clone() * b_limbs[1].clone()
-            + a_limbs[3].clone() * b_limbs[0].clone();
-        let overflow = carry_hi_expr.clone()
-            + a_limbs[1].clone() * b_limbs[3].clone()
-            + a_limbs[2].clone() * b_limbs[2].clone()
-            + a_limbs[3].clone() * b_limbs[2].clone()
-            + a_limbs[2].clone() * b_limbs[3].clone()
-            + a_limbs[3].clone() * b_limbs[2].clone()
-            + a_limbs[3].clone() * b_limbs[3].clone();
-
-        cb.require_equal(
-            "(a * b)_lo + c_lo == d_lo + carry_lo ⋅ 2^128",
-            t0.expr() + t1.expr() * pow_of_two_expr(64) + c_lo,
-            d_lo + carry_lo_expr.clone() * pow_of_two_expr(128),
-        );
-        cb.require_equal(
-            "(a * b)_hi + c_hi + carry_lo == d_hi + carry_hi ⋅ 2^128",
-            t2.expr() + t3.expr() * pow_of_two_expr(64) + c_hi + carry_lo_expr,
-            d_hi + carry_hi_expr * pow_of_two_expr(128),
-        );
-
-        Self {
-            carry_lo,
-            carry_hi,
-            overflow,
-        }
-    }
-
-    pub(crate) fn assign(
-        &self,
-        region: &mut CachedRegion<'_, '_, F>,
-        offset: usize,
-        words: [Word; 4],
-    ) -> Result<(), Error> {
-        let (a, b, c, d) = (words[0], words[1], words[2], words[3]);
-
-        let a_limbs = split_u256_limb64(&a);
-        let b_limbs = split_u256_limb64(&b);
-        let (c_lo, c_hi) = split_u256(&c);
-        let (d_lo, d_hi) = split_u256(&d);
-
-        let t0 = a_limbs[0] * b_limbs[0];
-        let t1 = a_limbs[0] * b_limbs[1] + a_limbs[1] * b_limbs[0];
-        let t2 = a_limbs[0] * b_limbs[2] + a_limbs[1] * b_limbs[1] + a_limbs[2] * b_limbs[0];
-        let t3 = a_limbs[0] * b_limbs[3]
-            + a_limbs[1] * b_limbs[2]
-            + a_limbs[2] * b_limbs[1]
-            + a_limbs[3] * b_limbs[0];
-
-        let carry_lo = (t0 + (t1 << 64) + c_lo - d_lo) >> 128;
-        let carry_hi = (t2 + (t3 << 64) + c_hi + carry_lo - d_hi) >> 128;
-
-        self.carry_lo
-            .iter()
-            .zip(carry_lo.to_le_bytes().iter())
-            .map(|(cell, byte)| cell.assign(region, offset, Value::known(F::from(*byte as u64))))
-            .collect::<Result<Vec<_>, _>>()?;
-
-        self.carry_hi
-            .iter()
-            .zip(carry_hi.to_le_bytes().iter())
-            .map(|(cell, byte)| cell.assign(region, offset, Value::known(F::from(*byte as u64))))
-            .collect::<Result<Vec<_>, _>>()?;
-
-        Ok(())
-    }
-
-    pub(crate) fn overflow(&self) -> Expression<F> {
-        self.overflow.clone()
-    }
-}
-
-#[derive(Clone, Debug)]
-/// CmpWordsGadget compares two words, exposing `eq`  and `lt`
-pub(crate) struct CmpWordsGadget<F> {
-    comparison_lo: ComparisonGadget<F, 16>,
-    comparison_hi: ComparisonGadget<F, 16>,
-    pub eq: Expression<F>,
-    pub lt: Expression<F>,
-}
-
-impl<F: Field> CmpWordsGadget<F> {
-    pub(crate) fn construct(
-        cb: &mut ConstraintBuilder<F>,
-        a: &util::Word<F>,
-        b: &util::Word<F>,
-    ) -> Self {
-        // `a[0..16] <= b[0..16]`
-        let comparison_lo = ComparisonGadget::construct(
-            cb,
-            from_bytes::expr(&a.cells[0..16]),
-            from_bytes::expr(&b.cells[0..16]),
-        );
-
-        let (lt_lo, eq_lo) = comparison_lo.expr();
-
-        // `a[16..32] <= b[16..32]`
-        let comparison_hi = ComparisonGadget::construct(
-            cb,
-            from_bytes::expr(&a.cells[16..32]),
-            from_bytes::expr(&b.cells[16..32]),
-        );
-        let (lt_hi, eq_hi) = comparison_hi.expr();
-
-        // `a < b` when:
-        // - `a[16..32] < b[16..32]` OR
-        // - `a[16..32] == b[16..32]` AND `a[0..16] < b[0..16]`
-        let lt = select::expr(lt_hi, 1.expr(), eq_hi.clone() * lt_lo);
-
-        // `a == b` when both parts are equal
-        let eq = eq_hi * eq_lo;
-
-        Self {
-            comparison_lo,
-            comparison_hi,
-            lt,
-            eq,
-        }
-    }
-
-    pub(crate) fn assign(
-        &self,
-        region: &mut CachedRegion<'_, '_, F>,
-        offset: usize,
-        a: Word,
-        b: Word,
-    ) -> Result<(), Error> {
-        // `a[0..1] <= b[0..16]`
-        self.comparison_lo.assign(
-            region,
-            offset,
-            from_bytes::value(&a.to_le_bytes()[0..16]),
-            from_bytes::value(&b.to_le_bytes()[0..16]),
-        )?;
-
-        // `a[16..32] <= b[16..32]`
-        self.comparison_hi.assign(
-            region,
-            offset,
-            from_bytes::value(&a.to_le_bytes()[16..32]),
-            from_bytes::value(&b.to_le_bytes()[16..32]),
-        )?;
-
-        Ok(())
-    }
-}
-
-/// Construct the gadget that checks a * b + c == d * 2**256 + e
-/// where a, b, c, d, e are 256-bit words.
-///
-/// We execute a multi-limb multiplication as follows:
-/// a and b is divided into 4 64-bit limbs, denoted as a0~a3 and b0~b3
-/// defined t0, t1, t2, t3, t4, t5, t6:
-///   t0 = a0 * b0,
-///   t1 = a0 * b1 + a1 * b0,
-///   t2 = a0 * b2 + a2 * b0 + a1 * b1,
-///   t3 = a0 * b3 + a3 * b0 + a2 * b1 + a1 * b2,
-///   t4 = a1 * b3 + a2 * b2 + a3 * b1,
-///   t5 = a2 * b3 + a3 * b2,
-///   t6 = a3 * b3,
-///
-/// The addend c as well as the the words that form the result d, e are divided
-/// in 2 128-bit limbs each: c_lo, c_hi, d_lo, d_hi, e_lo, e_hi.
-///
-/// so t0 ~ t1 include all contributions to the low 128-bit of product (e_lo),
-/// with a maximum 65-bit carry (the part higher than 128-bit), denoted as
-/// carry_0. Similarly, we define carry_1 as the carry of contributions to the
-/// next 128-bit of the product (e_hi) with a maximum val of 66 bits. Finally,
-/// we define carry_2 as the carry for the next 128 bits of the product (d_lo).
-///
-/// We can slightly relax the constraint of carry_0/carry_1, carry_2 to 72-bit
-/// and allocate 9 bytes for them each
-///
-/// Finally we just prove:
-///   t0 + t1 * 2^64 + c_lo = e_lo + carry_0 * 2^128
-///   t2 + t3 * 2^64 + c_hi + carry_0 = e_hi + carry_1 * 2^128
-///   t4 + t5 * 2^64 + carry_1 = d_lo + carry_2 * 2^128
-///   t6 + carry_2 = d_hi
-#[derive(Clone, Debug)]
-pub(crate) struct MulAddWords512Gadget<F> {
-    carry_0: [Cell<F>; 9],
-    carry_1: [Cell<F>; 9],
-    carry_2: [Cell<F>; 9],
-}
-
-impl<F: Field> MulAddWords512Gadget<F> {
-    /// words argument is: a, b, d, e
-    /// Addend is the optional c.
-    pub(crate) fn construct(
-        cb: &mut ConstraintBuilder<F>,
-        words: [&util::Word<F>; 4],
-        addend: Option<&util::Word<F>>,
-    ) -> Self {
-        let carry_0 = cb.query_bytes();
-        let carry_1 = cb.query_bytes();
-        let carry_2 = cb.query_bytes();
-        let carry_0_expr = from_bytes::expr(&carry_0);
-        let carry_1_expr = from_bytes::expr(&carry_1);
-        let carry_2_expr = from_bytes::expr(&carry_2);
-
-        // Split input words in limbs
-        let mut a_limbs = vec![];
-        let mut b_limbs = vec![];
-        for trunk in 0..4 {
-            let idx = (trunk * 8) as usize;
-            a_limbs.push(from_bytes::expr(&words[0].cells[idx..idx + 8]));
-            b_limbs.push(from_bytes::expr(&words[1].cells[idx..idx + 8]));
-        }
-
-        let d_lo = from_bytes::expr(&words[2].cells[0..16]);
-        let d_hi = from_bytes::expr(&words[2].cells[16..32]);
-        let e_lo = from_bytes::expr(&words[3].cells[0..16]);
-        let e_hi = from_bytes::expr(&words[3].cells[16..32]);
-
-        // Limb multiplication
-        let t0 = a_limbs[0].clone() * b_limbs[0].clone();
-        let t1 = a_limbs[0].clone() * b_limbs[1].clone() + a_limbs[1].clone() * b_limbs[0].clone();
-        let t2 = a_limbs[0].clone() * b_limbs[2].clone()
-            + a_limbs[1].clone() * b_limbs[1].clone()
-            + a_limbs[2].clone() * b_limbs[0].clone();
-        let t3 = a_limbs[0].clone() * b_limbs[3].clone()
-            + a_limbs[1].clone() * b_limbs[2].clone()
-            + a_limbs[2].clone() * b_limbs[1].clone()
-            + a_limbs[3].clone() * b_limbs[0].clone();
-        let t4 = a_limbs[1].clone() * b_limbs[3].clone()
-            + a_limbs[2].clone() * b_limbs[2].clone()
-            + a_limbs[3].clone() * b_limbs[1].clone();
-        let t5 = a_limbs[2].clone() * b_limbs[3].clone() + a_limbs[3].clone() * b_limbs[2].clone();
-        let t6 = a_limbs[3].clone() * b_limbs[3].clone();
-
-        if let Some(c) = addend {
-            let c_lo = from_bytes::expr(&c.cells[0..16]);
-            let c_hi = from_bytes::expr(&c.cells[16..32]);
-            cb.require_equal(
-                "(t0 + t1 ⋅ 2^64) + c_lo == e_lo + carry_0 ⋅ 2^128",
-                t0.expr() + t1.expr() * pow_of_two_expr(64) + c_lo,
-                e_lo + carry_0_expr.clone() * pow_of_two_expr(128),
-            );
-
-            cb.require_equal(
-                "(t2 + t3 ⋅ 2^64) + c_hi + carry_0 == e_hi + carry_1 ⋅ 2^128",
-                t2.expr() + t3.expr() * pow_of_two_expr(64) + c_hi + carry_0_expr,
-                e_hi + carry_1_expr.clone() * pow_of_two_expr(128),
-            );
-        } else {
-            cb.require_equal(
-                "(t0 + t1 ⋅ 2^64) == e_lo + carry_0 ⋅ 2^128",
-                t0.expr() + t1.expr() * pow_of_two_expr(64),
-                e_lo + carry_0_expr.clone() * pow_of_two_expr(128),
-            );
-
-            cb.require_equal(
-                "(t2 + t3 ⋅ 2^64) + carry_0 == e_hi + carry_1 ⋅ 2^128",
-                t2.expr() + t3.expr() * pow_of_two_expr(64) + carry_0_expr,
-                e_hi + carry_1_expr.clone() * pow_of_two_expr(128),
-            );
-        }
-
-        cb.require_equal(
-            "(t4 + t5 ⋅ 2^64) + carry_1 == d_lo + carry_2 ⋅ 2^128",
-            t4.expr() + t5.expr() * pow_of_two_expr(64) + carry_1_expr,
-            d_lo + carry_2_expr.clone() * pow_of_two_expr(128),
-        );
-
-        cb.require_equal("t6 + carry_2 == d_hi", t6.expr() + carry_2_expr, d_hi);
-
-        Self {
-            carry_0,
-            carry_1,
-            carry_2,
-        }
-    }
-
-    pub(crate) fn assign(
-        &self,
-        region: &mut CachedRegion<'_, '_, F>,
-        offset: usize,
-        words: [Word; 4],
-        addend: Option<Word>,
-    ) -> Result<(), Error> {
-        let (a, b, d, e) = (words[0], words[1], words[2], words[3]);
-
-        let a_limbs = split_u256_limb64(&a);
-        let b_limbs = split_u256_limb64(&b);
-        let (d_lo, _d_hi) = split_u256(&d);
-        let (e_lo, e_hi) = split_u256(&e);
-
-        let t0 = a_limbs[0] * b_limbs[0];
-        let t1 = a_limbs[0] * b_limbs[1] + a_limbs[1] * b_limbs[0];
-        let t2 = a_limbs[0] * b_limbs[2] + a_limbs[1] * b_limbs[1] + a_limbs[2] * b_limbs[0];
-        let t3 = a_limbs[0] * b_limbs[3]
-            + a_limbs[1] * b_limbs[2]
-            + a_limbs[2] * b_limbs[1]
-            + a_limbs[3] * b_limbs[0];
-
-        let t4 = a_limbs[1] * b_limbs[3] + a_limbs[2] * b_limbs[2] + a_limbs[3] * b_limbs[1];
-        let t5 = a_limbs[2] * b_limbs[3] + a_limbs[3] * b_limbs[2];
-
-        let (carry_0, carry_1) = if let Some(c) = addend {
-            let (c_lo, c_hi) = split_u256(&c);
-            let carry_0 = ((t0 + (t1 << 64) + c_lo).saturating_sub(e_lo)) >> 128;
-            let carry_1 = ((t2 + (t3 << 64) + c_hi + carry_0).saturating_sub(e_hi)) >> 128;
-            (carry_0, carry_1)
-        } else {
-            let carry_0 = ((t0 + (t1 << 64)).saturating_sub(e_lo)) >> 128;
-            let carry_1 = ((t2 + (t3 << 64) + carry_0).saturating_sub(e_hi)) >> 128;
-            (carry_0, carry_1)
-        };
-        let carry_2 = ((t4 + (t5 << 64) + carry_1).saturating_sub(d_lo)) >> 128;
-
-        self.carry_0
-            .iter()
-            .zip(carry_0.to_le_bytes().iter())
-            .map(|(cell, byte)| cell.assign(region, offset, Value::known(F::from(*byte as u64))))
-            .collect::<Result<Vec<_>, _>>()?;
-
-        self.carry_1
-            .iter()
-            .zip(carry_1.to_le_bytes().iter())
-            .map(|(cell, byte)| cell.assign(region, offset, Value::known(F::from(*byte as u64))))
-            .collect::<Result<Vec<_>, _>>()?;
-
-        self.carry_2
-            .iter()
-            .zip(carry_2.to_le_bytes().iter())
-            .map(|(cell, byte)| cell.assign(region, offset, Value::known(F::from(*byte as u64))))
-            .collect::<Result<Vec<_>, _>>()?;
-        Ok(())
-    }
-}
-
-/// Constraints the words a, n, r such that:
-/// a mod n = r, if n!=0
-/// r = 0,       if n==0
-///
-/// We use the auxiliary a_or_zero word, whose value is constrained to be: a if
-/// n!=0, 0 if n==0. This allows to use the equation k * n + r = a_or_zero to
-/// verify the modulus, which holds with r=0 in the case of n=0. Unlike the
-/// usual k * n + r = a, which forces r = a when n=0, this equation assures that
-/// r<n or r=n=0.
-#[derive(Clone, Debug)]
-pub(crate) struct ModGadget<F> {
-    k: util::Word<F>,
-    a_or_zero: util::Word<F>,
-    mul: MulAddWordsGadget<F>,
-    n_is_zero: IsZeroGadget<F>,
-    a_or_is_zero: IsZeroGadget<F>,
-    eq: IsEqualGadget<F>,
-    lt: LtWordGadget<F>,
-}
-impl<F: Field> ModGadget<F> {
-    pub(crate) fn construct(cb: &mut ConstraintBuilder<F>, words: [&util::Word<F>; 3]) -> Self {
-        let (a, n, r) = (words[0], words[1], words[2]);
-        let k = cb.query_word();
-        let a_or_zero = cb.query_word();
-        let n_is_zero = IsZeroGadget::construct(cb, sum::expr(&n.cells));
-        let a_or_is_zero = IsZeroGadget::construct(cb, sum::expr(&a_or_zero.cells));
-        let mul = MulAddWordsGadget::construct(cb, [&k, n, r, &a_or_zero]);
-        let eq = IsEqualGadget::construct(cb, a.expr(), a_or_zero.expr());
-        let lt = LtWordGadget::construct(cb, r, n);
-        // Constraint the aux variable a_or_zero to be =a or =0 if n==0:
-        // (a == a_zero) ^ (n == 0 & a_or_zero == 0)
-        cb.add_constraint(
-            " (1 - (a == a_or_zero)) * ( 1 - (n == 0) * (a_or_zero == 0)",
-            (1.expr() - eq.expr()) * (1.expr() - n_is_zero.expr() * a_or_is_zero.expr()),
-        );
-
-        // Constrain the result r to be valid: (r<n) ^ n==0
-        cb.add_constraint(
-            " (1 - (r<n) - (n==0) ",
-            1.expr() - lt.expr() - n_is_zero.expr(),
-        );
-
-        Self {
-            k,
-            a_or_zero,
-            mul,
-            n_is_zero,
-            a_or_is_zero,
-            eq,
-            lt,
-        }
-    }
-
-    pub(crate) fn assign(
-        &self,
-        region: &mut CachedRegion<'_, '_, F>,
-        offset: usize,
-        a: Word,
-        n: Word,
-        r: Word,
-        randomness: F,
-    ) -> Result<(), Error> {
-        let k = if n.is_zero() { Word::zero() } else { a / n };
-        let a_or_zero = if n.is_zero() { Word::zero() } else { a };
-
-        self.k.assign(region, offset, Some(k.to_le_bytes()))?;
-        self.a_or_zero
-            .assign(region, offset, Some(a_or_zero.to_le_bytes()))?;
-        let n_sum = (0..32).fold(0, |acc, idx| acc + n.byte(idx) as u64);
-        let a_or_zero_sum = (0..32).fold(0, |acc, idx| acc + a_or_zero.byte(idx) as u64);
-        self.n_is_zero.assign(region, offset, F::from(n_sum))?;
-        self.a_or_is_zero
-            .assign(region, offset, F::from(a_or_zero_sum))?;
-        self.mul.assign(region, offset, [k, n, r, a_or_zero])?;
-        self.lt.assign(region, offset, r, n)?;
-        self.eq.assign(
-            region,
-            offset,
-            util::Word::random_linear_combine(a.to_le_bytes(), randomness),
-            util::Word::random_linear_combine(a_or_zero.to_le_bytes(), randomness),
-        )?;
-
-        Ok(())
-    }
-}
-
-/// Construction of 256-bit word original and absolute values, which is useful
-/// for opcodes operated on signed values.
-#[derive(Clone, Debug)]
-pub(crate) struct AbsWordGadget<F> {
-    x: util::Word<F>,
-    x_abs: util::Word<F>,
-    sum: util::Word<F>,
-    is_neg: LtGadget<F, 1>,
-    add_words: AddWordsGadget<F, 2, false>,
-}
-
-impl<F: Field> AbsWordGadget<F> {
-    pub(crate) fn construct(cb: &mut ConstraintBuilder<F>) -> Self {
-        let x = cb.query_word();
-        let x_abs = cb.query_word();
-        let sum = cb.query_word();
-        let x_lo = from_bytes::expr(&x.cells[0..16]);
-        let x_hi = from_bytes::expr(&x.cells[16..32]);
-        let x_abs_lo = from_bytes::expr(&x_abs.cells[0..16]);
-        let x_abs_hi = from_bytes::expr(&x_abs.cells[16..32]);
-        let is_neg = LtGadget::construct(cb, 127.expr(), x.cells[31].expr());
-
-        cb.add_constraint(
-            "x_abs_lo == x_lo when x >= 0",
-            (1.expr() - is_neg.expr()) * (x_abs_lo.expr() - x_lo.expr()),
-        );
-        cb.add_constraint(
-            "x_abs_hi == x_hi when x >= 0",
-            (1.expr() - is_neg.expr()) * (x_abs_hi.expr() - x_hi.expr()),
-        );
-
-        // When `is_neg`, constrain `sum == 0` and `carry == 1`. Since the final
-        // result is `1 << 256`.
-        let add_words = AddWordsGadget::construct(cb, [x.clone(), x_abs.clone()], sum.clone());
-        cb.add_constraint(
-            "sum == 0 when x < 0",
-            is_neg.expr() * add_words.sum().expr(),
-        );
-        cb.add_constraint(
-            "carry_hi == 1 when x < 0",
-            is_neg.expr() * (1.expr() - add_words.carry().as_ref().unwrap().expr()),
-        );
-
-        Self {
-            x,
-            x_abs,
-            sum,
-            is_neg,
-            add_words,
-        }
-    }
-
-    pub(crate) fn assign(
-        &self,
-        region: &mut CachedRegion<'_, '_, F>,
-        offset: usize,
-        x: Word,
-        x_abs: Word,
-    ) -> Result<(), Error> {
-        self.x.assign(region, offset, Some(x.to_le_bytes()))?;
-        self.x_abs
-            .assign(region, offset, Some(x_abs.to_le_bytes()))?;
-        self.is_neg.assign(
-            region,
-            offset,
-            127.into(),
-            u64::from(x.to_le_bytes()[31]).into(),
-        )?;
-        let sum = x.overflowing_add(x_abs).0;
-        self.sum.assign(region, offset, Some(sum.to_le_bytes()))?;
-        self.add_words.assign(region, offset, [x, x_abs], sum)
-    }
-
-    pub(crate) fn x(&self) -> &util::Word<F> {
-        &self.x
-    }
-
-    pub(crate) fn x_abs(&self) -> &util::Word<F> {
-        &self.x_abs
-    }
-
-    pub(crate) fn is_neg(&self) -> &LtGadget<F, 1> {
-        &self.is_neg
-    }
-}
-
-/// Construction of word shift right for `signed(a) >> shift == signed(b)`.
-#[derive(Clone, Debug)]
-pub(crate) struct SarWordsGadget<F> {
-    a: util::Word<F>,
-    shift: util::Word<F>,
-    b: util::Word<F>,
-    // four 64-bit limbs of word `a`
-    a64s: [Cell<F>; 4],
-    // four 64-bit limbs of word `b`
-    b64s: [Cell<F>; 4],
-    // Each of the four `a64s` limbs is split into two parts (`a64s_lo` and `a64s_hi`) at
-    // position `shf_mod64`. `a64s_lo` is the lower `shf_mod64` bits.
-    a64s_lo: [Cell<F>; 4],
-    // `a64s_hi` is the higher `64 - shf_mod64` bits.
-    a64s_hi: [Cell<F>; 4],
-    // shift[0] / 64
-    shf_div64: Cell<F>,
-    // shift[0] % 64
-    shf_mod64: Cell<F>,
-    // 1 << shf_mod64
-    p_lo: Cell<F>,
-    // 1 << (64 - shf_mod64)
-    p_hi: Cell<F>,
-    // p_top = is_neg * (0xFFFFFFFFFFFFFFFF - p_hi + 1))
-    p_top: Cell<F>,
-    // is_neg = is_neg(a)
-    is_neg: LtGadget<F, 1>,
-    // shift < 256
-    shf_lt256: IsZeroGadget<F>,
-    // shf_div64 == 0
-    shf_div64_eq0: IsZeroGadget<F>,
-    // shf_div64 == 1
-    shf_div64_eq1: IsEqualGadget<F>,
-    // shf_div64 == 2
-    shf_div64_eq2: IsEqualGadget<F>,
-    // shf_div64 == 3
-    shf_div64_eq3: IsEqualGadget<F>,
-    // a64s_lo[idx] < p_lo
-    a64s_lo_lt_p_lo: [LtGadget<F, 16>; 4],
-    // a64s_hi[idx] < p_hi
-    a64s_hi_lt_p_hi: [LtGadget<F, 16>; 4],
-}
-
-impl<F: Field> SarWordsGadget<F> {
-    pub(crate) fn construct(
-        cb: &mut ConstraintBuilder<F>,
-        a: util::Word<F>,
-        shift: util::Word<F>,
-    ) -> Self {
-        let b = cb.query_word();
-        let a64s = array_init(|_| cb.query_cell());
-        let b64s = array_init(|_| cb.query_cell());
-        let a64s_lo = array_init(|_| cb.query_cell());
-        let a64s_hi = array_init(|_| cb.query_cell());
-        let shf_div64 = cb.query_cell();
-        let shf_mod64 = cb.query_cell();
-        let p_lo = cb.query_cell();
-        let p_hi = cb.query_cell();
-        let p_top = cb.query_cell();
-        let is_neg = LtGadget::construct(cb, 127.expr(), a.cells[31].expr());
-        let shf_lt256 = IsZeroGadget::construct(cb, sum::expr(&shift.cells[1..32]));
-        let max_u64 = 0xFFFFFFFFFFFFFFFF_u64;
-        for idx in 0..4 {
-            let offset = idx * N_BYTES_U64;
-
-            // a64s constraint
-            cb.require_equal(
-                "a64s[idx] == from_bytes(a[8 * idx..8 * (idx + 1)])",
-                a64s[idx].expr(),
-                from_bytes::expr(&a.cells[offset..offset + N_BYTES_U64]),
-            );
-
-            // b64s constraint
-            cb.require_equal(
-                "b64s[idx] * shf_lt256 + is_neg * (1 - shf_lt256) * 0xFFFFFFFFFFFFFFFF == from_bytes(b[8 * idx..8 * (idx + 1)])",
-                b64s[idx].expr() * shf_lt256.expr() + is_neg.expr() * (1.expr() - shf_lt256.expr()) * max_u64.expr(),
-                from_bytes::expr(&b.cells[offset..offset + N_BYTES_U64]),
-            );
-            cb.require_equal(
-                "a64s[idx] == a64s_lo[idx] + a64s_hi[idx] * p_lo",
-                a64s[idx].expr(),
-                a64s_lo[idx].expr() + a64s_hi[idx].expr() * p_lo.expr(),
-            );
-        }
-
-        // a64s_lo[idx] < p_lo
-        let a64s_lo_lt_p_lo = array_init(|idx| {
-            let lt = LtGadget::construct(cb, a64s_lo[idx].expr(), p_lo.expr());
-            cb.require_equal("a64s_lo[idx] < p_lo", lt.expr(), 1.expr());
-            lt
-        });
-
-        // a64s_hi[idx] < p_hi
-        let a64s_hi_lt_p_hi = array_init(|idx| {
-            let lt = LtGadget::construct(cb, a64s_hi[idx].expr(), p_hi.expr());
-            cb.require_equal("a64s_hi[idx] < p_hi", lt.expr(), 1.expr());
-            lt
-        });
-
-        // merge contraints
-        let shf_div64_eq0 = IsZeroGadget::construct(cb, shf_div64.expr());
-        let shf_div64_eq1 = IsEqualGadget::construct(cb, shf_div64.expr(), 1.expr());
-        let shf_div64_eq2 = IsEqualGadget::construct(cb, shf_div64.expr(), 2.expr());
-        let shf_div64_eq3 = IsEqualGadget::construct(cb, shf_div64.expr(), 3.expr());
-
-        cb.require_equal(
-            "Constrain b64s[0]",
-            b64s[0].expr(),
-            (a64s_hi[0].expr() + a64s_lo[1].expr() * p_hi.expr()) * shf_div64_eq0.expr()
-                + (a64s_hi[1].expr() + a64s_lo[2].expr() * p_hi.expr()) * shf_div64_eq1.expr()
-                + (a64s_hi[2].expr() + a64s_lo[3].expr() * p_hi.expr()) * shf_div64_eq2.expr()
-                + (a64s_hi[3].expr() + p_top.expr()) * shf_div64_eq3.expr()
-                + is_neg.expr()
-                    * max_u64.expr()
-                    * (1.expr()
-                        - shf_div64_eq0.expr()
-                        - shf_div64_eq1.expr()
-                        - shf_div64_eq2.expr()
-                        - shf_div64_eq3.expr()),
-        );
-        cb.require_equal(
-            "Constrain b64s[1]",
-            b64s[1].expr(),
-            (a64s_hi[1].expr() + a64s_lo[2].expr() * p_hi.expr()) * shf_div64_eq0.expr()
-                + (a64s_hi[2].expr() + a64s_lo[3].expr() * p_hi.expr()) * shf_div64_eq1.expr()
-                + (a64s_hi[3].expr() + p_top.expr()) * shf_div64_eq2.expr()
-                + is_neg.expr()
-                    * max_u64.expr()
-                    * (1.expr()
-                        - shf_div64_eq0.expr()
-                        - shf_div64_eq1.expr()
-                        - shf_div64_eq2.expr()),
-        );
-        cb.require_equal(
-            "Constrain b64s[2]",
-            b64s[2].expr(),
-            (a64s_hi[2].expr() + a64s_lo[3].expr() * p_hi.expr()) * shf_div64_eq0.expr()
-                + (a64s_hi[3].expr() + p_top.expr()) * shf_div64_eq1.expr()
-                + is_neg.expr()
-                    * max_u64.expr()
-                    * (1.expr() - shf_div64_eq0.expr() - shf_div64_eq1.expr()),
-        );
-        cb.require_equal(
-            "Constrain b64s[3]",
-            b64s[3].expr(),
-            (a64s_hi[3].expr() + p_top.expr()) * shf_div64_eq0.expr()
-                + is_neg.expr() * max_u64.expr() * (1.expr() - shf_div64_eq0.expr()),
-        );
-
-        // shift constraint
-        cb.require_equal(
-            "shift[0] == shf_mod64 + shf_div64 * 64",
-            shift.cells[0].expr(),
-            shf_mod64.expr() + shf_div64.expr() * 64.expr(),
-        );
-
-        // p_lo == pow(2, shf_mod64)
-        cb.add_lookup(
-            "Pow2 lookup",
-            Lookup::Fixed {
-                tag: FixedTableTag::Pow2.expr(),
-                values: [shf_mod64.expr(), p_lo.expr(), 0.expr()],
-            },
-        );
-
-        // p_hi == pow(2, 64 - shf_mod64)
-        cb.add_lookup(
-            "Pow2 lookup",
-            Lookup::Fixed {
-                tag: FixedTableTag::Pow2.expr(),
-                values: [64.expr() - shf_mod64.expr(), p_hi.expr(), 0.expr()],
-            },
-        );
-
-        Self {
-            a,
-            shift,
-            b,
-            a64s,
-            b64s,
-            a64s_lo,
-            a64s_hi,
-            shf_div64,
-            shf_mod64,
-            p_lo,
-            p_hi,
-            p_top,
-            is_neg,
-            shf_lt256,
-            shf_div64_eq0,
-            shf_div64_eq1,
-            shf_div64_eq2,
-            shf_div64_eq3,
-            a64s_lo_lt_p_lo,
-            a64s_hi_lt_p_hi,
-        }
-    }
-
-    pub(crate) fn assign(
-        &self,
-        region: &mut CachedRegion<'_, '_, F>,
-        offset: usize,
-        a: Word,
-        shift: Word,
-        b: Word,
-    ) -> Result<(), Error> {
-        self.assign_witness(region, offset, &a, &shift)?;
-        self.a.assign(region, offset, Some(a.to_le_bytes()))?;
-        self.shift
-            .assign(region, offset, Some(shift.to_le_bytes()))?;
-        self.b.assign(region, offset, Some(b.to_le_bytes()))?;
-        Ok(())
-    }
-
-    pub(crate) fn b(&self) -> &util::Word<F> {
-        &self.b
-    }
-
-    fn assign_witness(
-        &self,
-        region: &mut CachedRegion<'_, '_, F>,
-        offset: usize,
-        a: &Word,
-        shift: &Word,
-    ) -> Result<(), Error> {
-        let is_neg = is_neg(a);
-        let shf0 = shift.to_le_bytes()[0] as usize;
-        let shf_div64 = shf0 / 64;
-        let shf_mod64 = shf0 % 64;
-        let p_lo: u128 = 1 << shf_mod64;
-        let p_hi: u128 = 1 << (64 - shf_mod64);
-        let p_top: u128 = if is_neg {
-            0xFFFFFFFFFFFFFFFF_u128 - p_hi + 1
-        } else {
-            0
-        };
-        let shf_lt256 = shift
-            .to_le_bytes()
-            .iter()
-            .fold(0, |acc, val| acc + *val as u128)
-            - shf0 as u128;
-        let a64s = a.0;
-        let mut a64s_lo = [0_u128; 4];
-        let mut a64s_hi = [0_u128; 4];
-        for idx in 0..4 {
-            a64s_lo[idx] = u128::from(a64s[idx]) % p_lo;
-            a64s_hi[idx] = u128::from(a64s[idx]) / p_lo;
-        }
-        let mut b64s = if is_neg {
-            [0xFFFFFFFFFFFFFFFF_u128; 4]
-        } else {
-            [0_u128; 4]
-        };
-        b64s[3 - shf_div64 as usize] = a64s_hi[3] + p_top;
-        for k in 0..3 - shf_div64 {
-            b64s[k] = a64s_hi[k + shf_div64] + a64s_lo[k + shf_div64 + 1] * p_hi;
-        }
-        self.a64s
-            .iter()
-            .zip(a64s.iter())
-            .map(|(cell, val)| cell.assign(region, offset, Value::known(F::from(*val))))
-            .collect::<Result<Vec<_>, _>>()?;
-        self.b64s
-            .iter()
-            .zip(b64s.iter())
-            .map(|(cell, val)| cell.assign(region, offset, Value::known(F::from_u128(*val))))
-            .collect::<Result<Vec<_>, _>>()?;
-        self.a64s_lo
-            .iter()
-            .zip(a64s_lo.iter())
-            .map(|(cell, val)| cell.assign(region, offset, Value::known(F::from_u128(*val))))
-            .collect::<Result<Vec<_>, _>>()?;
-        self.a64s_hi
-            .iter()
-            .zip(a64s_hi.iter())
-            .map(|(cell, val)| cell.assign(region, offset, Value::known(F::from_u128(*val))))
-            .collect::<Result<Vec<_>, _>>()?;
-        self.shf_div64
-            .assign(region, offset, Value::known(F::from(shf_div64 as u64)))?;
-        self.shf_mod64
-            .assign(region, offset, Value::known(F::from(shf_mod64 as u64)))?;
-        self.p_lo
-            .assign(region, offset, Value::known(F::from_u128(p_lo)))?;
-        self.p_hi
-            .assign(region, offset, Value::known(F::from_u128(p_hi)))?;
-        self.p_top
-            .assign(region, offset, Value::known(F::from_u128(p_top)))?;
-        self.is_neg.assign(
-            region,
-            offset,
-            127.into(),
-            u64::from(a.to_le_bytes()[31]).into(),
-        )?;
-        self.shf_lt256
-            .assign(region, offset, F::from_u128(shf_lt256))?;
-        self.shf_div64_eq0
-            .assign(region, offset, F::from(shf_div64 as u64))?;
-        self.shf_div64_eq1
-            .assign(region, offset, F::from(shf_div64 as u64), F::from(1))?;
-        self.shf_div64_eq2
-            .assign(region, offset, F::from(shf_div64 as u64), F::from(2))?;
-        self.shf_div64_eq3
-            .assign(region, offset, F::from(shf_div64 as u64), F::from(3))?;
-        self.a64s_lo_lt_p_lo
-            .iter()
-            .zip(a64s_lo.iter())
-            .map(|(lt, val)| lt.assign(region, offset, F::from_u128(*val), F::from_u128(p_lo)))
-            .collect::<Result<Vec<_>, _>>()?;
-        self.a64s_hi_lt_p_hi
-            .iter()
-            .zip(a64s_hi.iter())
-            .map(|(lt, val)| lt.assign(region, offset, F::from_u128(*val), F::from_u128(p_hi)))
-            .collect::<Result<Vec<_>, _>>()?;
-        Ok(())
-    }
-}
-
-#[inline]
-fn is_neg(x: &U256) -> bool {
-    127 < x.to_le_bytes()[31]
-=======
->>>>>>> b2358b4c
 }