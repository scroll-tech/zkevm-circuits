--- conflicted
+++ resolved
@@ -3,11 +3,8 @@
         table::{FixedTableTag, Lookup},
         util::{
             self, constraint_builder::ConstraintBuilder, from_bytes, pow_of_two, pow_of_two_expr,
-<<<<<<< HEAD
         select, split_u256, split_u256_limb64, sum, Cell,
-=======
-            select, split_u256, sum, Cell,
->>>>>>> 52b6206c
+        },
         },
     },
     util::Expr,
@@ -733,7 +730,6 @@
     }
 }
 
-<<<<<<< HEAD
 // This function generates a Lagrange polynomial in the range [start, end) which
 // will be evaluated to 1 when `exp == value`, otherwise 0
 pub(crate) fn generate_lagrange_base_polynomial<
@@ -916,41 +912,6 @@
     // slice_lo means the lower part of the split digit
     a_slice_hi: [Cell<F>; 32],
     a_slice_lo: [Cell<F>; 32],
-=======
-// This function generates Lagrange polynomial given a cell, index, and domain
-// size. The polynomial will be equal to 1 when `cell == idx`, otherwise 0.
-// The value of the cell needs to be in the range [0, domain_size)
-fn generate_lagrange_base_polynomial<F: FieldExt>(
-    cell: Cell<F>,
-    idx: u64,
-    domain_size: u64,
-) -> Expression<F> {
-    let mut base_poly = 1.expr();
-    let mut accumulated_inverse = 1.expr();
-    for x in 0..domain_size {
-        if x != idx {
-            base_poly = base_poly * (cell.expr() - x.expr());
-            let inverse = if x < idx {
-                F::from_u128((idx - x) as u128).invert().unwrap()
-            } else {
-                -F::from_u128((x - idx) as u128).invert().unwrap()
-            };
-            accumulated_inverse = accumulated_inverse * inverse;
-        }
-    }
-    base_poly * accumulated_inverse
-}
-
-#[derive(Clone, Debug)]
-pub struct ShlWordsGadget<F> {
-    a: util::Word<F>,
-    shift: util::Word<F>,
-    b: util::Word<F>,
-    // slice_front means the higher part of split digit
-    // slice_back means the lower part of the split digit
-    a_slice_front: [Cell<F>; 32],
-    a_slice_back: [Cell<F>; 32],
->>>>>>> 52b6206c
     // shift_div64, shift_mod64_div8, shift_mod8
     // is used to seperate shift[0]
     shift_div64: Cell<F>,
@@ -958,60 +919,35 @@
     shift_mod64_decpow: Cell<F>, // means 2^(8-shift_mod64)
     shift_mod64_pow: Cell<F>,    // means 2^shift_mod64
     shift_mod8: Cell<F>,
-<<<<<<< HEAD
     // is_zero will check combination of shift[1..32] == 0
     is_zero: IsZeroGadget<F>,
 }
 
 impl<F: Field> ShrWordsGadget<F> {
-=======
-    // if combination of shift[1..32] == 0
-    // shift_overflow will be equal to 0, otherwise 1.
-    shift_overflow: Cell<F>,
-    // is_zero will check combination of shift[1..32] == 0
-    is_zero: IsZeroGadget<F>,
-}
-impl<F: FieldExt> ShlWordsGadget<F> {
->>>>>>> 52b6206c
     pub(crate) fn construct(
         cb: &mut ConstraintBuilder<F>,
         a: util::Word<F>,
         shift: util::Word<F>,
     ) -> Self {
         let b = cb.query_word();
-<<<<<<< HEAD
         let a_slice_hi = cb.query_bytes();
         let a_slice_lo = cb.query_bytes();
-=======
-        let a_slice_front = array_init::array_init(|_| cb.query_byte());
-        let a_slice_back = array_init::array_init(|_| cb.query_byte());
->>>>>>> 52b6206c
         let shift_div64 = cb.query_cell();
         let shift_mod64_div8 = cb.query_cell();
         let shift_mod64_decpow = cb.query_cell();
         let shift_mod64_pow = cb.query_cell();
         let shift_mod8 = cb.query_cell();
-<<<<<<< HEAD
-=======
-        let shift_overflow = cb.query_bool();
->>>>>>> 52b6206c
 
         // check (combination of shift[1..32] == 0) == 1 - shift_overflow
         let mut sum = 0.expr();
         (1..32).for_each(|idx| sum = sum.clone() + shift.cells[idx].expr());
         let is_zero = IsZeroGadget::construct(cb, sum);
-<<<<<<< HEAD
         // if combination of shift[1..32] == 0
         // shift_overflow will be equal to 0, otherwise 1.
         let shift_overflow = 1.expr() - is_zero.expr();
         cb.require_equal(
             "shift_overflow == shift > 256 ",
             shift_overflow.clone(),
-=======
-        cb.require_equal(
-            "shift_overflow == shift > 256 ",
-            shift_overflow.expr(),
->>>>>>> 52b6206c
             1.expr() - is_zero.expr(),
         );
 
@@ -1029,34 +965,21 @@
         );
 
         // merge 8 8-bit cell for a 64-bit expression
-<<<<<<< HEAD
         // for a, a_slice_hi, a_slice_lo, b
         let mut a_digits = vec![];
         let mut a_slice_hi_digits = vec![];
         let mut a_slice_lo_digits = vec![];
-=======
-        // for a, a_slice_front, a_slice_back, b
-        let mut a_digits = vec![];
-        let mut a_slice_front_digits = vec![];
-        let mut a_slice_back_digits = vec![];
->>>>>>> 52b6206c
         let mut b_digits = vec![];
         for virtual_idx in 0..4 {
             let now_idx = (virtual_idx * 8) as usize;
             a_digits.push(from_bytes::expr(&a.cells[now_idx..now_idx + 8]));
-<<<<<<< HEAD
             a_slice_lo_digits.push(from_bytes::expr(&a_slice_lo[now_idx..now_idx + 8]));
             a_slice_hi_digits.push(from_bytes::expr(&a_slice_hi[now_idx..now_idx + 8]));
-=======
-            a_slice_back_digits.push(from_bytes::expr(&a_slice_back[now_idx..now_idx + 8]));
-            a_slice_front_digits.push(from_bytes::expr(&a_slice_front[now_idx..now_idx + 8]));
->>>>>>> 52b6206c
             b_digits.push(from_bytes::expr(&b.cells[now_idx..now_idx + 8]));
         }
 
         // check combination of a_slice_back_digits and a_slice_front_digits
         // == b_digits
-<<<<<<< HEAD
         let mut shr_constraints = (0..4).map(|_| 0.expr()).collect::<Vec<Expression<F>>>();
         for transplacement in (0_usize)..(4_usize) {
             // generate the polynomial depends on the shift_div64
@@ -1080,7 +1003,312 @@
             }
             for idx in (4 - transplacement)..4 {
                 shr_constraints[idx] = shr_constraints[idx].clone()
-=======
+                    + select_transplacement_polynomial.clone() * b_digits[idx].clone();
+            }
+        }
+        (0..4).for_each(|idx| {
+            cb.require_zero(
+                "merge a_slice_lo_digits and a_slice_hi_digits == b_digits",
+                shr_constraints[idx].clone(),
+            )
+        });
+
+        // for i in 0..4
+        // a_slice_lo_digits[i] + a_slice_hi_digits * shift_mod64_pow
+        // == a_digits[i]
+        for idx in 0..4 {
+            cb.require_equal(
+                "a[idx] == a_slice_lo[idx] + a_slice_hi[idx] * shift_mod64_pow",
+                a_slice_lo_digits[idx].clone()
+                    + a_slice_hi_digits[idx].clone() * shift_mod64_pow.expr(),
+                a_digits[idx].clone(),
+            );
+        }
+
+        // check serveral higher cells == 0 for slice_back and slice_front
+        let mut equal_to_zero = 0.expr();
+        for digit_transplacement in 0..8 {
+            let select_transplacement_polynomial = generate_lagrange_base_polynomial(
+                shift_mod64_div8.expr(),
+                digit_transplacement,
+                0..8,
+            );
+            for virtual_idx in 0..4 {
+                for idx in (digit_transplacement + 1)..8 {
+                    let nowidx = (virtual_idx * 8 + idx) as usize;
+                    equal_to_zero = equal_to_zero
+                        + (select_transplacement_polynomial.clone() * a_slice_lo[nowidx].expr());
+                }
+                for idx in (8 - digit_transplacement)..8 {
+                    let nowidx = (virtual_idx * 8 + idx) as usize;
+                    equal_to_zero = equal_to_zero
+                        + (select_transplacement_polynomial.clone() * a_slice_hi[nowidx].expr());
+                }
+            }
+        }
+
+        //check the specific 4 cells in 0..(1 << shift_mod8).
+        //check another specific 4 cells in 0..(1 << (8 - shift_mod8)).
+        for virtual_idx in 0..4 {
+            let mut slice_bits_polynomial = vec![0.expr(), 0.expr()];
+            for digit_transplacement in 0..8 {
+                let select_transplacement_polynomial = generate_lagrange_base_polynomial(
+                    shift_mod64_div8.expr(),
+                    digit_transplacement,
+                    0..8,
+                );
+                let nowidx = (virtual_idx * 8 + digit_transplacement) as usize;
+                slice_bits_polynomial[0] = slice_bits_polynomial[0].clone()
+                    + select_transplacement_polynomial.clone() * a_slice_lo[nowidx].expr();
+                let nowidx = (virtual_idx * 8 + 7 - digit_transplacement) as usize;
+                slice_bits_polynomial[1] = slice_bits_polynomial[1].clone()
+                    + select_transplacement_polynomial.clone() * a_slice_hi[nowidx].expr();
+            }
+            cb.add_lookup(
+                "slice_bits range lookup",
+                Lookup::Fixed {
+                    tag: FixedTableTag::Bitslevel.expr(),
+                    values: [
+                        shift_mod8.expr(),
+                        slice_bits_polynomial[0].clone(),
+                        0.expr(),
+                    ],
+                },
+            );
+            cb.add_lookup(
+                "slice_bits range lookup",
+                Lookup::Fixed {
+                    tag: FixedTableTag::Bitslevel.expr(),
+                    values: [
+                        8.expr() - shift_mod8.expr(),
+                        slice_bits_polynomial[1].clone(),
+                        0.expr(),
+                    ],
+                },
+            );
+        }
+
+        // check:
+        // 2^shift_mod64 == shift_mod64_pow
+        // 2^(8-shift_mod64) == shift_mod64_decpow
+        cb.add_lookup(
+            "pow_of_two lookup",
+            Lookup::Fixed {
+                tag: FixedTableTag::Pow64.expr(),
+                values: [
+                    shift_mod64,
+                    shift_mod64_pow.expr(),
+                    shift_mod64_decpow.expr(),
+                ],
+            },
+        );
+
+        cb.add_lookup(
+            "shift_div64 range lookup",
+            Lookup::Fixed {
+                tag: FixedTableTag::Bitslevel.expr(),
+                values: [2.expr(), shift_div64.expr(), 0.expr()],
+            },
+        );
+        cb.add_lookup(
+            "shift_mod64_div8 range lookup",
+            Lookup::Fixed {
+                tag: FixedTableTag::Bitslevel.expr(),
+                values: [3.expr(), shift_mod64_div8.expr(), 0.expr()],
+            },
+        );
+        cb.add_lookup(
+            "shift_mod8 range lookup",
+            Lookup::Fixed {
+                tag: FixedTableTag::Bitslevel.expr(),
+                values: [3.expr(), shift_mod8.expr(), 0.expr()],
+            },
+        );
+
+        Self {
+            a,
+            shift,
+            b,
+            a_slice_hi,
+            a_slice_lo,
+            shift_div64,
+            shift_mod64_div8,
+            shift_mod64_decpow,
+            shift_mod64_pow,
+            shift_mod8,
+            is_zero,
+        }
+    }
+
+    pub(crate) fn assign(
+        &self,
+        region: &mut Region<'_, F>,
+        offset: usize,
+        a: Word,
+        shift: Word,
+        b: Word,
+    ) -> Result<(), Error> {
+        self.assign_witness(region, offset, &a, &shift)?;
+        self.a.assign(region, offset, Some(a.to_le_bytes()))?;
+        self.shift
+            .assign(region, offset, Some(shift.to_le_bytes()))?;
+        self.b.assign(region, offset, Some(b.to_le_bytes()))?;
+        Ok(())
+    }
+
+    pub(crate) fn b(&self) -> &util::Word<F> {
+        &self.b
+    }
+
+    fn assign_witness(
+        &self,
+        region: &mut Region<'_, F>,
+        offset: usize,
+        wa: &Word,
+        wshift: &Word,
+    ) -> Result<(), Error> {
+        let a8s = wa.to_le_bytes();
+        let shift = wshift.to_le_bytes()[0] as u128;
+        let shift_div64 = shift / 64;
+        let shift_mod64_div8 = shift % 64 / 8;
+        let shift_mod64 = shift % 64;
+        let shift_mod64_pow = 1u128 << shift_mod64;
+        let shift_mod64_decpow = (1u128 << 64) / (shift_mod64_pow as u128);
+        let shift_mod8 = shift % 8;
+        let mut a_slice_hi = [0u8; 32];
+        let mut a_slice_lo = [0u8; 32];
+        for virtual_idx in 0..4 {
+            let mut tmp_a: u64 = 0;
+            for idx in 0..8 {
+                let now_idx = virtual_idx * 8 + idx;
+                tmp_a += (1u64 << (8 * idx)) * (a8s[now_idx] as u64);
+            }
+            let mut slice_back = if shift_mod64 == 0 {
+                0
+            } else {
+                tmp_a % (1u64 << shift_mod64)
+            };
+            let mut slice_front = if shift_mod64 == 0 {
+                tmp_a
+            } else {
+                tmp_a / (1u64 << shift_mod64)
+            };
+            for idx in 0..8 {
+                let now_idx = virtual_idx * 8 + idx;
+                a_slice_lo[now_idx] = (slice_back % (1 << 8)) as u8;
+                a_slice_hi[now_idx] = (slice_front % (1 << 8)) as u8;
+                slice_back >>= 8;
+                slice_front >>= 8;
+            }
+        }
+        a_slice_hi.iter().zip(self.a_slice_hi.iter()).try_for_each(
+            |(bt, assignee)| -> Result<(), Error> {
+                assignee.assign(region, offset, Some(F::from(*bt as u64)))?;
+                Ok(())
+            },
+        )?;
+        a_slice_lo.iter().zip(self.a_slice_lo.iter()).try_for_each(
+            |(bt, assignee)| -> Result<(), Error> {
+                assignee.assign(region, offset, Some(F::from(*bt as u64)))?;
+                Ok(())
+            },
+        )?;
+        self.shift_div64
+            .assign(region, offset, Some(F::from_u128(shift_div64)))?;
+        self.shift_mod64_div8
+            .assign(region, offset, Some(F::from_u128(shift_mod64_div8)))?;
+        self.shift_mod64_decpow
+            .assign(region, offset, Some(F::from_u128(shift_mod64_decpow)))?;
+        self.shift_mod64_pow
+            .assign(region, offset, Some(F::from_u128(shift_mod64_pow)))?;
+        self.shift_mod8
+            .assign(region, offset, Some(F::from_u128(shift_mod8)))?;
+
+        let mut sum: u128 = 0;
+        wshift.to_le_bytes().iter().for_each(|v| sum += *v as u128);
+        sum -= shift as u128;
+        self.is_zero.assign(region, offset, F::from_u128(sum))?;
+        Ok(())
+    }
+}
+
+#[derive(Clone, Debug)]
+pub struct ShlWordsGadget<F> {
+    a: util::Word<F>,
+    shift: util::Word<F>,
+    b: util::Word<F>,
+    // slice_front means the higher part of split digit
+    // slice_back means the lower part of the split digit
+    a_slice_front: [Cell<F>; 32],
+    a_slice_back: [Cell<F>; 32],
+    // shift_div64, shift_mod64_div8, shift_mod8
+    // is used to seperate shift[0]
+    shift_div64: Cell<F>,
+    shift_mod64_div8: Cell<F>,
+    shift_mod64_decpow: Cell<F>, // means 2^(8-shift_mod64)
+    shift_mod64_pow: Cell<F>,    // means 2^shift_mod64
+    shift_mod8: Cell<F>,
+    // if combination of shift[1..32] == 0
+    // shift_overflow will be equal to 0, otherwise 1.
+    shift_overflow: Cell<F>,
+    // is_zero will check combination of shift[1..32] == 0
+    is_zero: IsZeroGadget<F>,
+}
+impl<F: FieldExt> ShlWordsGadget<F> {
+    pub(crate) fn construct(
+        cb: &mut ConstraintBuilder<F>,
+        a: util::Word<F>,
+        shift: util::Word<F>,
+    ) -> Self {
+        let b = cb.query_word();
+        let a_slice_front = array_init::array_init(|_| cb.query_byte());
+        let a_slice_back = array_init::array_init(|_| cb.query_byte());
+        let shift_div64 = cb.query_cell();
+        let shift_mod64_div8 = cb.query_cell();
+        let shift_mod64_decpow = cb.query_cell();
+        let shift_mod64_pow = cb.query_cell();
+        let shift_mod8 = cb.query_cell();
+        let shift_overflow = cb.query_bool();
+
+        // check (combination of shift[1..32] == 0) == 1 - shift_overflow
+        let mut sum = 0.expr();
+        (1..32).for_each(|idx| sum = sum.clone() + shift.cells[idx].expr());
+        let is_zero = IsZeroGadget::construct(cb, sum);
+        cb.require_equal(
+            "shift_overflow == shift > 256 ",
+            shift_overflow.expr(),
+            1.expr() - is_zero.expr(),
+        );
+
+        // rename variable:
+        // shift_div64 :a
+        // shift_mod64_div8:b
+        // shift_mod8:c
+        // we split shift[0] to the equation:
+        // shift[0] == a * 64 + b * 8 + c
+        let shift_mod64 = 8.expr() * shift_mod64_div8.expr() + shift_mod8.expr();
+        cb.require_equal(
+            "shift[0] == shift_div64 * 64 + shift_mod64_div8 * 8 + shift_mod8",
+            shift.cells[0].expr(),
+            shift_div64.expr() * 64.expr() + shift_mod64.clone(),
+        );
+
+        // merge 8 8-bit cell for a 64-bit expression
+        // for a, a_slice_front, a_slice_back, b
+        let mut a_digits = vec![];
+        let mut a_slice_front_digits = vec![];
+        let mut a_slice_back_digits = vec![];
+        let mut b_digits = vec![];
+        for virtual_idx in 0..4 {
+            let now_idx = (virtual_idx * 8) as usize;
+            a_digits.push(from_bytes::expr(&a.cells[now_idx..now_idx + 8]));
+            a_slice_back_digits.push(from_bytes::expr(&a_slice_back[now_idx..now_idx + 8]));
+            a_slice_front_digits.push(from_bytes::expr(&a_slice_front[now_idx..now_idx + 8]));
+            b_digits.push(from_bytes::expr(&b.cells[now_idx..now_idx + 8]));
+        }
+
+        // check combination of a_slice_back_digits and a_slice_front_digits
+        // == b_digits
         let mut shl_constraints = (0..4).map(|_| 0.expr()).collect::<Vec<Expression<F>>>();
         for transplacement in (0_usize)..(4_usize) {
             // generate the polynomial depends on the shift_div64
@@ -1104,32 +1332,17 @@
             }
             for idx in 0..transplacement {
                 shl_constraints[idx] = shl_constraints[idx].clone()
->>>>>>> 52b6206c
                     + select_transplacement_polynomial.clone() * b_digits[idx].clone();
             }
         }
         (0..4).for_each(|idx| {
             cb.require_zero(
-<<<<<<< HEAD
-                "merge a_slice_lo_digits and a_slice_hi_digits == b_digits",
-                shr_constraints[idx].clone(),
-=======
                 "merge a_slice_back_digits and a_slice_front_digits == b_digits",
                 shl_constraints[idx].clone(),
->>>>>>> 52b6206c
             )
         });
 
         // for i in 0..4
-<<<<<<< HEAD
-        // a_slice_lo_digits[i] + a_slice_hi_digits * shift_mod64_pow
-        // == a_digits[i]
-        for idx in 0..4 {
-            cb.require_equal(
-                "a[idx] == a_slice_lo[idx] + a_slice_hi[idx] * shift_mod64_pow",
-                a_slice_lo_digits[idx].clone()
-                    + a_slice_hi_digits[idx].clone() * shift_mod64_pow.expr(),
-=======
         // a_slice_back_digits[i] + a_slice_front_digits * shift_mod64_decpow
         // == a_digits[i]
         for idx in 0..4 {
@@ -1137,7 +1350,6 @@
                 "a[idx] == a_slice_back[idx] + a_slice_front[idx] * shift_mod64_decpow",
                 a_slice_back_digits[idx].clone()
                     + a_slice_front_digits[idx].clone() * shift_mod64_decpow.expr(),
->>>>>>> 52b6206c
                 a_digits[idx].clone(),
             );
         }
@@ -1146,34 +1358,20 @@
         let mut equal_to_zero = 0.expr();
         for digit_transplacement in 0..8 {
             let select_transplacement_polynomial = generate_lagrange_base_polynomial(
-<<<<<<< HEAD
-                shift_mod64_div8.expr(),
-                digit_transplacement,
-                0..8,
-=======
                 shift_mod64_div8.clone(),
                 digit_transplacement as u64,
                 8u64,
->>>>>>> 52b6206c
             );
             for virtual_idx in 0..4 {
                 for idx in (digit_transplacement + 1)..8 {
                     let nowidx = (virtual_idx * 8 + idx) as usize;
                     equal_to_zero = equal_to_zero
-<<<<<<< HEAD
-                        + (select_transplacement_polynomial.clone() * a_slice_lo[nowidx].expr());
-=======
                         + (select_transplacement_polynomial.clone() * a_slice_front[nowidx].expr());
->>>>>>> 52b6206c
                 }
                 for idx in (8 - digit_transplacement)..8 {
                     let nowidx = (virtual_idx * 8 + idx) as usize;
                     equal_to_zero = equal_to_zero
-<<<<<<< HEAD
-                        + (select_transplacement_polynomial.clone() * a_slice_hi[nowidx].expr());
-=======
                         + (select_transplacement_polynomial.clone() * a_slice_back[nowidx].expr());
->>>>>>> 52b6206c
                 }
             }
         }
@@ -1184,18 +1382,6 @@
             let mut slice_bits_polynomial = vec![0.expr(), 0.expr()];
             for digit_transplacement in 0..8 {
                 let select_transplacement_polynomial = generate_lagrange_base_polynomial(
-<<<<<<< HEAD
-                    shift_mod64_div8.expr(),
-                    digit_transplacement,
-                    0..8,
-                );
-                let nowidx = (virtual_idx * 8 + digit_transplacement) as usize;
-                slice_bits_polynomial[0] = slice_bits_polynomial[0].clone()
-                    + select_transplacement_polynomial.clone() * a_slice_lo[nowidx].expr();
-                let nowidx = (virtual_idx * 8 + 7 - digit_transplacement) as usize;
-                slice_bits_polynomial[1] = slice_bits_polynomial[1].clone()
-                    + select_transplacement_polynomial.clone() * a_slice_hi[nowidx].expr();
-=======
                     shift_mod64_div8.clone(),
                     digit_transplacement as u64,
                     8u64,
@@ -1206,7 +1392,6 @@
                 let nowidx = (virtual_idx * 8 + 7 - digit_transplacement) as usize;
                 slice_bits_polynomial[1] = slice_bits_polynomial[1].clone()
                     + select_transplacement_polynomial.clone() * a_slice_back[nowidx].expr();
->>>>>>> 52b6206c
             }
             cb.add_lookup(
                 "slice_bits range lookup",
@@ -1273,22 +1458,14 @@
             a,
             shift,
             b,
-<<<<<<< HEAD
-            a_slice_hi,
-            a_slice_lo,
-=======
             a_slice_front,
             a_slice_back,
->>>>>>> 52b6206c
             shift_div64,
             shift_mod64_div8,
             shift_mod64_decpow,
             shift_mod64_pow,
             shift_mod8,
-<<<<<<< HEAD
-=======
             shift_overflow,
->>>>>>> 52b6206c
             is_zero,
         }
     }
@@ -1328,13 +1505,8 @@
         let shift_mod64_pow = 1u128 << shift_mod64;
         let shift_mod64_decpow = (1u128 << 64) / (shift_mod64_pow as u128);
         let shift_mod8 = shift % 8;
-<<<<<<< HEAD
-        let mut a_slice_hi = [0u8; 32];
-        let mut a_slice_lo = [0u8; 32];
-=======
         let mut a_slice_front = [0u8; 32];
         let mut a_slice_back = [0u8; 32];
->>>>>>> 52b6206c
         for virtual_idx in 0..4 {
             let mut tmp_a: u64 = 0;
             for idx in 0..8 {
@@ -1342,21 +1514,6 @@
                 tmp_a += (1u64 << (8 * idx)) * (a8s[now_idx] as u64);
             }
             let mut slice_back = if shift_mod64 == 0 {
-<<<<<<< HEAD
-                0
-            } else {
-                tmp_a % (1u64 << shift_mod64)
-            };
-            let mut slice_front = if shift_mod64 == 0 {
-                tmp_a
-            } else {
-                tmp_a / (1u64 << shift_mod64)
-            };
-            for idx in 0..8 {
-                let now_idx = virtual_idx * 8 + idx;
-                a_slice_lo[now_idx] = (slice_back % (1 << 8)) as u8;
-                a_slice_hi[now_idx] = (slice_front % (1 << 8)) as u8;
-=======
                 tmp_a
             } else {
                 tmp_a % (1u64 << (64 - shift_mod64))
@@ -1370,25 +1527,10 @@
                 let now_idx = virtual_idx * 8 + idx;
                 a_slice_back[now_idx] = (slice_back % (1 << 8)) as u8;
                 a_slice_front[now_idx] = (slice_front % (1 << 8)) as u8;
->>>>>>> 52b6206c
                 slice_back >>= 8;
                 slice_front >>= 8;
             }
         }
-<<<<<<< HEAD
-        a_slice_hi.iter().zip(self.a_slice_hi.iter()).try_for_each(
-            |(bt, assignee)| -> Result<(), Error> {
-                assignee.assign(region, offset, Some(F::from(*bt as u64)))?;
-                Ok(())
-            },
-        )?;
-        a_slice_lo.iter().zip(self.a_slice_lo.iter()).try_for_each(
-            |(bt, assignee)| -> Result<(), Error> {
-                assignee.assign(region, offset, Some(F::from(*bt as u64)))?;
-                Ok(())
-            },
-        )?;
-=======
         a_slice_front
             .iter()
             .zip(self.a_slice_front.iter())
@@ -1403,7 +1545,6 @@
                 assignee.assign(region, offset, Some(F::from(*bt as u64)))?;
                 Ok(())
             })?;
->>>>>>> 52b6206c
         self.shift_div64
             .assign(region, offset, Some(F::from_u128(shift_div64)))?;
         self.shift_mod64_div8
@@ -1418,14 +1559,10 @@
         let mut sum: u128 = 0;
         wshift.to_le_bytes().iter().for_each(|v| sum += *v as u128);
         sum -= shift as u128;
-<<<<<<< HEAD
-        self.is_zero.assign(region, offset, F::from_u128(sum))?;
-=======
         let shift_overflow = sum != 0;
         self.is_zero.assign(region, offset, F::from_u128(sum))?;
         self.shift_overflow
             .assign(region, offset, Some(F::from_u128(shift_overflow as u128)))?;
->>>>>>> 52b6206c
         Ok(())
     }
 }