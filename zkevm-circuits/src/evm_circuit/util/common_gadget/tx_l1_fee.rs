--- conflicted
+++ resolved
@@ -428,19 +428,6 @@
             let tx_signed_length = cb.query_cell();
 
             let expected_tx_l1_fee = cb.query_cell();
-<<<<<<< HEAD
-
-            #[cfg(feature = "l1_fee_curie")]
-            let gadget = TxL1FeeGadget::<F>::raw_construct(
-                cb,
-                tx_data_gas_cost.expr(),
-                tx_signed_length.expr(),
-            );
-            #[cfg(not(feature = "l1_fee_curie"))]
-            // for non "l1_fee_curie" feature, tx_signed_length is not used, can
-            // set to zero
-            let gadget = TxL1FeeGadget::<F>::raw_construct(cb, tx_data_gas_cost.expr());
-=======
             let is_curie = cb.query_cell();
 
             // Old l1 fee
@@ -450,7 +437,8 @@
                 tx_data_gas_cost.expr(),
                 0.expr(),
             );
->>>>>>> 2456ce12
+
+            // ADD tx_signed_length.expr()
 
             cb.require_equal(
                 "tx_l1_fee must be correct",
@@ -462,8 +450,8 @@
                 is_curie,
                 gadget,
                 tx_data_gas_cost,
-                #[cfg(feature = "l1_fee_curie")]
-                tx_signed_length,
+                // #[cfg(feature = "l1_fee_curie")]
+                // tx_signed_length,
                 expected_tx_l1_fee,
             }
         }
@@ -485,18 +473,9 @@
                 base_fee,
                 fee_overhead,
                 fee_scalar,
-<<<<<<< HEAD
-                #[cfg(feature = "l1_fee_curie")]
                 l1_blob_basefee,
-                #[cfg(feature = "l1_fee_curie")]
                 commit_scalar,
-                #[cfg(feature = "l1_fee_curie")]
                 blob_scalar,
-=======
-                l1_blob_basefee: 1,
-                commit_scalar: 0,
-                blob_scalar: 0,
->>>>>>> 2456ce12
             };
             let tx_data_gas_cost = witnesses[3];
             #[cfg(not(feature = "l1_fee_curie"))]
