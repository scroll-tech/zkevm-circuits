use crate::{
    evm_circuit::{
        param::STACK_CAPACITY,
        step::{ExecutionState, Preset, Step},
        table::{
            AccountFieldTag, CallContextFieldTag, FixedTableTag, Lookup, RwTableTag,
            TxContextFieldTag,
        },
        util::{Cell, RandomLinearCombination, Word},
    },
    util::Expr,
};
use halo2_proofs::{
    arithmetic::FieldExt,
<<<<<<< HEAD
    plonk::Expression::{self, Constant},
=======
    circuit::Region,
    plonk::{
        Error,
        Expression::{self, Constant},
    },
>>>>>>> 6778b3a5
};
use std::convert::TryInto;

// Max degree allowed in all expressions passing through the ConstraintBuilder.
// It aims to cap `extended_k` to 4, which allows constraint degree to 2^4+1,
// but each ExecutionGadget has implicit selector degree 2, so here it only
// allows 2^4+1-2 = 15.
const MAX_DEGREE: usize = 15;
// Implicit degree added to input expressions of lookups. It assumes blind
// factors have been disabled, and table expressions with degree 1.
const LOOKUP_DEGREE: usize = 2;

#[derive(Clone, Debug, Default)]
struct StepRowUsage {
    next_idx: usize,
    is_byte_lookup_enabled: bool,
}

pub(crate) enum Transition<T> {
    Same,
    Delta(T),
    To(T),
    Any,
}

impl<F> Default for Transition<F> {
    fn default() -> Self {
        Self::Same
    }
}

#[derive(Default)]
pub(crate) struct StepStateTransition<F: FieldExt> {
    pub(crate) rw_counter: Transition<Expression<F>>,
    pub(crate) call_id: Transition<Expression<F>>,
    pub(crate) is_root: Transition<Expression<F>>,
    pub(crate) is_create: Transition<Expression<F>>,
    pub(crate) code_source: Transition<Expression<F>>,
    pub(crate) program_counter: Transition<Expression<F>>,
    pub(crate) stack_pointer: Transition<Expression<F>>,
    pub(crate) gas_left: Transition<Expression<F>>,
    pub(crate) memory_word_size: Transition<Expression<F>>,
    pub(crate) state_write_counter: Transition<Expression<F>>,
}

impl<F: FieldExt> StepStateTransition<F> {
    pub(crate) fn new_context() -> Self {
        Self {
            program_counter: Transition::To(0.expr()),
            stack_pointer: Transition::To(STACK_CAPACITY.expr()),
            memory_word_size: Transition::To(0.expr()),
            ..Default::default()
        }
    }

    pub(crate) fn any() -> Self {
        Self {
            rw_counter: Transition::Any,
            call_id: Transition::Any,
            is_root: Transition::Any,
            is_create: Transition::Any,
            code_source: Transition::Any,
            program_counter: Transition::Any,
            stack_pointer: Transition::Any,
            gas_left: Transition::Any,
            memory_word_size: Transition::Any,
            state_write_counter: Transition::Any,
        }
    }
}

/// ReversionInfo counts `rw_counter` of reversion for gadgets, by tracking how
/// many reversions that have been used. Gadgets should call
/// [`ConstraintBuilder::reversion_info`] to get [`ReversionInfo`] with
/// `state_write_counter` initialized at current tracking one if no `call_id` is
/// specified, then pass it as mutable reference when doing state write.
#[derive(Clone, Debug)]
pub(crate) struct ReversionInfo<F> {
    /// Field [`CallContextFieldTag::RwCounterEndOfReversion`] read from call
    /// context.
    rw_counter_end_of_reversion: Cell<F>,
    /// Field [`CallContextFieldTag::IsPersistent`] read from call context.
    is_persistent: Cell<F>,
    /// Current cumulative state_write_counter.
    state_write_counter: Expression<F>,
}

impl<F: FieldExt> ReversionInfo<F> {
    pub(crate) fn rw_counter_end_of_reversion(&self) -> Expression<F> {
        self.rw_counter_end_of_reversion.expr()
    }

    pub(crate) fn is_persistent(&self) -> Expression<F> {
        self.is_persistent.expr()
    }

    /// Returns `rw_counter_end_of_reversion - state_write_counter` and
    /// increases `state_write_counter` by `1`.
    pub(crate) fn rw_counter_of_reversion(&mut self) -> Expression<F> {
        let rw_counter_of_reversion =
            self.rw_counter_end_of_reversion.expr() - self.state_write_counter.expr();
        self.state_write_counter = self.state_write_counter.clone() + 1.expr();
        rw_counter_of_reversion
    }

    pub(crate) fn assign(
        &self,
        region: &mut Region<'_, F>,
        offset: usize,
        rw_counter_end_of_reversion: usize,
        is_persistent: bool,
    ) -> Result<(), Error> {
        self.rw_counter_end_of_reversion.assign(
            region,
            offset,
            Some(F::from(rw_counter_end_of_reversion as u64)),
        )?;
        self.is_persistent
            .assign(region, offset, Some(F::from(is_persistent as u64)))?;
        Ok(())
    }
}

#[derive(Default)]
pub struct BaseConstraintBuilder<F> {
    pub constraints: Vec<(&'static str, Expression<F>)>,
    pub max_degree: usize,
    condition: Option<Expression<F>>,
}

impl<F: FieldExt> BaseConstraintBuilder<F> {
    pub(crate) fn new(max_degree: usize) -> Self {
        BaseConstraintBuilder {
            constraints: Vec::new(),
            max_degree,
            condition: None,
        }
    }

    pub(crate) fn require_zero(&mut self, name: &'static str, constraint: Expression<F>) {
        self.add_constraint(name, constraint);
    }

    pub(crate) fn require_equal(
        &mut self,
        name: &'static str,
        lhs: Expression<F>,
        rhs: Expression<F>,
    ) {
        self.add_constraint(name, lhs - rhs);
    }

    pub(crate) fn require_boolean(&mut self, name: &'static str, value: Expression<F>) {
        self.add_constraint(name, value.clone() * (1.expr() - value));
    }

    pub(crate) fn require_in_set(
        &mut self,
        name: &'static str,
        value: Expression<F>,
        set: Vec<Expression<F>>,
    ) {
        self.add_constraint(
            name,
            set.iter()
                .fold(1.expr(), |acc, item| acc * (value.clone() - item.clone())),
        );
    }

    pub(crate) fn condition<R>(
        &mut self,
        condition: Expression<F>,
        constraint: impl FnOnce(&mut Self) -> R,
    ) -> R {
        debug_assert!(
            self.condition.is_none(),
            "Nested condition is not supported"
        );
        self.condition = Some(condition);
        let ret = constraint(self);
        self.condition = None;
        ret
    }

    pub(crate) fn add_constraints(&mut self, constraints: Vec<(&'static str, Expression<F>)>) {
        for (name, constraint) in constraints {
            self.add_constraint(name, constraint);
        }
    }

    pub(crate) fn add_constraint(&mut self, name: &'static str, constraint: Expression<F>) {
        let constraint = match &self.condition {
            Some(condition) => condition.clone() * constraint,
            None => constraint,
        };
        self.validate_degree(constraint.degree(), name);
        self.constraints.push((name, constraint));
    }

    pub(crate) fn validate_degree(&self, degree: usize, name: &'static str) {
        if self.max_degree > 0 {
            debug_assert!(
                degree <= self.max_degree,
                "Expression {} degree too high: {} > {}",
                name,
                degree,
                self.max_degree,
            );
        }
    }

    pub(crate) fn gate(&self, selector: Expression<F>) -> Vec<(&'static str, Expression<F>)> {
        self.constraints
            .clone()
            .into_iter()
            .map(|(name, constraint)| (name, selector.clone() * constraint))
            .collect()
    }
}

pub(crate) struct ConstraintBuilder<'a, F> {
    pub(crate) curr: &'a Step<F>,
    pub(crate) next: &'a Step<F>,
    power_of_randomness: &'a [Expression<F>; 31],
    execution_state: ExecutionState,
    cb: BaseConstraintBuilder<F>,
    constraints_first_step: Vec<(&'static str, Expression<F>)>,
    lookups: Vec<(&'static str, Lookup<F>)>,
    curr_row_usages: Vec<StepRowUsage>,
    next_row_usages: Vec<StepRowUsage>,
    rw_counter_offset: Expression<F>,
    program_counter_offset: usize,
    stack_pointer_offset: i32,
    in_next_step: bool,
    condition: Option<Expression<F>>,
}

impl<'a, F: FieldExt> ConstraintBuilder<'a, F> {
    pub(crate) fn new(
        curr: &'a Step<F>,
        next: &'a Step<F>,
        power_of_randomness: &'a [Expression<F>; 31],
        execution_state: ExecutionState,
    ) -> Self {
        Self {
            curr,
            next,
            power_of_randomness,
            execution_state,
            cb: BaseConstraintBuilder::new(MAX_DEGREE),
            constraints_first_step: Vec::new(),
            lookups: Vec::new(),
            curr_row_usages: vec![StepRowUsage::default(); curr.rows.len()],
            next_row_usages: vec![StepRowUsage::default(); next.rows.len()],
            rw_counter_offset: 0.expr(),
            program_counter_offset: 0,
            stack_pointer_offset: 0,
            in_next_step: false,
            condition: None,
        }
    }

    #[allow(clippy::type_complexity)]
    pub(crate) fn build(
        self,
    ) -> (
        Vec<(&'static str, Expression<F>)>,
        Vec<(&'static str, Expression<F>)>,
        Vec<(&'static str, Lookup<F>)>,
        Vec<Preset<F>>,
    ) {
        let mut constraints = self.cb.constraints;
        let mut presets = Vec::new();

        for (row, usage) in self.curr.rows.iter().zip(self.curr_row_usages.iter()) {
            if usage.is_byte_lookup_enabled {
                constraints.push(("Enable byte lookup", row.qs_byte_lookup.expr() - 1.expr()));
            }

            presets.extend(
                row.cells[usage.next_idx..]
                    .iter()
                    .map(|cell| (cell.clone(), F::zero())),
            );
            presets.push((
                row.qs_byte_lookup.clone(),
                if usage.is_byte_lookup_enabled {
                    F::one()
                } else {
                    F::zero()
                },
            ));
        }

        let execution_state_selector = self.curr.execution_state_selector([self.execution_state]);

        (
            constraints
                .into_iter()
                .map(|(name, constraint)| (name, execution_state_selector.clone() * constraint))
                .collect(),
            self.constraints_first_step
                .into_iter()
                .map(|(name, constraint)| (name, execution_state_selector.clone() * constraint))
                .collect(),
            self.lookups
                .into_iter()
                .map(|(name, lookup)| (name, lookup.conditional(execution_state_selector.clone())))
                .collect(),
            presets,
        )
    }

    pub(crate) fn power_of_randomness(&self) -> &[Expression<F>] {
        self.power_of_randomness
    }

    pub(crate) fn execution_state(&self) -> ExecutionState {
        self.execution_state
    }

    pub(crate) fn rw_counter_offset(&self) -> Expression<F> {
        self.rw_counter_offset.clone()
    }

    pub(crate) fn program_counter_offset(&self) -> usize {
        self.program_counter_offset
    }

    pub(crate) fn stack_pointer_offset(&self) -> i32 {
        self.stack_pointer_offset
    }

    // Query

    pub(crate) fn copy<E: Expr<F>>(&mut self, value: E) -> Cell<F> {
        let cell = self.query_cell();
        self.require_equal("Copy value to new cell", cell.expr(), value.expr());
        cell
    }

    pub(crate) fn query_bool(&mut self) -> Cell<F> {
        let [cell] = self.query_cells::<1>(false);
        self.require_boolean("Constrain cell to be a bool", cell.expr());
        cell
    }

    pub(crate) fn query_byte(&mut self) -> Cell<F> {
        let [cell] = self.query_cells::<1>(true);
        cell
    }

    pub(crate) fn query_cell(&mut self) -> Cell<F> {
        let [cell] = self.query_cells::<1>(false);
        cell
    }

    pub(crate) fn query_word(&mut self) -> Word<F> {
        self.query_rlc()
    }

    pub(crate) fn query_rlc<const N: usize>(&mut self) -> RandomLinearCombination<F, N> {
        RandomLinearCombination::<F, N>::new(self.query_bytes(), self.power_of_randomness)
    }

    pub(crate) fn query_bytes<const N: usize>(&mut self) -> [Cell<F>; N] {
        self.query_cells::<N>(true)
    }

    fn query_cells<const N: usize>(&mut self, is_byte: bool) -> [Cell<F>; N] {
        let mut cells = Vec::with_capacity(N);
        let rows = if self.in_next_step {
            &self.next.rows
        } else {
            &self.curr.rows
        };
        let row_usages = if self.in_next_step {
            &mut self.next_row_usages
        } else {
            &mut self.curr_row_usages
        };

        // Iterate rows to find cell that matches the is_byte requirement.
        for (row, usage) in rows.iter().zip(row_usages.iter_mut()) {
            // If this row doesn't match the is_byte requirement and is already
            // used, skip this row.
            if usage.is_byte_lookup_enabled != is_byte && usage.next_idx > 0 {
                continue;
            }

            // Enable the byte range lookup for this row if queried cells are
            // required to be bytes.
            if usage.next_idx == 0 && is_byte {
                usage.is_byte_lookup_enabled = true;
            }

            let n = row.cells.len().min(usage.next_idx + N - cells.len());
            cells.extend(row.cells[usage.next_idx..n].iter().cloned());
            usage.next_idx = n;

            if cells.len() == N {
                return cells.try_into().unwrap();
            }
        }

        unreachable!("not enough cells for query")
    }

    // Common

    pub(crate) fn require_zero(&mut self, name: &'static str, constraint: Expression<F>) {
        self.cb.require_zero(name, constraint);
    }

    pub(crate) fn require_equal(
        &mut self,
        name: &'static str,
        lhs: Expression<F>,
        rhs: Expression<F>,
    ) {
        self.cb.require_equal(name, lhs, rhs);
    }

    pub(crate) fn require_boolean(&mut self, name: &'static str, value: Expression<F>) {
        self.cb.require_boolean(name, value);
    }

    pub(crate) fn require_in_set(
        &mut self,
        name: &'static str,
        value: Expression<F>,
        set: Vec<Expression<F>>,
    ) {
        self.cb.require_in_set(name, value, set);
    }

    pub(crate) fn require_next_state(&mut self, execution_state: ExecutionState) {
        let next_state = self.next.execution_state_selector([execution_state]);
        self.add_constraint(
            "Constrain next execution state",
            1.expr() - next_state.expr(),
        );
    }

    pub(crate) fn require_step_state_transition(
        &mut self,
        step_state_transition: StepStateTransition<F>,
    ) {
        macro_rules! constrain {
            ($name:tt) => {
                match step_state_transition.$name {
                    Transition::Same => self.require_equal(
                        concat!("State transition constraint of ", stringify!($name)),
                        self.next.state.$name.expr(),
                        self.curr.state.$name.expr(),
                    ),
                    Transition::Delta(delta) => self.require_equal(
                        concat!("State transition constraint of ", stringify!($name)),
                        self.next.state.$name.expr(),
                        self.curr.state.$name.expr() + delta,
                    ),
                    Transition::To(to) => self.require_equal(
                        concat!("State transition constraint of ", stringify!($name)),
                        self.next.state.$name.expr(),
                        to,
                    ),
                    _ => {}
                }
            };
        }

        constrain!(rw_counter);
        constrain!(call_id);
        constrain!(is_root);
        constrain!(is_create);
        constrain!(code_source);
        constrain!(program_counter);
        constrain!(stack_pointer);
        constrain!(gas_left);
        constrain!(memory_word_size);
        constrain!(state_write_counter);
    }

    // Fixed

    pub(crate) fn range_lookup(&mut self, value: Expression<F>, range: u64) {
        let (name, tag) = match range {
            5 => ("Range5", FixedTableTag::Range5),
            16 => ("Range16", FixedTableTag::Range16),
            32 => ("Range32", FixedTableTag::Range32),
            64 => ("Range64", FixedTableTag::Range64),
            256 => ("Range256", FixedTableTag::Range256),
            512 => ("Range512", FixedTableTag::Range512),
            1024 => ("Range1024", FixedTableTag::Range1024),
            _ => unimplemented!(),
        };
        self.add_lookup(
            name,
            Lookup::Fixed {
                tag: tag.expr(),
                values: [value, 0.expr(), 0.expr()],
            },
        );
    }

    // Opcode

    pub(crate) fn opcode_lookup(&mut self, opcode: Expression<F>, is_code: Expression<F>) {
        self.opcode_lookup_at(
            self.curr.state.program_counter.expr() + self.program_counter_offset.expr(),
            opcode,
            is_code,
        );
        self.program_counter_offset += 1;
    }

    pub(crate) fn opcode_lookup_at(
        &mut self,
        index: Expression<F>,
        opcode: Expression<F>,
        is_code: Expression<F>,
    ) {
        let is_root_create = self.curr.state.is_root.expr() * self.curr.state.is_create.expr();
        self.add_constraint(
            "The opcode source when is_root and is_create (Root creation transaction) is not determined yet",
            is_root_create.clone(),
        );
        self.add_lookup(
            "Opcode lookup",
            Lookup::Bytecode {
                hash: self.curr.state.code_source.expr(),
                index,
                value: opcode,
                is_code,
            }
            .conditional(1.expr() - is_root_create),
        );
    }

    // Tx context

    pub(crate) fn tx_context(
        &mut self,
        id: Expression<F>,
        field_tag: TxContextFieldTag,
        index: Option<Expression<F>>,
    ) -> Cell<F> {
        let cell = self.query_cell();
        self.tx_context_lookup(id, field_tag, index, cell.expr());
        cell
    }

    pub(crate) fn tx_context_as_word(
        &mut self,
        id: Expression<F>,
        field_tag: TxContextFieldTag,
        index: Option<Expression<F>>,
    ) -> Word<F> {
        let word = self.query_word();
        self.tx_context_lookup(id, field_tag, index, word.expr());
        word
    }

    pub(crate) fn tx_context_lookup(
        &mut self,
        id: Expression<F>,
        field_tag: TxContextFieldTag,
        index: Option<Expression<F>>,
        value: Expression<F>,
    ) {
        self.add_lookup(
            "Tx lookup",
            Lookup::Tx {
                id,
                field_tag: field_tag.expr(),
                index: index.unwrap_or_else(|| 0.expr()),
                value,
            },
        );
    }

    // block
    pub(crate) fn block_lookup(
        &mut self,
        tag: Expression<F>,
        number: Option<Expression<F>>,
        val: Expression<F>,
    ) {
        self.add_lookup(
            "Block lookup",
            Lookup::Block {
                field_tag: tag,
                number: number.unwrap_or_else(|| 0.expr()),
                value: val,
            },
        );
    }

    // Rw

    /// Add a Lookup::Rw without increasing the rw_counter_offset, which is
    /// useful for state reversion or dummy lookup.
    fn rw_lookup_with_counter(
        &mut self,
        name: &'static str,
        counter: Expression<F>,
        is_write: Expression<F>,
        tag: RwTableTag,
        values: [Expression<F>; 8],
    ) {
        self.add_lookup(
            name,
            Lookup::Rw {
                counter,
                is_write,
                tag: tag.expr(),
                values,
            },
        );
    }

    /// Add a Lookup::Rw and increase the rw_counter_offset, useful in normal
    /// cases.
    fn rw_lookup(
        &mut self,
        name: &'static str,
        is_write: Expression<F>,
        tag: RwTableTag,
        values: [Expression<F>; 8],
    ) {
        self.rw_lookup_with_counter(
            name,
            self.curr.state.rw_counter.expr() + self.rw_counter_offset.clone(),
            is_write,
            tag,
            values,
        );
        // Manually constant folding is used here, since halo2 cannot do this
        // automatically. Better error message will be printed during circuit
        // debugging.
        self.rw_counter_offset = match &self.cb.condition {
            None => {
                if let Constant(v) = self.rw_counter_offset {
                    Constant(v + F::from(1u64))
                } else {
                    self.rw_counter_offset.clone() + 1i32.expr()
                }
            }
            Some(c) => self.rw_counter_offset.clone() + c.clone(),
        };
    }

    fn state_write(
        &mut self,
        name: &'static str,
        tag: RwTableTag,
        mut values: [Expression<F>; 8],
        reversion_info: Option<&mut ReversionInfo<F>>,
    ) {
        debug_assert!(tag.is_reversible(), "Only reversible tags are state write");

        self.rw_lookup(name, true.expr(), tag, values.clone());

        if let Some(reversion_info) = reversion_info {
            // Revert if is_persistent is 0
            self.condition(1.expr() - reversion_info.is_persistent(), |cb| {
                // Swap value and value_prev
                values.swap(4, 5);

                cb.rw_lookup_with_counter(
                    name,
                    reversion_info.rw_counter_of_reversion(),
                    true.expr(),
                    tag,
                    values,
                )
            });
        }
    }

    // Access list

    pub(crate) fn account_access_list_write(
        &mut self,
        tx_id: Expression<F>,
        account_address: Expression<F>,
        value: Expression<F>,
        value_prev: Expression<F>,
        reversion_info: Option<&mut ReversionInfo<F>>,
    ) {
        self.state_write(
            "TxAccessListAccount write",
            RwTableTag::TxAccessListAccount,
            [
                tx_id,
                account_address,
                0.expr(),
                0.expr(),
                value,
                value_prev,
                0.expr(),
                0.expr(),
            ],
            reversion_info,
        );
    }

    pub(crate) fn account_storage_access_list_write(
        &mut self,
        tx_id: Expression<F>,
        account_address: Expression<F>,
        storage_key: Expression<F>,
        value: Expression<F>,
        value_prev: Expression<F>,
        reversion_info: Option<&mut ReversionInfo<F>>,
    ) {
        self.state_write(
            "TxAccessListAccountStorage write",
            RwTableTag::TxAccessListAccountStorage,
            [
                tx_id,
                account_address,
                0.expr(),
                storage_key,
                value,
                value_prev,
                0.expr(),
                0.expr(),
            ],
            reversion_info,
        );
    }

    // Tx Refund

    pub(crate) fn tx_refund_read(&mut self, tx_id: Expression<F>, value: Expression<F>) {
        self.rw_lookup(
            "TxRefund read",
            false.expr(),
            RwTableTag::TxRefund,
            [
                tx_id,
                0.expr(),
                0.expr(),
                0.expr(),
                value.clone(),
                value,
                0.expr(),
                0.expr(),
            ],
        );
    }

    pub(crate) fn tx_refund_write(
        &mut self,
        tx_id: Expression<F>,
        value: Expression<F>,
        value_prev: Expression<F>,
        reversion_info: Option<&mut ReversionInfo<F>>,
    ) {
        self.state_write(
            "TxRefund write",
            RwTableTag::TxRefund,
            [
                tx_id,
                0.expr(),
                0.expr(),
                0.expr(),
                value,
                value_prev,
                0.expr(),
                0.expr(),
            ],
            reversion_info,
        );
    }

    // Account

    pub(crate) fn account_read(
        &mut self,
        account_address: Expression<F>,
        field_tag: AccountFieldTag,
        value: Expression<F>,
    ) {
        self.rw_lookup(
            "Account read",
            false.expr(),
            RwTableTag::Account,
            [
                0.expr(),
                account_address,
                field_tag.expr(),
                0.expr(),
                value.clone(),
                value,
                0.expr(),
                0.expr(),
            ],
        );
    }

    pub(crate) fn account_write(
        &mut self,
        account_address: Expression<F>,
        field_tag: AccountFieldTag,
        value: Expression<F>,
        value_prev: Expression<F>,
        reversion_info: Option<&mut ReversionInfo<F>>,
    ) {
        self.state_write(
            "Account write with reversion",
            RwTableTag::Account,
            [
                0.expr(),
                account_address,
                field_tag.expr(),
                0.expr(),
                value,
                value_prev,
                0.expr(),
                0.expr(),
            ],
            reversion_info,
        );
    }

    // Account Storage

    pub(crate) fn account_storage_read(
        &mut self,
        account_address: Expression<F>,
        key: Expression<F>,
        value: Expression<F>,
        tx_id: Expression<F>,
        committed_value: Expression<F>,
    ) {
        self.rw_lookup(
            "account_storage_read",
            false.expr(),
            RwTableTag::AccountStorage,
            [
                0.expr(),
                account_address,
                0.expr(),
                key,
                value.clone(),
                value,
                tx_id,
                committed_value,
            ],
        );
    }

    #[allow(clippy::too_many_arguments)]
    pub(crate) fn account_storage_write(
        &mut self,
        account_address: Expression<F>,
        key: Expression<F>,
        value: Expression<F>,
        value_prev: Expression<F>,
        tx_id: Expression<F>,
        committed_value: Expression<F>,
        reversion_info: Option<&mut ReversionInfo<F>>,
    ) {
        self.state_write(
            "AccountStorage write",
            RwTableTag::AccountStorage,
            [
                0.expr(),
                account_address,
                0.expr(),
                key,
                value,
                value_prev,
                tx_id,
                committed_value,
            ],
            reversion_info,
        );
    }

    // Call context

    pub(crate) fn call_context(
        &mut self,
        call_id: Option<Expression<F>>,
        field_tag: CallContextFieldTag,
    ) -> Cell<F> {
        let cell = self.query_cell();
        self.call_context_lookup(false.expr(), call_id, field_tag, cell.expr());
        cell
    }

    pub(crate) fn call_context_lookup(
        &mut self,
        is_write: Expression<F>,
        call_id: Option<Expression<F>>,
        field_tag: CallContextFieldTag,
        value: Expression<F>,
    ) {
        self.rw_lookup(
            "CallContext lookup",
            is_write,
            RwTableTag::CallContext,
            [
                call_id.unwrap_or_else(|| self.curr.state.call_id.expr()),
                0.expr(),
                field_tag.expr(),
                0.expr(),
                value,
                0.expr(),
                0.expr(),
                0.expr(),
            ],
        );
    }

    pub(crate) fn reversion_info(&mut self, call_id: Option<Expression<F>>) -> ReversionInfo<F> {
        let [rw_counter_end_of_reversion, is_persistent] = [
            CallContextFieldTag::RwCounterEndOfReversion,
            CallContextFieldTag::IsPersistent,
        ]
        .map(|field_tag| self.call_context(call_id.clone(), field_tag));
        ReversionInfo {
            rw_counter_end_of_reversion,
            is_persistent,
            state_write_counter: if call_id.is_some() {
                0.expr()
            } else {
                self.curr.state.state_write_counter.expr()
            },
        }
    }

    // Stack

    pub(crate) fn stack_pop(&mut self, value: Expression<F>) {
        self.stack_lookup(false.expr(), self.stack_pointer_offset.expr(), value);
        self.stack_pointer_offset += 1;
    }

    pub(crate) fn stack_push(&mut self, value: Expression<F>) {
        self.stack_pointer_offset -= 1;
        self.stack_lookup(true.expr(), self.stack_pointer_offset.expr(), value);
    }

    pub(crate) fn stack_lookup(
        &mut self,
        is_write: Expression<F>,
        stack_pointer_offset: Expression<F>,
        value: Expression<F>,
    ) {
        self.rw_lookup(
            "Stack lookup",
            is_write,
            RwTableTag::Stack,
            [
                self.curr.state.call_id.expr(),
                0.expr(),
                self.curr.state.stack_pointer.expr() + stack_pointer_offset,
                0.expr(),
                value,
                0.expr(),
                0.expr(),
                0.expr(),
            ],
        );
    }

    // Memory

    pub(crate) fn memory_lookup(
        &mut self,
        is_write: Expression<F>,
        memory_address: Expression<F>,
        byte: Expression<F>,
        call_id: Option<Expression<F>>,
    ) {
        self.rw_lookup(
            "Memory lookup",
            is_write,
            RwTableTag::Memory,
            [
                call_id.unwrap_or_else(|| self.curr.state.call_id.expr()),
                0.expr(),
                memory_address,
                0.expr(),
                byte,
                0.expr(),
                0.expr(),
                0.expr(),
            ],
        );
    }

    pub(crate) fn memory_lookup_with_counter(
        &mut self,
        rw_counter: Expression<F>,
        is_write: Expression<F>,
        memory_address: Expression<F>,
        byte: Expression<F>,
    ) {
        self.rw_lookup_with_counter(
            "Memory lookup",
            rw_counter,
            is_write,
            RwTableTag::Memory,
            [
                self.curr.state.call_id.expr(),
                0.expr(),
                memory_address,
                0.expr(),
                byte,
                0.expr(),
                0.expr(),
                0.expr(),
            ],
        );
    }

    // Validation

    pub(crate) fn validate_degree(&self, degree: usize, name: &'static str) {
        // We need to subtract 2 from MAX_DEGREE because all expressions will be
        // multiplied by state selector and q_step/q_step_first selector.
        debug_assert!(
            degree <= MAX_DEGREE - 2,
            "Expression {} degree too high: {} > {}",
            name,
            degree,
            MAX_DEGREE - 2,
        );
    }

    // General

    pub(crate) fn condition<R>(
        &mut self,
        condition: Expression<F>,
        constraint: impl FnOnce(&mut Self) -> R,
    ) -> R {
        debug_assert!(
            self.cb.condition.is_none(),
            "Nested condition is not supported"
        );
        self.cb.condition = Some(condition);
        let ret = constraint(self);
        self.cb.condition = None;
        ret
    }

    /// This function needs to be used with extra precaution. You need to make
    /// sure the layout is the same as the gadget for `next_step_state`.
    /// `query_cell` will return cells in the next step in the `constraint`
    /// function.
    pub(crate) fn constrain_next_step<R>(
        &mut self,
        next_step_state: ExecutionState,
        condition: Option<Expression<F>>,
        constraint: impl FnOnce(&mut Self) -> R,
    ) -> R {
        assert!(!self.in_next_step, "Already in the next step");
        self.in_next_step = true;
        let ret = match condition {
            None => {
                self.require_next_state(next_step_state);
                constraint(self)
            }
            Some(cond) => self.condition(cond, |cb| {
                cb.require_next_state(next_step_state);
                constraint(cb)
            }),
        };
        self.in_next_step = false;
        ret
    }

    pub(crate) fn add_constraints(&mut self, constraints: Vec<(&'static str, Expression<F>)>) {
        self.cb.add_constraints(constraints);
    }

    pub(crate) fn add_constraint(&mut self, name: &'static str, constraint: Expression<F>) {
        self.cb.add_constraint(name, constraint);
    }

    pub(crate) fn add_constraint_first_step(
        &mut self,
        name: &'static str,
        constraint: Expression<F>,
    ) {
        let constraint = match &self.cb.condition {
            Some(condition) => condition.clone() * constraint,
            None => constraint,
        };
        // Add 1 more degree due to the selector
        self.validate_degree(constraint.degree() + 1, name);
        self.constraints_first_step.push((name, constraint));
    }

    pub(crate) fn add_lookup(&mut self, name: &'static str, lookup: Lookup<F>) {
        let lookup = match &self.cb.condition {
            Some(condition) => lookup.conditional(condition.clone()),
            None => lookup,
        };
        self.validate_degree(lookup.degree() + LOOKUP_DEGREE, name);
        self.lookups.push((name, lookup));
    }
}<|MERGE_RESOLUTION|>--- conflicted
+++ resolved
@@ -12,15 +12,11 @@
 };
 use halo2_proofs::{
     arithmetic::FieldExt,
-<<<<<<< HEAD
-    plonk::Expression::{self, Constant},
-=======
     circuit::Region,
     plonk::{
         Error,
         Expression::{self, Constant},
     },
->>>>>>> 6778b3a5
 };
 use std::convert::TryInto;
 
