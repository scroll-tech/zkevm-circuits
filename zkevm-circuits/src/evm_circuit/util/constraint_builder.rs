use crate::{
    evm_circuit::{
        param::STACK_CAPACITY,
        step::{ExecutionState, Step},
        table::{FixedTableTag, Lookup, RwValues},
        util::{Cell, RandomLinearCombination, Word},
    },
    table::{
        AccountFieldTag, BytecodeFieldTag, CallContextFieldTag, RwTableTag, TxContextFieldTag,
        TxLogFieldTag, TxReceiptFieldTag,
    },
    util::{build_tx_log_expression, Challenges, Expr},
};
<<<<<<< HEAD
use bus_mapping::util::POSEIDON_CODE_HASH_ZERO;
use eth_types::{Field, ToLittleEndian, ToWord};
=======
use bus_mapping::state_db::EMPTY_CODE_HASH_LE;
use eth_types::Field;
>>>>>>> d9e10b8d
use gadgets::util::{and, not};
use halo2_proofs::{
    circuit::Value,
    plonk::{
        Error,
        Expression::{self, Constant},
    },
};

use super::{rlc, CachedRegion, CellType, StoredExpression};

// Max degree allowed in all expressions passing through the ConstraintBuilder.
// It aims to cap `extended_k` to 2, which allows constraint degree to 2^2+1,
// but each ExecutionGadget has implicit selector degree 3, so here it only
// allows 2^2+1-3 = 2.
const MAX_DEGREE: usize = 9;
const IMPLICIT_DEGREE: usize = 4;

pub(crate) enum Transition<T> {
    Same,
    Delta(T),
    To(T),
    Any,
}

impl<F> Default for Transition<F> {
    fn default() -> Self {
        Self::Same
    }
}

#[derive(Default)]
pub(crate) struct StepStateTransition<F: Field> {
    pub(crate) rw_counter: Transition<Expression<F>>,
    pub(crate) call_id: Transition<Expression<F>>,
    pub(crate) is_root: Transition<Expression<F>>,
    pub(crate) is_create: Transition<Expression<F>>,
    pub(crate) code_hash: Transition<Expression<F>>,
    pub(crate) program_counter: Transition<Expression<F>>,
    pub(crate) stack_pointer: Transition<Expression<F>>,
    pub(crate) gas_left: Transition<Expression<F>>,
    pub(crate) memory_word_size: Transition<Expression<F>>,
    pub(crate) reversible_write_counter: Transition<Expression<F>>,
    pub(crate) log_id: Transition<Expression<F>>,
}

impl<F: Field> StepStateTransition<F> {
    pub(crate) fn new_context() -> Self {
        Self {
            program_counter: Transition::To(0.expr()),
            stack_pointer: Transition::To(STACK_CAPACITY.expr()),
            memory_word_size: Transition::To(0.expr()),
            ..Default::default()
        }
    }

    pub(crate) fn any() -> Self {
        Self {
            rw_counter: Transition::Any,
            call_id: Transition::Any,
            is_root: Transition::Any,
            is_create: Transition::Any,
            code_hash: Transition::Any,
            program_counter: Transition::Any,
            stack_pointer: Transition::Any,
            gas_left: Transition::Any,
            memory_word_size: Transition::Any,
            reversible_write_counter: Transition::Any,
            log_id: Transition::Any,
        }
    }
}

/// ReversionInfo counts `rw_counter` of reversion for gadgets, by tracking how
/// many reversions that have been used. Gadgets should call
/// [`ConstraintBuilder::reversion_info`] to get [`ReversionInfo`] with
/// `reversible_write_counter` initialized at current tracking one if no
/// `call_id` is specified, then pass it as mutable reference when doing state
/// write.
#[derive(Clone, Debug)]
pub(crate) struct ReversionInfo<F> {
    /// Field [`CallContextFieldTag::RwCounterEndOfReversion`] read from call
    /// context.
    rw_counter_end_of_reversion: Cell<F>,
    /// Field [`CallContextFieldTag::IsPersistent`] read from call context.
    is_persistent: Cell<F>,
    /// Current cumulative reversible_write_counter.
    reversible_write_counter: Expression<F>,
}

impl<F: Field> ReversionInfo<F> {
    pub(crate) fn from_caller(
        cb: &mut ConstraintBuilder<F>,
        caller: &mut ReversionInfo<F>,
        callee_is_success: Expression<F>,
    ) -> Self {
        // not sure if this is correct??
        // let call_id = cb.curr.state.rw_counter.expr();
        let callee = cb.reversion_info_write(None);
        cb.require_equal(
            "callee_is_persistent == is_persistent ⋅ is_success",
            callee.is_persistent(),
            and::expr([caller.is_persistent(), callee_is_success.clone()]),
        );
        cb.condition(callee_is_success * not::expr(caller.is_persistent()), |cb| {
            cb.require_equal(
                "callee_rw_counter_end_of_reversion == rw_counter_end_of_reversion - (reversible_write_counter + 1)",
                callee.rw_counter_end_of_reversion(),
                caller.rw_counter_of_reversion(1.expr()),
            );
        });
        callee
    }

    pub(crate) fn rw_counter_end_of_reversion(&self) -> Expression<F> {
        self.rw_counter_end_of_reversion.expr()
    }

    pub(crate) fn is_persistent(&self) -> Expression<F> {
        self.is_persistent.expr()
    }

    /// Returns `rw_counter_end_of_reversion - reversible_write_counter` and
    /// increases `reversible_write_counter` by `1` when `inc_selector` is
    /// enabled.
    pub(crate) fn rw_counter_of_reversion(&mut self, inc_selector: Expression<F>) -> Expression<F> {
        let rw_counter_of_reversion =
            self.rw_counter_end_of_reversion.expr() - self.reversible_write_counter.clone();
        self.reversible_write_counter =
            self.reversible_write_counter.clone() + inc_selector * 1.expr();
        rw_counter_of_reversion
    }

    pub(crate) fn assign(
        &self,
        region: &mut CachedRegion<'_, '_, F>,
        offset: usize,
        rw_counter_end_of_reversion: usize,
        is_persistent: bool,
    ) -> Result<(), Error> {
        self.rw_counter_end_of_reversion.assign(
            region,
            offset,
            Value::known(F::from(rw_counter_end_of_reversion as u64)),
        )?;
        self.is_persistent
            .assign(region, offset, Value::known(F::from(is_persistent as u64)))?;
        Ok(())
    }
}

#[derive(Default)]
pub struct BaseConstraintBuilder<F> {
    pub constraints: Vec<(&'static str, Expression<F>)>,
    pub max_degree: usize,
    pub condition: Option<Expression<F>>,
}

impl<F: Field> BaseConstraintBuilder<F> {
    pub(crate) fn new(max_degree: usize) -> Self {
        BaseConstraintBuilder {
            constraints: Vec::new(),
            max_degree,
            condition: None,
        }
    }

    pub(crate) fn require_zero(&mut self, name: &'static str, constraint: Expression<F>) {
        self.add_constraint(name, constraint);
    }

    pub(crate) fn require_equal(
        &mut self,
        name: &'static str,
        lhs: Expression<F>,
        rhs: Expression<F>,
    ) {
        self.add_constraint(name, lhs - rhs);
    }

    pub(crate) fn require_boolean(&mut self, name: &'static str, value: Expression<F>) {
        self.add_constraint(name, value.clone() * (1.expr() - value));
    }

    pub(crate) fn require_in_set(
        &mut self,
        name: &'static str,
        value: Expression<F>,
        set: Vec<Expression<F>>,
    ) {
        self.add_constraint(
            name,
            set.iter()
                .fold(1.expr(), |acc, item| acc * (value.clone() - item.clone())),
        );
    }

    pub(crate) fn condition<R>(
        &mut self,
        condition: Expression<F>,
        constraint: impl FnOnce(&mut Self) -> R,
    ) -> R {
        debug_assert!(
            self.condition.is_none(),
            "Nested condition is not supported"
        );
        self.condition = Some(condition);
        let ret = constraint(self);
        self.condition = None;
        ret
    }

    pub(crate) fn add_constraints(&mut self, constraints: Vec<(&'static str, Expression<F>)>) {
        for (name, constraint) in constraints {
            self.add_constraint(name, constraint);
        }
    }

    pub(crate) fn add_constraint(&mut self, name: &'static str, constraint: Expression<F>) {
        let constraint = match &self.condition {
            Some(condition) => condition.clone() * constraint,
            None => constraint,
        };
        self.validate_degree(constraint.degree(), name);
        self.constraints.push((name, constraint));
    }

    pub(crate) fn validate_degree(&self, degree: usize, name: &'static str) {
        if self.max_degree > 0 {
            debug_assert!(
                degree <= self.max_degree,
                "Expression {} degree too high: {} > {}",
                name,
                degree,
                self.max_degree,
            );
        }
    }

    pub(crate) fn gate(&self, selector: Expression<F>) -> Vec<(&'static str, Expression<F>)> {
        self.constraints
            .clone()
            .into_iter()
            .map(|(name, constraint)| (name, selector.clone() * constraint))
            .filter(|(name, constraint)| {
                self.validate_degree(constraint.degree(), name);
                true
            })
            .collect()
    }
}

/// Internal type to select the location where the constraints are enabled
#[derive(Debug, PartialEq)]
enum ConstraintLocation {
    Step,
    StepFirst,
    StepLast,
    NotStepLast,
}

/// Collection of constraints grouped by which selectors will enable them
pub(crate) struct Constraints<F> {
    /// Enabled with q_step
    pub(crate) step: Vec<(&'static str, Expression<F>)>,
    /// Enabled with q_step_first
    pub(crate) step_first: Vec<(&'static str, Expression<F>)>,
    /// Enabled with q_step * q_step_last
    pub(crate) step_last: Vec<(&'static str, Expression<F>)>,
    /// Enabled with q_step * not(q_step_last)
    pub(crate) not_step_last: Vec<(&'static str, Expression<F>)>,
}

pub(crate) struct ConstraintBuilder<'a, F> {
    pub max_degree: usize,
    pub(crate) curr: Step<F>,
    pub(crate) next: Step<F>,
    challenges: &'a Challenges<Expression<F>>,
    execution_state: ExecutionState,
    constraints: Constraints<F>,
    rw_counter_offset: Expression<F>,
    program_counter_offset: usize,
    stack_pointer_offset: Expression<F>,
    log_id_offset: usize,
    in_next_step: bool,
    conditions: Vec<Expression<F>>,
    constraints_location: ConstraintLocation,
    stored_expressions: Vec<StoredExpression<F>>,
    pub(crate) max_inner_degree: (&'static str, usize),
}

impl<'a, F: Field> ConstraintBuilder<'a, F> {
    pub(crate) fn new(
        curr: Step<F>,
        next: Step<F>,
        challenges: &'a Challenges<Expression<F>>,
        execution_state: ExecutionState,
    ) -> Self {
        Self {
            max_degree: MAX_DEGREE,
            curr,
            next,
            challenges,
            execution_state,
            constraints: Constraints {
                step: Vec::new(),
                step_first: Vec::new(),
                step_last: Vec::new(),
                not_step_last: Vec::new(),
            },
            rw_counter_offset: 0.expr(),
            program_counter_offset: 0,
            stack_pointer_offset: 0.expr(),
            log_id_offset: 0,
            in_next_step: false,
            conditions: Vec::new(),
            constraints_location: ConstraintLocation::Step,
            stored_expressions: Vec::new(),
            max_inner_degree: ("", 0),
        }
    }

    /// Returns (list of constraints, list of first step constraints, stored
    /// expressions, height used).
    #[allow(clippy::type_complexity)]
    pub(crate) fn build(self) -> (Constraints<F>, Vec<StoredExpression<F>>, usize) {
        let exec_state_sel = self.curr.execution_state_selector([self.execution_state]);
        let mul_exec_state_sel = |c: Vec<(&'static str, Expression<F>)>| {
            c.into_iter()
                .map(|(name, constraint)| (name, exec_state_sel.clone() * constraint))
                .collect()
        };
        (
            Constraints {
                step: mul_exec_state_sel(self.constraints.step),
                step_first: mul_exec_state_sel(self.constraints.step_first),
                step_last: mul_exec_state_sel(self.constraints.step_last),
                not_step_last: mul_exec_state_sel(self.constraints.not_step_last),
            },
            self.stored_expressions,
            self.curr.cell_manager.get_height(),
        )
    }

    fn condition_expr_opt(&self) -> Option<Expression<F>> {
        let mut iter = self.conditions.iter();
        let first = match iter.next() {
            Some(e) => e,
            None => return None,
        };
        Some(iter.fold(first.clone(), |acc, e| acc * e.clone()))
    }

    pub(crate) fn challenges(&self) -> &Challenges<Expression<F>> {
        self.challenges
    }

    pub(crate) fn execution_state(&self) -> ExecutionState {
        self.execution_state
    }

    pub(crate) fn rw_counter_offset(&self) -> Expression<F> {
        self.rw_counter_offset.clone()
    }

    pub(crate) fn program_counter_offset(&self) -> usize {
        self.program_counter_offset
    }

    pub(crate) fn stack_pointer_offset(&self) -> Expression<F> {
        self.stack_pointer_offset.clone()
    }

    pub(crate) fn log_id_offset(&self) -> usize {
        self.log_id_offset
    }

    // Query

    pub(crate) fn copy<E: Expr<F>>(&mut self, value: E) -> Cell<F> {
        let cell = self.query_cell();
        self.require_equal("Copy value to new cell", cell.expr(), value.expr());
        cell
    }

    pub(crate) fn query_bool(&mut self) -> Cell<F> {
        let cell = self.query_cell();
        self.require_boolean("Constrain cell to be a bool", cell.expr());
        cell
    }

    pub(crate) fn query_byte(&mut self) -> Cell<F> {
        self.query_cell_with_type(CellType::LookupByte)
    }

    pub(crate) fn query_word_rlc<const N: usize>(&mut self) -> RandomLinearCombination<F, N> {
        RandomLinearCombination::<F, N>::new(self.query_bytes(), self.challenges.evm_word())
    }

    pub(crate) fn query_keccak_rlc<const N: usize>(&mut self) -> RandomLinearCombination<F, N> {
        RandomLinearCombination::<F, N>::new(self.query_bytes(), self.challenges.keccak_input())
    }

    pub(crate) fn query_bytes<const N: usize>(&mut self) -> [Cell<F>; N] {
        self.query_bytes_dyn(N).try_into().unwrap()
    }

    pub(crate) fn query_bytes_dyn(&mut self, count: usize) -> Vec<Cell<F>> {
        self.query_cells(CellType::LookupByte, count)
    }

    pub(crate) fn query_cell(&mut self) -> Cell<F> {
        self.query_cell_with_type(CellType::StoragePhase1)
    }

    pub(crate) fn query_cell_phase2(&mut self) -> Cell<F> {
        self.query_cell_with_type(CellType::StoragePhase2)
    }

    pub(crate) fn query_copy_cell(&mut self) -> Cell<F> {
        self.query_cell_with_type(CellType::StoragePermutation)
    }

    pub(crate) fn query_cell_with_type(&mut self, cell_type: CellType) -> Cell<F> {
        self.query_cells(cell_type, 1).first().unwrap().clone()
    }

    pub(crate) fn query_bool_with_type(&mut self, cell_type: CellType) -> Cell<F> {
        let cell = self.query_cell_with_type(cell_type);
        self.require_boolean("Constrain cell to be a bool", cell.expr());
        cell
    }

    fn query_cells(&mut self, cell_type: CellType, count: usize) -> Vec<Cell<F>> {
        if self.in_next_step {
            &mut self.next
        } else {
            &mut self.curr
        }
        .cell_manager
        .query_cells(cell_type, count)
    }

    pub(crate) fn word_rlc<const N: usize>(&self, bytes: [Expression<F>; N]) -> Expression<F> {
        rlc::expr(&bytes, self.challenges.evm_word())
    }

    pub(crate) fn keccak_rlc<const N: usize>(&self, bytes: [Expression<F>; N]) -> Expression<F> {
        rlc::expr(&bytes, self.challenges.keccak_input())
    }

<<<<<<< HEAD
    pub(crate) fn empty_keccak_hash_rlc(&self) -> Expression<F> {
        self.word_rlc((*EMPTY_HASH_LE).map(|byte| byte.expr()))
=======
    pub(crate) fn empty_code_hash_rlc(&self) -> Expression<F> {
        self.word_rlc((*EMPTY_CODE_HASH_LE).map(|byte| byte.expr()))
>>>>>>> d9e10b8d
    }

    pub(crate) fn empty_poseidon_hash_rlc(&self) -> Expression<F> {
        let bytes = POSEIDON_CODE_HASH_ZERO.to_word().to_le_bytes();
        self.word_rlc(bytes.map(|byte| byte.expr()))
    }

    // Common

    pub(crate) fn require_zero(&mut self, name: &'static str, constraint: Expression<F>) {
        self.add_constraint(name, constraint);
    }

    pub(crate) fn require_true(&mut self, name: &'static str, constraint: Expression<F>) {
        self.require_equal(name, constraint, 1.expr());
    }

    pub(crate) fn require_equal(
        &mut self,
        name: &'static str,
        lhs: Expression<F>,
        rhs: Expression<F>,
    ) {
        self.add_constraint(name, lhs - rhs);
    }

    pub(crate) fn require_boolean(&mut self, name: &'static str, value: Expression<F>) {
        self.add_constraint(name, value.clone() * (1.expr() - value));
    }

    pub(crate) fn require_in_set(
        &mut self,
        name: &'static str,
        value: Expression<F>,
        set: Vec<Expression<F>>,
    ) {
        self.add_constraint(
            name,
            set.iter()
                .fold(1.expr(), |acc, item| acc * (value.clone() - item.clone())),
        );
    }

    pub(crate) fn require_next_state(&mut self, execution_state: ExecutionState) {
        let next_state = self.next.execution_state_selector([execution_state]);
        self.add_constraint(
            "Constrain next execution state",
            1.expr() - next_state.expr(),
        );
    }

    pub(crate) fn require_next_state_not(&mut self, execution_state: ExecutionState) {
        let next_state = self.next.execution_state_selector([execution_state]);
        self.add_constraint("Constrain next execution state not", next_state.expr());
    }

    pub(crate) fn require_step_state_transition(
        &mut self,
        step_state_transition: StepStateTransition<F>,
    ) {
        macro_rules! constrain {
            ($name:tt) => {
                match step_state_transition.$name {
                    Transition::Same => self.require_equal(
                        concat!("State transition (same) constraint of ", stringify!($name)),
                        self.next.state.$name.expr(),
                        self.curr.state.$name.expr(),
                    ),
                    Transition::Delta(delta) => self.require_equal(
                        concat!("State transition (delta) constraint of ", stringify!($name)),
                        self.next.state.$name.expr(),
                        self.curr.state.$name.expr() + delta,
                    ),
                    Transition::To(to) => self.require_equal(
                        concat!("State transition (to) constraint of ", stringify!($name)),
                        self.next.state.$name.expr(),
                        to,
                    ),
                    _ => {}
                }
            };
        }

        constrain!(rw_counter);
        constrain!(call_id);
        constrain!(is_root);
        constrain!(is_create);
        constrain!(code_hash);
        constrain!(program_counter);
        constrain!(stack_pointer);
        constrain!(gas_left);
        constrain!(memory_word_size);
        constrain!(reversible_write_counter);
        constrain!(log_id);
    }

    // Fixed

    pub(crate) fn range_lookup(&mut self, value: Expression<F>, range: u64) {
        let (name, tag) = match range {
            5 => ("Range5", FixedTableTag::Range5),
            16 => ("Range16", FixedTableTag::Range16),
            32 => ("Range32", FixedTableTag::Range32),
            64 => ("Range64", FixedTableTag::Range64),
            128 => ("Range128", FixedTableTag::Range128),
            256 => ("Range256", FixedTableTag::Range256),
            512 => ("Range512", FixedTableTag::Range512),
            1024 => ("Range1024", FixedTableTag::Range1024),
            _ => unimplemented!(),
        };
        self.add_lookup(
            name,
            Lookup::Fixed {
                tag: tag.expr(),
                values: [value, 0.expr(), 0.expr()],
            },
        );
    }

    // constant gas
    pub(crate) fn constant_gas_lookup(&mut self, opcode: Expression<F>, gas: Expression<F>) {
        self.add_lookup(
            "constant gas",
            Lookup::Fixed {
                tag: FixedTableTag::ConstantGasCost.expr(),
                values: [opcode, gas, 0.expr()],
            },
        );
    }

    // Opcode

    pub(crate) fn opcode_lookup(&mut self, opcode: Expression<F>, is_code: Expression<F>) {
        self.opcode_lookup_at(
            self.curr.state.program_counter.expr() + self.program_counter_offset.expr(),
            opcode,
            is_code,
        );
        self.program_counter_offset += 1;
    }

    pub(crate) fn opcode_lookup_at(
        &mut self,
        index: Expression<F>,
        opcode: Expression<F>,
        is_code: Expression<F>,
    ) {
        let is_root_create = self.curr.state.is_root.expr() * self.curr.state.is_create.expr();
        self.add_lookup(
            "Opcode lookup",
            Lookup::Bytecode {
                hash: self.curr.state.code_hash.expr(),
                tag: BytecodeFieldTag::Byte.expr(),
                index,
                is_code,
                value: opcode,
            }
            .conditional(1.expr() - is_root_create),
        );
    }

    // Bytecode table

    pub(crate) fn bytecode_lookup(
        &mut self,
        code_hash: Expression<F>,
        index: Expression<F>,
        is_code: Expression<F>,
        value: Expression<F>,
    ) {
        self.add_lookup(
            "Bytecode (byte) lookup",
            Lookup::Bytecode {
                hash: code_hash,
                tag: BytecodeFieldTag::Byte.expr(),
                index,
                is_code,
                value,
            },
        )
    }

    pub(crate) fn bytecode_length(&mut self, code_hash: Expression<F>, value: Expression<F>) {
        self.add_lookup(
            "Bytecode (length)",
            Lookup::Bytecode {
                hash: code_hash,
                tag: BytecodeFieldTag::Header.expr(),
                index: 0.expr(),
                is_code: 0.expr(),
                value,
            },
        );
    }

    // Tx context

    pub(crate) fn tx_context(
        &mut self,
        id: Expression<F>,
        field_tag: TxContextFieldTag,
        index: Option<Expression<F>>,
    ) -> Cell<F> {
        let cell = self.query_cell();
        self.tx_context_lookup(id, field_tag, index, cell.expr());
        cell
    }

    pub(crate) fn tx_context_as_word(
        &mut self,
        id: Expression<F>,
        field_tag: TxContextFieldTag,
        index: Option<Expression<F>>,
    ) -> Word<F> {
        let word = self.query_word_rlc();
        self.tx_context_lookup(id, field_tag, index, word.expr());
        word
    }

    pub(crate) fn tx_context_lookup(
        &mut self,
        id: Expression<F>,
        field_tag: TxContextFieldTag,
        index: Option<Expression<F>>,
        value: Expression<F>,
    ) {
        self.add_lookup(
            "Tx lookup",
            Lookup::Tx {
                id,
                field_tag: field_tag.expr(),
                index: index.unwrap_or_else(|| 0.expr()),
                value,
            },
        );
    }

    // block
    pub(crate) fn block_lookup(
        &mut self,
        tag: Expression<F>,
        number: Expression<F>,
        val: Expression<F>,
    ) {
        self.add_lookup(
            "Block lookup",
            Lookup::Block {
                field_tag: tag,
                number,
                value: val,
            },
        );
    }

    // Rw

    /// Add a Lookup::Rw without increasing the rw_counter_offset, which is
    /// useful for state reversion or dummy lookup.
    fn rw_lookup_with_counter(
        &mut self,
        name: &str,
        counter: Expression<F>,
        is_write: Expression<F>,
        tag: RwTableTag,
        values: RwValues<F>,
    ) {
        let name = format!("rw lookup {}", name);
        self.add_lookup(
            &name,
            Lookup::Rw {
                counter,
                is_write,
                tag: tag.expr(),
                values,
            },
        );
    }

    /// Add a Lookup::Rw and increase the rw_counter_offset, useful in normal
    /// cases.
    fn rw_lookup(
        &mut self,
        name: &'static str,
        is_write: Expression<F>,
        tag: RwTableTag,
        values: RwValues<F>,
    ) {
        self.rw_lookup_with_counter(
            name,
            self.curr.state.rw_counter.expr() + self.rw_counter_offset.clone(),
            is_write,
            tag,
            values,
        );
        // Manually constant folding is used here, since halo2 cannot do this
        // automatically. Better error message will be printed during circuit
        // debugging.
        self.rw_counter_offset = match self.condition_expr_opt() {
            None => {
                if let Constant(v) = self.rw_counter_offset {
                    Constant(v + F::from(1u64))
                } else {
                    self.rw_counter_offset.clone() + 1i32.expr()
                }
            }
            Some(c) => self.rw_counter_offset.clone() + c,
        };
    }

    fn reversible_write(
        &mut self,
        name: &'static str,
        tag: RwTableTag,
        values: RwValues<F>,
        reversion_info: Option<&mut ReversionInfo<F>>,
    ) {
        debug_assert!(
            tag.is_reversible(),
            "Reversible write requires reversible tag"
        );

        self.rw_lookup(name, true.expr(), tag, values.clone());

        // Revert if is_persistent is 0
        if let Some(reversion_info) = reversion_info {
            let reversible_write_counter_inc_selector = self.condition_expr();
            self.condition(not::expr(reversion_info.is_persistent()), |cb| {
                let name = format!("{} with reversion", name);
                cb.rw_lookup_with_counter(
                    &name,
                    reversion_info.rw_counter_of_reversion(reversible_write_counter_inc_selector),
                    true.expr(),
                    tag,
                    RwValues {
                        value_prev: values.value,
                        value: values.value_prev,
                        ..values
                    },
                )
            });
        }
    }

    // Access list

    pub(crate) fn account_access_list_write(
        &mut self,
        tx_id: Expression<F>,
        account_address: Expression<F>,
        value: Expression<F>,
        value_prev: Expression<F>,
        reversion_info: Option<&mut ReversionInfo<F>>,
    ) {
        self.reversible_write(
            "TxAccessListAccount write",
            RwTableTag::TxAccessListAccount,
            RwValues::new(
                tx_id,
                account_address,
                0.expr(),
                0.expr(),
                value,
                value_prev,
                0.expr(),
                0.expr(),
            ),
            reversion_info,
        );
    }

    pub(crate) fn account_access_list_read(
        &mut self,
        tx_id: Expression<F>,
        account_address: Expression<F>,
        value: Expression<F>,
    ) {
        self.rw_lookup(
            "account access list read",
            false.expr(),
            RwTableTag::TxAccessListAccount,
            RwValues::new(
                tx_id,
                account_address,
                0.expr(),
                0.expr(),
                value.clone(),
                value,
                0.expr(),
                0.expr(),
            ),
        );
    }

    pub(crate) fn account_storage_access_list_write(
        &mut self,
        tx_id: Expression<F>,
        account_address: Expression<F>,
        storage_key: Expression<F>,
        value: Expression<F>,
        value_prev: Expression<F>,
        reversion_info: Option<&mut ReversionInfo<F>>,
    ) {
        self.reversible_write(
            "TxAccessListAccountStorage write",
            RwTableTag::TxAccessListAccountStorage,
            RwValues::new(
                tx_id,
                account_address,
                0.expr(),
                storage_key,
                value,
                value_prev,
                0.expr(),
                0.expr(),
            ),
            reversion_info,
        );
    }

    pub(crate) fn account_storage_access_list_read(
        &mut self,
        tx_id: Expression<F>,
        account_address: Expression<F>,
        storage_key: Expression<F>,
        value: Expression<F>,
    ) {
        self.rw_lookup(
            "TxAccessListAccountStorage read",
            false.expr(),
            RwTableTag::TxAccessListAccountStorage,
            RwValues::new(
                tx_id,
                account_address,
                0.expr(),
                storage_key,
                value.clone(),
                value,
                0.expr(),
                0.expr(),
            ),
        );
    }

    // Tx Refund

    pub(crate) fn tx_refund_read(&mut self, tx_id: Expression<F>, value: Expression<F>) {
        self.rw_lookup(
            "TxRefund read",
            false.expr(),
            RwTableTag::TxRefund,
            RwValues::new(
                tx_id,
                0.expr(),
                0.expr(),
                0.expr(),
                value.clone(),
                value,
                0.expr(),
                0.expr(),
            ),
        );
    }

    pub(crate) fn tx_refund_write(
        &mut self,
        tx_id: Expression<F>,
        value: Expression<F>,
        value_prev: Expression<F>,
        reversion_info: Option<&mut ReversionInfo<F>>,
    ) {
        self.reversible_write(
            "TxRefund write",
            RwTableTag::TxRefund,
            RwValues::new(
                tx_id,
                0.expr(),
                0.expr(),
                0.expr(),
                value,
                value_prev,
                0.expr(),
                0.expr(),
            ),
            reversion_info,
        );
    }

    // Account

    pub(crate) fn account_read(
        &mut self,
        account_address: Expression<F>,
        field_tag: AccountFieldTag,
        value: Expression<F>,
    ) {
        self.rw_lookup(
            "Account read",
            false.expr(),
            RwTableTag::Account,
            RwValues::new(
                0.expr(),
                account_address,
                field_tag.expr(),
                0.expr(),
                value.clone(),
                value,
                0.expr(),
                0.expr(),
            ),
        );
    }

    pub(crate) fn account_write(
        &mut self,
        account_address: Expression<F>,
        field_tag: AccountFieldTag,
        value: Expression<F>,
        value_prev: Expression<F>,
        reversion_info: Option<&mut ReversionInfo<F>>,
    ) {
        self.reversible_write(
            "Account write",
            RwTableTag::Account,
            RwValues::new(
                0.expr(),
                account_address,
                field_tag.expr(),
                0.expr(),
                value,
                value_prev,
                0.expr(),
                0.expr(),
            ),
            reversion_info,
        );
    }

    // Account Storage

    pub(crate) fn account_storage_read(
        &mut self,
        account_address: Expression<F>,
        key: Expression<F>,
        value: Expression<F>,
        tx_id: Expression<F>,
        committed_value: Expression<F>,
    ) {
        self.rw_lookup(
            "account_storage_read",
            false.expr(),
            RwTableTag::AccountStorage,
            RwValues::new(
                tx_id,
                account_address,
                0.expr(),
                key,
                value.clone(),
                value,
                0.expr(),
                committed_value,
            ),
        );
    }

    #[allow(clippy::too_many_arguments)]
    pub(crate) fn account_storage_write(
        &mut self,
        account_address: Expression<F>,
        key: Expression<F>,
        value: Expression<F>,
        value_prev: Expression<F>,
        tx_id: Expression<F>,
        committed_value: Expression<F>,
        reversion_info: Option<&mut ReversionInfo<F>>,
    ) {
        self.reversible_write(
            "AccountStorage write",
            RwTableTag::AccountStorage,
            RwValues::new(
                tx_id,
                account_address,
                0.expr(),
                key,
                value,
                value_prev,
                0.expr(),
                committed_value,
            ),
            reversion_info,
        );
    }

    // Call context

    pub(crate) fn call_context(
        &mut self,
        call_id: Option<Expression<F>>,
        field_tag: CallContextFieldTag,
    ) -> Cell<F> {
        let phase = match field_tag {
            CallContextFieldTag::CodeHash => CellType::StoragePhase2,
            _ => CellType::StoragePhase1,
        };
        let cell = self.query_cell_with_type(phase);
        self.call_context_lookup(false.expr(), call_id, field_tag, cell.expr());
        cell
    }

    pub(crate) fn call_context_as_word(
        &mut self,
        call_id: Option<Expression<F>>,
        field_tag: CallContextFieldTag,
    ) -> Word<F> {
        let word = self.query_word_rlc();
        self.call_context_lookup(false.expr(), call_id, field_tag, word.expr());
        word
    }

    pub(crate) fn call_context_lookup(
        &mut self,
        is_write: Expression<F>,
        call_id: Option<Expression<F>>,
        field_tag: CallContextFieldTag,
        value: Expression<F>,
    ) {
        self.rw_lookup(
            "CallContext lookup",
            is_write,
            RwTableTag::CallContext,
            RwValues::new(
                call_id.unwrap_or_else(|| self.curr.state.call_id.expr()),
                0.expr(),
                field_tag.expr(),
                0.expr(),
                value,
                0.expr(),
                0.expr(),
                0.expr(),
            ),
        );
    }

    fn reversion_info(
        &mut self,
        call_id: Option<Expression<F>>,
        is_write: bool,
    ) -> ReversionInfo<F> {
        let [rw_counter_end_of_reversion, is_persistent] = [
            CallContextFieldTag::RwCounterEndOfReversion,
            CallContextFieldTag::IsPersistent,
        ]
        .map(|field_tag| {
            let cell = self.query_cell();
            self.call_context_lookup(is_write.expr(), call_id.clone(), field_tag, cell.expr());
            cell
        });

        ReversionInfo {
            rw_counter_end_of_reversion,
            is_persistent,
            reversible_write_counter: if call_id.is_some() {
                0.expr()
            } else {
                self.curr.state.reversible_write_counter.expr()
            },
        }
    }

    pub(crate) fn reversion_info_read(
        &mut self,
        call_id: Option<Expression<F>>,
    ) -> ReversionInfo<F> {
        self.reversion_info(call_id, false)
    }

    pub(crate) fn reversion_info_write(
        &mut self,
        call_id: Option<Expression<F>>,
    ) -> ReversionInfo<F> {
        self.reversion_info(call_id, true)
    }

    // Stack

    pub(crate) fn stack_pop(&mut self, value: Expression<F>) {
        self.stack_lookup(false.expr(), self.stack_pointer_offset.clone(), value);
        self.stack_pointer_offset = self.stack_pointer_offset.clone() + self.condition_expr();
    }

    pub(crate) fn stack_push(&mut self, value: Expression<F>) {
        self.stack_pointer_offset = self.stack_pointer_offset.clone() - self.condition_expr();
        self.stack_lookup(true.expr(), self.stack_pointer_offset.expr(), value);
    }

    pub(crate) fn stack_lookup(
        &mut self,
        is_write: Expression<F>,
        stack_pointer_offset: Expression<F>,
        value: Expression<F>,
    ) {
        self.rw_lookup(
            "Stack lookup",
            is_write,
            RwTableTag::Stack,
            RwValues::new(
                self.curr.state.call_id.expr(),
                self.curr.state.stack_pointer.expr() + stack_pointer_offset,
                0.expr(),
                0.expr(),
                value,
                0.expr(),
                0.expr(),
                0.expr(),
            ),
        );
    }

    // Memory

    pub(crate) fn memory_lookup(
        &mut self,
        is_write: Expression<F>,
        memory_address: Expression<F>,
        byte: Expression<F>,
        call_id: Option<Expression<F>>,
    ) {
        self.rw_lookup(
            "Memory lookup",
            is_write,
            RwTableTag::Memory,
            RwValues::new(
                call_id.unwrap_or_else(|| self.curr.state.call_id.expr()),
                memory_address,
                0.expr(),
                0.expr(),
                byte,
                0.expr(),
                0.expr(),
                0.expr(),
            ),
        );
    }

    pub(crate) fn tx_log_lookup(
        &mut self,
        tx_id: Expression<F>,
        log_id: Expression<F>,
        field_tag: TxLogFieldTag,
        index: Expression<F>,
        value: Expression<F>,
    ) {
        self.rw_lookup(
            "log data lookup",
            1.expr(),
            RwTableTag::TxLog,
            RwValues::new(
                tx_id,
                build_tx_log_expression(index, field_tag.expr(), log_id),
                0.expr(),
                0.expr(),
                value,
                0.expr(),
                0.expr(),
                0.expr(),
            ),
        );
    }

    // Tx Receipt

    pub(crate) fn tx_receipt_lookup(
        &mut self,
        is_write: Expression<F>,
        tx_id: Expression<F>,
        tag: TxReceiptFieldTag,
        value: Expression<F>,
    ) {
        self.rw_lookup(
            "tx receipt lookup",
            is_write,
            RwTableTag::TxReceipt,
            RwValues::new(
                tx_id,
                0.expr(),
                tag.expr(),
                0.expr(),
                value,
                0.expr(),
                0.expr(),
                0.expr(),
            ),
        );
    }

    // RwTable Padding (Start tag)

    pub(crate) fn rw_table_start_lookup(&mut self, counter: Expression<F>) {
        self.rw_lookup_with_counter(
            "Start lookup",
            counter,
            0.expr(),
            RwTableTag::Start,
            RwValues {
                id: 0.expr(),
                address: 0.expr(),
                field_tag: 0.expr(),
                storage_key: 0.expr(),
                value: 0.expr(),
                value_prev: 0.expr(),
                aux1: 0.expr(),
                aux2: 0.expr(),
            },
        );
    }

    // Copy Table

    #[allow(clippy::too_many_arguments)]
    pub(crate) fn copy_table_lookup(
        &mut self,
        src_id: Expression<F>,
        src_tag: Expression<F>,
        dst_id: Expression<F>,
        dst_tag: Expression<F>,
        src_addr: Expression<F>,
        src_addr_end: Expression<F>,
        dst_addr: Expression<F>,
        length: Expression<F>,
        rlc_acc: Expression<F>,
        rwc_inc: Expression<F>,
    ) {
        self.add_lookup(
            "copy lookup",
            Lookup::CopyTable {
                is_first: 1.expr(), // is_first
                src_id,
                src_tag,
                dst_id,
                dst_tag,
                src_addr,
                src_addr_end,
                dst_addr,
                length,
                rlc_acc,
                rw_counter: self.curr.state.rw_counter.expr() + self.rw_counter_offset(),
                rwc_inc: rwc_inc.clone(),
            },
        );
        self.rw_counter_offset = self.rw_counter_offset.clone() + self.condition_expr() * rwc_inc;
    }

    // Exponentiation Table

    #[allow(clippy::too_many_arguments)]
    pub(crate) fn exp_table_lookup(
        &mut self,
        identifier: Expression<F>,
        is_last: Expression<F>,
        base_limbs: [Expression<F>; 4],
        exponent_lo_hi: [Expression<F>; 2],
        exponentiation_lo_hi: [Expression<F>; 2],
    ) {
        self.add_lookup(
            "exponentiation lookup",
            Lookup::ExpTable {
                identifier,
                is_last,
                base_limbs,
                exponent_lo_hi,
                exponentiation_lo_hi,
            },
        );
    }

    // Keccak Table

    pub(crate) fn keccak_table_lookup(
        &mut self,
        input_rlc: Expression<F>,
        input_len: Expression<F>,
        output_rlc: Expression<F>,
    ) {
        self.add_lookup(
            "keccak lookup",
            Lookup::KeccakTable {
                input_rlc,
                input_len,
                output_rlc,
            },
        );
    }

    // Validation

    pub(crate) fn validate_degree(&self, degree: usize, name: &'static str) {
        // We need to subtract IMPLICIT_DEGREE from MAX_DEGREE because all expressions
        // will be multiplied by state selector and q_step/q_step_first
        // selector.
        debug_assert!(
            degree <= MAX_DEGREE - IMPLICIT_DEGREE,
            "Expression {} degree too high: {} > {}",
            name,
            degree,
            MAX_DEGREE - IMPLICIT_DEGREE,
        );
    }

    // General

    pub(crate) fn condition<R>(
        &mut self,
        condition: Expression<F>,
        constraint: impl FnOnce(&mut Self) -> R,
    ) -> R {
        self.conditions.push(condition);
        let ret = constraint(self);
        self.conditions.pop();
        ret
    }

    /// This function needs to be used with extra precaution. You need to make
    /// sure the layout is the same as the gadget for `next_step_state`.
    /// `query_cell` will return cells in the next step in the `constraint`
    /// function.
    pub(crate) fn constrain_next_step<R>(
        &mut self,
        next_step_state: ExecutionState,
        condition: Option<Expression<F>>,
        constraint: impl FnOnce(&mut Self) -> R,
    ) -> R {
        assert!(!self.in_next_step, "Already in the next step");
        self.in_next_step = true;
        let ret = match condition {
            None => {
                self.require_next_state(next_step_state);
                constraint(self)
            }
            Some(cond) => self.condition(cond, |cb| {
                cb.require_next_state(next_step_state);
                constraint(cb)
            }),
        };
        self.in_next_step = false;
        ret
    }

    pub(crate) fn add_constraints(&mut self, constraints: Vec<(&'static str, Expression<F>)>) {
        for (name, constraint) in constraints {
            self.add_constraint(name, constraint);
        }
    }

    pub(crate) fn add_constraint(&mut self, name: &'static str, constraint: Expression<F>) {
        let constraint = self.split_expression(
            name,
            constraint * self.condition_expr(),
            MAX_DEGREE - IMPLICIT_DEGREE,
        );

        self.validate_degree(constraint.degree(), name);
        self.push_constraint(name, constraint);
    }

    /// TODO: Doc
    fn constraint_at_location<R>(
        &mut self,
        location: ConstraintLocation,
        constraint: impl FnOnce(&mut Self) -> R,
    ) -> R {
        debug_assert_eq!(
            self.constraints_location,
            ConstraintLocation::Step,
            "ConstraintLocation can't be combined"
        );
        self.constraints_location = location;
        let ret = constraint(self);
        self.constraints_location = ConstraintLocation::Step;
        ret
    }
    /// TODO: Doc
    pub(crate) fn step_first<R>(&mut self, constraint: impl FnOnce(&mut Self) -> R) -> R {
        self.constraint_at_location(ConstraintLocation::StepFirst, constraint)
    }
    /// TODO: Doc
    pub(crate) fn step_last<R>(&mut self, constraint: impl FnOnce(&mut Self) -> R) -> R {
        self.constraint_at_location(ConstraintLocation::StepLast, constraint)
    }
    /// TODO: Doc
    pub(crate) fn not_step_last<R>(&mut self, constraint: impl FnOnce(&mut Self) -> R) -> R {
        self.constraint_at_location(ConstraintLocation::NotStepLast, constraint)
    }

    /// TODO: Doc
    fn push_constraint(&mut self, name: &'static str, constraint: Expression<F>) {
        match self.constraints_location {
            ConstraintLocation::Step => self.constraints.step.push((name, constraint)),
            ConstraintLocation::StepFirst => self.constraints.step_first.push((name, constraint)),
            ConstraintLocation::StepLast => self.constraints.step_last.push((name, constraint)),
            ConstraintLocation::NotStepLast => {
                self.constraints.not_step_last.push((name, constraint))
            }
        }
    }

    pub(crate) fn add_lookup(&mut self, name: &str, lookup: Lookup<F>) {
        let lookup = match self.condition_expr_opt() {
            Some(condition) => lookup.conditional(condition),
            None => lookup,
        };
        let compressed_expr = self.split_expression(
            "Lookup compression",
            rlc::expr(&lookup.input_exprs(), self.challenges.lookup_input()),
            MAX_DEGREE - IMPLICIT_DEGREE,
        );
        self.store_expression(name, compressed_expr, CellType::Lookup(lookup.table()));
    }

    pub(crate) fn store_expression(
        &mut self,
        name: &str,
        expr: Expression<F>,
        cell_type: CellType,
    ) -> Expression<F> {
        // Check if we already stored the expression somewhere
        let stored_expression = self.find_stored_expression(&expr, cell_type);

        match stored_expression {
            Some(stored_expression) => {
                debug_assert!(
                    !matches!(cell_type, CellType::Lookup(_)),
                    "The same lookup is done multiple times",
                );
                stored_expression.cell.expr()
            }
            None => {
                // Even if we're building expressions for the next step,
                // these intermediate values need to be stored in the current step.
                let in_next_step = self.in_next_step;
                self.in_next_step = false;
                let cell = self.query_cell_with_type(cell_type);
                self.in_next_step = in_next_step;

                // Require the stored value to equal the value of the expression
                let name = format!("{} (stored expression)", name);
                self.push_constraint(
                    Box::leak(name.clone().into_boxed_str()),
                    cell.expr() - expr.clone(),
                );

                self.stored_expressions.push(StoredExpression {
                    name,
                    cell: cell.clone(),
                    cell_type,
                    expr_id: expr.identifier(),
                    expr,
                });
                cell.expr()
            }
        }
    }

    pub(crate) fn find_stored_expression(
        &self,
        expr: &Expression<F>,
        cell_type: CellType,
    ) -> Option<&StoredExpression<F>> {
        let expr_id = expr.identifier();
        self.stored_expressions
            .iter()
            .find(|&e| e.cell_type == cell_type && e.expr_id == expr_id)
    }

    fn split_expression(
        &mut self,
        name: &'static str,
        expr: Expression<F>,
        max_degree: usize,
    ) -> Expression<F> {
        if expr.degree() > self.max_inner_degree.1 {
            self.max_inner_degree = (name, expr.degree());
        }
        if expr.degree() > max_degree {
            match expr {
                Expression::Negated(poly) => {
                    Expression::Negated(Box::new(self.split_expression(name, *poly, max_degree)))
                }
                Expression::Scaled(poly, v) => {
                    Expression::Scaled(Box::new(self.split_expression(name, *poly, max_degree)), v)
                }
                Expression::Sum(a, b) => {
                    let a = self.split_expression(name, *a, max_degree);
                    let b = self.split_expression(name, *b, max_degree);
                    a + b
                }
                Expression::Product(a, b) => {
                    let (mut a, mut b) = (*a, *b);
                    while a.degree() + b.degree() > max_degree {
                        let mut split = |expr: Expression<F>| {
                            if expr.degree() > max_degree {
                                self.split_expression(name, expr, max_degree)
                            } else {
                                let cell_type = CellType::storage_for_expr(&expr);
                                self.store_expression(name, expr, cell_type)
                            }
                        };
                        if a.degree() >= b.degree() {
                            a = split(a);
                        } else {
                            b = split(b);
                        }
                    }
                    a * b
                }
                _ => expr.clone(),
            }
        } else {
            expr.clone()
        }
    }

    fn condition_expr(&self) -> Expression<F> {
        match self.condition_expr_opt() {
            Some(condition) => condition,
            None => 1.expr(),
        }
    }
}<|MERGE_RESOLUTION|>--- conflicted
+++ resolved
@@ -11,13 +11,9 @@
     },
     util::{build_tx_log_expression, Challenges, Expr},
 };
-<<<<<<< HEAD
 use bus_mapping::util::POSEIDON_CODE_HASH_ZERO;
+use bus_mapping::state_db::EMPTY_CODE_HASH_LE;
 use eth_types::{Field, ToLittleEndian, ToWord};
-=======
-use bus_mapping::state_db::EMPTY_CODE_HASH_LE;
-use eth_types::Field;
->>>>>>> d9e10b8d
 use gadgets::util::{and, not};
 use halo2_proofs::{
     circuit::Value,
@@ -469,13 +465,9 @@
         rlc::expr(&bytes, self.challenges.keccak_input())
     }
 
-<<<<<<< HEAD
     pub(crate) fn empty_keccak_hash_rlc(&self) -> Expression<F> {
-        self.word_rlc((*EMPTY_HASH_LE).map(|byte| byte.expr()))
-=======
-    pub(crate) fn empty_code_hash_rlc(&self) -> Expression<F> {
-        self.word_rlc((*EMPTY_CODE_HASH_LE).map(|byte| byte.expr()))
->>>>>>> d9e10b8d
+        let bytes = KECCAK_CODE_HASH_ZERO.to_word().to_le_bytes();
+        self.word_rlc((bytes.map(|byte| byte.expr()))
     }
 
     pub(crate) fn empty_poseidon_hash_rlc(&self) -> Expression<F> {
