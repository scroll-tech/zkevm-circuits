--- conflicted
+++ resolved
@@ -529,21 +529,9 @@
                 + cb.state_write_counter_offset.expr();
 
             // Swap value and value_prev respect to tag
-<<<<<<< HEAD
-            match tag {
-                RwTableTag::TxAccessListAccount => values.swap(3, 4),
-                RwTableTag::TxAccessListStorageSlot => values.swap(3, 4),
-                RwTableTag::Account => values.swap(3, 4),
-                RwTableTag::AccountStorage => values.swap(3, 4),
-                RwTableTag::AccountDestructed => values.swap(3, 4),
-                RwTableTag::TxRefund => values.swap(3, 4),
-                _ => {}
-            }
-=======
             if tag.is_reversible() {
                 values.swap(3, 4)
             };
->>>>>>> 1f283ba9
 
             cb.rw_lookup_with_counter(
                 name,
@@ -579,7 +567,6 @@
                 0.expr(),
                 0.expr(),
             ],
-<<<<<<< HEAD
         );
     }
 
@@ -630,8 +617,6 @@
             ],
             is_persistent,
             rw_counter_end_of_reversion,
-=======
->>>>>>> 1f283ba9
         );
     }
 
