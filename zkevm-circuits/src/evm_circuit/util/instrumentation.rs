--- conflicted
+++ resolved
@@ -106,13 +106,10 @@
                     CellType::Lookup(Table::Sig) => {
                         report.sig_table = data_entry;
                     }
-<<<<<<< HEAD
                     CellType::Lookup(Table::ModExp) => {
                         report.modexp_table = data_entry;
-=======
                     CellType::Lookup(Table::Ecc) => {
                         report.ecc_table = data_entry;
->>>>>>> 7e5675c5
                     }
                     CellType::Lookup(Table::PowOfRand) => {
                         report.pow_of_rand_table = data_entry;
@@ -144,11 +141,8 @@
     pub(crate) keccak_table: StateReportRow,
     pub(crate) exp_table: StateReportRow,
     pub(crate) sig_table: StateReportRow,
-<<<<<<< HEAD
     pub(crate) modexp_table: StateReportRow,
-=======
     pub(crate) ecc_table: StateReportRow,
->>>>>>> 7e5675c5
     pub(crate) pow_of_rand_table: StateReportRow,
 }
 
