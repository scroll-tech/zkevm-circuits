use crate::evm_circuit::{
    step::ExecutionState,
    table::Table,
    util::{constraint_builder::EVMConstraintBuilder, CellType},
};
use halo2_proofs::arithmetic::FieldExt;
use itertools::Itertools;

type StepSize = Vec<(CellType, ColumnSize)>;
/// Contains (width, height, num_cells)
type ColumnSize = (usize, usize, usize);

/// Instrument captures metrics during the compilation of a circuit.
#[derive(Clone, Debug, Default)]
pub(crate) struct Instrument {
    // States -> Cell Types -> (width, height, num_cells)
    states: Vec<(ExecutionState, StepSize)>,
}

impl Instrument {
    /// Collects `CellManager` stats from a compiled EVMCircuit in order to
    /// extract metrics.
    pub(crate) fn on_gadget_built<F: FieldExt>(
        &mut self,
        execution_state: ExecutionState,
        cb: &EVMConstraintBuilder<F>,
    ) {
        let sizes = cb
            .curr
            .cell_manager
            .get_stats()
            .into_iter()
            .sorted()
            .collect::<Vec<_>>();

        self.states.push((execution_state, sizes));
    }

    /// Dissasembles the instrumentation data and returns a collection of
    /// `ExecStateReport`s. One for each EVM `ExecutionState`.
    pub(crate) fn analyze(&self) -> Vec<ExecStateReport> {
        let mut report_collection = vec![];
        for (state, sizes) in &self.states {
            // Create a state report
            let mut report = ExecStateReport::from(state);
            // Compute max_height required for any kind of CellType for the current
            // `ExecutionState`.
            let top_height: usize = sizes.iter().map(|(_, (_, h, _))| *h).max().unwrap();

            // Obtain `ExecutionState` metrics per column type.
            for (cell_type, (width, _, cells)) in sizes {
                let unused_cells = width * top_height - cells;
                let total_available_cells = width * top_height;
                let utilization =
                    ((*cells as f64) / (*width as f64 * top_height as f64) * 100f64).round();

                let data_entry = StateReportRow {
                    available_cells: total_available_cells,
                    unused_cells,
                    used_cells: *cells,
                    top_height,
                    used_columns: cells / top_height,
                    utilization,
                };

                match cell_type {
                    CellType::StoragePhase1 => {
                        report.storage_1 = data_entry;
                    }
                    CellType::StoragePhase2 => {
                        report.storage_2 = data_entry;
                    }
                    CellType::StoragePermutation => {
                        report.storage_perm = data_entry;
                    }
                    CellType::StoragePermutationPhase2 => {
                        report.storage_perm_2 = data_entry;
                    }
                    CellType::LookupByte => {
                        report.byte_lookup = data_entry;
                    }
                    CellType::Lookup(Table::Fixed) => {
                        report.fixed_table = data_entry;
                    }
                    CellType::Lookup(Table::Tx) => {
                        report.tx_table = data_entry;
                    }
                    CellType::Lookup(Table::Rw) => {
                        report.rw_table = data_entry;
                    }
                    CellType::Lookup(Table::Bytecode) => {
                        report.bytecode_table = data_entry;
                    }
                    CellType::Lookup(Table::Block) => {
                        report.block_table = data_entry;
                    }
                    CellType::Lookup(Table::Copy) => {
                        report.copy_table = data_entry;
                    }
                    CellType::Lookup(Table::Keccak) => {
                        report.keccak_table = data_entry;
                    }
                    CellType::Lookup(Table::Exp) => {
                        report.exp_table = data_entry;
                    }
                    CellType::Lookup(Table::Sig) => {
                        report.sig_table = data_entry;
                    }
<<<<<<< HEAD
                    CellType::Lookup(Table::Ecc) => {
                        report.ecc_table = data_entry;
=======
                    CellType::Lookup(Table::PowOfRand) => {
                        report.pow_of_rand_table = data_entry;
>>>>>>> 4cd59565
                    }
                }
            }
            report_collection.push(report);
        }
        report_collection
    }
}

/// Struct which contains a Cost/ColumnType report for a particular EVM
/// `ExecutionStep`.
#[derive(Clone, Debug, Default)]
pub(crate) struct ExecStateReport {
    pub(crate) state: ExecutionState,
    pub(crate) storage_1: StateReportRow,
    pub(crate) storage_2: StateReportRow,
    pub(crate) storage_perm: StateReportRow,
    pub(crate) storage_perm_2: StateReportRow,
    pub(crate) byte_lookup: StateReportRow,
    pub(crate) fixed_table: StateReportRow,
    pub(crate) tx_table: StateReportRow,
    pub(crate) rw_table: StateReportRow,
    pub(crate) bytecode_table: StateReportRow,
    pub(crate) block_table: StateReportRow,
    pub(crate) copy_table: StateReportRow,
    pub(crate) keccak_table: StateReportRow,
    pub(crate) exp_table: StateReportRow,
    pub(crate) sig_table: StateReportRow,
<<<<<<< HEAD
    pub(crate) ecc_table: StateReportRow,
=======
    pub(crate) pow_of_rand_table: StateReportRow,
>>>>>>> 4cd59565
}

impl From<ExecutionState> for ExecStateReport {
    fn from(state: ExecutionState) -> Self {
        ExecStateReport {
            state,
            ..Default::default()
        }
    }
}

impl From<&ExecutionState> for ExecStateReport {
    fn from(state: &ExecutionState) -> Self {
        ExecStateReport {
            state: *state,
            ..Default::default()
        }
    }
}

/// Struct that contains all of the measurament values required to evaluate the
/// costs of a particular `ColumnType` of an `ExecStateReport`
#[derive(Debug, Clone, Default)]
pub(crate) struct StateReportRow {
    // Given a rigion of x columns and y rows, we have x * y cells available for computation.
    pub(crate) available_cells: usize,
    // The cells not used in the computation in the x*y region. These are the wasted cells.
    pub(crate) unused_cells: usize,
    // The cells used in the computation in the x*y region.
    pub(crate) used_cells: usize,
    // The largest y within all the `CellType`.
    pub(crate) top_height: usize,
    // If we fully utilize y, how large is the x really needed?
    pub(crate) used_columns: usize,
    // The percentage of cells used in computation in the x * y region.
    pub(crate) utilization: f64,
}<|MERGE_RESOLUTION|>--- conflicted
+++ resolved
@@ -106,13 +106,11 @@
                     CellType::Lookup(Table::Sig) => {
                         report.sig_table = data_entry;
                     }
-<<<<<<< HEAD
                     CellType::Lookup(Table::Ecc) => {
                         report.ecc_table = data_entry;
-=======
+                    }
                     CellType::Lookup(Table::PowOfRand) => {
                         report.pow_of_rand_table = data_entry;
->>>>>>> 4cd59565
                     }
                 }
             }
@@ -141,11 +139,8 @@
     pub(crate) keccak_table: StateReportRow,
     pub(crate) exp_table: StateReportRow,
     pub(crate) sig_table: StateReportRow,
-<<<<<<< HEAD
     pub(crate) ecc_table: StateReportRow,
-=======
     pub(crate) pow_of_rand_table: StateReportRow,
->>>>>>> 4cd59565
 }
 
 impl From<ExecutionState> for ExecStateReport {
