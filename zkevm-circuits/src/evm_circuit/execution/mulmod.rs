use crate::{
    evm_circuit::{
        execution::ExecutionGadget,
        step::ExecutionState,
        util::{
            self,
            common_gadget::SameContextGadget,
            constraint_builder::{
                ConstrainBuilderCommon, EVMConstraintBuilder, StepStateTransition,
                Transition::Delta,
            },
            math_gadget::{IsZeroGadget, LtWordGadget, ModGadget, MulAddWords512Gadget},
            sum, CachedRegion,
        },
        witness::{Block, Call, ExecStep, Transaction},
    },
    util::Expr,
};
use bus_mapping::evm::OpcodeId;
use eth_types::{Field, ToLittleEndian, U256};
use halo2_proofs::plonk::Error;

/// MulModGadget verifies opcode MULMOD
/// Verify a * b = r (mod n)
/// where a, b, n, r are 256-bit words
#[derive(Clone, Debug)]
pub(crate) struct MulModGadget<F> {
    same_context: SameContextGadget<F>,
    // a, b, n, r
    pub words: [util::Word<F>; 4],
    k: util::Word<F>,
    a_reduced: util::Word<F>,
    d: util::Word<F>,
    e: util::Word<F>,
    modword: ModGadget<F, true>,
    mul512_left: MulAddWords512Gadget<F>,
    mul512_right: MulAddWords512Gadget<F>,
    n_is_zero: IsZeroGadget<F>,
    lt: LtWordGadget<F>,
}

impl<F: Field> ExecutionGadget<F> for MulModGadget<F> {
    const NAME: &'static str = "MULMOD";

    const EXECUTION_STATE: ExecutionState = ExecutionState::MULMOD;

    fn configure(cb: &mut EVMConstraintBuilder<F>) -> Self {
        let opcode = cb.query_cell();

        let a = cb.query_word_rlc();
        let b = cb.query_word_rlc();
        let n = cb.query_word_rlc();
        let r = cb.query_word_rlc();

        let k = cb.query_word_rlc();

        let a_reduced = cb.query_word_rlc();
        let d = cb.query_word_rlc();
        let e = cb.query_word_rlc();

        // 1. k1 * n + a_reduced  == a
        let modword = ModGadget::construct(cb, [&a, &n, &a_reduced]);

        // 2. a_reduced * b + 0 == d * 2^256 + e
        let mul512_left = MulAddWords512Gadget::construct(cb, [&a_reduced, &b, &d, &e], None);

        // 3. k2 * n + r == d * 2^256 + e
        let mul512_right = MulAddWords512Gadget::construct(cb, [&k, &n, &d, &e], Some(&r));

        // (r < n ) or n == 0
        let n_is_zero = IsZeroGadget::construct(cb, sum::expr(&n.cells));
        let lt = LtWordGadget::construct(cb, &r, &n);
        cb.add_constraint(
            " (1 - (r < n) - (n==0)) ",
            1.expr() - lt.expr() - n_is_zero.expr(),
        );

        cb.stack_pop(a.expr());
        cb.stack_pop(b.expr());
        cb.stack_pop(n.expr());
        cb.stack_push(r.expr());

        // State transition
        let step_state_transition = StepStateTransition {
            rw_counter: Delta(4.expr()),
            program_counter: Delta(1.expr()),
            stack_pointer: Delta(2.expr()),
            gas_left: Delta(-OpcodeId::MULMOD.constant_gas_cost().expr()),
            ..StepStateTransition::default()
        };
        let same_context = SameContextGadget::construct(cb, opcode, step_state_transition);

        Self {
            words: [a, b, n, r],
            same_context,
            k,
            a_reduced,
            d,
            e,
            modword,
            mul512_left,
            mul512_right,
            n_is_zero,
            lt,
        }
    }

    fn assign_exec_step(
        &self,
        region: &mut CachedRegion<'_, '_, F>,
        offset: usize,
        block: &Block<F>,
        _: &Transaction,
        _: &Call,
        step: &ExecStep,
    ) -> Result<(), Error> {
        self.same_context.assign_exec_step(region, offset, step)?;

        let [r, n, b, a] = [3, 2, 1, 0]
            .map(|idx| step.rw_indices[idx])
            .map(|idx| block.rws[idx].stack_value());
        self.words[0].assign(region, offset, Some(a.to_le_bytes()))?;
        self.words[1].assign(region, offset, Some(b.to_le_bytes()))?;
        self.words[2].assign(region, offset, Some(n.to_le_bytes()))?;
        self.words[3].assign(region, offset, Some(r.to_le_bytes()))?;
        // 1. quotient and reduction of a mod n
        let (k1, a_reduced) = if n.is_zero() {
            (U256::zero(), U256::zero())
        } else {
            a.div_mod(n)
        };

        // 2. Compute r = a*b mod n
        let prod = a_reduced.full_mul(b);
        let mut prod_bytes = [0u8; 64];
        prod.to_little_endian(&mut prod_bytes);
        let d = U256::from_little_endian(&prod_bytes[32..64]);
        let e = U256::from_little_endian(&prod_bytes[0..32]);

        let (r, k2) = if n.is_zero() {
            (U256::zero(), U256::zero())
        } else {
            // k2 <= b , always fits in U256
            (r, U256::try_from(prod / n).unwrap())
        };

        self.k.assign(region, offset, Some(k2.to_le_bytes()))?;
        self.a_reduced
            .assign(region, offset, Some(a_reduced.to_le_bytes()))?;
        self.d.assign(region, offset, Some(d.to_le_bytes()))?;
        self.e.assign(region, offset, Some(e.to_le_bytes()))?;

        self.modword.assign(region, offset, a, n, a_reduced, k1)?;
        self.mul512_left
            .assign(region, offset, [a_reduced, b, d, e], None)?;
        self.mul512_right
            .assign(region, offset, [k2, n, d, e], Some(r))?;

        self.lt.assign(region, offset, r, n)?;

        let n_sum = (0..32).fold(0, |acc, idx| acc + n.byte(idx) as u64);
        self.n_is_zero.assign(region, offset, F::from(n_sum))?;
        Ok(())
    }
}

#[cfg(test)]
mod test {
    use crate::test_util::CircuitTestBuilder;
    use eth_types::{bytecode, Word, U256};
    use mock::TestContext;

<<<<<<< HEAD
    fn test(a: Word, b: Word, n: Word) {
=======
    #[cfg(feature = "enable-stack")]
    use eth_types::evm_types::Stack;

    fn test(a: Word, b: Word, n: Word, _r: Option<Word>, ok: bool) {
>>>>>>> bed75afb
        let bytecode = bytecode! {
            PUSH32(n)
            PUSH32(b)
            PUSH32(a)
            MULMOD
            STOP
        };

<<<<<<< HEAD
        let ctx = TestContext::<2, 1>::simple_ctx_with_bytecode(bytecode).unwrap();
        let ctb = CircuitTestBuilder::new_from_test_ctx(ctx);
        ctb.run()
    }

    fn test_ok_u32(a: u32, b: u32, n: u32) {
        test(a.into(), b.into(), n.into())
    }
=======
        #[allow(unused_mut)]
        let mut ctx = TestContext::<2, 1>::simple_ctx_with_bytecode(bytecode).unwrap();
        #[cfg(feature = "enable-stack")]
        if let Some(r) = _r {
            #[allow(unused_mut)]
            let mut last = ctx
                .geth_traces
                .first_mut()
                .unwrap()
                .struct_logs
                .last_mut()
                .unwrap();
            last.stack = Stack::from_vec(vec![r]);
        }

        let mut ctb = CircuitTestBuilder::new_from_test_ctx(ctx);
        if !ok {
            ctb = ctb.evm_checks(Some(Box::new(|prover, gate_rows, lookup_rows| {
                assert!(prover
                    .verify_at_rows_par(gate_rows.iter().cloned(), lookup_rows.iter().cloned())
                    .is_err())
            })));
        };
        ctb.run()
    }

    fn test_ok_u32(a: u32, b: u32, n: u32, r: Option<u32>) {
        test(a.into(), b.into(), n.into(), r.map(Word::from), true)
    }

    // TODO: re-enable when we have a way to check for errors
    // fn test_ko_u32(a: u32, b: u32, n: u32, r: Option<u32>) {
    //     test(a.into(), b.into(), n.into(), r.map(Word::from), false)
    // }
>>>>>>> bed75afb

    #[test]
    fn mulmod_simple() {
        test_ok_u32(7, 12, 10);
    }

    #[test]
    fn mulmod_edge() {
        test(
            U256::from_str_radix("0xffffffffffffffffffffffffffffffffffffffffffff", 16).unwrap(),
            U256::from_str_radix("0xffffffffffffffffffffffffffffffffffffffffffff", 16).unwrap(),
            U256::from_str_radix("0xffffffffffffffffffffffffffffffffffffffffffff", 16).unwrap(),
        );
        test(
            U256::from_str_radix("0xffffffffffffffffffffffffffffffffffffffffffff", 16).unwrap(),
            U256::from_str_radix("0xffffffffffffffffffffffffffffffffffffffffffff", 16).unwrap(),
            U256::from_str_radix("0x00000000000000000000000000000000000000000001", 16).unwrap(),
        );
        test(
            U256::from_str_radix("0xffffffffffffffffffffffffffffffffffffffffffff", 16).unwrap(),
            U256::from_str_radix("0xffffffffffffffffffffffffffffffffffffffffffff", 16).unwrap(),
            U256::from_str_radix("0x00000000000000000000000000000000000000000000", 16).unwrap(),
        );
        test(
            U256::from_str_radix("0xfffffffffffffffffffffffffffffffffffffffffffe", 16).unwrap(),
            U256::from_str_radix("0xffffffffffffffffffffffffffffffffffffffffffff", 16).unwrap(),
            U256::from_str_radix("0xffffffffffffffffffffffffffffffffffffffffffff", 16).unwrap(),
        );
    }

    #[test]
    fn mulmod_division_by_zero() {
        test_ok_u32(7, 1, 0);
    }

    #[test]
    fn mulmod_bad_r_on_nonzero_n() {
<<<<<<< HEAD
        test_ok_u32(7, 18, 10);
=======
        test_ok_u32(7, 18, 10, Some(6));
        // skip due to stack reconstruct assert equal
        // test_ko_u32(7, 18, 10, Some(7));
        // skip due to stack reconstruct assert equal
        // test_ko_u32(7, 18, 10, Some(5));
>>>>>>> bed75afb
    }

    #[test]
    fn mulmod_bad_r_on_zero_n() {
<<<<<<< HEAD
        test_ok_u32(2, 3, 0);
=======
        test_ok_u32(2, 3, 0, Some(0));
        // skip due to stack reconstruct assert equal
        // test_ko_u32(2, 3, 0, Some(1));
>>>>>>> bed75afb
    }

    #[test]
    fn mulmod_bad_r_bigger_n() {
<<<<<<< HEAD
        test_ok_u32(2, 3, 5);
=======
        test_ok_u32(2, 3, 5, Some(1));
        // skip due to stack reconstruct assert equal
        // test_ko_u32(2, 3, 5, Some(5));
>>>>>>> bed75afb
    }
}<|MERGE_RESOLUTION|>--- conflicted
+++ resolved
@@ -170,14 +170,10 @@
     use eth_types::{bytecode, Word, U256};
     use mock::TestContext;
 
-<<<<<<< HEAD
-    fn test(a: Word, b: Word, n: Word) {
-=======
     #[cfg(feature = "enable-stack")]
     use eth_types::evm_types::Stack;
 
     fn test(a: Word, b: Word, n: Word, _r: Option<Word>, ok: bool) {
->>>>>>> bed75afb
         let bytecode = bytecode! {
             PUSH32(n)
             PUSH32(b)
@@ -186,16 +182,6 @@
             STOP
         };
 
-<<<<<<< HEAD
-        let ctx = TestContext::<2, 1>::simple_ctx_with_bytecode(bytecode).unwrap();
-        let ctb = CircuitTestBuilder::new_from_test_ctx(ctx);
-        ctb.run()
-    }
-
-    fn test_ok_u32(a: u32, b: u32, n: u32) {
-        test(a.into(), b.into(), n.into())
-    }
-=======
         #[allow(unused_mut)]
         let mut ctx = TestContext::<2, 1>::simple_ctx_with_bytecode(bytecode).unwrap();
         #[cfg(feature = "enable-stack")]
@@ -230,11 +216,11 @@
     // fn test_ko_u32(a: u32, b: u32, n: u32, r: Option<u32>) {
     //     test(a.into(), b.into(), n.into(), r.map(Word::from), false)
     // }
->>>>>>> bed75afb
 
     #[test]
     fn mulmod_simple() {
-        test_ok_u32(7, 12, 10);
+        test_ok_u32(7, 12, 10, None);
+        test_ok_u32(7, 1, 10, None);
     }
 
     #[test]
@@ -243,61 +229,57 @@
             U256::from_str_radix("0xffffffffffffffffffffffffffffffffffffffffffff", 16).unwrap(),
             U256::from_str_radix("0xffffffffffffffffffffffffffffffffffffffffffff", 16).unwrap(),
             U256::from_str_radix("0xffffffffffffffffffffffffffffffffffffffffffff", 16).unwrap(),
+            None,
+            true,
         );
         test(
             U256::from_str_radix("0xffffffffffffffffffffffffffffffffffffffffffff", 16).unwrap(),
             U256::from_str_radix("0xffffffffffffffffffffffffffffffffffffffffffff", 16).unwrap(),
             U256::from_str_radix("0x00000000000000000000000000000000000000000001", 16).unwrap(),
+            None,
+            true,
         );
         test(
             U256::from_str_radix("0xffffffffffffffffffffffffffffffffffffffffffff", 16).unwrap(),
             U256::from_str_radix("0xffffffffffffffffffffffffffffffffffffffffffff", 16).unwrap(),
             U256::from_str_radix("0x00000000000000000000000000000000000000000000", 16).unwrap(),
+            None,
+            true,
         );
         test(
             U256::from_str_radix("0xfffffffffffffffffffffffffffffffffffffffffffe", 16).unwrap(),
             U256::from_str_radix("0xffffffffffffffffffffffffffffffffffffffffffff", 16).unwrap(),
             U256::from_str_radix("0xffffffffffffffffffffffffffffffffffffffffffff", 16).unwrap(),
+            None,
+            true,
         );
     }
 
     #[test]
     fn mulmod_division_by_zero() {
-        test_ok_u32(7, 1, 0);
+        test_ok_u32(7, 1, 0, None);
     }
 
     #[test]
     fn mulmod_bad_r_on_nonzero_n() {
-<<<<<<< HEAD
-        test_ok_u32(7, 18, 10);
-=======
         test_ok_u32(7, 18, 10, Some(6));
         // skip due to stack reconstruct assert equal
         // test_ko_u32(7, 18, 10, Some(7));
         // skip due to stack reconstruct assert equal
         // test_ko_u32(7, 18, 10, Some(5));
->>>>>>> bed75afb
     }
 
     #[test]
     fn mulmod_bad_r_on_zero_n() {
-<<<<<<< HEAD
-        test_ok_u32(2, 3, 0);
-=======
         test_ok_u32(2, 3, 0, Some(0));
         // skip due to stack reconstruct assert equal
         // test_ko_u32(2, 3, 0, Some(1));
->>>>>>> bed75afb
     }
 
     #[test]
     fn mulmod_bad_r_bigger_n() {
-<<<<<<< HEAD
-        test_ok_u32(2, 3, 5);
-=======
         test_ok_u32(2, 3, 5, Some(1));
         // skip due to stack reconstruct assert equal
         // test_ko_u32(2, 3, 5, Some(5));
->>>>>>> bed75afb
     }
 }