use eth_types::{Field, ToScalar};
use gadgets::util::Expr;
use halo2_proofs::{circuit::Value, plonk::Error};

use crate::{
    evm_circuit::{
        execution::ExecutionGadget,
        step::ExecutionState,
        util::{
            common_gadget::RestoreContextGadget, constraint_builder::EVMConstraintBuilder,
            CachedRegion, Cell,
        },
    },
    table::CallContextFieldTag,
    witness::{Block, Call, ExecStep, Transaction},
};

mod ec_add;
pub use ec_add::EcAddGadget;

mod ecrecover;
pub use ecrecover::EcrecoverGadget;

<<<<<<< HEAD
mod modexp;
pub use modexp::ModExpGadget;
=======
mod ec_mul;
pub use ec_mul::EcMulGadget;

mod ec_pairing;
pub use ec_pairing::EcPairingGadget;
>>>>>>> 7e5675c5

mod identity;
pub use identity::IdentityGadget;

#[derive(Clone, Debug)]
pub struct BasePrecompileGadget<F, const S: ExecutionState> {
    is_success: Cell<F>,
    callee_address: Cell<F>,
    caller_id: Cell<F>,
    call_data_offset: Cell<F>,
    call_data_length: Cell<F>,
    return_data_offset: Cell<F>,
    return_data_length: Cell<F>,
    restore_context: RestoreContextGadget<F>,
}

impl<F: Field, const S: ExecutionState> ExecutionGadget<F> for BasePrecompileGadget<F, S> {
    const EXECUTION_STATE: ExecutionState = S;

    const NAME: &'static str = "BASE_PRECOMPILE";

    fn configure(cb: &mut EVMConstraintBuilder<F>) -> Self {
        let [is_success, callee_address, caller_id, call_data_offset, call_data_length, return_data_offset, return_data_length] =
            [
                CallContextFieldTag::IsSuccess,
                CallContextFieldTag::CalleeAddress,
                CallContextFieldTag::CallerId,
                CallContextFieldTag::CallDataOffset,
                CallContextFieldTag::CallDataLength,
                CallContextFieldTag::ReturnDataOffset,
                CallContextFieldTag::ReturnDataLength,
            ]
            .map(|tag| cb.call_context(None, tag));

        cb.precompile_info_lookup(
            cb.execution_state().as_u64().expr(),
            callee_address.expr(),
            cb.execution_state().precompile_base_gas_cost().expr(),
        );

        let restore_context = RestoreContextGadget::construct(
            cb,
            is_success.expr(),
            0.expr(),
            0.expr(),
            0.expr(),
            0.expr(),
            0.expr(),
        );

        Self {
            is_success,
            callee_address,
            caller_id,
            call_data_offset,
            call_data_length,
            return_data_offset,
            return_data_length,
            restore_context,
        }
    }

    fn assign_exec_step(
        &self,
        region: &mut CachedRegion<'_, '_, F>,
        offset: usize,
        block: &Block<F>,
        _tx: &Transaction,
        call: &Call,
        step: &ExecStep,
    ) -> Result<(), Error> {
        self.is_success.assign(
            region,
            offset,
            Value::known(F::from(u64::from(call.is_success))),
        )?;
        self.callee_address.assign(
            region,
            offset,
            Value::known(call.code_address.unwrap().to_scalar().unwrap()),
        )?;
        self.caller_id
            .assign(region, offset, Value::known(F::from(call.caller_id as u64)))?;
        self.call_data_offset.assign(
            region,
            offset,
            Value::known(F::from(call.call_data_offset)),
        )?;
        self.call_data_length.assign(
            region,
            offset,
            Value::known(F::from(call.call_data_length)),
        )?;
        self.return_data_offset.assign(
            region,
            offset,
            Value::known(F::from(call.return_data_offset)),
        )?;
        self.return_data_length.assign(
            region,
            offset,
            Value::known(F::from(call.return_data_length)),
        )?;

        self.restore_context
            .assign(region, offset, block, call, step, 7)
    }
}<|MERGE_RESOLUTION|>--- conflicted
+++ resolved
@@ -21,16 +21,13 @@
 mod ecrecover;
 pub use ecrecover::EcrecoverGadget;
 
-<<<<<<< HEAD
 mod modexp;
 pub use modexp::ModExpGadget;
-=======
 mod ec_mul;
 pub use ec_mul::EcMulGadget;
 
 mod ec_pairing;
 pub use ec_pairing::EcPairingGadget;
->>>>>>> 7e5675c5
 
 mod identity;
 pub use identity::IdentityGadget;
