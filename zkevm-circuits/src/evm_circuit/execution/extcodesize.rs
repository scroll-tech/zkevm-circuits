--- conflicted
+++ resolved
@@ -65,22 +65,14 @@
         let exists = not::expr(not_exists.expr());
 
         let code_size = cb.query_word_rlc();
-<<<<<<< HEAD
         cb.condition(exists.clone(), |cb| {
-=======
-        cb.condition(exists.expr(), |cb| {
             #[cfg(feature = "scroll")]
->>>>>>> df03ce73
             cb.account_read(
                 address.expr(),
                 AccountFieldTag::CodeSize,
                 from_bytes::expr(&code_size.cells),
             );
-<<<<<<< HEAD
-=======
             #[cfg(not(feature = "scroll"))]
-            cb.bytecode_length(code_hash.expr(), from_bytes::expr(&code_size.cells));
->>>>>>> df03ce73
         });
 
         cb.condition(not_exists.expr(), |cb| {
@@ -99,11 +91,7 @@
         #[cfg(feature = "scroll")]
         let rw_counter_delta = rw_counter_delta + exists;
         let step_state_transition = StepStateTransition {
-<<<<<<< HEAD
-            rw_counter: Delta(7.expr() + exists),
-=======
             rw_counter: Delta(rw_counter_delta),
->>>>>>> df03ce73
             program_counter: Delta(1.expr()),
             stack_pointer: Delta(0.expr()),
             gas_left: Delta(-gas_cost),
@@ -161,18 +149,10 @@
         self.not_exists
             .assign_value(region, offset, region.word_rlc(code_hash))?;
 
-<<<<<<< HEAD
-        // TODO: we don't need the code hash anymore. 1 account read should be enough.
-        let code_size = if code_hash.is_zero() {
-            0u64
-        } else {
-            block.rws[step.rw_indices[7]].stack_value().as_u64()
-        };
-=======
         let code_size = block.rws[*step.rw_indices.last().unwrap()]
             .stack_value()
             .as_u64();
->>>>>>> df03ce73
+        
         self.code_size
             .assign(region, offset, Some(code_size.to_le_bytes()))?;
 
