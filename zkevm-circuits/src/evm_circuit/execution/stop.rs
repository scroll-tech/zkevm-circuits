--- conflicted
+++ resolved
@@ -42,13 +42,6 @@
             cb.curr.state.program_counter.expr(),
             code_len_gadget.code_length.expr(),
         );
-<<<<<<< HEAD
-
-        let opcode_gadget = cb.condition(is_within_range.expr(), |cb| {
-            BytecodeLookupGadget::construct(cb)
-        });
-=======
->>>>>>> 29b152ac
 
         let opcode_gadget = cb.condition(is_within_range.expr(), |cb| {
             BytecodeLookupGadget::construct(cb)
@@ -118,17 +111,8 @@
         call: &Call,
         step: &ExecStep,
     ) -> Result<(), Error> {
-<<<<<<< HEAD
-        let code = block
-            .bytecodes
-            .get(&call.code_hash)
-            .expect("could not find current environment's bytecode");
-
-        self.code_len_gadget
-=======
         let code_len = self
             .code_len_gadget
->>>>>>> 29b152ac
             .assign(region, offset, block, &call.code_hash)?;
 
         self.is_within_range.assign(
