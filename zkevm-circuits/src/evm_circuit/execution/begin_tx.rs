--- conflicted
+++ resolved
@@ -6,11 +6,7 @@
         util::{
             and,
             common_gadget::{
-<<<<<<< HEAD
                 TransferGadgetInfo, TransferWithGasFeeGadget, TxAccessListGadget, TxEip1559Gadget,
-=======
-                TransferGadgetInfo, TransferWithGasFeeGadget, TxEip1559Gadget, TxEip2930Gadget,
->>>>>>> 556fc285
                 TxL1FeeGadget, TxL1MsgGadget,
             },
             constraint_builder::{
@@ -103,13 +99,8 @@
     is_coinbase_warm: Cell<F>,
     tx_l1_fee: TxL1FeeGadget<F>,
     tx_l1_msg: TxL1MsgGadget<F>,
-<<<<<<< HEAD
     tx_access_list: TxAccessListGadget<F>,
     tx_eip1559: TxEip1559Gadget<F>,
-=======
-    tx_eip1559: TxEip1559Gadget<F>,
-    tx_eip2930: TxEip2930Gadget<F>,
->>>>>>> 556fc285
 }
 
 impl<F: Field> ExecutionGadget<F> for BeginTxGadget<F> {
@@ -545,42 +536,6 @@
                 //     1.expr(),
                 // );
 
-<<<<<<< HEAD
-            cb.require_step_state_transition(StepStateTransition {
-                // 7 + TxL1FeeGadget + TransferWithGasFeeGadget associated reads or writes:
-                //   - Write CallContext TxId
-                //   - Write CallContext RwCounterEndOfReversion
-                //   - Write CallContext IsPersistent
-                //   - Write CallContext IsSuccess
-                //   - Write Account (Caller) Nonce
-                //   - Write TxAccessListAccount (Precompile) x PRECOMPILE_COUNT
-                //   - Write TxAccessListAccount (Caller)
-                //   - Write TxAccessListAccount (Callee)
-                //   - Write TxAccessListAccount (Coinbase) only for Shanghai
-                //   - Read Account CodeHash
-                //   - a TxL1FeeGadget
-                //   - a TransferWithGasFeeGadget
-                rw_counter: Delta(
-                    8.expr()
-                        + l1_rw_delta.expr()
-                        + transfer_with_gas_fee.rw_delta()
-                        + tx_access_list.rw_delta_expr()
-                        + SHANGHAI_RW_DELTA.expr()
-                        + PRECOMPILE_COUNT.expr()
-                        // TRICKY:
-                        // Process the reversion only for Precompile in begin TX. Since no
-                        // associated opcodes could process reversion afterwards
-                        // (corresponding to `handle_reversion` call in `gen_begin_tx_ops`).
-                        // TODO:
-                        // Move it to code of generating precompiled operations when implemented.
-                        + not::expr(is_persistent.expr())
-                            * transfer_with_gas_fee.reversible_w_delta(),
-                ),
-                call_id: To(call_id.expr()),
-                // FIXME
-                end_tx: To(1.expr()),
-                ..StepStateTransition::any()
-=======
                 // call's dummy context for precompile.
                 for (field_tag, value) in [
                     (CallContextFieldTag::ReturnDataOffset, 0.expr()),
@@ -665,6 +620,7 @@
                         23.expr()
                             + l1_rw_delta.expr()
                             + transfer_with_gas_fee.rw_delta()
+                            + tx_access_list.rw_delta_expr()
                             + SHANGHAI_RW_DELTA.expr()
                             + PRECOMPILE_COUNT.expr(),
                     ),
@@ -687,7 +643,6 @@
                 );
 
                 (precompile_gadget, precompile_input_bytes_rlc)
->>>>>>> 556fc285
             });
 
         // 3. Call to account with empty code.
@@ -863,13 +818,8 @@
             is_coinbase_warm,
             tx_l1_fee,
             tx_l1_msg,
-<<<<<<< HEAD
             tx_access_list,
             tx_eip1559,
-=======
-            tx_eip1559,
-            tx_eip2930,
->>>>>>> 556fc285
         }
     }
 
@@ -1249,11 +1199,8 @@
             tx.tx_data_gas_cost,
         )?;
 
-<<<<<<< HEAD
         self.tx_access_list.assign(region, offset, tx)?;
 
-=======
->>>>>>> 556fc285
         self.tx_eip1559.assign(
             region,
             offset,
@@ -1263,13 +1210,7 @@
                 .sender_balance_sub_fee_pair
                 .unwrap()
                 .1,
-<<<<<<< HEAD
         )
-=======
-        )?;
-
-        self.tx_eip2930.assign(region, offset, tx)
->>>>>>> 556fc285
     }
 }
 
