use crate::{
    evm_circuit::{
        execution::ExecutionGadget,
        param::{N_BYTES_ACCOUNT_ADDRESS, N_BYTES_GAS, N_BYTES_WORD},
        step::ExecutionState,
        util::{
            and,
            common_gadget::TransferWithGasFeeGadget,
            constraint_builder::{
                ConstraintBuilder, ReversionInfo, StepStateTransition,
                Transition::{Delta, To},
            },
            math_gadget::{
<<<<<<< HEAD
                ContractCreateGadget, IsEqualGadget, IsZeroGadget, LtGadget, MulWordByU64Gadget,
                RangeCheckGadget,
            },
            CachedRegion, Cell, Word,
=======
                ContractCreateGadget, IsEqualGadget, IsZeroGadget, MulWordByU64Gadget,
                RangeCheckGadget,
            },
            not, select, CachedRegion, Cell, Word,
>>>>>>> d4b790e9
        },
        witness::{Block, Call, ExecStep, Transaction},
    },
    table::{AccountFieldTag, CallContextFieldTag, TxFieldTag as TxContextFieldTag},
};
<<<<<<< HEAD
use eth_types::{Address, Field, ToLittleEndian, ToScalar};
use ethers_core::utils::{get_contract_address, keccak256, rlp::RlpStream};
use gadgets::util::{and, expr_from_bytes, not, or, Expr};
=======
use eth_types::{evm_types::GasCost, Field, ToLittleEndian, ToScalar};
use ethers_core::utils::{get_contract_address, keccak256};
use gadgets::util::expr_from_bytes;
use halo2_proofs::circuit::Value;
>>>>>>> d4b790e9
use halo2_proofs::plonk::Error;
use halo2_proofs::{circuit::Value, plonk::Expression};

#[cfg(feature = "reject-eip2718")]
use gadgets::util::select;

#[derive(Clone, Debug)]
pub(crate) struct BeginTxGadget<F> {
    tx_id: Cell<F>,
    tx_nonce: Cell<F>,
    tx_gas: Cell<F>,
    tx_gas_price: Word<F>,
    mul_gas_fee_by_gas: MulWordByU64Gadget<F>,
    tx_caller_address: Cell<F>,
    tx_caller_address_is_zero: IsZeroGadget<F>,
    tx_callee_address: Cell<F>,
<<<<<<< HEAD
    tx_callee_address_is_zero: IsZeroGadget<F>,
=======
>>>>>>> d4b790e9
    call_callee_address: Cell<F>,
    tx_is_create: Cell<F>,
    tx_value: Word<F>,
    tx_value_is_zero: IsZeroGadget<F>,
    tx_call_data_length: Cell<F>,
    tx_call_data_gas_cost: Cell<F>,
    reversion_info: ReversionInfo<F>,
    intrinsic_gas_cost: Cell<F>,
    sufficient_gas_left: RangeCheckGadget<F, N_BYTES_GAS>,
    transfer_with_gas_fee: TransferWithGasFeeGadget<F>,
    phase2_code_hash: Cell<F>,
    is_empty_code_hash: IsEqualGadget<F>,
<<<<<<< HEAD
    is_zero_code_hash: IsZeroGadget<F>,
    is_precompile_lt: LtGadget<F, N_BYTES_ACCOUNT_ADDRESS>,
    /// Keccak256(RLP([tx_caller_address, tx_nonce]))
    caller_nonce_hash_bytes: [Cell<F>; N_BYTES_WORD],
    /// RLP gadget for CREATE address.
    rlp_create: ContractCreateGadget<F, false>,
=======
    caller_nonce_hash_bytes: [Cell<F>; N_BYTES_WORD],
    create: ContractCreateGadget<F, false>,
    is_caller_callee_equal: Cell<F>,
>>>>>>> d4b790e9
}

impl<F: Field> ExecutionGadget<F> for BeginTxGadget<F> {
    const NAME: &'static str = "BeginTx";

    const EXECUTION_STATE: ExecutionState = ExecutionState::BeginTx;

    fn configure(cb: &mut ConstraintBuilder<F>) -> Self {
        // Use rw_counter of the step which triggers next call as its call_id.
        let call_id = cb.curr.state.rw_counter.clone();

        let tx_id = cb.query_cell();
        cb.call_context_lookup(
            1.expr(),
            Some(call_id.expr()),
            CallContextFieldTag::TxId,
            tx_id.expr(),
        );
        let mut reversion_info = cb.reversion_info_write(None);
        cb.call_context_lookup(
            1.expr(),
            Some(call_id.expr()),
            CallContextFieldTag::IsSuccess,
            reversion_info.is_persistent(),
        );

        let [tx_nonce, tx_gas, tx_caller_address, tx_callee_address, tx_is_create, tx_call_data_length, tx_call_data_gas_cost] =
            [
                TxContextFieldTag::Nonce,
                TxContextFieldTag::Gas,
                TxContextFieldTag::CallerAddress,
                TxContextFieldTag::CalleeAddress,
                TxContextFieldTag::IsCreate,
                TxContextFieldTag::CallDataLength,
                TxContextFieldTag::CallDataGasCost,
            ]
            .map(|field_tag| cb.tx_context(tx_id.expr(), field_tag, None));

        let call_callee_address = cb.query_cell();
        cb.condition(not::expr(tx_is_create.expr()), |cb| {
            cb.require_equal(
                "Tx to non-zero address",
                tx_callee_address.expr(),
                call_callee_address.expr(),
            );
        });

        let tx_caller_address_is_zero = IsZeroGadget::construct(cb, tx_caller_address.expr());
        cb.require_equal(
            "CallerAddress != 0 (not a padding tx)",
            tx_caller_address_is_zero.expr(),
            false.expr(),
        );
        let tx_callee_address_is_zero = IsZeroGadget::construct(cb, tx_callee_address.expr());
        cb.condition(tx_is_create.expr(), |cb| {
            cb.require_equal(
                "Contract creation tx expects callee address to be zero",
                tx_callee_address_is_zero.expr(),
                true.expr(),
            )
        });
        let [tx_gas_price, tx_value] = [TxContextFieldTag::GasPrice, TxContextFieldTag::Value]
            .map(|field_tag| cb.tx_context_as_word(tx_id.expr(), field_tag, None));
        let tx_value_is_zero = IsZeroGadget::construct(cb, tx_value.expr());

        let call_callee_address = cb.query_cell();
        cb.condition(not::expr(tx_is_create.expr()), |cb| {
            cb.require_equal(
                "Tx to non-zero address",
                tx_callee_address.expr(),
                call_callee_address.expr(),
            );
        });

        // Add first BeginTx step constraint to have tx_id == 1
        cb.step_first(|cb| {
            cb.require_equal("tx_id is initialized to be 1", tx_id.expr(), 1.expr());
        });

        // Increase caller's nonce.
        // (tx caller's nonce always increases even when tx ends with error)
        cb.account_write(
            tx_caller_address.expr(),
            AccountFieldTag::Nonce,
            tx_nonce.expr() + 1.expr(),
            tx_nonce.expr(),
            None,
        );

        // Prepare access list of caller and callee
        cb.account_access_list_write(
            tx_id.expr(),
            tx_caller_address.expr(),
            1.expr(),
            0.expr(),
            None,
        );
        let is_caller_callee_equal = cb.query_bool();
        cb.account_access_list_write(
            tx_id.expr(),
            call_callee_address.expr(),
            1.expr(),
            // No extra constraint being used here.
            // Correctness will be enforced in build_tx_access_list_account_constraints
            is_caller_callee_equal.expr(),
            None,
        );

        // TODO: Implement EIP 1559 (currently it only supports legacy
        // transaction format)
        // Calculate transaction gas fee
        let mul_gas_fee_by_gas =
            MulWordByU64Gadget::construct(cb, tx_gas_price.clone(), tx_gas.expr());

        // TODO: Take gas cost of access list (EIP 2930) into consideration.
        // Use intrinsic gas
        // Check gas_left is sufficient
        let intrinsic_gas_cost = cb.query_cell();
        #[cfg(feature = "reject-eip2718")]
        cb.require_equal(
            "calculate intrinsic gas cost",
            intrinsic_gas_cost.expr(),
            select::expr(
                tx_is_create.expr(),
                eth_types::evm_types::GasCost::CREATION_TX.expr(),
                eth_types::evm_types::GasCost::TX.expr(),
            ) + tx_call_data_gas_cost.expr(),
        );
        let gas_left = tx_gas.expr() - intrinsic_gas_cost.expr();
        let sufficient_gas_left = RangeCheckGadget::construct(cb, gas_left.clone());

        // TODO: If value is 0, skip transfer, just like callop.
        // Transfer value from caller to callee
        let transfer_with_gas_fee = TransferWithGasFeeGadget::construct(
            cb,
            tx_caller_address.expr(),
            call_callee_address.expr(),
            tx_value.clone(),
            mul_gas_fee_by_gas.product().clone(),
            &mut reversion_info,
        );

<<<<<<< HEAD
        // Initialise cells/gadgets required for contract deployment case.
        let phase2_code_hash = cb.query_cell_phase2();
        // TODO: guard against call to precompiled contracts.
=======
        // Read code_hash of callee
        let phase2_code_hash = cb.query_cell_phase2();
        let is_empty_code_hash =
            IsEqualGadget::construct(cb, phase2_code_hash.expr(), cb.empty_hash_rlc());

>>>>>>> d4b790e9
        cb.condition(not::expr(tx_is_create.expr()), |cb| {
            cb.account_read(
                call_callee_address.expr(),
                AccountFieldTag::CodeHash,
                phase2_code_hash.expr(),
            );
        });
        let caller_nonce_hash_bytes = array_init::array_init(|_| cb.query_byte());
<<<<<<< HEAD
        let rlp_create = ContractCreateGadget::construct(cb);

        cb.require_equal(
            "tx caller address equivalence",
            tx_caller_address.expr(),
            rlp_create.caller_address(),
        );
        cb.condition(tx_is_create.expr(), |cb| {
            cb.require_equal(
                "call callee address equivalence",
                call_callee_address.expr(),
                expr_from_bytes(&caller_nonce_hash_bytes[0..N_BYTES_ACCOUNT_ADDRESS]),
            );
        });
        cb.require_equal(
            "tx nonce equivalence",
            tx_nonce.expr(),
            rlp_create.caller_nonce(),
        );

        cb.condition(tx_is_create.expr(), |cb| {
            // 1. calculate output_rlc
            // this is simply RLC(tx_callee_address_bytes, powers_of_randomness)
            let caller_nonce_hash_exprs: [Expression<F>; N_BYTES_WORD] = caller_nonce_hash_bytes
                .iter()
                .map(Expr::expr)
                .collect::<Vec<_>>()
                .try_into()
                .unwrap();
            let output_rlc = cb.word_rlc(caller_nonce_hash_exprs);
            // keccak table lookup
            cb.keccak_table_lookup(
                rlp_create.input_rlc(cb),
                rlp_create.input_length(),
                output_rlc,
            );
        });

        let is_empty_code_hash =
            IsEqualGadget::construct(cb, phase2_code_hash.expr(), cb.empty_hash_rlc());
        let is_zero_code_hash = IsZeroGadget::construct(cb, phase2_code_hash.expr());
        let is_empty_code = or::expr([is_empty_code_hash.expr(), is_zero_code_hash.expr()]);

        // a valid precompile address is: 1 <= addr <= 9 (addr != 0 && addr < 0xA)
        let is_precompile_lt = LtGadget::construct(cb, tx_callee_address.expr(), 0xA.expr());
        let is_precompile = and::expr([
            not::expr(tx_callee_address_is_zero.expr()),
            is_precompile_lt.expr(),
        ]);

        cb.condition(not::expr(is_empty_code.expr()), |cb| {
            cb.require_equal(
                "code hash equivalence",
                cb.curr.state.code_hash.expr(),
                phase2_code_hash.expr(),
            );
        });

        // 1. Handle contract creation transaction
        cb.condition(tx_is_create.expr(), |cb| {
            cb.account_write(
                call_callee_address.expr(),
                AccountFieldTag::Nonce,
                1.expr(),
                0.expr(),
                Some(&mut reversion_info),
            );
            for (field_tag, value) in [
                (CallContextFieldTag::Depth, 1.expr()),
                (CallContextFieldTag::CallerAddress, tx_caller_address.expr()),
                (
                    CallContextFieldTag::CalleeAddress,
                    call_callee_address.expr(),
                ),
                (CallContextFieldTag::CallDataOffset, 0.expr()),
                (
                    CallContextFieldTag::CallDataLength,
                    tx_call_data_length.expr(),
                ),
                (CallContextFieldTag::Value, tx_value.expr()),
                (CallContextFieldTag::IsStatic, 0.expr()),
                (CallContextFieldTag::LastCalleeId, 0.expr()),
                (CallContextFieldTag::LastCalleeReturnDataOffset, 0.expr()),
                (CallContextFieldTag::LastCalleeReturnDataLength, 0.expr()),
                (CallContextFieldTag::IsRoot, 1.expr()),
                (CallContextFieldTag::IsCreate, 1.expr()),
                (
                    CallContextFieldTag::CodeHash,
                    cb.curr.state.code_hash.expr(),
                ),
            ] {
                cb.call_context_lookup(true.expr(), Some(call_id.expr()), field_tag, value);
            }

            cb.require_step_state_transition(StepStateTransition {
                // 24 reads and writes:
                //   - Write CallContext TxId
                //   - Write CallContext RwCounterEndOfReversion
                //   - Write CallContext IsPersistent
                //   - Write CallContext IsSuccess
                //   - Write caller Account Nonce
                //   - Write TxAccessListAccount
                //   - Write TxAccessListAccount
                //   - Write Account Balance (Not Reversible)
                //   - Write Account Balance (Reversible)
                //   - Write Account Balance (Reversible)
                //   - Write callee Account Nonce (Reversible)
                //   - Write CallContext Depth
                //   - Write CallContext CallerAddress
                //   - Write CallContext CalleeAddress
                //   - Write CallContext CallDataOffset
                //   - Write CallContext CallDataLength
                //   - Write CallContext Value
                //   - Write CallContext IsStatic
                //   - Write CallContext LastCalleeId
                //   - Write CallContext LastCalleeReturnDataOffset
                //   - Write CallContext LastCalleeReturnDataLength
                //   - Write CallContext IsRoot
                //   - Write CallContext IsCreate
                //   - Write CallContext CodeHash
                rw_counter: Delta(24.expr()),
                call_id: To(call_id.expr()),
                is_root: To(true.expr()),
                is_create: To(tx_is_create.expr()),
                code_hash: To(cb.curr.state.code_hash.expr()),
                gas_left: To(gas_left.clone()),
                reversible_write_counter: To(3.expr()),
                log_id: To(0.expr()),
                ..StepStateTransition::new_context()
            });
        });

        // 2. Handle call to precompiled contracts.
        cb.condition(is_precompile.expr(), |cb| {
            cb.require_equal(
                "precompile should be zero code hash",
                // FIXME: see in opcodes.rs gen_begin_tx_ops
                is_empty_code.expr(),
                true.expr(),
            );
            cb.require_equal(
                "Tx to precompile should be persistent",
                reversion_info.is_persistent(),
                1.expr(),
            );
            cb.require_equal(
                "Go to EndTx when Tx to precompile",
                cb.next.execution_state_selector([ExecutionState::EndTx]),
                1.expr(),
            );

            cb.require_step_state_transition(StepStateTransition {
                // 11 reads and writes:
                //   - Write CallContext TxId
                //   - Write CallContext RwCounterEndOfReversion
                //   - Write CallContext IsPersistent
                //   - Write CallContext IsSuccess
                //   - Write Account Nonce
                //   - Write TxAccessListAccount
                //   - Write TxAccessListAccount
                //   - Write Account Balance
                //   - Write Account Balance
                //   - Write Account Balance
                //   - Read Account CodeHash
                rw_counter: Delta(11.expr()),
                call_id: To(call_id.expr()),
                ..StepStateTransition::any()
            });
        });

        // check callop.rs
        // 3. Handle call to account with empty code.
        let native_transfer = and::expr([
            not::expr(tx_is_create.expr()),
            is_empty_code.expr(),
            not::expr(is_precompile.expr()),
        ]);
        cb.condition(
            native_transfer.expr() * not::expr(tx_value_is_zero.expr()),
            |cb| {
                cb.account_write(
                    call_callee_address.expr(),
                    AccountFieldTag::CodeHash,
                    cb.empty_hash_rlc(),
                    cb.empty_hash_rlc(),
                    None, // native transfer cannot fail
                );
            },
        );
        cb.condition(native_transfer, |cb| {
            cb.require_equal(
                "Tx to account with empty code should be persistent",
                reversion_info.is_persistent(),
                1.expr(),
            );
=======
        let create = ContractCreateGadget::construct(cb);
        cb.require_equal(
            "tx caller address equivalence",
            tx_caller_address.expr(),
            create.caller_address(),
        );
        cb.condition(tx_is_create.expr(), |cb| {
>>>>>>> d4b790e9
            cb.require_equal(
                "call callee address equivalence",
                call_callee_address.expr(),
                expr_from_bytes(&caller_nonce_hash_bytes[0..N_BYTES_ACCOUNT_ADDRESS]),
            );
<<<<<<< HEAD

            cb.require_step_state_transition(StepStateTransition {
                // 11 reads and writes:
                //   - Write CallContext TxId
                //   - Write CallContext RwCounterEndOfReversion
                //   - Write CallContext IsPersistent
                //   - Write CallContext IsSuccess
                //   - Write Account Nonce
                //   - Write TxAccessListAccount
                //   - Write TxAccessListAccount
                //   - Write Account Balance
                //   - Write Account Balance
                //   - Write Account Balance
                //   - Read Account CodeHash
                rw_counter: Delta(11.expr() + not::expr(tx_value_is_zero.expr())),
                call_id: To(call_id.expr()),
                ..StepStateTransition::any()
            });
=======
>>>>>>> d4b790e9
        });
        cb.require_equal(
            "tx nonce equivalence",
            tx_nonce.expr(),
            create.caller_nonce(),
        );

        // 1. Handle contract creation transaction.
        cb.condition(tx_is_create.expr(), |cb| {
            let output_rlc = cb.word_rlc::<N_BYTES_WORD>(
                caller_nonce_hash_bytes
                    .iter()
                    .map(Expr::expr)
                    .collect::<Vec<_>>()
                    .try_into()
                    .unwrap(),
            );
            cb.keccak_table_lookup(create.input_rlc(cb), create.input_length(), output_rlc);

<<<<<<< HEAD
        // 4. Handle call to account with non-empty code.
        let normal_contract_call = and::expr([
            not::expr(tx_is_create.expr()),
            not::expr(is_empty_code.expr()),
        ]);
        cb.condition(normal_contract_call, |cb| {
            // Setup first call's context.
=======
            cb.account_write(
                call_callee_address.expr(),
                AccountFieldTag::Nonce,
                1.expr(),
                0.expr(),
                Some(&mut reversion_info),
            );
>>>>>>> d4b790e9
            for (field_tag, value) in [
                (CallContextFieldTag::Depth, 1.expr()),
                (CallContextFieldTag::CallerAddress, tx_caller_address.expr()),
                (
                    CallContextFieldTag::CalleeAddress,
                    call_callee_address.expr(),
                ),
                (CallContextFieldTag::CallDataOffset, 0.expr()),
                (
                    CallContextFieldTag::CallDataLength,
                    tx_call_data_length.expr(),
                ),
                (CallContextFieldTag::Value, tx_value.expr()),
                (CallContextFieldTag::IsStatic, 0.expr()),
                (CallContextFieldTag::LastCalleeId, 0.expr()),
                (CallContextFieldTag::LastCalleeReturnDataOffset, 0.expr()),
                (CallContextFieldTag::LastCalleeReturnDataLength, 0.expr()),
                (CallContextFieldTag::IsRoot, 1.expr()),
                (CallContextFieldTag::IsCreate, 1.expr()),
                (
                    CallContextFieldTag::CodeHash,
                    cb.curr.state.code_hash.expr(),
                ),
            ] {
                cb.call_context_lookup(true.expr(), Some(call_id.expr()), field_tag, value);
            }

            cb.require_step_state_transition(StepStateTransition {
                // 24 reads and writes:
                //   - Write CallContext TxId
                //   - Write CallContext RwCounterEndOfReversion
                //   - Write CallContext IsPersistent
                //   - Write CallContext IsSuccess
                //   - Write Account (Caller) Nonce
                //   - Write TxAccessListAccount
                //   - Write TxAccessListAccount
<<<<<<< HEAD
                //   - Write Account Balance (Not Reversible)
                //   - Write Account Balance (Reversible)
                //   - Write Account Balance (Reversible)
                //   - Read Account CodeHash
=======
                //   - Write Account (Caller) Balance (Not Reversible tx fee)
                //   - Write Account (Caller) Balance (Reversible tx value)
                //   - Write Account (Callee) Balance (Reversible)
                //   - Write Account (Callee) Nonce (Reversible)
>>>>>>> d4b790e9
                //   - Write CallContext Depth
                //   - Write CallContext CallerAddress
                //   - Write CallContext CalleeAddress
                //   - Write CallContext CallDataOffset
                //   - Write CallContext CallDataLength
                //   - Write CallContext Value
                //   - Write CallContext IsStatic
                //   - Write CallContext LastCalleeId
                //   - Write CallContext LastCalleeReturnDataOffset
                //   - Write CallContext LastCalleeReturnDataLength
                //   - Write CallContext IsRoot
                //   - Write CallContext IsCreate
                //   - Write CallContext CodeHash
                rw_counter: Delta(24.expr()),
                call_id: To(call_id.expr()),
                is_root: To(true.expr()),
                is_create: To(tx_is_create.expr()),
                code_hash: To(cb.curr.state.code_hash.expr()),
                gas_left: To(gas_left.clone()),
                // There are 3 reversible writes:
                //  - Caller Account Balance
                //  - Callee Account Balance
                //  - Callee Account Nonce
                reversible_write_counter: To(3.expr()),
                log_id: To(0.expr()),
                ..StepStateTransition::new_context()
            });
        });

        // TODO: 2. Handle call to precompiled contracts.

        // 3. Call to account with empty code.
        cb.condition(is_empty_code_hash.expr(), |cb| {
            cb.require_equal(
                "Tx to account with empty code should be persistent",
                reversion_info.is_persistent(),
                1.expr(),
            );
            cb.require_equal(
                "Go to EndTx when Tx to account with empty code",
                cb.next.execution_state_selector([ExecutionState::EndTx]),
                1.expr(),
            );

            cb.require_step_state_transition(StepStateTransition {
                // 11 reads and writes:
                //   - Write CallContext TxId
                //   - Write CallContext RwCounterEndOfReversion
                //   - Write CallContext IsPersistent
                //   - Write CallContext IsSuccess
                //   - Write Account Nonce
                //   - Write TxAccessListAccount
                //   - Write TxAccessListAccount
                //   - Write Account Balance (Not Reversible)
                //   - Write Account Balance (Reversible)
                //   - Write Account Balance (Reversible)
                //   - Read Account CodeHash
                rw_counter: Delta(11.expr()),
                call_id: To(call_id.expr()),
                ..StepStateTransition::any()
            });
        });

        // 4. Call to account with non-empty code.
        cb.condition(
            and::expr([
                not::expr(tx_is_create.expr()),
                not::expr(is_empty_code_hash.expr()),
            ]),
            |cb| {
                // Setup first call's context.
                for (field_tag, value) in [
                    (CallContextFieldTag::Depth, 1.expr()),
                    (CallContextFieldTag::CallerAddress, tx_caller_address.expr()),
                    (CallContextFieldTag::CalleeAddress, tx_callee_address.expr()),
                    (CallContextFieldTag::CallDataOffset, 0.expr()),
                    (
                        CallContextFieldTag::CallDataLength,
                        tx_call_data_length.expr(),
                    ),
                    (CallContextFieldTag::Value, tx_value.expr()),
                    (CallContextFieldTag::IsStatic, 0.expr()),
                    (CallContextFieldTag::LastCalleeId, 0.expr()),
                    (CallContextFieldTag::LastCalleeReturnDataOffset, 0.expr()),
                    (CallContextFieldTag::LastCalleeReturnDataLength, 0.expr()),
                    (CallContextFieldTag::IsRoot, 1.expr()),
                    (CallContextFieldTag::IsCreate, tx_is_create.expr()),
                    (CallContextFieldTag::CodeHash, phase2_code_hash.expr()),
                ] {
                    cb.call_context_lookup(true.expr(), Some(call_id.expr()), field_tag, value);
                }

                cb.require_step_state_transition(StepStateTransition {
                    // 23-24 reads and writes:
                    //   - Write CallContext TxId
                    //   - Write CallContext RwCounterEndOfReversion
                    //   - Write CallContext IsPersistent
                    //   - Write CallContext IsSuccess
                    //   - Write Account Nonce
                    //   - Write TxAccessListAccount
                    //   - Write TxAccessListAccount
                    //   - Write Account Balance (Not Reversible)
                    //   - Write Account Balance
                    //   - Write Account Balance
                    //   - Read Account CodeHash (only if tx is not create)
                    //   - Write CallContext Depth
                    //   - Write CallContext CallerAddress
                    //   - Write CallContext CalleeAddress
                    //   - Write CallContext CallDataOffset
                    //   - Write CallContext CallDataLength
                    //   - Write CallContext Value
                    //   - Write CallContext IsStatic
                    //   - Write CallContext LastCalleeId
                    //   - Write CallContext LastCalleeReturnDataOffset
                    //   - Write CallContext LastCalleeReturnDataLength
                    //   - Write CallContext IsRoot
                    //   - Write CallContext IsCreate
                    //   - Write CallContext CodeHash
                    rw_counter: Delta(23.expr() + (1.expr() - tx_is_create.expr())),
                    call_id: To(call_id.expr()),
                    is_root: To(true.expr()),
                    is_create: To(tx_is_create.expr()),
                    code_hash: To(phase2_code_hash.expr()),
                    gas_left: To(gas_left),
                    reversible_write_counter: To(2.expr()),
                    log_id: To(0.expr()),
                    ..StepStateTransition::new_context()
                });
            },
        );

        Self {
            tx_id,
            tx_nonce,
            tx_gas,
            tx_gas_price,
            mul_gas_fee_by_gas,
            tx_caller_address,
            tx_caller_address_is_zero,
            tx_callee_address,
<<<<<<< HEAD
            tx_callee_address_is_zero,
=======
>>>>>>> d4b790e9
            call_callee_address,
            tx_is_create,
            tx_value,
            tx_value_is_zero,
            tx_call_data_length,
            tx_call_data_gas_cost,
            reversion_info,
            sufficient_gas_left,
            transfer_with_gas_fee,
            phase2_code_hash,
            intrinsic_gas_cost,
            is_empty_code_hash,
<<<<<<< HEAD
            is_zero_code_hash,
            is_precompile_lt,
            caller_nonce_hash_bytes,
            rlp_create,
=======
            caller_nonce_hash_bytes,
            create,
            is_caller_callee_equal,
>>>>>>> d4b790e9
        }
    }

    fn assign_exec_step(
        &self,
        region: &mut CachedRegion<'_, '_, F>,
        offset: usize,
        block: &Block<F>,
        tx: &Transaction,
        call: &Call,
        step: &ExecStep,
    ) -> Result<(), Error> {
        let gas_fee = tx.gas_price * tx.gas;

        let [caller_balance_sub_fee_pair, caller_balance_sub_value_pair, callee_balance_pair] =
            [7, 8, 9].map(|idx| block.rws[step.rw_indices[idx]].account_value_pair());
        let callee_code_hash = if tx.is_create {
            call.code_hash
        } else {
<<<<<<< HEAD
            // TODO: handle call to precompiled contracts where we may not have a account
            // read for code hash.
=======
>>>>>>> d4b790e9
            block.rws[step.rw_indices[10]].account_value_pair().0
        };

        self.tx_id
            .assign(region, offset, Value::known(F::from(tx.id as u64)))?;
        self.tx_nonce
            .assign(region, offset, Value::known(F::from(tx.nonce)))?;
        self.tx_gas
            .assign(region, offset, Value::known(F::from(tx.gas)))?;
        self.tx_gas_price
            .assign(region, offset, Some(tx.gas_price.to_le_bytes()))?;
        self.tx_value
            .assign(region, offset, Some(tx.value.to_le_bytes()))?;
        self.tx_value_is_zero
            .assign_value(region, offset, region.word_rlc(tx.value))?;
        self.mul_gas_fee_by_gas
            .assign(region, offset, tx.gas_price, tx.gas, gas_fee)?;
        let caller_address = tx
            .caller_address
            .to_scalar()
            .expect("unexpected Address -> Scalar conversion failure");
        let callee_address = tx
            .callee_address
            .to_scalar()
            .expect("unexpected Address -> Scalar conversion failure");
        self.tx_caller_address
            .assign(region, offset, Value::known(caller_address))?;
        self.tx_caller_address_is_zero
            .assign(region, offset, caller_address)?;
<<<<<<< HEAD
        let callee_address = tx
            .callee_address
            .unwrap_or(Address::zero())
            .to_scalar()
            .expect("unexpected Address -> Scalar conversion failure");
        self.tx_callee_address
            .assign(region, offset, Value::known(callee_address))?;
        self.tx_callee_address_is_zero
            .assign(region, offset, callee_address)?;
        self.is_precompile_lt
            .assign(region, offset, callee_address, F::from(0xA))?;
=======
        self.tx_callee_address
            .assign(region, offset, Value::known(callee_address))?;
>>>>>>> d4b790e9
        self.call_callee_address.assign(
            region,
            offset,
            Value::known(
                if tx.is_create {
                    get_contract_address(tx.caller_address, tx.nonce)
                } else {
<<<<<<< HEAD
                    tx.callee_address.unwrap_or(Address::zero())
=======
                    tx.callee_address
>>>>>>> d4b790e9
                }
                .to_scalar()
                .expect("unexpected Address -> Scalar conversion failure"),
            ),
        )?;
        self.is_caller_callee_equal.assign(
            region,
            offset,
            Value::known(F::from(caller_address == callee_address)),
        )?;
        self.tx_is_create
            .assign(region, offset, Value::known(F::from(tx.is_create as u64)))?;
        self.tx_call_data_length.assign(
            region,
            offset,
            Value::known(F::from(tx.call_data_length as u64)),
        )?;
        self.tx_call_data_gas_cost.assign(
            region,
            offset,
            Value::known(F::from(tx.call_data_gas_cost)),
        )?;
        self.reversion_info.assign(
            region,
            offset,
            call.rw_counter_end_of_reversion,
            call.is_persistent,
        )?;
        self.intrinsic_gas_cost
            .assign(region, offset, Value::known(F::from(step.gas_cost)))?;
        self.sufficient_gas_left
            .assign(region, offset, F::from(tx.gas - step.gas_cost))?;
        self.transfer_with_gas_fee.assign(
            region,
            offset,
            caller_balance_sub_fee_pair,
            caller_balance_sub_value_pair,
            callee_balance_pair,
            tx.value,
            gas_fee,
        )?;
        self.phase2_code_hash
            .assign(region, offset, region.word_rlc(callee_code_hash))?;
        let untrimmed_contract_addr = {
            let mut stream = RlpStream::new();
            stream.begin_list(2);
            stream.append(&tx.caller_address);
            stream.append(&eth_types::U256::from(tx.nonce));
            let rlp_encoding = stream.out().to_vec();
            keccak256(&rlp_encoding)
        };
        for (c, v) in self
            .caller_nonce_hash_bytes
            .iter()
            .rev()
            .zip(untrimmed_contract_addr.iter())
        {
            c.assign(region, offset, Value::known(F::from(*v as u64)))?;
        }
        self.rlp_create
            .assign(region, offset, call.caller_address, tx.nonce, None, None)?;
        self.is_empty_code_hash.assign_value(
            region,
            offset,
            region.word_rlc(callee_code_hash),
            region.empty_hash_rlc(),
        )?;
<<<<<<< HEAD
        self.is_zero_code_hash
            .assign_value(region, offset, region.word_rlc(callee_code_hash))?;
=======

        let untrimmed_contract_addr = {
            let mut stream = ethers_core::utils::rlp::RlpStream::new();
            stream.begin_list(2);
            stream.append(&tx.caller_address);
            stream.append(&eth_types::U256::from(tx.nonce));
            let rlp_encoding = stream.out().to_vec();
            keccak256(&rlp_encoding)
        };
        for (c, v) in self
            .caller_nonce_hash_bytes
            .iter()
            .rev()
            .zip(untrimmed_contract_addr.iter())
        {
            c.assign(region, offset, Value::known(F::from(*v as u64)))?;
        }
        self.create.assign(
            region,
            offset,
            tx.caller_address,
            tx.nonce,
            Some(callee_code_hash),
            None,
        )?;

>>>>>>> d4b790e9
        Ok(())
    }
}

#[cfg(test)]
mod test {
    use crate::{evm_circuit::test::rand_bytes, test_util::CircuitTestBuilder};
    use bus_mapping::evm::OpcodeId;
    use eth_types::{self, address, bytecode, evm_types::GasCost, word, Bytecode, Word};
    use ethers_core::types::Bytes;

    use mock::{eth, gwei, TestContext, MOCK_ACCOUNTS};

    fn gas(call_data: &[u8]) -> Word {
        Word::from(
            GasCost::TX.as_u64()
                + 2 * OpcodeId::PUSH32.constant_gas_cost().as_u64()
                + call_data
                    .iter()
                    .map(|&x| if x == 0 { 4 } else { 16 })
                    .sum::<u64>(),
        )
    }

    fn code_with_return() -> Bytecode {
        bytecode! {
            PUSH1(0)
            PUSH1(0)
            RETURN
        }
    }

    fn code_with_revert() -> Bytecode {
        bytecode! {
            PUSH1(0)
            PUSH1(0)
            REVERT
        }
    }

    fn test_ok(tx: eth_types::Transaction, code: Option<Bytecode>) {
        // Get the execution steps from the external tracer
        let ctx = TestContext::<2, 1>::new(
            None,
            |accs| {
                accs[0].address(MOCK_ACCOUNTS[0]).balance(eth(10));
                if let Some(code) = code {
                    accs[0].code(code);
                }
                accs[1].address(MOCK_ACCOUNTS[1]).balance(eth(10));
            },
            |mut txs, _accs| {
                txs[0]
                    .to(tx.to.unwrap())
                    .from(tx.from)
                    .gas_price(tx.gas_price.unwrap())
                    .gas(tx.gas)
                    .input(tx.input)
                    .value(tx.value);
            },
            |block, _tx| block.number(0xcafeu64),
        )
        .unwrap();

        CircuitTestBuilder::new_from_test_ctx(ctx).run();
    }

    // TODO: Use `mock` crate.
    fn mock_tx(value: Word, gas_price: Word, calldata: Vec<u8>) -> eth_types::Transaction {
        let from = MOCK_ACCOUNTS[1];
        let to = MOCK_ACCOUNTS[0];
        eth_types::Transaction {
            from,
            to: Some(to),
            value,
            gas: gas(&calldata),
            gas_price: Some(gas_price),
            input: calldata.into(),
            ..Default::default()
        }
    }

    #[test]
    fn begin_tx_gadget_simple() {
        // Transfer 1 ether to account with empty code, successfully
        test_ok(mock_tx(eth(1), gwei(2), vec![]), None);

        // Transfer 1 ether, successfully
        test_ok(mock_tx(eth(1), gwei(2), vec![]), Some(code_with_return()));

        // Transfer 1 ether, tx reverts
        test_ok(mock_tx(eth(1), gwei(2), vec![]), Some(code_with_revert()));

        // Transfer nothing with some calldata
        test_ok(
            mock_tx(eth(0), gwei(2), vec![1, 2, 3, 4, 0, 0, 0, 0]),
            Some(code_with_return()),
        );
    }

    #[test]
    fn begin_tx_large_nonce() {
        // This test checks that the rw table assignment and evm circuit are consistent
        // in not applying an RLC to account and tx nonces.
        // https://github.com/privacy-scaling-explorations/zkevm-circuits/issues/592
        let multibyte_nonce = Word::from(700);

        let to = MOCK_ACCOUNTS[0];
        let from = MOCK_ACCOUNTS[1];

        let code = bytecode! {
            STOP
        };

        let ctx = TestContext::<2, 1>::new(
            None,
            |accs| {
                accs[0].address(to).balance(eth(1)).code(code);
                accs[1].address(from).balance(eth(1)).nonce(multibyte_nonce);
            },
            |mut txs, _| {
                txs[0].to(to).from(from).nonce(multibyte_nonce);
            },
            |block, _| block,
        )
        .unwrap();

        CircuitTestBuilder::new_from_test_ctx(ctx).run();
    }

    #[test]
    fn begin_tx_gadget_rand() {
        let random_amount = Word::from_little_endian(&rand_bytes(32)) % eth(1);
        let random_gas_price = Word::from_little_endian(&rand_bytes(32)) % gwei(2);
        // If this test fails, we want these values to appear in the CI logs.
        dbg!(random_amount, random_gas_price);

        for (value, gas_price, calldata, code) in [
            // Transfer random ether to account with empty code, successfully
            (random_amount, gwei(2), vec![], None),
            // Transfer nothing with random gas_price to account with empty code, successfully
            (eth(0), random_gas_price, vec![], None),
            // Transfer random ether, successfully
            (random_amount, gwei(2), vec![], Some(code_with_return())),
            // Transfer nothing with random gas_price, successfully
            (eth(0), random_gas_price, vec![], Some(code_with_return())),
            // Transfer random ether, tx reverts
            (random_amount, gwei(2), vec![], Some(code_with_revert())),
            // Transfer nothing with random gas_price, tx reverts
            (eth(0), random_gas_price, vec![], Some(code_with_revert())),
        ] {
            test_ok(mock_tx(value, gas_price, calldata), code);
        }
    }

    #[test]
    fn begin_tx_no_code() {
        let ctx = TestContext::<2, 1>::new(
            None,
            |accs| {
                accs[0].address(MOCK_ACCOUNTS[0]).balance(eth(20));
                accs[1].address(MOCK_ACCOUNTS[1]).balance(eth(10));
            },
            |mut txs, _accs| {
                txs[0]
                    .from(MOCK_ACCOUNTS[0])
                    .to(MOCK_ACCOUNTS[1])
                    .gas_price(gwei(2))
                    .gas(Word::from(0x10000))
                    .value(eth(2));
            },
            |block, _tx| block.number(0xcafeu64),
        )
        .unwrap();

        CircuitTestBuilder::new_from_test_ctx(ctx).run();
    }

    #[test]
    fn begin_tx_no_account() {
        let ctx = TestContext::<1, 1>::new(
            None,
            |accs| {
                accs[0].address(MOCK_ACCOUNTS[0]).balance(eth(20));
            },
            |mut txs, _accs| {
                txs[0]
                    .from(MOCK_ACCOUNTS[0])
                    .to(MOCK_ACCOUNTS[1])
                    .gas_price(gwei(2))
                    .gas(Word::from(0x10000))
                    .value(eth(2));
            },
            |block, _tx| block.number(0xcafeu64),
        )
        .unwrap();

        CircuitTestBuilder::new_from_test_ctx(ctx).run();
    }

    fn begin_tx_deploy(nonce: u64) {
        let code = bytecode! {
            // [ADDRESS, STOP]
            PUSH32(word!("3000000000000000000000000000000000000000000000000000000000000000"))
            PUSH1(0)
            MSTORE

            PUSH1(2)
            PUSH1(0)
            RETURN
        };
        let ctx = TestContext::<1, 1>::new(
            None,
            |accs| {
                accs[0]
                    .address(MOCK_ACCOUNTS[0])
                    .balance(eth(20))
                    .nonce(nonce.into());
            },
            |mut txs, _accs| {
                txs[0]
                    .from(MOCK_ACCOUNTS[0])
                    .nonce(nonce.into())
                    .gas_price(gwei(2))
                    .gas(Word::from(0x10000))
                    .value(eth(2))
                    .input(code.into());
            },
            |block, _tx| block.number(0xcafeu64),
        )
        .unwrap();

        CircuitTestBuilder::new_from_test_ctx(ctx).run();
    }

    #[test]
    fn begin_tx_deploy_nonce_zero() {
        begin_tx_deploy(0);
    }
    #[test]
    fn begin_tx_deploy_nonce_small_1byte() {
        begin_tx_deploy(1);
        begin_tx_deploy(127);
    }
    #[test]
    fn begin_tx_deploy_nonce_big_1byte() {
        begin_tx_deploy(128);
        begin_tx_deploy(255);
    }
    #[test]
    fn begin_tx_deploy_nonce_2bytes() {
        begin_tx_deploy(0x0100u64);
        begin_tx_deploy(0x1020u64);
        begin_tx_deploy(0xffffu64);
    }
    #[test]
    fn begin_tx_deploy_nonce_3bytes() {
        begin_tx_deploy(0x010000u64);
        begin_tx_deploy(0x102030u64);
        begin_tx_deploy(0xffffffu64);
    }
    #[test]
    fn begin_tx_deploy_nonce_4bytes() {
        begin_tx_deploy(0x01000000u64);
        begin_tx_deploy(0x10203040u64);
        begin_tx_deploy(0xffffffffu64);
    }
    #[test]
    fn begin_tx_deploy_nonce_5bytes() {
        begin_tx_deploy(0x0100000000u64);
        begin_tx_deploy(0x1020304050u64);
        begin_tx_deploy(0xffffffffffu64);
    }
    #[test]
    fn begin_tx_deploy_nonce_6bytes() {
        begin_tx_deploy(0x010000000000u64);
        begin_tx_deploy(0x102030405060u64);
        begin_tx_deploy(0xffffffffffffu64);
    }
    #[test]
    fn begin_tx_deploy_nonce_7bytes() {
        begin_tx_deploy(0x01000000000000u64);
        begin_tx_deploy(0x10203040506070u64);
        begin_tx_deploy(0xffffffffffffffu64);
    }
    #[test]
    fn begin_tx_deploy_nonce_8bytes() {
        begin_tx_deploy(0x0100000000000000u64);
        begin_tx_deploy(0x1020304050607080u64);
        begin_tx_deploy(0xfffffffffffffffeu64);
    }
<<<<<<< HEAD

    #[test]
    fn begin_tx_precompile() {
        let ctx = TestContext::<1, 1>::new(
            None,
            |accs| {
                accs[0].address(MOCK_ACCOUNTS[0]).balance(eth(20));
            },
            |mut txs, accs| {
                txs[0]
                    .from(accs[0].address)
                    .to(address!("0x0000000000000000000000000000000000000004"))
                    .input(Bytes::from(vec![0x01, 0x02, 0x03]));
            },
            |block, _tx| block.number(0xcafeu64),
        )
        .unwrap();

        CircuitTestBuilder::new_from_test_ctx(ctx).run();
    }

    #[test]
    fn begin_tx_precompile_with_value() {
        let ctx = TestContext::<1, 1>::new(
            None,
            |accs| {
                accs[0].address(MOCK_ACCOUNTS[0]).balance(eth(20));
            },
            |mut txs, accs| {
                txs[0]
                    .from(accs[0].address)
                    .to(address!("0x0000000000000000000000000000000000000004"))
                    .value(eth(1))
                    .input(Bytes::from(vec![0x01, 0x02, 0x03]));
            },
            |block, _tx| block.number(0xcafeu64),
        )
        .unwrap();

        CircuitTestBuilder::new_from_test_ctx(ctx).run();
    }
=======
>>>>>>> d4b790e9
}<|MERGE_RESOLUTION|>--- conflicted
+++ resolved
@@ -11,32 +11,18 @@
                 Transition::{Delta, To},
             },
             math_gadget::{
-<<<<<<< HEAD
                 ContractCreateGadget, IsEqualGadget, IsZeroGadget, LtGadget, MulWordByU64Gadget,
                 RangeCheckGadget,
             },
             CachedRegion, Cell, Word,
-=======
-                ContractCreateGadget, IsEqualGadget, IsZeroGadget, MulWordByU64Gadget,
-                RangeCheckGadget,
-            },
-            not, select, CachedRegion, Cell, Word,
->>>>>>> d4b790e9
         },
         witness::{Block, Call, ExecStep, Transaction},
     },
     table::{AccountFieldTag, CallContextFieldTag, TxFieldTag as TxContextFieldTag},
 };
-<<<<<<< HEAD
 use eth_types::{Address, Field, ToLittleEndian, ToScalar};
-use ethers_core::utils::{get_contract_address, keccak256, rlp::RlpStream};
-use gadgets::util::{and, expr_from_bytes, not, or, Expr};
-=======
-use eth_types::{evm_types::GasCost, Field, ToLittleEndian, ToScalar};
 use ethers_core::utils::{get_contract_address, keccak256};
 use gadgets::util::expr_from_bytes;
-use halo2_proofs::circuit::Value;
->>>>>>> d4b790e9
 use halo2_proofs::plonk::Error;
 use halo2_proofs::{circuit::Value, plonk::Expression};
 
@@ -53,10 +39,7 @@
     tx_caller_address: Cell<F>,
     tx_caller_address_is_zero: IsZeroGadget<F>,
     tx_callee_address: Cell<F>,
-<<<<<<< HEAD
     tx_callee_address_is_zero: IsZeroGadget<F>,
-=======
->>>>>>> d4b790e9
     call_callee_address: Cell<F>,
     tx_is_create: Cell<F>,
     tx_value: Word<F>,
@@ -69,18 +52,13 @@
     transfer_with_gas_fee: TransferWithGasFeeGadget<F>,
     phase2_code_hash: Cell<F>,
     is_empty_code_hash: IsEqualGadget<F>,
-<<<<<<< HEAD
     is_zero_code_hash: IsZeroGadget<F>,
     is_precompile_lt: LtGadget<F, N_BYTES_ACCOUNT_ADDRESS>,
     /// Keccak256(RLP([tx_caller_address, tx_nonce]))
     caller_nonce_hash_bytes: [Cell<F>; N_BYTES_WORD],
     /// RLP gadget for CREATE address.
-    rlp_create: ContractCreateGadget<F, false>,
-=======
-    caller_nonce_hash_bytes: [Cell<F>; N_BYTES_WORD],
     create: ContractCreateGadget<F, false>,
     is_caller_callee_equal: Cell<F>,
->>>>>>> d4b790e9
 }
 
 impl<F: Field> ExecutionGadget<F> for BeginTxGadget<F> {
@@ -223,17 +201,12 @@
             &mut reversion_info,
         );
 
-<<<<<<< HEAD
         // Initialise cells/gadgets required for contract deployment case.
         let phase2_code_hash = cb.query_cell_phase2();
         // TODO: guard against call to precompiled contracts.
-=======
-        // Read code_hash of callee
-        let phase2_code_hash = cb.query_cell_phase2();
         let is_empty_code_hash =
             IsEqualGadget::construct(cb, phase2_code_hash.expr(), cb.empty_hash_rlc());
 
->>>>>>> d4b790e9
         cb.condition(not::expr(tx_is_create.expr()), |cb| {
             cb.account_read(
                 call_callee_address.expr(),
@@ -242,13 +215,11 @@
             );
         });
         let caller_nonce_hash_bytes = array_init::array_init(|_| cb.query_byte());
-<<<<<<< HEAD
-        let rlp_create = ContractCreateGadget::construct(cb);
-
+        let create = ContractCreateGadget::construct(cb);
         cb.require_equal(
             "tx caller address equivalence",
             tx_caller_address.expr(),
-            rlp_create.caller_address(),
+            create.caller_address(),
         );
         cb.condition(tx_is_create.expr(), |cb| {
             cb.require_equal(
@@ -260,31 +231,101 @@
         cb.require_equal(
             "tx nonce equivalence",
             tx_nonce.expr(),
-            rlp_create.caller_nonce(),
-        );
-
+            create.caller_nonce(),
+        );
+        
+
+       
+
+        // 1. Handle contract creation transaction.
         cb.condition(tx_is_create.expr(), |cb| {
-            // 1. calculate output_rlc
-            // this is simply RLC(tx_callee_address_bytes, powers_of_randomness)
-            let caller_nonce_hash_exprs: [Expression<F>; N_BYTES_WORD] = caller_nonce_hash_bytes
-                .iter()
-                .map(Expr::expr)
-                .collect::<Vec<_>>()
-                .try_into()
-                .unwrap();
-            let output_rlc = cb.word_rlc(caller_nonce_hash_exprs);
-            // keccak table lookup
-            cb.keccak_table_lookup(
-                rlp_create.input_rlc(cb),
-                rlp_create.input_length(),
-                output_rlc,
-            );
+            let output_rlc = cb.word_rlc::<N_BYTES_WORD>(
+                caller_nonce_hash_bytes
+                    .iter()
+                    .map(Expr::expr)
+                    .collect::<Vec<_>>()
+                    .try_into()
+                    .unwrap(),
+            );
+            cb.keccak_table_lookup(create.input_rlc(cb), create.input_length(), output_rlc);
+
+            cb.account_write(
+                call_callee_address.expr(),
+                AccountFieldTag::Nonce,
+                1.expr(),
+                0.expr(),
+                Some(&mut reversion_info),
+            );
+            for (field_tag, value) in [
+                (CallContextFieldTag::Depth, 1.expr()),
+                (CallContextFieldTag::CallerAddress, tx_caller_address.expr()),
+                (
+                    CallContextFieldTag::CalleeAddress,
+                    call_callee_address.expr(),
+                ),
+                (CallContextFieldTag::CallDataOffset, 0.expr()),
+                (
+                    CallContextFieldTag::CallDataLength,
+                    tx_call_data_length.expr(),
+                ),
+                (CallContextFieldTag::Value, tx_value.expr()),
+                (CallContextFieldTag::IsStatic, 0.expr()),
+                (CallContextFieldTag::LastCalleeId, 0.expr()),
+                (CallContextFieldTag::LastCalleeReturnDataOffset, 0.expr()),
+                (CallContextFieldTag::LastCalleeReturnDataLength, 0.expr()),
+                (CallContextFieldTag::IsRoot, 1.expr()),
+                (CallContextFieldTag::IsCreate, 1.expr()),
+                (
+                    CallContextFieldTag::CodeHash,
+                    cb.curr.state.code_hash.expr(),
+                ),
+            ] {
+                cb.call_context_lookup(true.expr(), Some(call_id.expr()), field_tag, value);
+            }
+
+            cb.require_step_state_transition(StepStateTransition {
+                // 24 reads and writes:
+                //   - Write CallContext TxId
+                //   - Write CallContext RwCounterEndOfReversion
+                //   - Write CallContext IsPersistent
+                //   - Write CallContext IsSuccess
+                //   - Write Account (Caller) Nonce
+                //   - Write TxAccessListAccount
+                //   - Write TxAccessListAccount
+                //   - Write Account (Caller) Balance (Not Reversible tx fee)
+                //   - Write Account (Caller) Balance (Reversible tx value)
+                //   - Write Account (Callee) Balance (Reversible)
+                //   - Write Account (Callee) Nonce (Reversible)
+                //   - Write CallContext Depth
+                //   - Write CallContext CallerAddress
+                //   - Write CallContext CalleeAddress
+                //   - Write CallContext CallDataOffset
+                //   - Write CallContext CallDataLength
+                //   - Write CallContext Value
+                //   - Write CallContext IsStatic
+                //   - Write CallContext LastCalleeId
+                //   - Write CallContext LastCalleeReturnDataOffset
+                //   - Write CallContext LastCalleeReturnDataLength
+                //   - Write CallContext IsRoot
+                //   - Write CallContext IsCreate
+                //   - Write CallContext CodeHash
+                rw_counter: Delta(24.expr()),
+                call_id: To(call_id.expr()),
+                is_root: To(true.expr()),
+                is_create: To(tx_is_create.expr()),
+                code_hash: To(cb.curr.state.code_hash.expr()),
+                gas_left: To(gas_left.clone()),
+                // There are 3 reversible writes:
+                //  - Caller Account Balance
+                //  - Callee Account Balance
+                //  - Callee Account Nonce
+                reversible_write_counter: To(3.expr()),
+                log_id: To(0.expr()),
+                ..StepStateTransition::new_context()
+            });
         });
 
-        let is_empty_code_hash =
-            IsEqualGadget::construct(cb, phase2_code_hash.expr(), cb.empty_hash_rlc());
-        let is_zero_code_hash = IsZeroGadget::construct(cb, phase2_code_hash.expr());
-        let is_empty_code = or::expr([is_empty_code_hash.expr(), is_zero_code_hash.expr()]);
+        // TODO: 2. Handle call to precompiled contracts.
 
         // a valid precompile address is: 1 <= addr <= 9 (addr != 0 && addr < 0xA)
         let is_precompile_lt = LtGadget::construct(cb, tx_callee_address.expr(), 0xA.expr());
@@ -438,162 +479,6 @@
                 reversion_info.is_persistent(),
                 1.expr(),
             );
-=======
-        let create = ContractCreateGadget::construct(cb);
-        cb.require_equal(
-            "tx caller address equivalence",
-            tx_caller_address.expr(),
-            create.caller_address(),
-        );
-        cb.condition(tx_is_create.expr(), |cb| {
->>>>>>> d4b790e9
-            cb.require_equal(
-                "call callee address equivalence",
-                call_callee_address.expr(),
-                expr_from_bytes(&caller_nonce_hash_bytes[0..N_BYTES_ACCOUNT_ADDRESS]),
-            );
-<<<<<<< HEAD
-
-            cb.require_step_state_transition(StepStateTransition {
-                // 11 reads and writes:
-                //   - Write CallContext TxId
-                //   - Write CallContext RwCounterEndOfReversion
-                //   - Write CallContext IsPersistent
-                //   - Write CallContext IsSuccess
-                //   - Write Account Nonce
-                //   - Write TxAccessListAccount
-                //   - Write TxAccessListAccount
-                //   - Write Account Balance
-                //   - Write Account Balance
-                //   - Write Account Balance
-                //   - Read Account CodeHash
-                rw_counter: Delta(11.expr() + not::expr(tx_value_is_zero.expr())),
-                call_id: To(call_id.expr()),
-                ..StepStateTransition::any()
-            });
-=======
->>>>>>> d4b790e9
-        });
-        cb.require_equal(
-            "tx nonce equivalence",
-            tx_nonce.expr(),
-            create.caller_nonce(),
-        );
-
-        // 1. Handle contract creation transaction.
-        cb.condition(tx_is_create.expr(), |cb| {
-            let output_rlc = cb.word_rlc::<N_BYTES_WORD>(
-                caller_nonce_hash_bytes
-                    .iter()
-                    .map(Expr::expr)
-                    .collect::<Vec<_>>()
-                    .try_into()
-                    .unwrap(),
-            );
-            cb.keccak_table_lookup(create.input_rlc(cb), create.input_length(), output_rlc);
-
-<<<<<<< HEAD
-        // 4. Handle call to account with non-empty code.
-        let normal_contract_call = and::expr([
-            not::expr(tx_is_create.expr()),
-            not::expr(is_empty_code.expr()),
-        ]);
-        cb.condition(normal_contract_call, |cb| {
-            // Setup first call's context.
-=======
-            cb.account_write(
-                call_callee_address.expr(),
-                AccountFieldTag::Nonce,
-                1.expr(),
-                0.expr(),
-                Some(&mut reversion_info),
-            );
->>>>>>> d4b790e9
-            for (field_tag, value) in [
-                (CallContextFieldTag::Depth, 1.expr()),
-                (CallContextFieldTag::CallerAddress, tx_caller_address.expr()),
-                (
-                    CallContextFieldTag::CalleeAddress,
-                    call_callee_address.expr(),
-                ),
-                (CallContextFieldTag::CallDataOffset, 0.expr()),
-                (
-                    CallContextFieldTag::CallDataLength,
-                    tx_call_data_length.expr(),
-                ),
-                (CallContextFieldTag::Value, tx_value.expr()),
-                (CallContextFieldTag::IsStatic, 0.expr()),
-                (CallContextFieldTag::LastCalleeId, 0.expr()),
-                (CallContextFieldTag::LastCalleeReturnDataOffset, 0.expr()),
-                (CallContextFieldTag::LastCalleeReturnDataLength, 0.expr()),
-                (CallContextFieldTag::IsRoot, 1.expr()),
-                (CallContextFieldTag::IsCreate, 1.expr()),
-                (
-                    CallContextFieldTag::CodeHash,
-                    cb.curr.state.code_hash.expr(),
-                ),
-            ] {
-                cb.call_context_lookup(true.expr(), Some(call_id.expr()), field_tag, value);
-            }
-
-            cb.require_step_state_transition(StepStateTransition {
-                // 24 reads and writes:
-                //   - Write CallContext TxId
-                //   - Write CallContext RwCounterEndOfReversion
-                //   - Write CallContext IsPersistent
-                //   - Write CallContext IsSuccess
-                //   - Write Account (Caller) Nonce
-                //   - Write TxAccessListAccount
-                //   - Write TxAccessListAccount
-<<<<<<< HEAD
-                //   - Write Account Balance (Not Reversible)
-                //   - Write Account Balance (Reversible)
-                //   - Write Account Balance (Reversible)
-                //   - Read Account CodeHash
-=======
-                //   - Write Account (Caller) Balance (Not Reversible tx fee)
-                //   - Write Account (Caller) Balance (Reversible tx value)
-                //   - Write Account (Callee) Balance (Reversible)
-                //   - Write Account (Callee) Nonce (Reversible)
->>>>>>> d4b790e9
-                //   - Write CallContext Depth
-                //   - Write CallContext CallerAddress
-                //   - Write CallContext CalleeAddress
-                //   - Write CallContext CallDataOffset
-                //   - Write CallContext CallDataLength
-                //   - Write CallContext Value
-                //   - Write CallContext IsStatic
-                //   - Write CallContext LastCalleeId
-                //   - Write CallContext LastCalleeReturnDataOffset
-                //   - Write CallContext LastCalleeReturnDataLength
-                //   - Write CallContext IsRoot
-                //   - Write CallContext IsCreate
-                //   - Write CallContext CodeHash
-                rw_counter: Delta(24.expr()),
-                call_id: To(call_id.expr()),
-                is_root: To(true.expr()),
-                is_create: To(tx_is_create.expr()),
-                code_hash: To(cb.curr.state.code_hash.expr()),
-                gas_left: To(gas_left.clone()),
-                // There are 3 reversible writes:
-                //  - Caller Account Balance
-                //  - Callee Account Balance
-                //  - Callee Account Nonce
-                reversible_write_counter: To(3.expr()),
-                log_id: To(0.expr()),
-                ..StepStateTransition::new_context()
-            });
-        });
-
-        // TODO: 2. Handle call to precompiled contracts.
-
-        // 3. Call to account with empty code.
-        cb.condition(is_empty_code_hash.expr(), |cb| {
-            cb.require_equal(
-                "Tx to account with empty code should be persistent",
-                reversion_info.is_persistent(),
-                1.expr(),
-            );
             cb.require_equal(
                 "Go to EndTx when Tx to account with empty code",
                 cb.next.execution_state_selector([ExecutionState::EndTx]),
@@ -613,7 +498,7 @@
                 //   - Write Account Balance (Reversible)
                 //   - Write Account Balance (Reversible)
                 //   - Read Account CodeHash
-                rw_counter: Delta(11.expr()),
+                rw_counter: Delta(11.expr() + not::expr(tx_value_is_zero.expr())),
                 call_id: To(call_id.expr()),
                 ..StepStateTransition::any()
             });
@@ -630,7 +515,10 @@
                 for (field_tag, value) in [
                     (CallContextFieldTag::Depth, 1.expr()),
                     (CallContextFieldTag::CallerAddress, tx_caller_address.expr()),
-                    (CallContextFieldTag::CalleeAddress, tx_callee_address.expr()),
+                (
+                    CallContextFieldTag::CalleeAddress,
+                    call_callee_address.expr(),
+                ),
                     (CallContextFieldTag::CallDataOffset, 0.expr()),
                     (
                         CallContextFieldTag::CallDataLength,
@@ -696,10 +584,7 @@
             tx_caller_address,
             tx_caller_address_is_zero,
             tx_callee_address,
-<<<<<<< HEAD
             tx_callee_address_is_zero,
-=======
->>>>>>> d4b790e9
             call_callee_address,
             tx_is_create,
             tx_value,
@@ -712,16 +597,12 @@
             phase2_code_hash,
             intrinsic_gas_cost,
             is_empty_code_hash,
-<<<<<<< HEAD
             is_zero_code_hash,
             is_precompile_lt,
             caller_nonce_hash_bytes,
-            rlp_create,
-=======
-            caller_nonce_hash_bytes,
             create,
             is_caller_callee_equal,
->>>>>>> d4b790e9
+            rlp_create,
         }
     }
 
@@ -741,11 +622,8 @@
         let callee_code_hash = if tx.is_create {
             call.code_hash
         } else {
-<<<<<<< HEAD
             // TODO: handle call to precompiled contracts where we may not have a account
             // read for code hash.
-=======
->>>>>>> d4b790e9
             block.rws[step.rw_indices[10]].account_value_pair().0
         };
 
@@ -775,10 +653,9 @@
             .assign(region, offset, Value::known(caller_address))?;
         self.tx_caller_address_is_zero
             .assign(region, offset, caller_address)?;
-<<<<<<< HEAD
-        let callee_address = tx
-            .callee_address
-            .unwrap_or(Address::zero())
+        self.tx_callee_address
+            .assign(region, offset, Value::known(callee_address))?;
+        self.call_callee_address.assign(
             .to_scalar()
             .expect("unexpected Address -> Scalar conversion failure");
         self.tx_callee_address
@@ -787,10 +664,6 @@
             .assign(region, offset, callee_address)?;
         self.is_precompile_lt
             .assign(region, offset, callee_address, F::from(0xA))?;
-=======
-        self.tx_callee_address
-            .assign(region, offset, Value::known(callee_address))?;
->>>>>>> d4b790e9
         self.call_callee_address.assign(
             region,
             offset,
@@ -798,11 +671,7 @@
                 if tx.is_create {
                     get_contract_address(tx.caller_address, tx.nonce)
                 } else {
-<<<<<<< HEAD
                     tx.callee_address.unwrap_or(Address::zero())
-=======
-                    tx.callee_address
->>>>>>> d4b790e9
                 }
                 .to_scalar()
                 .expect("unexpected Address -> Scalar conversion failure"),
@@ -870,10 +739,8 @@
             region.word_rlc(callee_code_hash),
             region.empty_hash_rlc(),
         )?;
-<<<<<<< HEAD
         self.is_zero_code_hash
             .assign_value(region, offset, region.word_rlc(callee_code_hash))?;
-=======
 
         let untrimmed_contract_addr = {
             let mut stream = ethers_core::utils::rlp::RlpStream::new();
@@ -900,7 +767,6 @@
             None,
         )?;
 
->>>>>>> d4b790e9
         Ok(())
     }
 }
@@ -1192,7 +1058,6 @@
         begin_tx_deploy(0x1020304050607080u64);
         begin_tx_deploy(0xfffffffffffffffeu64);
     }
-<<<<<<< HEAD
 
     #[test]
     fn begin_tx_precompile() {
@@ -1234,6 +1099,61 @@
 
         CircuitTestBuilder::new_from_test_ctx(ctx).run();
     }
-=======
->>>>>>> d4b790e9
+
+    #[test]
+    fn begin_tx_deploy_nonce_zero() {
+        begin_tx_deploy(0);
+    }
+    #[test]
+    fn begin_tx_deploy_nonce_small_1byte() {
+        begin_tx_deploy(1);
+        begin_tx_deploy(127);
+    }
+    #[test]
+    fn begin_tx_deploy_nonce_big_1byte() {
+        begin_tx_deploy(128);
+        begin_tx_deploy(255);
+    }
+    #[test]
+    fn begin_tx_deploy_nonce_2bytes() {
+        begin_tx_deploy(0x0100u64);
+        begin_tx_deploy(0x1020u64);
+        begin_tx_deploy(0xffffu64);
+    }
+    #[test]
+    fn begin_tx_deploy_nonce_3bytes() {
+        begin_tx_deploy(0x010000u64);
+        begin_tx_deploy(0x102030u64);
+        begin_tx_deploy(0xffffffu64);
+    }
+    #[test]
+    fn begin_tx_deploy_nonce_4bytes() {
+        begin_tx_deploy(0x01000000u64);
+        begin_tx_deploy(0x10203040u64);
+        begin_tx_deploy(0xffffffffu64);
+    }
+    #[test]
+    fn begin_tx_deploy_nonce_5bytes() {
+        begin_tx_deploy(0x0100000000u64);
+        begin_tx_deploy(0x1020304050u64);
+        begin_tx_deploy(0xffffffffffu64);
+    }
+    #[test]
+    fn begin_tx_deploy_nonce_6bytes() {
+        begin_tx_deploy(0x010000000000u64);
+        begin_tx_deploy(0x102030405060u64);
+        begin_tx_deploy(0xffffffffffffu64);
+    }
+    #[test]
+    fn begin_tx_deploy_nonce_7bytes() {
+        begin_tx_deploy(0x01000000000000u64);
+        begin_tx_deploy(0x10203040506070u64);
+        begin_tx_deploy(0xffffffffffffffu64);
+    }
+    #[test]
+    fn begin_tx_deploy_nonce_8bytes() {
+        begin_tx_deploy(0x0100000000000000u64);
+        begin_tx_deploy(0x1020304050607080u64);
+        begin_tx_deploy(0xfffffffffffffffeu64);
+    }
 }