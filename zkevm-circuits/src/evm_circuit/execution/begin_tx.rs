use crate::{
    evm_circuit::{
        execution::ExecutionGadget,
        param::N_BYTES_GAS,
        step::ExecutionState,
        table::{AccountFieldTag, CallContextFieldTag, TxContextFieldTag},
        util::{
            common_gadget::TransferWithGasFeeGadget,
            constraint_builder::{
                ConstraintBuilder, ReversionInfo, StepStateTransition,
                Transition::{Delta, To},
            },
            math_gadget::{MulWordByU64Gadget, RangeCheckGadget},
<<<<<<< HEAD
            Cell, RandomLinearCombination, Word,
=======
            select, CachedRegion, Cell, RandomLinearCombination, Word,
>>>>>>> 366044c1
        },
        witness::{Block, Call, ExecStep, Transaction},
    },
    util::Expr,
};
<<<<<<< HEAD
use eth_types::{Field, ToLittleEndian, ToScalar};
use halo2_proofs::{circuit::Region, plonk::Error};
=======
use eth_types::{evm_types::GasCost, Field, ToLittleEndian, ToScalar};
use halo2_proofs::plonk::Error;
>>>>>>> 366044c1

#[derive(Clone, Debug)]
pub(crate) struct BeginTxGadget<F> {
    tx_id: Cell<F>,
    tx_nonce: Cell<F>,
    tx_gas: Cell<F>,
    tx_gas_price: Word<F>,
    mul_gas_fee_by_gas: MulWordByU64Gadget<F>,
    tx_caller_address: Cell<F>,
    tx_callee_address: Cell<F>,
    tx_is_create: Cell<F>,
    tx_value: Word<F>,
    tx_call_data_length: Cell<F>,
    tx_call_data_gas_cost: Cell<F>,
    reversion_info: ReversionInfo<F>,
    intrinsic_gas_cost: Cell<F>,
    sufficient_gas_left: RangeCheckGadget<F, N_BYTES_GAS>,
    transfer_with_gas_fee: TransferWithGasFeeGadget<F>,
    code_hash: Cell<F>,
}

impl<F: Field> ExecutionGadget<F> for BeginTxGadget<F> {
    const NAME: &'static str = "BeginTx";

    const EXECUTION_STATE: ExecutionState = ExecutionState::BeginTx;

    fn configure(cb: &mut ConstraintBuilder<F>) -> Self {
        // Use rw_counter of the step which triggers next call as its call_id.
        let call_id = cb.curr.state.rw_counter.clone();

        let tx_id = cb.call_context(Some(call_id.expr()), CallContextFieldTag::TxId);
        let mut reversion_info = cb.reversion_info(None);

        let [tx_nonce, tx_gas, tx_caller_address, tx_callee_address, tx_is_create, tx_call_data_length, tx_call_data_gas_cost] =
            [
                TxContextFieldTag::Nonce,
                TxContextFieldTag::Gas,
                TxContextFieldTag::CallerAddress,
                TxContextFieldTag::CalleeAddress,
                TxContextFieldTag::IsCreate,
                TxContextFieldTag::CallDataLength,
                TxContextFieldTag::CallDataGasCost,
            ]
            .map(|field_tag| cb.tx_context(tx_id.expr(), field_tag, None));
        let [tx_gas_price, tx_value] = [TxContextFieldTag::GasPrice, TxContextFieldTag::Value]
            .map(|field_tag| cb.tx_context_as_word(tx_id.expr(), field_tag, None));

        // Add first step constraint to have both rw_counter and tx_id to be 1
        cb.add_constraint_first_step(
            "rw_counter is initialized to be 1",
            1.expr() - cb.curr.state.rw_counter.expr(),
        );
        cb.add_constraint_first_step("tx_id is initialized to be 1", 1.expr() - tx_id.expr());

        // Increase caller's nonce.
        // (tx caller's nonce always increases even tx ends with error)
        cb.account_write(
            tx_caller_address.expr(),
            AccountFieldTag::Nonce,
            tx_nonce.expr() + 1.expr(),
            tx_nonce.expr(),
            None,
        );

        // TODO: Implement EIP 1559 (currently it only supports legacy
        // transaction format)
        // Calculate transaction gas fee
        let mul_gas_fee_by_gas =
            MulWordByU64Gadget::construct(cb, tx_gas_price.clone(), tx_gas.expr());

        // TODO: Take gas cost of access list (EIP 2930) into consideration.
        // Use intrinsic gas
        /*
        let intrinsic_gas_cost = select::expr(
            tx_is_create.expr(),
            GasCost::CREATION_TX.expr(),
            GasCost::TX.expr(),
        ) + tx_call_data_gas_cost.expr();
        */
        // Check gas_left is sufficient
        let intrinsic_gas_cost = cb.query_cell();
        let gas_left = tx_gas.expr() - intrinsic_gas_cost.expr();
        let sufficient_gas_left = RangeCheckGadget::construct(cb, gas_left.clone());

        // Prepare access list of caller and callee
        cb.account_access_list_write(
            tx_id.expr(),
            tx_caller_address.expr(),
            1.expr(),
            0.expr(),
            None,
        );
        cb.account_access_list_write(
            tx_id.expr(),
            tx_callee_address.expr(),
            1.expr(),
            0.expr(),
            None,
        );

        // Transfer value from caller to callee
        let transfer_with_gas_fee = TransferWithGasFeeGadget::construct(
            cb,
            tx_caller_address.expr(),
            tx_callee_address.expr(),
            tx_value.clone(),
            mul_gas_fee_by_gas.product().clone(),
            &mut reversion_info,
        );

        // TODO: Handle creation transaction
        // TODO: Handle precompiled

        // Read code_hash of callee
        let code_hash = cb.query_cell();
        cb.account_read(
            tx_callee_address.expr(),
            AccountFieldTag::CodeHash,
            code_hash.expr(),
        );

        // Setup next call's context.
        for (field_tag, value) in [
            (CallContextFieldTag::Depth, 1.expr()),
            (CallContextFieldTag::CallerAddress, tx_caller_address.expr()),
            (CallContextFieldTag::CalleeAddress, tx_callee_address.expr()),
            (CallContextFieldTag::CallDataOffset, 0.expr()),
            (
                CallContextFieldTag::CallDataLength,
                tx_call_data_length.expr(),
            ),
            (CallContextFieldTag::Value, tx_value.expr()),
            (CallContextFieldTag::IsStatic, 0.expr()),
            (CallContextFieldTag::LastCalleeId, 0.expr()),
            (CallContextFieldTag::LastCalleeReturnDataOffset, 0.expr()),
            (CallContextFieldTag::LastCalleeReturnDataLength, 0.expr()),
            (CallContextFieldTag::IsRoot, 1.expr()),
            (CallContextFieldTag::IsCreate, 0.expr()),
            (CallContextFieldTag::CodeSource, code_hash.expr()),
        ] {
            cb.call_context_lookup(false.expr(), Some(call_id.expr()), field_tag, value);
        }

        cb.require_step_state_transition(StepStateTransition {
            // 19 read/write including:
            //   - Read CallContext TxId
            //   - Read CallContext RwCounterEndOfReversion
            //   - Read CallContext IsPersistent
            //   - Write Account Nonce
            //   - Write TxAccessListAccount
            //   - Write TxAccessListAccount
            //   - Write Account Balance
            //   - Write Account Balance
            //   - Read Account CodeHash
            //   - Read CallContext Depth
            //   - Read CallContext CallerAddress
            //   - Read CallContext CalleeAddress
            //   - Read CallContext CallDataOffset
            //   - Read CallContext CallDataLength
            //   - Read CallContext Value
            //   - Read CallContext IsStatic
            //   - Read CallContext LastCalleeId
            //   - Read CallContext LastCalleeReturnDataOffset
            //   - Read CallContext LastCalleeReturnDataLength
            rw_counter: Delta(22.expr()),
            call_id: To(call_id.expr()),
            is_root: To(true.expr()),
            is_create: To(false.expr()),
            code_source: To(code_hash.expr()),
            gas_left: To(gas_left),
            reversible_write_counter: To(2.expr()),
            log_id: To(0.expr()),
            ..StepStateTransition::new_context()
        });

        Self {
            tx_id,
            tx_nonce,
            tx_gas,
            tx_gas_price,
            mul_gas_fee_by_gas,
            tx_caller_address,
            tx_callee_address,
            tx_is_create,
            tx_value,
            tx_call_data_length,
            tx_call_data_gas_cost,
            reversion_info,
            sufficient_gas_left,
            transfer_with_gas_fee,
            code_hash,
            intrinsic_gas_cost,
        }
    }

    fn assign_exec_step(
        &self,
        region: &mut CachedRegion<'_, '_, F>,
        offset: usize,
        block: &Block<F>,
        tx: &Transaction,
        call: &Call,
        step: &ExecStep,
    ) -> Result<(), Error> {
        let gas_fee = tx.gas_price * tx.gas;
        let [caller_balance_pair, callee_balance_pair, (callee_code_hash, _)] =
            [step.rw_indices[6], step.rw_indices[7], step.rw_indices[8]]
                .map(|idx| block.rws[idx].account_value_pair());

        self.tx_id
            .assign(region, offset, Some(F::from(tx.id as u64)))?;
        self.tx_nonce
            .assign(region, offset, Some(F::from(tx.nonce)))?;
        self.tx_gas.assign(region, offset, Some(F::from(tx.gas)))?;
        self.tx_gas_price
            .assign(region, offset, Some(tx.gas_price.to_le_bytes()))?;
        self.mul_gas_fee_by_gas
            .assign(region, offset, tx.gas_price, tx.gas, gas_fee)?;
        self.tx_caller_address
            .assign(region, offset, tx.caller_address.to_scalar())?;
        self.tx_callee_address
            .assign(region, offset, tx.callee_address.to_scalar())?;
        self.tx_is_create
            .assign(region, offset, Some(F::from(tx.is_create as u64)))?;
        self.tx_call_data_length.assign(
            region,
            offset,
            Some(F::from(tx.call_data_length as u64)),
        )?;
        self.tx_call_data_gas_cost
            .assign(region, offset, Some(F::from(tx.call_data_gas_cost)))?;
        self.reversion_info.assign(
            region,
            offset,
            call.rw_counter_end_of_reversion,
            call.is_persistent,
        )?;
        self.intrinsic_gas_cost
            .assign(region, offset, Some(F::from(step.gas_cost)))?;
        self.sufficient_gas_left
            .assign(region, offset, F::from(tx.gas - step.gas_cost))?;
        self.transfer_with_gas_fee.assign(
            region,
            offset,
            caller_balance_pair,
            callee_balance_pair,
            tx.value,
            gas_fee,
        )?;
        self.code_hash.assign(
            region,
            offset,
            Some(RandomLinearCombination::random_linear_combine(
                callee_code_hash.to_le_bytes(),
                block.randomness,
            )),
        )?;
        Ok(())
    }
}

#[cfg(test)]
mod test {
    use crate::evm_circuit::{
        test::{rand_bytes, rand_range, run_test_circuit_incomplete_fixed_table},
        witness::block_convert,
    };
    use bus_mapping::{evm::OpcodeId, mock::BlockData};
    use eth_types::{self, address, bytecode, evm_types::GasCost, geth_types::GethData, Word};
    use mock::TestContext;

    fn test_ok(tx: eth_types::Transaction, is_success: bool) {
        let code = if is_success {
            bytecode! {
                PUSH1(0)
                PUSH1(0)
                RETURN
            }
        } else {
            bytecode! {
                PUSH1(0)
                PUSH1(0)
                REVERT
            }
        };

        let from = tx.from;
        let to = tx.to.unwrap_or_default();

        // Get the execution steps from the external tracer
        let block: GethData = TestContext::<2, 1>::new(
            None,
            |accs| {
                accs[0]
                    .address(to)
                    .balance(Word::from(10u64.pow(10)))
                    .code(code);
                accs[1].address(from).balance(Word::from(10u64.pow(19)));
            },
            |mut txs, _accs| {
                txs[0]
                    .to(tx.to.unwrap())
                    .from(tx.from)
                    .gas_price(tx.gas_price.unwrap())
                    .gas(tx.gas)
                    .input(tx.input)
                    .value(tx.value);
            },
            |block, _tx| block.number(0xcafeu64),
        )
        .unwrap()
        .into();

        let mut builder = BlockData::new_from_geth_data(block.clone()).new_circuit_input_builder();

        builder
            .handle_block(&block.eth_block, &block.geth_traces)
            .unwrap();
        let block = block_convert(&builder.block, &builder.code_db);
        assert_eq!(run_test_circuit_incomplete_fixed_table(block), Ok(()));
    }

    fn mock_tx(
        value: Option<Word>,
        gas: Option<u64>,
        gas_price: Option<Word>,
        calldata: Vec<u8>,
    ) -> eth_types::Transaction {
        let from = address!("0x00000000000000000000000000000000000000fe");
        let to = address!("0x00000000000000000000000000000000000000ff");
        let minimal_gas =
            Word::from(GasCost::TX.as_u64() + 2 * OpcodeId::PUSH32.constant_gas_cost().as_u64());
        let point_one_ether = Word::from(10u64.pow(17));
        let two_gwei = Word::from(2_000_000_000);
        eth_types::Transaction {
            from,
            to: Some(to),
            value: value.unwrap_or(point_one_ether),
            gas: gas.map(Word::from).unwrap_or(minimal_gas),
            gas_price: gas_price.or(Some(two_gwei)),
            input: calldata.into(),
            ..Default::default()
        }
    }

    #[test]
    fn begin_tx_gadget_simple() {
        // Transfer 1 ether, successfully
        test_ok(mock_tx(None, None, None, vec![]), true);

        // Transfer 1 ether, tx reverts
        test_ok(mock_tx(None, None, None, vec![]), false);

        // Transfer nothing with some calldata
        test_ok(
            mock_tx(None, Some(21086), None, vec![1, 2, 3, 4, 0, 0, 0, 0]),
            false,
        );
    }

    #[test]
    fn begin_tx_gadget_rand() {
        let point_one_ether = Word::from(10u8).pow(Word::from(17u8));

        // Transfer random ether, successfully
        test_ok(
            mock_tx(
                Some(Word::from_little_endian(&rand_bytes(32)) % point_one_ether),
                None,
                None,
                vec![],
            ),
            true,
        );

        // Transfer nothing with random gas_price, successfully
        test_ok(
            mock_tx(
                None,
                None,
                Some(Word::from(rand_range(0..47619047619047u64))),
                vec![],
            ),
            true,
        );

        // Transfer random ether, tx reverts
        test_ok(
            mock_tx(
                Some(Word::from_little_endian(&rand_bytes(32)) % point_one_ether),
                None,
                None,
                vec![],
            ),
            false,
        );

        // Transfer nothing with random gas_price, tx reverts
        test_ok(
            mock_tx(
                None,
                None,
                Some(Word::from(rand_range(0..476190476190476u64))),
                vec![],
            ),
            false,
        );
    }
}<|MERGE_RESOLUTION|>--- conflicted
+++ resolved
@@ -11,23 +11,14 @@
                 Transition::{Delta, To},
             },
             math_gadget::{MulWordByU64Gadget, RangeCheckGadget},
-<<<<<<< HEAD
-            Cell, RandomLinearCombination, Word,
-=======
             select, CachedRegion, Cell, RandomLinearCombination, Word,
->>>>>>> 366044c1
         },
         witness::{Block, Call, ExecStep, Transaction},
     },
     util::Expr,
 };
-<<<<<<< HEAD
 use eth_types::{Field, ToLittleEndian, ToScalar};
-use halo2_proofs::{circuit::Region, plonk::Error};
-=======
-use eth_types::{evm_types::GasCost, Field, ToLittleEndian, ToScalar};
 use halo2_proofs::plonk::Error;
->>>>>>> 366044c1
 
 #[derive(Clone, Debug)]
 pub(crate) struct BeginTxGadget<F> {
