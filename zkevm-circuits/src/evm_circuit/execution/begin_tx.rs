--- conflicted
+++ resolved
@@ -1061,36 +1061,24 @@
             call.code_hash,
         )?;
 
-<<<<<<< HEAD
         // let untrimmed_contract_addr = {
         //     let mut stream = ethers_core::utils::rlp::RlpStream::new();
         //     stream.begin_list(2);
         //     stream.append(&tx.caller_address);
         //     stream.append(&eth_types::U256::from(tx.nonce));
         //     let rlp_encoding = stream.out().to_vec();
-        //     keccak256(&rlp_encoding)
+        //     keccak256(rlp_encoding)
         // };
-
-        let (init_code_rlc, keccak_code_hash) = if tx.is_create {
-=======
-        let untrimmed_contract_addr = {
-            let mut stream = ethers_core::utils::rlp::RlpStream::new();
-            stream.begin_list(2);
-            stream.append(&tx.caller_address);
-            stream.append(&eth_types::U256::from(tx.nonce));
-            let rlp_encoding = stream.out().to_vec();
-            keccak256(rlp_encoding)
-        };
-        for (c, v) in self
-            .caller_nonce_hash_bytes
-            .iter()
-            .rev()
-            .zip(untrimmed_contract_addr.iter())
-        {
-            c.assign(region, offset, Value::known(F::from(*v as u64)))?;
-        }
+        // for (c, v) in self
+        //     .caller_nonce_hash_bytes
+        //     .iter()
+        //     .rev()
+        //     .zip(untrimmed_contract_addr.iter())
+        // {
+        //     c.assign(region, offset, Value::known(F::from(*v as u64)))?;
+        // }
+
         let (init_code_rlc, keccak_code_hash_rlc) = if tx.is_create {
->>>>>>> fb271ea6
             let init_code_rlc =
                 region.keccak_rlc(&tx.call_data.iter().cloned().rev().collect::<Vec<u8>>());
             // keccak_code_hash_rlc: rename to keccak_code_hash for word type, no need to use rlc,
