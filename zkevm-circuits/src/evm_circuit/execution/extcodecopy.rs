use crate::{
    evm_circuit::{
        param::{N_BYTES_ACCOUNT_ADDRESS, N_BYTES_MEMORY_WORD_SIZE, N_BYTES_U64},
        step::ExecutionState,
        util::{
            common_gadget::{BytecodeLengthGadget, SameContextGadget, WordByteCapGadget},
            constraint_builder::{
                ConstrainBuilderCommon, EVMConstraintBuilder, ReversionInfo, StepStateTransition,
                Transition,
            },
            from_bytes,
            math_gadget::IsZeroGadget,
            memory_gadget::{
                CommonMemoryAddressGadget, MemoryAddressGadget, MemoryCopierGasGadget,
                MemoryExpansionGadget,
            },
            not, select, CachedRegion, Cell, Word,
        },
        witness::{Block, Call, ExecStep, Transaction},
    },
    table::{AccountFieldTag, CallContextFieldTag},
    util::Field,
};
use bus_mapping::circuit_input_builder::CopyDataType;
use eth_types::{evm_types::GasCost, ToLittleEndian};
use gadgets::util::Expr;
use gadgets::ToScalar;
use halo2_proofs::{circuit::Value, plonk::Error};

use super::ExecutionGadget;

#[derive(Clone, Debug)]
pub(crate) struct ExtcodecopyGadget<F> {
    same_context: SameContextGadget<F>,
    external_address_word: Word<F>,
    memory_address: MemoryAddressGadget<F>,
    code_offset: WordByteCapGadget<F, N_BYTES_U64>,
    tx_id: Cell<F>,
    reversion_info: ReversionInfo<F>,
    is_warm: Cell<F>,
    code_hash: Cell<F>,
    not_exists: IsZeroGadget<F>,
    code_len_gadget: BytecodeLengthGadget<F>,
    copy_rwc_inc: Cell<F>,
    memory_expansion: MemoryExpansionGadget<F, 1, N_BYTES_MEMORY_WORD_SIZE>,
    memory_copier_gas: MemoryCopierGasGadget<F, { GasCost::COPY }>,
    is_first_bytecode_table: Cell<F>,
}

impl<F: Field> ExecutionGadget<F> for ExtcodecopyGadget<F> {
    const NAME: &'static str = "EXTCODECOPY";

    const EXECUTION_STATE: ExecutionState = ExecutionState::EXTCODECOPY;

    fn configure(cb: &mut EVMConstraintBuilder<F>) -> Self {
        let opcode = cb.query_cell();
        let is_first_bytecode_table = cb.query_bool();

        let external_address_word = cb.query_word_rlc();
        let external_address =
            from_bytes::expr(&external_address_word.cells[..N_BYTES_ACCOUNT_ADDRESS]);

<<<<<<< HEAD
        //let code_size = cb.query_cell();
        let memory_length = cb.query_word_rlc();
        let memory_offset = cb.query_cell_phase2();

        let code_hash = cb.query_cell_phase2();
        let not_exists = IsZeroGadget::construct(cb, code_hash.clone().expr());
        let exists = not::expr(not_exists.expr());

        // the reason why not use `same_context.is_first_sub_bytecode` to construct `code_len_gadget` includes
        // 1: `same_context` requires rw_counter_offset info, which depends on `code_offset` info, the latter relies on
        // `code_len` of `code_len_gadget`
        // 2: `same_context.is_first_sub_bytecode` returns current call bytecode info, in extcodecopy, code_hash is not
        // necessary current call code hash.
        let code_len_gadget = cb.condition(exists.expr(), |cb| {
            BytecodeLengthGadget::construct(cb, code_hash.clone())
        });
        let code_offset = WordByteCapGadget::construct(cb, code_len_gadget.code_length.expr());
=======
        let memory_length = cb.query_word_rlc();
        let memory_offset = cb.query_cell_phase2();
        let code_hash = cb.query_cell_phase2();
        let not_exists = IsZeroGadget::construct(cb, code_hash.clone().expr());
        let exists = not::expr(not_exists.expr());
>>>>>>> 29b152ac

        let code_len_gadget = cb.condition(exists.expr(), |cb| {
            BytecodeLengthGadget::construct(cb, code_hash.clone())
        });

        let code_offset = WordByteCapGadget::construct(cb, code_len_gadget.code_length.expr());
        cb.stack_pop(external_address_word.expr());
        cb.stack_pop(memory_offset.expr());
        cb.stack_pop(code_offset.original_word());
        cb.stack_pop(memory_length.expr());

        let tx_id = cb.call_context(None, CallContextFieldTag::TxId);
        let mut reversion_info = cb.reversion_info_read(None);
        let is_warm = cb.query_bool();
        cb.account_access_list_write(
            tx_id.expr(),
            external_address.expr(),
            1.expr(),
            is_warm.expr(),
            Some(&mut reversion_info),
        );

        cb.account_read(
            external_address.expr(),
            AccountFieldTag::CodeHash,
            code_hash.expr(),
        );

        cb.condition(not_exists.expr(), |cb| {
            cb.require_zero(
                "code_size is zero when non_exists",
                code_len_gadget.code_length.expr(),
            );
        });

        let memory_address = MemoryAddressGadget::construct(cb, memory_offset, memory_length);
        let memory_expansion = MemoryExpansionGadget::construct(cb, [memory_address.end_offset()]);
        let memory_copier_gas = MemoryCopierGasGadget::construct(
            cb,
            memory_address.length(),
            memory_expansion.gas_cost(),
        );
        let gas_cost = memory_copier_gas.gas_cost()
            + select::expr(
                is_warm.expr(),
                GasCost::WARM_ACCESS.expr(),
                GasCost::COLD_ACCOUNT_ACCESS.expr(),
            );

        let copy_rwc_inc = cb.query_cell();
        cb.condition(memory_address.has_length(), |cb| {
            // Set source start to the minimum value of code offset and code size.
            let src_addr = select::expr(
                code_offset.lt_cap(),
                code_offset.valid_value(),
                code_len_gadget.code_length.expr(),
            );

            cb.copy_table_lookup(
                code_hash.expr(),
                CopyDataType::Bytecode.expr(),
                cb.curr.state.call_id.expr(),
                CopyDataType::Memory.expr(),
                src_addr,
                code_len_gadget.code_length.expr(),
                memory_address.offset(),
                memory_address.length(),
                0.expr(),
                copy_rwc_inc.expr(),
            );
        });
        cb.condition(not::expr(memory_address.has_length()), |cb| {
            cb.require_zero(
                "if no bytes to copy, copy table rwc inc == 0",
                copy_rwc_inc.expr(),
            );
        });

        let step_state_transition = StepStateTransition {
            rw_counter: Transition::Delta(cb.rw_counter_offset()),
            program_counter: Transition::Delta(1.expr()),
            stack_pointer: Transition::Delta(4.expr()),
            memory_word_size: Transition::To(memory_expansion.next_memory_word_size()),
            gas_left: Transition::Delta(-gas_cost),
            reversible_write_counter: Transition::Delta(1.expr()),
            ..Default::default()
        };
        let same_context = SameContextGadget::construct(cb, opcode, step_state_transition);

        Self {
            same_context,
            external_address_word,
            memory_address,
            code_offset,
            tx_id,
            reversion_info,
            is_warm,
            code_hash,
            not_exists,
            code_len_gadget,
            copy_rwc_inc,
            memory_expansion,
            memory_copier_gas,
            is_first_bytecode_table,
        }
    }

    fn assign_exec_step(
        &self,
        region: &mut CachedRegion<'_, '_, F>,
        offset: usize,
        block: &Block,
        transaction: &Transaction,
        call: &Call,
        step: &ExecStep,
    ) -> Result<(), Error> {
        self.same_context
            .assign_exec_step(region, offset, block, call, step)?;

        let [external_address, memory_offset, code_offset, memory_length] =
            [0, 1, 2, 3].map(|idx| block.rws[step.rw_indices[idx]].stack_value());
        self.external_address_word
            .assign(region, offset, Some(external_address.to_le_bytes()))?;
        let memory_address =
            self.memory_address
                .assign(region, offset, memory_offset, memory_length)?;

        self.tx_id
            .assign(region, offset, Value::known(F::from(transaction.id as u64)))?;
        self.reversion_info.assign(
            region,
            offset,
            call.rw_counter_end_of_reversion,
            call.is_persistent,
        )?;

        let (_, is_warm) = block.rws[step.rw_indices[7]].tx_access_list_value_pair();
        self.is_warm
            .assign(region, offset, Value::known(F::from(is_warm as u64)))?;

        let code_hash = block.rws[step.rw_indices[8]].account_value_pair().0;
        self.code_hash
            .assign(region, offset, region.code_hash(code_hash))?;
        self.not_exists
            .assign_value(region, offset, region.code_hash(code_hash))?;

<<<<<<< HEAD
        let code_size = if code_hash.is_zero() {
            0
        } else {
            block
                .bytecodes
                .get(&code_hash)
                .expect("could not find external bytecode")
                .bytes
                .len() as u64
        };
=======
        let code_size = self
            .code_len_gadget
            .assign(region, offset, block, &code_hash)?;
>>>>>>> 29b152ac

        self.code_len_gadget
            .assign(region, offset, block, &code_hash)?;
        self.code_offset
            .assign(region, offset, code_offset, F::from(code_size))?;

        self.copy_rwc_inc.assign(
            region,
            offset,
            Value::known(
                step.copy_rw_counter_delta
                    .to_scalar()
                    .expect("unexpected U256 -> Scalar conversion failure"),
            ),
        )?;

        let (_, memory_expansion_gas_cost) = self.memory_expansion.assign(
            region,
            offset,
            step.memory_word_size(),
            [memory_address],
        )?;

        self.memory_copier_gas.assign(
            region,
            offset,
            memory_length.as_u64(),
            memory_expansion_gas_cost,
        )?;

        self.is_first_bytecode_table.assign(
            region,
            offset,
            Value::known(F::from(block.is_first_sub_bytecode_circuit(&code_hash))),
        )?;
        Ok(())
    }
}

#[cfg(test)]
mod test {
    use crate::{evm_circuit::test::rand_bytes_array, test_util::CircuitTestBuilder};
    use bus_mapping::circuit_input_builder::CircuitsParams;
    use eth_types::{
        address, bytecode, geth_types::Account, Address, Bytecode, Bytes, ToWord, Word,
    };
    use mock::TestContext;
    use std::sync::LazyLock;

    static EXTERNAL_ADDRESS: LazyLock<Address> =
        LazyLock::new(|| address!("0xaabbccddee000000000000000000000000000000"));

    fn test_ok(
        external_account: Option<Account>,
        code_offset: Word,
        memory_offset: Word,
        length: usize,
        is_warm: bool,
    ) {
        let external_address = external_account
            .as_ref()
            .map(|a| a.address)
            .unwrap_or(*EXTERNAL_ADDRESS);

        let mut code = Bytecode::default();

        if is_warm {
            code.append(&bytecode! {
                PUSH20(external_address.to_word())
                EXTCODEHASH
                POP
            });
        }
        code.append(&bytecode! {
            PUSH32(length)
            PUSH32(code_offset)
            PUSH32(memory_offset)
            PUSH20(external_address.to_word())
            #[start]
            EXTCODECOPY
            STOP
        });

        let ctx = TestContext::<3, 1>::new(
            None,
            |accs| {
                accs[0]
                    .address(address!("0x000000000000000000000000000000000000cafe"))
                    .code(code);
                accs[1]
                    .address(address!("0x0000000000000000000000000000000000000010"))
                    .balance(Word::from(1u64 << 20));
                accs[2].address(external_address);
                if let Some(external_account) = external_account {
                    accs[2]
                        .balance(external_account.balance)
                        .nonce(external_account.nonce)
                        .code(external_account.code);
                }
            },
            |mut txs, accs| {
                txs[0]
                    .to(accs[0].address)
                    .from(accs[1].address)
                    .gas(1_000_000.into());
            },
            |block, _tx| block.number(0x1111111),
        )
        .unwrap();

        CircuitTestBuilder::new_from_test_ctx(ctx)
            .params(CircuitsParams {
                max_copy_rows: 1750,
                ..Default::default()
            })
            .run();
    }

    #[test]
    fn extcodecopy_empty_account() {
        test_ok(None, Word::zero(), Word::zero(), 0x36, true); // warm account
        test_ok(None, Word::zero(), Word::zero(), 0x36, false); // cold account
    }

    #[test]
    fn extcodecopy_nonempty_account() {
        test_ok(
            Some(Account {
                address: *EXTERNAL_ADDRESS,
                code: Bytes::from([10, 40]),
                ..Default::default()
            }),
            Word::zero(),
            Word::zero(),
            0x36,
            true,
        ); // warm account

        test_ok(
            Some(Account {
                address: *EXTERNAL_ADDRESS,
                code: Bytes::from([10, 40]),
                ..Default::default()
            }),
            Word::zero(),
            Word::zero(),
            0x36,
            false,
        ); // cold account
    }

    #[test]
    fn extcodecopy_largerthan256() {
        test_ok(
            Some(Account {
                address: *EXTERNAL_ADDRESS,
                code: Bytes::from(rand_bytes_array::<256>()),
                ..Default::default()
            }),
            Word::zero(),
            Word::zero(),
            0x36,
            true,
        );
        test_ok(
            Some(Account {
                address: *EXTERNAL_ADDRESS,
                code: Bytes::from(rand_bytes_array::<256>()),
                ..Default::default()
            }),
            Word::zero(),
            Word::zero(),
            0x36,
            false,
        );
    }

    #[test]
    fn extcodecopy_outofbound() {
        test_ok(
            Some(Account {
                address: *EXTERNAL_ADDRESS,
                code: Bytes::from(rand_bytes_array::<64>()),
                ..Default::default()
            }),
            0x20.into(),
            Word::zero(),
            0x104,
            true,
        );
        test_ok(
            Some(Account {
                address: *EXTERNAL_ADDRESS,
                code: Bytes::from(rand_bytes_array::<64>()),
                ..Default::default()
            }),
            0x20.into(),
            Word::zero(),
            0x104,
            false,
        );
    }

    #[test]
    fn extcodecopy_code_offset_overflow() {
        test_ok(
            Some(Account {
                address: *EXTERNAL_ADDRESS,
                code: Bytes::from(rand_bytes_array::<256>()),
                ..Default::default()
            }),
            Word::MAX,
            Word::zero(),
            0x36,
            true,
        );
        test_ok(
            Some(Account {
                address: *EXTERNAL_ADDRESS,
                code: Bytes::from(rand_bytes_array::<256>()),
                ..Default::default()
            }),
            Word::MAX,
            Word::zero(),
            0x36,
            false,
        );
    }

    #[test]
    fn extcodecopy_overflow_memory_offset_and_zero_length() {
        test_ok(
            Some(Account {
                address: *EXTERNAL_ADDRESS,
                code: Bytes::from(rand_bytes_array::<256>()),
                ..Default::default()
            }),
            0x20.into(),
            Word::MAX,
            0,
            true,
        );
        test_ok(
            Some(Account {
                address: *EXTERNAL_ADDRESS,
                code: Bytes::from(rand_bytes_array::<256>()),
                ..Default::default()
            }),
            0x20.into(),
            Word::MAX,
            0,
            true,
        );
    }
}<|MERGE_RESOLUTION|>--- conflicted
+++ resolved
@@ -60,7 +60,6 @@
         let external_address =
             from_bytes::expr(&external_address_word.cells[..N_BYTES_ACCOUNT_ADDRESS]);
 
-<<<<<<< HEAD
         //let code_size = cb.query_cell();
         let memory_length = cb.query_word_rlc();
         let memory_offset = cb.query_cell_phase2();
@@ -74,18 +73,6 @@
         // `code_len` of `code_len_gadget`
         // 2: `same_context.is_first_sub_bytecode` returns current call bytecode info, in extcodecopy, code_hash is not
         // necessary current call code hash.
-        let code_len_gadget = cb.condition(exists.expr(), |cb| {
-            BytecodeLengthGadget::construct(cb, code_hash.clone())
-        });
-        let code_offset = WordByteCapGadget::construct(cb, code_len_gadget.code_length.expr());
-=======
-        let memory_length = cb.query_word_rlc();
-        let memory_offset = cb.query_cell_phase2();
-        let code_hash = cb.query_cell_phase2();
-        let not_exists = IsZeroGadget::construct(cb, code_hash.clone().expr());
-        let exists = not::expr(not_exists.expr());
->>>>>>> 29b152ac
-
         let code_len_gadget = cb.condition(exists.expr(), |cb| {
             BytecodeLengthGadget::construct(cb, code_hash.clone())
         });
@@ -231,22 +218,9 @@
         self.not_exists
             .assign_value(region, offset, region.code_hash(code_hash))?;
 
-<<<<<<< HEAD
-        let code_size = if code_hash.is_zero() {
-            0
-        } else {
-            block
-                .bytecodes
-                .get(&code_hash)
-                .expect("could not find external bytecode")
-                .bytes
-                .len() as u64
-        };
-=======
         let code_size = self
             .code_len_gadget
             .assign(region, offset, block, &code_hash)?;
->>>>>>> 29b152ac
 
         self.code_len_gadget
             .assign(region, offset, block, &code_hash)?;
