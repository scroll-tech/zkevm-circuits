use crate::{
    evm_circuit::{
        execution::ExecutionGadget,
        param::N_BYTES_GAS,
        step::ExecutionState,
        util::{
            common_gadget::{TransferGadgetInfo, TransferToGadget, UpdateBalanceGadget},
            constraint_builder::{
                ConstrainBuilderCommon, EVMConstraintBuilder, StepStateTransition,
                Transition::{Delta, Same},
            },
            math_gadget::{
                AddWordsGadget, ConstantDivisionGadget, IsEqualGadget, IsZeroGadget, MinMaxGadget,
                MulWordByU64Gadget,
            },
            CachedRegion, Cell, StepRws, Word,
        },
        witness::{Block, Call, ExecStep, Transaction},
    },
    table::{
        AccountFieldTag, BlockContextFieldTag, CallContextFieldTag, RwTableTag, TxContextFieldTag,
        TxReceiptFieldTag,
    },
    util::Expr,
};
<<<<<<< HEAD
use eth_types::{evm_types::MAX_REFUND_QUOTIENT_OF_GAS_USED, Field, ToLittleEndian, ToScalar};
use gadgets::util::not;
=======
use eth_types::{
    evm_types::MAX_REFUND_QUOTIENT_OF_GAS_USED, geth_types::TxType, Field, ToLittleEndian,
    ToScalar, U256,
};
use gadgets::util::{and, not};
>>>>>>> fbe68ec2
use halo2_proofs::{circuit::Value, plonk::Error};
use strum::EnumCount;

#[derive(Clone, Debug)]
pub(crate) struct EndTxGadget<F> {
    tx_id: Cell<F>,
    tx_gas: Cell<F>,
    tx_type: Cell<F>,
    max_refund: ConstantDivisionGadget<F, N_BYTES_GAS>,
    refund: Cell<F>,
    effective_refund: MinMaxGadget<F, N_BYTES_GAS>,
    effective_fee: Word<F>,
    mul_gas_price_by_refund: MulWordByU64Gadget<F>,
    tx_caller_address: Cell<F>,
    gas_fee_refund: UpdateBalanceGadget<F, 2, true>,
    sub_gas_price_by_base_fee: AddWordsGadget<F, 2, true>,
    mul_effective_tip_by_gas_used: MulWordByU64Gadget<F>,
    coinbase: Cell<F>,
    coinbase_codehash: Cell<F>,
    #[cfg(feature = "scroll")]
    coinbase_keccak_codehash: Cell<F>,
    coinbase_codehash_is_zero: IsZeroGadget<F>,
    coinbase_reward_is_zero: IsZeroGadget<F>,
    coinbase_transfer: TransferToGadget<F>,
    current_cumulative_gas_used: Cell<F>,
    is_first_tx: IsEqualGadget<F>,
    is_persistent: Cell<F>,
    tx_is_l1msg: IsEqualGadget<F>,
}

impl<F: Field> ExecutionGadget<F> for EndTxGadget<F> {
    const NAME: &'static str = "EndTx";

    const EXECUTION_STATE: ExecutionState = ExecutionState::EndTx;

    fn configure(cb: &mut EVMConstraintBuilder<F>) -> Self {
        let tx_id = cb.call_context(None, CallContextFieldTag::TxId);
        let is_persistent = cb.call_context(None, CallContextFieldTag::IsPersistent);

        let [tx_gas, tx_caller_address, tx_type] = [
            TxContextFieldTag::Gas,
            TxContextFieldTag::CallerAddress,
            TxContextFieldTag::TxType,
        ]
        .map(|field_tag| cb.tx_context(tx_id.expr(), field_tag, None));
        let tx_gas_price = cb.tx_context_as_word(tx_id.expr(), TxContextFieldTag::GasPrice, None);
        let tx_is_l1msg =
            IsEqualGadget::construct(cb, tx_type.expr(), (TxType::L1Msg as u64).expr());

        // Calculate effective gas to refund
        let gas_used = tx_gas.expr() - cb.curr.state.gas_left.expr();
        let max_refund = ConstantDivisionGadget::construct(
            cb,
            gas_used.clone(),
            MAX_REFUND_QUOTIENT_OF_GAS_USED as u64,
        );
        let refund = cb.query_cell();
        cb.tx_refund_read(tx_id.expr(), refund.expr());
        let effective_refund = MinMaxGadget::construct(cb, max_refund.quotient(), refund.expr());

        // Add effective_refund * tx_gas_price back to caller's balance
        let mul_gas_price_by_refund = MulWordByU64Gadget::construct(
            cb,
            tx_gas_price.clone(),
            effective_refund.min() + cb.curr.state.gas_left.expr(),
        );
        let gas_fee_refund = cb.condition(not::expr(tx_is_l1msg.expr()), |cb| {
            UpdateBalanceGadget::construct(
                cb,
                tx_caller_address.expr(),
                vec![mul_gas_price_by_refund.product().clone()],
                None,
            )
        });

        // Add gas_used * effective_tip to coinbase's balance
        let coinbase = cb.query_cell();
        let base_fee = cb.query_word_rlc();
        for (tag, value) in [
            (BlockContextFieldTag::Coinbase, coinbase.expr()),
            (BlockContextFieldTag::BaseFee, base_fee.expr()),
        ] {
            cb.block_lookup(tag.expr(), cb.curr.state.block_number.expr(), value);
        }
        let effective_tip = cb.query_word_rlc();
        let sub_gas_price_by_base_fee =
            AddWordsGadget::construct(cb, [effective_tip.clone(), base_fee], tx_gas_price);
        let mul_effective_tip_by_gas_used = MulWordByU64Gadget::construct(
            cb,
            effective_tip,
            gas_used.clone() - effective_refund.min(),
        );

        let effective_fee = cb.query_word_rlc();
        // TODO: contraint l1 fee
        // notice for non-scroll feature we do not apply l1msg
        #[cfg(not(feature = "scroll"))]
        cb.require_equal(
            "tx_fee == l1_fee + l2_fee, l1_fee == 0",
            mul_effective_tip_by_gas_used.product().expr(),
            effective_fee.expr(),
        );

        cb.condition(tx_is_l1msg.expr(), |cb| {
            cb.require_zero("effective fee is zero for l1 msg", effective_fee.expr());
        });

        let coinbase_codehash = cb.query_cell_phase2();
        cb.account_read(
            coinbase.expr(),
            AccountFieldTag::CodeHash,
            coinbase_codehash.expr(),
        );
        #[cfg(feature = "scroll")]
        let coinbase_keccak_codehash = cb.query_cell_phase2();

        let coinbase_codehash_is_zero =
            IsZeroGadget::construct(cb, "coinbase_codehash_is_zero", coinbase_codehash.expr());

        let coinbase_reward_is_zero =
            IsZeroGadget::construct(cb, "coinbase_reward_is_zero", effective_fee.expr());
        // If coinbase account balance will become positive because of this tx, update its codehash
        // from 0 to the empty codehash.
        let coinbase_transfer = TransferToGadget::construct(
            cb,
            coinbase.expr(),
            not::expr(coinbase_codehash_is_zero.expr()),
            false.expr(),
            coinbase_codehash.expr(),
            #[cfg(feature = "scroll")]
<<<<<<< HEAD
            coinbase_keccak_codehash.expr(),
            effective_fee.clone(),
            None,
        );
=======
            cb.account_write(
                coinbase.expr(),
                AccountFieldTag::KeccakCodeHash,
                cb.empty_keccak_hash_rlc(),
                0.expr(),
                None,
            );
        });

        let coinbase_reward = cb.condition(not::expr(tx_is_l1msg.expr()), |cb| {
            UpdateBalanceGadget::construct(cb, coinbase.expr(), vec![effective_fee.clone()], None)
        });

        // l1 msg skip two balance update:
        // the refund of caller address
        // the award of coinbase address (also we in fact skip coinbase account
        // creation by constraint the reward is 0)
        let balance_update_delta = not::expr(tx_is_l1msg.expr()) * 2.expr();
>>>>>>> fbe68ec2

        // constrain tx receipt fields
        cb.tx_receipt_lookup(
            1.expr(),
            tx_id.expr(),
            TxReceiptFieldTag::PostStateOrStatus,
            is_persistent.expr(),
        );
        cb.tx_receipt_lookup(
            1.expr(),
            tx_id.expr(),
            TxReceiptFieldTag::LogLength,
            cb.curr.state.log_id.expr(),
        );

        let is_first_tx = IsEqualGadget::construct(cb, tx_id.expr(), 1.expr());

        let current_cumulative_gas_used = cb.query_cell();
        cb.condition(is_first_tx.expr(), |cb| {
            cb.require_zero(
                "current_cumulative_gas_used is zero when tx is first tx",
                current_cumulative_gas_used.expr(),
            );
        });

        cb.condition(1.expr() - is_first_tx.expr(), |cb| {
            cb.tx_receipt_lookup(
                0.expr(),
                tx_id.expr() - 1.expr(),
                TxReceiptFieldTag::CumulativeGasUsed,
                current_cumulative_gas_used.expr(),
            );
        });

        cb.tx_receipt_lookup(
            1.expr(),
            tx_id.expr(),
            TxReceiptFieldTag::CumulativeGasUsed,
            gas_used + current_cumulative_gas_used.expr(),
        );

        cb.condition(
            cb.next.execution_state_selector([ExecutionState::BeginTx]),
            |cb| {
                cb.call_context_lookup(
                    true.expr(),
                    Some(cb.next.state.rw_counter.expr()),
                    CallContextFieldTag::TxId,
                    tx_id.expr() + 1.expr(),
                );

                cb.require_step_state_transition(StepStateTransition {
                    rw_counter: Delta(
<<<<<<< HEAD
                        10.expr() - is_first_tx.expr() + coinbase_transfer.rw_delta(),
=======
                        9.expr() - is_first_tx.expr()
                            + balance_update_delta.expr()
                            + create_coinbase_account.clone() * {
                                if cfg!(feature = "scroll") {
                                    2 // keccak code hash + poseidon code hash
                                } else {
                                    1
                                }
                                .expr()
                            },
>>>>>>> fbe68ec2
                    ),
                    ..StepStateTransition::any()
                });
            },
        );

<<<<<<< HEAD
        let rw_counter_delta = 9.expr() - is_first_tx.expr() + coinbase_transfer.rw_delta();
=======
        let rw_counter_delta = 8.expr() - is_first_tx.expr()
            + balance_update_delta.expr()
            + create_coinbase_account * {
                if cfg!(feature = "scroll") {
                    2 // keccak code hash + poseidon code hash
                } else {
                    1
                }
            }
            .expr();
>>>>>>> fbe68ec2
        cb.condition(
            cb.next.execution_state_selector([ExecutionState::EndBlock]),
            |cb| {
                cb.require_step_state_transition(StepStateTransition {
                    rw_counter: Delta(rw_counter_delta),
                    // We propagate call_id so that EndBlock can get the last tx_id
                    // in order to count processed txs.
                    call_id: Same,
                    ..StepStateTransition::any()
                });
            },
        );

        Self {
            tx_id,
            tx_gas,
            tx_type,
            max_refund,
            refund,
            effective_refund,
            effective_fee,
            mul_gas_price_by_refund,
            tx_caller_address,
            gas_fee_refund,
            sub_gas_price_by_base_fee,
            mul_effective_tip_by_gas_used,
            coinbase,
            coinbase_codehash,
            #[cfg(feature = "scroll")]
            coinbase_keccak_codehash,
            coinbase_codehash_is_zero,
            coinbase_reward_is_zero,
            coinbase_transfer,
            current_cumulative_gas_used,
            is_first_tx,
            is_persistent,
            tx_is_l1msg,
        }
    }

    fn assign_exec_step(
        &self,
        region: &mut CachedRegion<'_, '_, F>,
        offset: usize,
        block: &Block<F>,
        tx: &Transaction,
        call: &Call,
        step: &ExecStep,
    ) -> Result<(), Error> {
        let mut rws = StepRws::new(block, step);
        rws.offset_add(2);

        let gas_used = tx.gas - step.gas_left;
<<<<<<< HEAD
        let (refund, _) = rws.next().tx_refund_value_pair();
        let (caller_balance, caller_balance_prev) = rws.next().account_value_pair();
=======
        let (refund, _) = block.rws[step.rw_indices[2]].tx_refund_value_pair();

        let (caller_balance, caller_balance_prev) = if tx.tx_type.is_l1_msg() {
            (U256::zero(), U256::zero())
        } else {
            block.rws[step.rw_indices[3]].account_value_pair()
        };

        let balance_delta = !tx.tx_type.is_l1_msg() as usize;
>>>>>>> fbe68ec2

        self.tx_id
            .assign(region, offset, Value::known(F::from(tx.id as u64)))?;
        self.tx_gas
            .assign(region, offset, Value::known(F::from(tx.gas)))?;
        self.tx_type
            .assign(region, offset, Value::known(F::from(tx.tx_type as u64)))?;
        self.tx_is_l1msg.assign(
            region,
            offset,
            F::from(tx.tx_type as u64),
            F::from(TxType::L1Msg as u64),
        )?;
        let (max_refund, _) = self.max_refund.assign(region, offset, gas_used as u128)?;
        self.refund
            .assign(region, offset, Value::known(F::from(refund)))?;
        self.effective_refund.assign(
            region,
            offset,
            F::from(max_refund as u64),
            F::from(refund),
        )?;
        let effective_refund = refund.min(max_refund as u64);
        let gas_fee_refund = tx.gas_price * (effective_refund + step.gas_left);
        self.mul_gas_price_by_refund.assign(
            region,
            offset,
            tx.gas_price,
            effective_refund + step.gas_left,
            gas_fee_refund,
        )?;
        self.tx_caller_address.assign(
            region,
            offset,
            Value::known(
                tx.caller_address
                    .to_scalar()
                    .expect("unexpected Address -> Scalar conversion failure"),
            ),
        )?;
        self.gas_fee_refund.assign(
            region,
            offset,
            caller_balance_prev,
            vec![gas_fee_refund],
            caller_balance,
        )?;
        let context = &block.context.ctxs[&tx.block_number];
        let effective_tip = tx.gas_price - context.base_fee;
        self.sub_gas_price_by_base_fee.assign(
            region,
            offset,
            [effective_tip, context.base_fee],
            tx.gas_price,
        )?;
        let coinbase_reward = effective_tip * (gas_used - effective_refund);
<<<<<<< HEAD
        let (coinbase_codehash, _) = rws.next().account_codehash_pair();
=======
        let (coinbase_codehash, _) =
            block.rws[step.rw_indices[3 + balance_delta]].account_codehash_pair();
        let coinbase_created = coinbase_codehash.is_zero() && !coinbase_reward.is_zero();
>>>>>>> fbe68ec2
        let coinbase_codehash_rlc = region.code_hash(coinbase_codehash);
        self.coinbase_codehash
            .assign(region, offset, coinbase_codehash_rlc)?;
        self.coinbase_codehash_is_zero
            .assign_value(region, offset, coinbase_codehash_rlc)?;
        self.mul_effective_tip_by_gas_used.assign(
            region,
            offset,
            effective_tip,
            gas_used - effective_refund,
            coinbase_reward,
        )?;
        self.coinbase.assign(
            region,
            offset,
            Value::known(
                context
                    .coinbase
                    .to_scalar()
                    .expect("unexpected Address -> Scalar conversion failure"),
            ),
        )?;

<<<<<<< HEAD
        let result = self.coinbase_transfer.assign_from_rws(
=======
        let (coinbase_balance, coinbase_balance_prev) = if tx.tx_type.is_l1_msg() {
            (U256::zero(), U256::zero())
        } else {
            block.rws[step.rw_indices[5 + usize::from(coinbase_created) * {
                if cfg!(feature = "scroll") {
                    2
                } else {
                    1
                }
            }]]
            .account_balance_pair()
        };
        let effective_fee = coinbase_balance - coinbase_balance_prev;
        self.effective_fee
            .assign(region, offset, Some(effective_fee.to_le_bytes()))?;
        self.coinbase_reward.assign(
>>>>>>> fbe68ec2
            region,
            offset,
            !coinbase_codehash.is_zero(),
            false,
            coinbase_reward,
            &mut rws,
        )?;
        let coinbase_balance_pair = result.receiver_balance_pair.unwrap();
        let effective_fee = coinbase_balance_pair.0 - coinbase_balance_pair.1;
        debug_assert_eq!(coinbase_reward, effective_fee);
        self.effective_fee
            .assign(region, offset, Some(effective_fee.to_le_bytes()))?;

        self.coinbase_reward_is_zero.assign_value(
            region,
            offset,
            region.word_rlc(effective_fee),
        )?;

        let current_cumulative_gas_used: u64 = if tx.id == 1 {
            0
        } else {
            // first transaction needs TxReceiptFieldTag::COUNT(3) lookups to tx receipt,
            // while later transactions need 4 (with one extra cumulative gas read) lookups
            let rw = &block.rws[(
                RwTableTag::TxReceipt,
                (tx.id - 2) * (TxReceiptFieldTag::COUNT + 1) + 2,
            )];
            rw.receipt_value()
        };

        self.current_cumulative_gas_used.assign(
            region,
            offset,
            Value::known(F::from(current_cumulative_gas_used)),
        )?;
        self.is_first_tx
            .assign(region, offset, F::from(tx.id as u64), F::one())?;
        self.is_persistent.assign(
            region,
            offset,
            Value::known(F::from(call.is_persistent as u64)),
        )?;

        Ok(())
    }
}

#[cfg(test)]
mod test {
    use crate::test_util::CircuitTestBuilder;
    use bus_mapping::circuit_input_builder::CircuitsParams;
    use eth_types::{self, bytecode};

    use mock::{eth, test_ctx::helpers::account_0_code_account_1_no_code, TestContext};

    fn test_ok<const NACC: usize, const NTX: usize>(ctx: TestContext<NACC, NTX>) {
        CircuitTestBuilder::new_from_test_ctx(ctx)
            .params(CircuitsParams {
                max_txs: 5,
                ..Default::default()
            })
            .run();
    }

    #[test]
    fn end_tx_gadget_simple() {
        // TODO: Enable this with respective code when SSTORE is implemented.
        // Tx with non-capped refund
        // test_ok(vec![mock_tx(
        //     address!("0x00000000000000000000000000000000000000fe"),
        //     Some(27000),
        //     None,
        // )]);
        // Tx with capped refund
        // test_ok(vec![mock_tx(
        //     address!("0x00000000000000000000000000000000000000fe"),
        //     Some(65000),
        //     None,
        // )]);

        // Multiple txs
        test_ok(
            // Get the execution steps from the external tracer
            TestContext::<2, 3>::new(
                None,
                account_0_code_account_1_no_code(bytecode! { STOP }),
                |mut txs, accs| {
                    txs[0]
                        .to(accs[0].address)
                        .from(accs[1].address)
                        .value(eth(1));
                    txs[1]
                        .to(accs[0].address)
                        .from(accs[1].address)
                        .value(eth(1));
                    txs[2]
                        .to(accs[0].address)
                        .from(accs[1].address)
                        .value(eth(1));
                },
                |block, _tx| block.number(0xcafeu64),
            )
            .unwrap(),
        );
    }

    #[test]
    fn end_tx_gadget_nonexisting_coinbase() {
        test_ok(
            TestContext::<2, 2>::new(
                None,
                account_0_code_account_1_no_code(bytecode! {
                    COINBASE
                    EXTCODEHASH
                }), /* EXTCODEHASH will return 0 for the first tx and the empty code hash for
                     * the second tx.
                     * for `scroll` feature they would be 0 in both txs
                     */
                |mut txs, accs| {
                    txs[0]
                        .to(accs[0].address)
                        .from(accs[1].address)
                        .value(eth(1));
                    txs[1]
                        .to(accs[0].address)
                        .from(accs[1].address)
                        .value(eth(1));
                },
                |block, _| block,
            )
            .unwrap(),
        );
    }
}<|MERGE_RESOLUTION|>--- conflicted
+++ resolved
@@ -23,16 +23,10 @@
     },
     util::Expr,
 };
-<<<<<<< HEAD
-use eth_types::{evm_types::MAX_REFUND_QUOTIENT_OF_GAS_USED, Field, ToLittleEndian, ToScalar};
-use gadgets::util::not;
-=======
 use eth_types::{
-    evm_types::MAX_REFUND_QUOTIENT_OF_GAS_USED, geth_types::TxType, Field, ToLittleEndian,
-    ToScalar, U256,
+    evm_types::MAX_REFUND_QUOTIENT_OF_GAS_USED, geth_types::TxType, Field, ToLittleEndian, ToScalar,
 };
 use gadgets::util::{and, not};
->>>>>>> fbe68ec2
 use halo2_proofs::{circuit::Value, plonk::Error};
 use strum::EnumCount;
 
@@ -163,31 +157,10 @@
             false.expr(),
             coinbase_codehash.expr(),
             #[cfg(feature = "scroll")]
-<<<<<<< HEAD
             coinbase_keccak_codehash.expr(),
             effective_fee.clone(),
             None,
         );
-=======
-            cb.account_write(
-                coinbase.expr(),
-                AccountFieldTag::KeccakCodeHash,
-                cb.empty_keccak_hash_rlc(),
-                0.expr(),
-                None,
-            );
-        });
-
-        let coinbase_reward = cb.condition(not::expr(tx_is_l1msg.expr()), |cb| {
-            UpdateBalanceGadget::construct(cb, coinbase.expr(), vec![effective_fee.clone()], None)
-        });
-
-        // l1 msg skip two balance update:
-        // the refund of caller address
-        // the award of coinbase address (also we in fact skip coinbase account
-        // creation by constraint the reward is 0)
-        let balance_update_delta = not::expr(tx_is_l1msg.expr()) * 2.expr();
->>>>>>> fbe68ec2
 
         // constrain tx receipt fields
         cb.tx_receipt_lookup(
@@ -241,40 +214,14 @@
 
                 cb.require_step_state_transition(StepStateTransition {
                     rw_counter: Delta(
-<<<<<<< HEAD
                         10.expr() - is_first_tx.expr() + coinbase_transfer.rw_delta(),
-=======
-                        9.expr() - is_first_tx.expr()
-                            + balance_update_delta.expr()
-                            + create_coinbase_account.clone() * {
-                                if cfg!(feature = "scroll") {
-                                    2 // keccak code hash + poseidon code hash
-                                } else {
-                                    1
-                                }
-                                .expr()
-                            },
->>>>>>> fbe68ec2
                     ),
                     ..StepStateTransition::any()
                 });
             },
         );
 
-<<<<<<< HEAD
         let rw_counter_delta = 9.expr() - is_first_tx.expr() + coinbase_transfer.rw_delta();
-=======
-        let rw_counter_delta = 8.expr() - is_first_tx.expr()
-            + balance_update_delta.expr()
-            + create_coinbase_account * {
-                if cfg!(feature = "scroll") {
-                    2 // keccak code hash + poseidon code hash
-                } else {
-                    1
-                }
-            }
-            .expr();
->>>>>>> fbe68ec2
         cb.condition(
             cb.next.execution_state_selector([ExecutionState::EndBlock]),
             |cb| {
@@ -328,20 +275,8 @@
         rws.offset_add(2);
 
         let gas_used = tx.gas - step.gas_left;
-<<<<<<< HEAD
         let (refund, _) = rws.next().tx_refund_value_pair();
         let (caller_balance, caller_balance_prev) = rws.next().account_value_pair();
-=======
-        let (refund, _) = block.rws[step.rw_indices[2]].tx_refund_value_pair();
-
-        let (caller_balance, caller_balance_prev) = if tx.tx_type.is_l1_msg() {
-            (U256::zero(), U256::zero())
-        } else {
-            block.rws[step.rw_indices[3]].account_value_pair()
-        };
-
-        let balance_delta = !tx.tx_type.is_l1_msg() as usize;
->>>>>>> fbe68ec2
 
         self.tx_id
             .assign(region, offset, Value::known(F::from(tx.id as u64)))?;
@@ -398,13 +333,7 @@
             tx.gas_price,
         )?;
         let coinbase_reward = effective_tip * (gas_used - effective_refund);
-<<<<<<< HEAD
         let (coinbase_codehash, _) = rws.next().account_codehash_pair();
-=======
-        let (coinbase_codehash, _) =
-            block.rws[step.rw_indices[3 + balance_delta]].account_codehash_pair();
-        let coinbase_created = coinbase_codehash.is_zero() && !coinbase_reward.is_zero();
->>>>>>> fbe68ec2
         let coinbase_codehash_rlc = region.code_hash(coinbase_codehash);
         self.coinbase_codehash
             .assign(region, offset, coinbase_codehash_rlc)?;
@@ -428,26 +357,7 @@
             ),
         )?;
 
-<<<<<<< HEAD
         let result = self.coinbase_transfer.assign_from_rws(
-=======
-        let (coinbase_balance, coinbase_balance_prev) = if tx.tx_type.is_l1_msg() {
-            (U256::zero(), U256::zero())
-        } else {
-            block.rws[step.rw_indices[5 + usize::from(coinbase_created) * {
-                if cfg!(feature = "scroll") {
-                    2
-                } else {
-                    1
-                }
-            }]]
-            .account_balance_pair()
-        };
-        let effective_fee = coinbase_balance - coinbase_balance_prev;
-        self.effective_fee
-            .assign(region, offset, Some(effective_fee.to_le_bytes()))?;
-        self.coinbase_reward.assign(
->>>>>>> fbe68ec2
             region,
             offset,
             !coinbase_codehash.is_zero(),
