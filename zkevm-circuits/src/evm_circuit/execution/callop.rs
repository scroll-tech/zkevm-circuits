use crate::{
    evm_circuit::{
        execution::ExecutionGadget,
        param::{N_BYTES_GAS, N_BYTES_MEMORY_ADDRESS, N_BYTES_U64},
        step::ExecutionState,
        util::{
            and,
            common_gadget::{CommonCallGadget, TransferGadget, TransferGadgetInfo},
            constraint_builder::{
                ConstrainBuilderCommon, EVMConstraintBuilder, ReversionInfo, StepStateTransition,
                Transition::{Delta, To},
            },
            math_gadget::{
                ConstantDivisionGadget, IsZeroGadget, IsZeroWordGadget, LtGadget, LtWordGadget,
                MinMaxGadget,
            },
            memory_gadget::{CommonMemoryAddressGadget, MemoryAddressGadget},
            not, or,
            precompile_gadget::PrecompileGadget,
            rlc, select, CachedRegion, Cell, StepRws,
        },
        witness::{Block, Call, ExecStep, Transaction},
    },
    table::{AccountFieldTag, CallContextFieldTag},
    util::{
        word::{Word, WordCell, WordExpr},
        Expr,
    },
};
use bus_mapping::{
    circuit_input_builder::CopyDataType,
    evm::OpcodeId,
    precompile::{is_precompiled, PrecompileCalls},
};
use eth_types::{
    evm_types::{memory::MemoryWordRange, GAS_STIPEND_CALL_WITH_VALUE},
    Field, ToAddress, ToBigEndian, ToScalar, ToWord, U256,
};
use halo2_proofs::{
    circuit::Value,
    plonk::{Error, Expression},
};
use log::trace;
use std::cmp::min;

/// Gadget for call related opcodes. It supports `OpcodeId::CALL`,
/// `OpcodeId::CALLCODE`, `OpcodeId::DELEGATECALL` and `OpcodeId::STATICCALL`.
/// both for successful and failure(insufficient balance error) cases.
#[derive(Clone, Debug)]

pub(crate) struct CallOpGadget<F> {
    opcode: Cell<F>,
    is_call: IsZeroGadget<F>,
    is_callcode: IsZeroGadget<F>,
    is_delegatecall: IsZeroGadget<F>,
    is_staticcall: IsZeroGadget<F>,
    tx_id: Cell<F>,
    reversion_info: ReversionInfo<F>,
    current_callee_address: WordCell<F>,
    current_caller_address: WordCell<F>,
    is_static: Cell<F>,
    depth: Cell<F>,
    call: CommonCallGadget<F, MemoryAddressGadget<F>, true>,
    current_value: WordCell<F>,
    is_warm: Cell<F>,
    is_warm_prev: Cell<F>,
    callee_reversion_info: ReversionInfo<F>,
    transfer: TransferGadget<F>,
    code_hash_previous: WordCell<F>,
    #[cfg(feature = "scroll")]
    keccak_code_hash_previous: WordCell<F>,
    // current handling Call* opcode's caller balance
    caller_balance: WordCell<F>,
    // check if insufficient balance case
    is_insufficient_balance: LtWordGadget<F>,
    is_depth_ok: LtGadget<F, N_BYTES_U64>,
    one_64th_gas: ConstantDivisionGadget<F, N_BYTES_GAS>,
    capped_callee_gas_left: MinMaxGadget<F, N_BYTES_GAS>,
    // to handle precompile calls
    is_code_address_zero: IsZeroWordGadget<F, Word<Expression<F>>>,

    is_precompile_lt: LtWordGadget<F>,
    precompile_gadget: PrecompileGadget<F>,
    precompile_return_length: Cell<F>,
    precompile_return_length_zero: IsZeroGadget<F>,
    precompile_return_data_copy_size: MinMaxGadget<F, N_BYTES_MEMORY_ADDRESS>,
    precompile_input_len: Cell<F>, // the number of input bytes taken for the precompile call.
    precompile_input_bytes_rlc: Cell<F>, // input bytes to precompile call.
    precompile_output_bytes_rlc: Cell<F>, // output bytes from precompile call.
    precompile_return_bytes_rlc: Cell<F>, // bytes returned to caller from precompile call.
    precompile_input_rws: Cell<F>,
    precompile_output_rws: Cell<F>,
    precompile_return_rws: Cell<F>,
}

impl<F: Field> ExecutionGadget<F> for CallOpGadget<F> {
    const NAME: &'static str = "CALL_OP";

    const EXECUTION_STATE: ExecutionState = ExecutionState::CALL_OP;

    fn configure(cb: &mut EVMConstraintBuilder<F>) -> Self {
        let opcode = cb.query_cell();
        cb.opcode_lookup(opcode.expr(), 1.expr());
        let is_call = IsZeroGadget::construct(cb, opcode.expr() - OpcodeId::CALL.expr());
        let is_callcode = IsZeroGadget::construct(cb, opcode.expr() - OpcodeId::CALLCODE.expr());
        let is_delegatecall =
            IsZeroGadget::construct(cb, opcode.expr() - OpcodeId::DELEGATECALL.expr());
        let is_staticcall =
            IsZeroGadget::construct(cb, opcode.expr() - OpcodeId::STATICCALL.expr());

        // Use rw_counter of the step which triggers next call as its call_id.
        let callee_call_id = cb.curr.state.rw_counter.clone();

        // rwc_delta = 0
        let tx_id = cb.call_context(None, CallContextFieldTag::TxId);
        // rwc_delta = 1
        let mut reversion_info = cb.reversion_info_read(None);
        // rwc_delta = 3
        let [is_static, depth] = [CallContextFieldTag::IsStatic, CallContextFieldTag::Depth]
            .map(|field_tag| cb.call_context(None, field_tag));

        let current_callee_address =
            cb.call_context_read_as_word(None, CallContextFieldTag::CalleeAddress);
        // rwc_delta = 6
        let (current_caller_address, current_value) = cb.condition(is_delegatecall.expr(), |cb| {
            (
                cb.call_context_read_as_word(None, CallContextFieldTag::CallerAddress),
                cb.call_context_read_as_word(None, CallContextFieldTag::Value),
            )
        });
        // rwc_delta = 6 + is_delegatecall * 2
        let call_gadget: CommonCallGadget<F, MemoryAddressGadget<F>, true> =
            CommonCallGadget::construct(
                cb,
                is_call.expr(),
                is_callcode.expr(),
                is_delegatecall.expr(),
                is_staticcall.expr(),
            );
        // rwc_delta = 6 + is_delegatecall * 2 + call_gadget.rw_delta()
        cb.condition(not::expr(is_call.expr() + is_callcode.expr()), |cb| {
            cb.require_zero_word(
                "for non call/call code, value is zero",
                call_gadget.value.to_word(),
            );
        });

        let caller_address = Word::select(
            is_delegatecall.expr(),
            current_caller_address.to_word(),
            current_callee_address.to_word(),
        );
        let callee_address = Word::select(
            is_callcode.expr() + is_delegatecall.expr(),
            current_callee_address.to_word(),
            call_gadget.callee_address(),
        );

        // Add callee to access list
        let is_warm = cb.query_bool();
        let is_warm_prev = cb.query_bool();
        cb.require_true("callee add should be updated to warm", is_warm.expr());
        cb.account_access_list_write_unchecked(
            tx_id.expr(),
            call_gadget.callee_address(),
            is_warm.expr(),
            is_warm_prev.expr(),
            Some(&mut reversion_info),
        );
        // rwc_delta = 7 + is_delegatecall * 2 + call_gadget.rw_delta()

        // Propagate rw_counter_end_of_reversion and is_persistent
        let mut callee_reversion_info =
            cb.reversion_info_write_unchecked(Some(callee_call_id.expr()));
        // rwc_delta = 7 + is_delegatecall * 2 + call_gadget.rw_delta() +
        // callee_reversion_info.rw_delta()
        cb.require_equal(
            "callee_is_persistent == is_persistent ⋅ is_success",
            callee_reversion_info.is_persistent(),
            reversion_info.is_persistent() * call_gadget.is_success.expr(),
        );
        cb.condition(call_gadget.is_success.expr() * (1.expr() - reversion_info.is_persistent()), |cb| {
            cb.require_equal(
                "callee_rw_counter_end_of_reversion == rw_counter_end_of_reversion - (reversible_write_counter + 1)",
                callee_reversion_info.rw_counter_end_of_reversion(),
                reversion_info.rw_counter_of_reversion(1.expr()),
            );
        });

        cb.condition(is_call.expr() * call_gadget.has_value.clone(), |cb| {
            cb.require_zero(
                "CALL with value must not be in static call stack",
                is_static.expr(),
            );
        });

        let caller_balance = cb.query_word_unchecked();
        cb.account_read(
            caller_address.to_word(),
            AccountFieldTag::Balance,
            caller_balance.to_word(),
        );
        // rwc_delta = 8 + is_delegatecall * 2 + call_gadget.rw_delta() +
        // callee_reversion_info.rw_delta()
        let is_insufficient_balance =
            LtWordGadget::construct(cb, &caller_balance.to_word(), &call_gadget.value.to_word());
        // depth < 1025
        let is_depth_ok = LtGadget::construct(cb, depth.expr(), 1025.expr());

        let is_precheck_ok = and::expr([
            is_depth_ok.expr(),
            not::expr(is_insufficient_balance.expr()),
        ]);

        // stack write is zero when is_insufficient_balance is true
        cb.condition(not::expr(is_precheck_ok.expr()), |cb| {
            cb.require_zero(
                "stack write result is zero when is_insufficient_balance is true",
                call_gadget.is_success.expr(),
            );
        });

        // whether the call is to a precompiled contract.
        // precompile contracts are stored from address 0x01 to 0x09.
        let is_code_address_zero = IsZeroWordGadget::construct(cb, &call_gadget.callee_address());
        let is_precompile_lt = LtWordGadget::construct(
            cb,
            &call_gadget.callee_address(),
            &Word::from_lo_unchecked(0xA.expr()),
        );
        let is_precompile = and::expr([
            not::expr(is_code_address_zero.expr()),
            is_precompile_lt.expr(),
        ]);
        let precompile_return_length = cb.query_cell();
        let precompile_return_length_zero =
            IsZeroGadget::construct(cb, precompile_return_length.expr());
        let precompile_return_data_copy_size = MinMaxGadget::construct(
            cb,
            precompile_return_length.expr(),
            call_gadget.rd_address.length(),
        );

        let precompile_input_rws = cb.query_cell();
        let precompile_output_rws = cb.query_cell();
        let precompile_return_rws = cb.query_cell();
        let precompile_input_len = cb.query_cell();

        // Verify transfer only for CALL opcode in the successful case.  If value == 0,
        // skip the transfer (this is necessary for non-existing accounts, which
        // will not be crated when value is 0 and so the callee balance lookup
        // would be invalid).
        let code_hash_previous = cb.query_word_unchecked();
        #[cfg(feature = "scroll")]
        let keccak_code_hash_previous = cb.query_word_unchecked();
        let transfer = cb.condition(and::expr(&[is_call.expr(), is_precheck_ok.expr()]), |cb| {
            TransferGadget::construct(
                cb,
                caller_address.to_word(),
                callee_address.to_word(),
                not::expr(call_gadget.callee_not_exists.expr()),
                0.expr(),
                code_hash_previous.to_word(),
                #[cfg(feature = "scroll")]
                keccak_code_hash_previous.to_word(),
                call_gadget.value.clone(),
                &mut callee_reversion_info,
            )
        });
        // rwc_delta = 8 + is_delegatecall * 2 + call_gadget.rw_delta() +
        // callee_reversion_info.rw_delta() + transfer.rw_delta()

        // For CALLCODE opcode, verify caller balance is greater than or equal to stack
        // `value` in successful case. that is `is_insufficient_balance` is false.
        // for call opcode, this has been checked in transfer gadget implicitly.
        cb.condition(is_callcode.expr() * call_gadget.is_success.expr(), |cb| {
            cb.require_zero(
                "transfer_value <= caller_balance for CALLCODE opcode in successful case ",
                is_insufficient_balance.expr(),
            );
        });

        // no_callee_code is true when the account exists and has empty
        // code hash, or when the account doesn't exist (which we encode with
        // code_hash = 0).
        let no_callee_code =
            call_gadget.is_empty_code_hash.expr() + call_gadget.callee_not_exists.expr();

        // Sum up and verify gas cost.
        // Only CALL opcode could invoke transfer to make empty account into non-empty.
        let gas_cost = call_gadget.gas_cost_expr(is_warm_prev.expr(), is_call.expr());
        // Apply EIP 150
        let gas_available = cb.curr.state.gas_left.expr() - gas_cost.clone();
        let one_64th_gas = cb.annotation("one_64th_gas", |cb| {
            ConstantDivisionGadget::construct(cb, gas_available.clone(), 64)
        });
        let all_but_one_64th_gas = gas_available - one_64th_gas.quotient();
        let capped_callee_gas_left =
            MinMaxGadget::construct(cb, call_gadget.gas_expr(), all_but_one_64th_gas.clone());
        let callee_gas_left = select::expr(
            call_gadget.gas_is_u64.expr(),
            capped_callee_gas_left.min(),
            all_but_one_64th_gas,
        );

        let stack_pointer_delta =
            select::expr(is_call.expr() + is_callcode.expr(), 6.expr(), 5.expr());
        let memory_expansion = call_gadget.memory_expansion.clone();

        let transfer_rwc_delta = is_call.expr() * is_precheck_ok.expr() * transfer.rw_delta();
        let rw_counter_delta = 8.expr()
            + is_delegatecall.expr() * 2.expr()
            + call_gadget.rw_delta()
            + callee_reversion_info.rw_delta()
            + transfer_rwc_delta.expr();
        let caller_reversible_rwc_delta = 1.expr(); // AccessList
        let callee_reversible_rwc_delta = is_call.expr() * transfer.reversible_w_delta();

        // 1. handle precompile calls.
        let (
            precompile_gadget,
            precompile_input_bytes_rlc,
            precompile_output_bytes_rlc,
            precompile_return_bytes_rlc,
        ) = cb.condition(
            and::expr([is_precompile.expr(), is_precheck_ok.expr()]),
            |cb| {
                cb.require_equal(
                    "Callee has no code for precompile",
                    no_callee_code.expr(),
                    true.expr(),
                );
                cb.require_true(
                    "Precompile addresses are always warm",
                    and::expr([is_warm.expr(), is_warm_prev.expr()]),
                );

                // Write to callee's context.
                for (field_tag, value) in [
                    (
                        CallContextFieldTag::IsSuccess,
                        Word::from_lo_unchecked(call_gadget.is_success.expr()),
                    ),
                    (
                        CallContextFieldTag::CalleeAddress,
                        call_gadget.callee_address(),
                    ),
                    (
                        CallContextFieldTag::CallerId,
                        Word::from_lo_unchecked(cb.curr.state.call_id.expr()),
                    ),
                    (
                        CallContextFieldTag::CallDataOffset,
                        Word::from_lo_unchecked(call_gadget.cd_address.offset()),
                    ),
                    (
                        CallContextFieldTag::CallDataLength,
                        Word::from_lo_unchecked(call_gadget.cd_address.length()),
                    ),
                    (
                        CallContextFieldTag::ReturnDataOffset,
                        Word::from_lo_unchecked(call_gadget.rd_address.offset()),
                    ),
                    (
                        CallContextFieldTag::ReturnDataLength,
                        Word::from_lo_unchecked(call_gadget.rd_address.length()),
                    ),
                ] {
                    cb.call_context_lookup_write(Some(callee_call_id.expr()), field_tag, value);
                }
                // rwc_delta = 25 + is_call_or_callcode + transfer + is_delegatecall * 2

                // Save caller's call state
                for (field_tag, value) in [
                    (
                        CallContextFieldTag::ProgramCounter,
                        Word::from_lo_unchecked(cb.curr.state.program_counter.expr() + 1.expr()),
                    ),
                    (
                        CallContextFieldTag::StackPointer,
                        Word::from_lo_unchecked(
                            cb.curr.state.stack_pointer.expr()
                                + select::expr(
                                    is_call.expr() + is_callcode.expr(),
                                    6.expr(),
                                    5.expr(),
                                ),
                        ),
                    ),
                    (
                        CallContextFieldTag::GasLeft,
                        Word::from_lo_unchecked(
                            cb.curr.state.gas_left.expr()
                                - gas_cost.expr()
                                - callee_gas_left.clone(),
                        ),
                    ),
                    (
                        CallContextFieldTag::MemorySize,
                        Word::from_lo_unchecked(memory_expansion.next_memory_word_size()),
                    ),
                    (
                        CallContextFieldTag::ReversibleWriteCounter,
                        Word::from_lo_unchecked(
                            cb.curr.state.reversible_write_counter.expr() + 1.expr(),
                        ),
                    ),
                    (
                        CallContextFieldTag::LastCalleeId,
                        Word::from_lo_unchecked(callee_call_id.expr()),
                    ),
                    (
                        CallContextFieldTag::LastCalleeReturnDataOffset,
                        Word::zero(),
                    ),
                    (
                        CallContextFieldTag::LastCalleeReturnDataLength,
                        Word::from_lo_unchecked(precompile_return_length.expr()),
                    ),
                ] {
                    cb.call_context_lookup_write(None, field_tag, value);
                }
                // rwc_delta = 33 + is_call_or_callcode + transfer + is_delegatecall * 2

                // copy table lookup to verify the copying of bytes:
                // - from caller's memory (`call_data_length` bytes starting at `call_data_offset`)
                // - to the precompile input.
                let precompile_input_bytes_rlc =
                    cb.condition(call_gadget.cd_address.has_length(), |cb| {
                        let precompile_input_bytes_rlc = cb.query_cell_phase2();
                        cb.copy_table_lookup(
                            Word::from_lo_unchecked(cb.curr.state.call_id.expr()),
                            CopyDataType::Memory.expr(),
                            Word::from_lo_unchecked(callee_call_id.expr()),
                            CopyDataType::RlcAcc.expr(),
                            call_gadget.cd_address.offset(),
                            call_gadget.cd_address.offset() + precompile_input_len.expr(),
                            0.expr(),
                            precompile_input_len.expr(),
                            precompile_input_bytes_rlc.expr(),
                            precompile_input_rws.expr(), // reads
                        ); // rwc_delta += `call_gadget.cd_address.length()` for precompile
                        precompile_input_bytes_rlc
                    });

                // copy table lookup to verify the precompile result.
                // - from precompiled contract.
                // - to the current call's memory (starting at `0`).
                let precompile_output_bytes_rlc = cb.condition(
                    and::expr([
                        call_gadget.is_success.expr(),
                        not::expr(precompile_return_length_zero.expr()),
                    ]),
                    |cb| {
                        let precompile_output_bytes_rlc = cb.query_cell_phase2();
                        cb.copy_table_lookup(
                            Word::from_lo_unchecked(callee_call_id.expr()),
                            CopyDataType::RlcAcc.expr(),
                            Word::from_lo_unchecked(callee_call_id.expr()),
                            CopyDataType::Memory.expr(),
                            0.expr(),
                            precompile_return_length.expr(),
                            0.expr(),
                            precompile_return_length.expr(),
                            precompile_output_bytes_rlc.expr(),
                            precompile_output_rws.expr(), // writes.
                        ); // rwc_delta += `precompile_return_length` for precompile
                        precompile_output_bytes_rlc
                    },
                );

                // copy table lookup to verify the copying of bytes if the precompile call was
                // successful.
                // - from precompile (min(rd_length, precompile_return_length) bytes)
                // - to caller's memory (min(rd_length, precompile_return_length) bytes starting at
                //   `return_data_offset`).
                let precompile_return_bytes_rlc = cb.condition(
                    and::expr([
                        call_gadget.is_success.expr(),
                        call_gadget.rd_address.has_length(),
                        not::expr(precompile_return_length_zero.expr()),
                    ]),
                    |cb| {
                        let precompile_return_bytes_rlc = cb.query_cell_phase2();
                        cb.copy_table_lookup(
                            Word::from_lo_unchecked(callee_call_id.expr()),
                            CopyDataType::Memory.expr(), // refer u64::from(CopyDataType)
                            Word::from_lo_unchecked(cb.curr.state.call_id.expr()),
                            CopyDataType::Memory.expr(),
                            0.expr(),
                            precompile_return_data_copy_size.min(),
                            call_gadget.rd_address.offset(),
                            precompile_return_data_copy_size.min(),
                            0.expr(), // Memory to Memory copy has no RLC accumulation.
                            precompile_return_rws.expr(), // writes
                        ); // rwc_delta += `return_data_copy_size.min()` for precompile
                        precompile_return_bytes_rlc
                    },
                );

                // +15 call context lookups for precompile.
                let rw_counter_delta = 15.expr()
                    + rw_counter_delta.expr()
                    + precompile_input_rws.expr()
                    + precompile_output_rws.expr()
                    + precompile_return_rws.expr();

                // Give gas stipend if value is not zero
                let callee_gas_left = callee_gas_left.expr()
                    + call_gadget.has_value.clone() * GAS_STIPEND_CALL_WITH_VALUE.expr();

                cb.require_step_state_transition(StepStateTransition {
                    rw_counter: Delta(rw_counter_delta),
                    call_id: To(callee_call_id.expr()),
                    is_root: To(false.expr()),
                    is_create: To(false.expr()),
                    code_hash: To(cb.empty_code_hash()),
                    program_counter: Delta(1.expr()),
                    stack_pointer: Delta(stack_pointer_delta.expr()),
                    gas_left: To(callee_gas_left.expr()),
                    memory_word_size: To(precompile_output_rws.expr()),
                    reversible_write_counter: To(callee_reversible_rwc_delta.expr()),
                    ..StepStateTransition::default()
                });

                let precompile_gadget = PrecompileGadget::construct(
                    cb,
                    call_gadget.callee_address(),
                    precompile_input_bytes_rlc.expr(),
                    precompile_output_bytes_rlc.expr(),
                    precompile_return_bytes_rlc.expr(),
                );

                (
                    precompile_gadget,
                    precompile_input_bytes_rlc,
                    precompile_output_bytes_rlc,
                    precompile_return_bytes_rlc,
                )
            },
        );

        // 2. handle calls to accounts with no code.
        cb.condition(
            and::expr([
                no_callee_code.expr(),
                not::expr(is_precompile.expr()),
                is_precheck_ok.expr(),
            ]),
            |cb| {
                // Save caller's call state
                cb.call_context_lookup_write(
                    None,
                    CallContextFieldTag::LastCalleeId,
                    Word::from_lo_unchecked(callee_call_id.expr()),
                );
                for field_tag in [
                    CallContextFieldTag::LastCalleeReturnDataOffset,
                    CallContextFieldTag::LastCalleeReturnDataLength,
                ] {
                    cb.call_context_lookup_write(None, field_tag, Word::zero());
                }
                // rwc_delta = 21 + is_call_or_callcode + transfer + is_delegatecall * 2

                // For CALL/CALLCODE opcode, it has an extra stack pop `value` (+1)
                //
                // For DELEGATECALL opcode, it has two extra call context lookups for current
                // caller address and value (+2).
                //
                // No extra lookups for STATICCALL opcode.
                // +3 call context lookups for empty accounts.
                let rw_counter_delta = 3.expr() + rw_counter_delta.expr();
                cb.require_step_state_transition(StepStateTransition {
                    rw_counter: Delta(rw_counter_delta),
                    program_counter: Delta(1.expr()),
                    stack_pointer: Delta(stack_pointer_delta.expr()),
                    gas_left: Delta(
                        call_gadget.has_value.clone() * GAS_STIPEND_CALL_WITH_VALUE.expr()
                            - gas_cost.clone(),
                    ),
                    memory_word_size: To(memory_expansion.next_memory_word_size()),
                    reversible_write_counter: Delta(
                        caller_reversible_rwc_delta.expr() + callee_reversible_rwc_delta.expr(),
                    ),
                    ..StepStateTransition::default()
                });
            },
        );

        // 4. handle ErrDepth or ErrInsufficientBalance step transition
        cb.condition(not::expr(is_precheck_ok.expr()), |cb| {
            // Save caller's call state
            cb.call_context_lookup_write(
                None,
                CallContextFieldTag::LastCalleeId,
                Word::from_lo_unchecked(callee_call_id.expr()),
            );
            for field_tag in [
                CallContextFieldTag::LastCalleeReturnDataOffset,
                CallContextFieldTag::LastCalleeReturnDataLength,
            ] {
                cb.call_context_lookup_write(None, field_tag, Word::zero());
            }
            // rwc_delta = 21 + is_call_or_callcode + transfer + is_delegatecall * 2

            let rw_counter_delta = 3.expr() + rw_counter_delta.expr();

            cb.require_step_state_transition(StepStateTransition {
                rw_counter: Delta(rw_counter_delta.expr()),
                program_counter: Delta(1.expr()),
                stack_pointer: Delta(stack_pointer_delta.expr()),
                gas_left: Delta(
                    call_gadget.has_value.clone() * GAS_STIPEND_CALL_WITH_VALUE.expr()
                        - gas_cost.clone(),
                ),
                memory_word_size: To(memory_expansion.next_memory_word_size()),
                reversible_write_counter: Delta(caller_reversible_rwc_delta.expr()),
                ..StepStateTransition::default()
            });
        });

        // 3. Call to account with non-empty code.
        cb.condition(
            and::expr(&[
                not::expr(no_callee_code.expr()),
                is_precheck_ok,
                not::expr(is_precompile.expr()),
            ]),
            |cb| {
                // Save caller's call state
                for (field_tag, value) in [
                    (
                        CallContextFieldTag::ProgramCounter,
                        cb.curr.state.program_counter.expr() + 1.expr(),
                    ),
                    (
                        CallContextFieldTag::StackPointer,
                        cb.curr.state.stack_pointer.expr() + stack_pointer_delta,
                    ),
                    (
                        CallContextFieldTag::GasLeft,
                        cb.curr.state.gas_left.expr() - gas_cost - callee_gas_left.clone(),
                    ),
                    (
                        CallContextFieldTag::MemorySize,
                        memory_expansion.next_memory_word_size(),
                    ),
                    (
                        CallContextFieldTag::ReversibleWriteCounter,
                        cb.curr.state.reversible_write_counter.expr() + 1.expr(),
                    ),
                ] {
                    cb.call_context_lookup_write(None, field_tag, Word::from_lo_unchecked(value));
                }
                // rwc_delta = 23 + is_call_or_callcode + transfer + is_delegatecall * 2

                // Setup next call's context.
                let cd_address = call_gadget.cd_address.clone();
                let rd_address = call_gadget.rd_address.clone();
                for (field_tag, value) in [
                    (
                        CallContextFieldTag::CallerId,
                        Word::from_lo_unchecked(cb.curr.state.call_id.expr()),
                    ),
                    (
                        CallContextFieldTag::TxId,
                        Word::from_lo_unchecked(tx_id.expr()),
                    ),
                    (
                        CallContextFieldTag::Depth,
                        Word::from_lo_unchecked(depth.expr() + 1.expr()),
                    ),
                    (CallContextFieldTag::CallerAddress, caller_address),
                    (CallContextFieldTag::CalleeAddress, callee_address),
                    (
                        CallContextFieldTag::CallDataOffset,
                        Word::from_lo_unchecked(cd_address.offset()),
                    ),
                    (
                        CallContextFieldTag::CallDataLength,
                        Word::from_lo_unchecked(cd_address.length()),
                    ),
                    (
                        CallContextFieldTag::ReturnDataOffset,
                        Word::from_lo_unchecked(rd_address.offset()),
                    ),
                    (
                        CallContextFieldTag::ReturnDataLength,
                        Word::from_lo_unchecked(rd_address.length()),
                    ),
                    (
                        CallContextFieldTag::Value,
                        Word::select(
                            is_delegatecall.expr(),
                            current_value.to_word(),
                            call_gadget.value.to_word(),
                        ),
                    ),
                    (
                        CallContextFieldTag::IsSuccess,
                        Word::from_lo_unchecked(call_gadget.is_success.expr()),
                    ),
                    (
                        CallContextFieldTag::IsStatic,
                        Word::from_lo_unchecked(or::expr([is_static.expr(), is_staticcall.expr()])),
                    ),
                    (CallContextFieldTag::LastCalleeId, Word::zero()),
                    (
                        CallContextFieldTag::LastCalleeReturnDataOffset,
                        Word::zero(),
                    ),
                    (
                        CallContextFieldTag::LastCalleeReturnDataLength,
                        Word::zero(),
                    ),
                    (CallContextFieldTag::IsRoot, Word::zero()),
                    (CallContextFieldTag::IsCreate, Word::zero()),
                    (
                        CallContextFieldTag::CodeHash,
                        call_gadget.callee_code_hash.to_word(),
                    ),
                ] {
                    cb.call_context_lookup_write(Some(callee_call_id.expr()), field_tag, value);
                }
                // rwc_delta = 41 + is_call_or_callcode + transfer + is_delegatecall * 2

                // Give gas stipend if value is not zero
                let callee_gas_left = callee_gas_left
                    + call_gadget.has_value.clone() * GAS_STIPEND_CALL_WITH_VALUE.expr();

                // For CALL opcode, it has an extra stack pop `value` (+1) and if the value is
                // not zero, two account write for `transfer` call (+2).
                //
                // For CALLCODE opcode, it has an extra stack pop `value` and one account read
                // for caller balance (+2).
                //
                // For DELEGATECALL opcode, it has two extra call context lookups for current
                // caller address and value (+2).
                //
                // No extra lookups for STATICCALL opcode.
                let rw_counter_delta = 23.expr() + rw_counter_delta.expr();
                cb.require_step_state_transition(StepStateTransition {
                    rw_counter: Delta(rw_counter_delta),
                    call_id: To(callee_call_id.expr()),
                    is_root: To(false.expr()),
                    is_create: To(false.expr()),
                    code_hash: To(call_gadget.callee_code_hash.to_word()),
                    gas_left: To(callee_gas_left),
                    reversible_write_counter: To(callee_reversible_rwc_delta.expr()),
                    ..StepStateTransition::new_context()
                });
            },
        );

        Self {
            opcode,
            is_call,
            is_callcode,
            is_delegatecall,
            is_staticcall,
            tx_id,
            reversion_info,
            current_callee_address,
            current_caller_address,
            current_value,
            is_static,
            depth,
            call: call_gadget,
            is_warm,
            is_warm_prev,
            callee_reversion_info,
            transfer,
            code_hash_previous,
            #[cfg(feature = "scroll")]
            keccak_code_hash_previous,
            caller_balance,
            is_insufficient_balance,
            is_depth_ok,
            one_64th_gas,
            capped_callee_gas_left,
            // precompile related fields.
            is_code_address_zero,
            is_precompile_lt,
            precompile_gadget,
            precompile_return_length,
            precompile_return_length_zero,
            precompile_return_data_copy_size,
            precompile_input_len,
            precompile_input_bytes_rlc,
            precompile_output_bytes_rlc,
            precompile_return_bytes_rlc,
            precompile_input_rws,
            precompile_output_rws,
            precompile_return_rws,
        }
    }

    fn assign_exec_step(
        &self,
        region: &mut CachedRegion<'_, '_, F>,
        offset: usize,
        block: &Block<F>,
        _tx: &Transaction,
        call: &Call,
        step: &ExecStep,
    ) -> Result<(), Error> {
        let opcode = step.opcode.unwrap();
        let is_call = opcode == OpcodeId::CALL;
        let is_callcode = opcode == OpcodeId::CALLCODE;
        let is_delegatecall = opcode == OpcodeId::DELEGATECALL;

        let mut rws = StepRws::new(block, step);

        let tx_id = rws.next().call_context_value();
        rws.offset_add(2); // skip RwCounterEndOfReversion, IsPersistent
        let is_static = rws.next().call_context_value();
        let depth = rws.next().call_context_value();
        let current_callee_address = rws.next().call_context_value();

        self.is_depth_ok
            .assign(region, offset, F::from(depth.low_u64()), F::from(1025))?;

        // This offset is used to change the index offset of `step.rw_indices`.
        // Since both CALL and CALLCODE have an extra stack pop `value`, and
        // opcode DELEGATECALL has two extra call context lookups - current
        // caller address and current value.
        let [current_caller_address, current_value] = if is_delegatecall {
            [(); 2].map(|_| rws.next().call_context_value())
        } else {
            [U256::zero(), U256::zero()]
        };
        let [gas, callee_address] = [(); 2].map(|_| rws.next().stack_value());
        let value = if is_call || is_callcode {
            rws.next().stack_value()
        } else {
            U256::zero()
        };
        let [cd_offset, cd_length, rd_offset, rd_length, is_success] =
            [(); 5].map(|_| rws.next().stack_value());
        // log::trace!("rw_offset {:?}", rw_offset);
        let callee_code_hash = rws.next().account_codehash_pair().0;
        let callee_exists = !callee_code_hash.is_zero();

        let (is_warm, is_warm_prev) = rws.next().tx_access_list_value_pair();

        let [callee_rw_counter_end_of_reversion, callee_is_persistent] =
            [(); 2].map(|_| rws.next().call_context_value());

        // check if it is insufficient balance case.
        // get caller balance
        let (caller_balance, _) = rws.next().account_balance_pair();
        self.caller_balance
            .assign_u256(region, offset, caller_balance)?;
        self.is_insufficient_balance
            .assign(region, offset, caller_balance, value)?;

        let is_precheck_ok =
            depth.low_u64() < 1025 && (!(is_call || is_callcode) || caller_balance >= value);

        // only call opcode do transfer in sucessful case.
        if is_call && is_precheck_ok && !value.is_zero() {
            let transfer_assign_result = self.transfer.assign_from_rws(
                region,
                offset,
                callee_exists,
                false,
                value,
                &mut rws,
            )?;
            if let Some(account_code_hash) = transfer_assign_result.account_code_hash {
                self.code_hash_previous.assign_u256(
                    region,
                    offset,
                    //region.code_hash(account_code_hash),
                    account_code_hash,
                )?;
            }

            #[cfg(feature = "scroll")]
            if let Some(account_keccak_code_hash) = transfer_assign_result.account_keccak_code_hash
            {
                self.keccak_code_hash_previous.assign_u256(
                    region,
                    offset,
                    //region.word_rlc(account_keccak_code_hash),
                    account_keccak_code_hash,
                )?;
            }
        }

        self.opcode
            .assign(region, offset, Value::known(F::from(opcode.as_u64())))?;
        self.is_call.assign(
            region,
            offset,
            F::from(opcode.as_u64()) - F::from(OpcodeId::CALL.as_u64()),
        )?;
        self.is_callcode.assign(
            region,
            offset,
            F::from(opcode.as_u64()) - F::from(OpcodeId::CALLCODE.as_u64()),
        )?;
        self.is_delegatecall.assign(
            region,
            offset,
            F::from(opcode.as_u64()) - F::from(OpcodeId::DELEGATECALL.as_u64()),
        )?;
        self.is_staticcall.assign(
            region,
            offset,
            F::from(opcode.as_u64()) - F::from(OpcodeId::STATICCALL.as_u64()),
        )?;
        self.tx_id
            .assign(region, offset, Value::known(F::from(tx_id.low_u64())))?;
        self.reversion_info.assign(
            region,
            offset,
            call.rw_counter_end_of_reversion,
            call.is_persistent,
        )?;
        self.current_callee_address.assign_h160(
            region,
            offset,
            current_callee_address.to_address(),
        )?;
        self.current_caller_address.assign_h160(
            region,
            offset,
            current_caller_address.to_address(),
        )?;

        self.current_value
            .assign_u256(region, offset, current_value)?;
        self.is_static
            .assign(region, offset, Value::known(F::from(is_static.low_u64())))?;
        self.depth
            .assign(region, offset, Value::known(F::from(depth.low_u64())))?;

        let memory_expansion_gas_cost = self.call.assign(
            region,
            offset,
            gas,
            callee_address,
            value,
            is_success,
            cd_offset,
            cd_length,
            rd_offset,
            rd_length,
            step.memory_word_size(),
            //region.code_hash(callee_code_hash),
            callee_code_hash,
        )?;
        self.is_warm
            .assign(region, offset, Value::known(F::from(is_warm as u64)))?;
        self.is_warm_prev
            .assign(region, offset, Value::known(F::from(is_warm_prev as u64)))?;
        self.callee_reversion_info.assign(
            region,
            offset,
            callee_rw_counter_end_of_reversion.low_u64() as usize,
            callee_is_persistent.low_u64() != 0,
        )?;

        let has_value = !value.is_zero() && !is_delegatecall;
        let gas_cost = self.call.cal_gas_cost_for_assignment(
            memory_expansion_gas_cost,
            is_warm_prev,
            is_call,
            has_value,
            !callee_exists,
        )?;
        let gas_available = step.gas_left - gas_cost;
        self.one_64th_gas
            .assign(region, offset, gas_available.into())?;
        self.capped_callee_gas_left.assign(
            region,
            offset,
            F::from(gas.low_u64()),
            F::from(gas_available - gas_available / 64),
        )?;

        // precompile related assignment.
        let (is_precompile_call, precompile_addr) = {
            let precompile_addr = callee_address.to_address();
            let is_precompiled_call = is_precompiled(&precompile_addr);
            (is_precompiled_call, precompile_addr)
        };
        let code_address = callee_address;
        self.is_code_address_zero.assign_value(
            region,
            offset,
            Value::known(Word::from(code_address.to_address())),
        )?;
<<<<<<< HEAD
        // self.is_code_address_zero.assign_u256(region, offset, callee_address)?;
=======
>>>>>>> bfbf9f49
        self.is_precompile_lt.assign(
            region,
            offset,
            callee_address.to_address().to_word(),
            0x0Au64.into(),
        )?;
<<<<<<< HEAD
        // self.is_precompile_lt.assign(region, offset, callee_address, 0x0Au64.into())?;
=======
>>>>>>> bfbf9f49
        log::trace!("callop is precompile call {}", is_precompile_call);
        let precompile_return_length = if is_precompile_call && is_precheck_ok {
            rws.offset_add(14); // skip
            let value_rw = rws.next();
            assert_eq!(
                value_rw.field_tag(),
                Some(CallContextFieldTag::LastCalleeReturnDataLength as u64),
                "expect LastCalleeReturnDataLength"
            );
            value_rw.call_context_value()
        } else {
            0.into()
        };
        self.precompile_return_length.assign(
            region,
            offset,
            Value::known(precompile_return_length.to_scalar().unwrap()),
        )?;
        self.precompile_return_length_zero.assign(
            region,
            offset,
            precompile_return_length.to_scalar().unwrap(),
        )?;
        self.precompile_return_data_copy_size.assign(
            region,
            offset,
            precompile_return_length.to_scalar().unwrap(),
            rd_length.to_scalar().unwrap(),
        )?;

        let (
            precompile_input_len,
            precompile_input_bytes_rlc,
            precompile_output_bytes_rlc,
            precompile_return_bytes_rlc,
            input_rws,
            output_rws,
            return_rws,
        ) = if is_precheck_ok && is_precompiled(&callee_address.to_address()) {
            let precompile_call: PrecompileCalls = precompile_addr.0[19].into();
            let input_len = if let Some(input_len) = precompile_call.input_len() {
                min(input_len, cd_length.as_usize())
            } else {
                cd_length.as_usize()
            };
            let [input_bytes_start_offset, input_bytes_end_offset, input_bytes_word_count] =
                // Correspond to this check in bus-mapping.
                // <https://github.com/scroll-tech/zkevm-circuits/blob/25dd32aa316ec842ffe79bb8efe9f05f86edc33e/bus-mapping/src/evm/opcodes/callop.rs#L349>
                if input_len == 0 {
                    [0; 3]
                } else {
                    let begin = cd_offset.as_usize();
                    let end = cd_offset.as_usize() + input_len;
                    let range = MemoryWordRange::align_range(begin, input_len);

                    // input may not be aligned to 32 bytes. actual input is
                    // [start_offset..end_offset]
                    // TODO: turn it into MemoryWordRange method
                    let start_offset = begin - range.start_slot().0;
                    let end_offset = end - range.start_slot().0;

                    [start_offset, end_offset, range.word_count()]
                };

            let [output_bytes_end, output_bytes_word_count] =
                // Correspond to this check in bus-mapping.
                // <https://github.com/scroll-tech/zkevm-circuits/blob/25dd32aa316ec842ffe79bb8efe9f05f86edc33e/bus-mapping/src/evm/opcodes/callop.rs#L387>
                if precompile_return_length.is_zero() {
                    [0; 2]
                } else {
                    let end = precompile_return_length.as_usize();

                    [end, MemoryWordRange::align_range(0, end).word_count()]
                };

            let [return_bytes_start_offset, return_bytes_end_offset, return_bytes_word_count] =
                // Correspond to this check in bus-mapping.
                // <https://github.com/scroll-tech/zkevm-circuits/blob/25dd32aa316ec842ffe79bb8efe9f05f86edc33e/bus-mapping/src/evm/opcodes/callop.rs#L416>
                if min(precompile_return_length, rd_length).is_zero()
                {
                    [0; 3]
                } else {
                    let length = min(rd_length.as_usize(), output_bytes_end);
                    let begin = rd_offset.as_usize();
                    let end = begin + length;

                    let mut src_range = MemoryWordRange::align_range(0, length);
                    let mut dst_range = MemoryWordRange::align_range(begin, length);
                    src_range.ensure_equal_length(&mut dst_range);

                    // return data may not be aligned to 32 bytes. actual return data is
                    // [start_offset..end_offset]
                    // TODO: turn it into MemoryWordRange method
                    let start_offset = begin - dst_range.start_slot().0;
                    let end_offset = end - dst_range.start_slot().0;

                    [start_offset, end_offset, dst_range.word_count()]
                };

            let input_bytes = (0..input_bytes_word_count)
                .map(|_| rws.next().memory_word_pair().0)
                .flat_map(|word| word.to_be_bytes())
                .collect::<Vec<_>>();
            let output_bytes = (0..output_bytes_word_count)
                .map(|_| rws.next().memory_word_pair().0)
                .flat_map(|word| word.to_be_bytes())
                .collect::<Vec<_>>();
            let return_bytes = (0..return_bytes_word_count)
                .map(|_| {
                    let _read_word = rws.next();

                    // write word.
                    rws.next().memory_word_pair().0
                })
                .flat_map(|word| word.to_be_bytes())
                .collect::<Vec<_>>();

            trace!("input_bytes: {input_bytes:x?}");
            trace!("output_bytes: {output_bytes:x?}");
            trace!("return_bytes: {return_bytes:x?}");

            let input_bytes_rlc = region.challenges().keccak_input().map(|randomness| {
                rlc::value(
                    input_bytes[input_bytes_start_offset..input_bytes_end_offset]
                        .iter()
                        .rev(),
                    randomness,
                )
            });
            let output_bytes_rlc = region.challenges().keccak_input().map(|randomness| {
                rlc::value(output_bytes[..output_bytes_end].iter().rev(), randomness)
            });
            let return_bytes_rlc = region.challenges().keccak_input().map(|randomness| {
                rlc::value(
                    return_bytes[return_bytes_start_offset..return_bytes_end_offset]
                        .iter()
                        .rev(),
                    randomness,
                )
            });
            trace!("input_bytes_rlc: {input_bytes_rlc:?}");
            trace!("output_bytes_rlc: {output_bytes_rlc:?}");
            trace!("return_bytes_rlc: {return_bytes_rlc:?}");
            let input_rws = Value::known(F::from(input_bytes_word_count as u64));
            let output_rws = Value::known(F::from(output_bytes_word_count as u64));
            let return_rws = Value::known(F::from((return_bytes_word_count * 2) as u64));
            trace!("input_rws: {input_rws:?}");
            trace!("output_rws: {output_rws:?}");
            trace!("return_rws: {return_rws:?}");
            (
                input_len as u64,
                input_bytes_rlc,
                output_bytes_rlc,
                return_bytes_rlc,
                input_rws,
                output_rws,
                return_rws,
            )
        } else {
            (
                0,
                Value::known(F::zero()),
                Value::known(F::zero()),
                Value::known(F::zero()),
                Value::known(F::zero()),
                Value::known(F::zero()),
                Value::known(F::zero()),
            )
        };

        self.precompile_input_len.assign(
            region,
            offset,
            Value::known(F::from(precompile_input_len)),
        )?;
        self.precompile_input_bytes_rlc
            .assign(region, offset, precompile_input_bytes_rlc)?;
        self.precompile_output_bytes_rlc
            .assign(region, offset, precompile_output_bytes_rlc)?;
        self.precompile_return_bytes_rlc
            .assign(region, offset, precompile_return_bytes_rlc)?;
        self.precompile_input_rws
            .assign(region, offset, input_rws)?;
        self.precompile_output_rws
            .assign(region, offset, output_rws)?;
        self.precompile_return_rws
            .assign(region, offset, return_rws)?;

        if is_precompile_call {
            self.precompile_gadget
                .assign(region, offset, precompile_addr.0[19].into())?;
        }
        Ok(())
    }
}

#[cfg(test)]
mod test {
    use super::*;
    use crate::test_util::CircuitTestBuilder;
    use bus_mapping::circuit_input_builder::CircuitsParams;
    use eth_types::{
        address, bytecode, evm_types::OpcodeId, geth_types::Account, word, Address, ToWord, Word,
    };
    use itertools::Itertools;
    use mock::{
        test_ctx::helpers::{account_0_code_account_1_no_code, tx_from_1_to_0},
        TestContext,
    };
    use rayon::prelude::{ParallelBridge, ParallelIterator};
    use std::default::Default;

    #[cfg(feature = "scroll")]
    mod scroll_imports {
        pub use crate::{mpt_circuit::MptCircuit, util::SubCircuit, witness::block_convert};
        pub use bus_mapping::mock::BlockData;
        pub use eth_types::geth_types::GethData;
        pub use halo2_proofs::{dev::MockProver, halo2curves::bn256::Fr};
    }
    #[cfg(feature = "scroll")]
    use scroll_imports::*;

    const TEST_CALL_OPCODES: &[OpcodeId] = &[
        OpcodeId::CALL,
        OpcodeId::CALLCODE,
        OpcodeId::DELEGATECALL,
        OpcodeId::STATICCALL,
    ];

    #[test]
    fn callop_insufficient_balance() {
        let stacks = [Stack {
            // this value is bigger than caller's balance
            value: Word::from(11).pow(18.into()),
            ..Default::default()
        }];

        let callees = [callee(bytecode! {}), callee(bytecode! { STOP })];
        // only call, callcode will encounter insufficient balance error.
        let test_opcodes: &[OpcodeId] = &[OpcodeId::CALL, OpcodeId::CALLCODE];

        for ((opcode, stack), callee) in test_opcodes
            .iter()
            .cartesian_product(stacks.into_iter())
            .cartesian_product(callees.into_iter())
        {
            test_ok(caller_for_insufficient_balance(opcode, stack), callee, None);
        }
    }

    #[test]
    fn callop_nested() {
        for opcode in TEST_CALL_OPCODES {
            test_nested(opcode);
        }
    }

    #[test]
    fn callop_recursive() {
        for opcode in TEST_CALL_OPCODES {
            test_recursive(opcode);
        }
    }

    #[test]
    fn callop_simple() {
        let stacks = [
            // With nothing
            Stack::default(),
            // With value
            Stack {
                value: Word::from(10).pow(18.into()),
                ..Default::default()
            },
            // With gas
            Stack {
                gas: 100,
                ..Default::default()
            },
            Stack {
                gas: 100000,
                ..Default::default()
            },
            // With memory expansion
            Stack {
                cd_offset: 64.into(),
                cd_length: 320,
                rd_offset: Word::zero(),
                rd_length: 32,
                ..Default::default()
            },
            Stack {
                cd_offset: Word::zero(),
                cd_length: 32,
                rd_offset: 64.into(),
                rd_length: 320,
                ..Default::default()
            },
            Stack {
                cd_offset: 0xFFFFFF.into(),
                cd_length: 0,
                rd_offset: 0xFFFFFF.into(),
                rd_length: 0,
                ..Default::default()
            },
            // With memory expansion and value
            Stack {
                cd_offset: 64.into(),
                cd_length: 320,
                rd_offset: 0.into(),
                rd_length: 32,
                value: Word::from(10).pow(18.into()),
                ..Default::default()
            },
        ];
        let callees = [callee(bytecode! {}), callee(bytecode! { STOP })];

        TEST_CALL_OPCODES
            .iter()
            .cartesian_product(stacks)
            .cartesian_product(callees)
            .par_bridge()
            .for_each(|((opcode, stack), callee)| {
                test_ok(caller(opcode, stack, true), callee, None);
            });
    }

    #[test]
    fn callop_overflow_offset_and_zero_length() {
        let stack = Stack {
            cd_offset: Word::MAX,
            cd_length: 0,
            rd_offset: Word::MAX,
            rd_length: 0,
            ..Default::default()
        };

        TEST_CALL_OPCODES
            .iter()
            .for_each(|opcode| test_ok(caller(opcode, stack, true), callee(bytecode! {}), None));
    }

    #[derive(Clone, Copy, Debug, Default)]
    struct Stack {
        gas: u64,
        value: Word,
        cd_offset: Word,
        cd_length: u64,
        rd_offset: Word,
        rd_length: u64,
    }

    fn callee(code: bytecode::Bytecode) -> Account {
        let code = code.to_vec();
        let is_empty = code.is_empty();
        Account {
            address: Address::repeat_byte(0xff),
            code: code.into(),
            nonce: if is_empty { 0 } else { 1 }.into(),
            balance: if is_empty { 0 } else { 0xdeadbeefu64 }.into(),
            ..Default::default()
        }
    }

    fn caller(opcode: &OpcodeId, stack: Stack, caller_is_success: bool) -> Account {
        let is_call_or_callcode = opcode == &OpcodeId::CALL || opcode == &OpcodeId::CALLCODE;
        let terminator = if caller_is_success {
            OpcodeId::RETURN
        } else {
            OpcodeId::REVERT
        };

        // Call twice for testing both cold and warm access
        let mut bytecode = bytecode! {
            PUSH32(Word::from(stack.rd_length))
            PUSH32(stack.rd_offset)
            PUSH32(Word::from(stack.cd_length))
            PUSH32(stack.cd_offset)
        };
        if is_call_or_callcode {
            bytecode.push(32, stack.value);
        }
        bytecode.append(&bytecode! {
            PUSH32(Address::repeat_byte(0xff).to_word())
            PUSH32(Word::from(stack.gas))
            .write_op(*opcode)
            PUSH32(Word::from(stack.rd_length))
            PUSH32(stack.rd_offset)
            PUSH32(Word::from(stack.cd_length))
            PUSH32(stack.cd_offset)
        });
        if is_call_or_callcode {
            bytecode.push(32, stack.value);
        }
        bytecode.append(&bytecode! {
            PUSH32(Address::repeat_byte(0xff).to_word())
            PUSH32(Word::from(stack.gas))
            .write_op(*opcode)
            PUSH1(0)
            PUSH1(0)
            .write_op(terminator)
        });

        Account {
            address: Address::repeat_byte(0xfe),
            balance: Word::from(10).pow(20.into()),
            code: bytecode.to_vec().into(),
            ..Default::default()
        }
    }

    fn caller_for_insufficient_balance(opcode: &OpcodeId, stack: Stack) -> Account {
        let is_call_or_callcode = opcode == &OpcodeId::CALL || opcode == &OpcodeId::CALLCODE;
        let terminator = OpcodeId::STOP;

        let mut bytecode = bytecode! {
            PUSH32(Word::from(stack.rd_length))
            PUSH32(stack.rd_offset)
            PUSH32(Word::from(stack.cd_length))
            PUSH32(stack.cd_offset)
        };
        if is_call_or_callcode {
            bytecode.push(32, stack.value);
        }
        bytecode.append(&bytecode! {
            PUSH32(Address::repeat_byte(0xff).to_word())
            PUSH32(Word::from(stack.gas))
            .write_op(*opcode)
            .write_op(terminator)
        });

        Account {
            address: Address::repeat_byte(0xfe),
            balance: Word::from(10).pow(18.into()),
            code: bytecode.to_vec().into(),
            ..Default::default()
        }
    }

    fn test_nested(opcode: &OpcodeId) {
        let callers = [
            caller(
                opcode,
                Stack {
                    gas: 100000,
                    ..Default::default()
                },
                true,
            ),
            caller(
                opcode,
                Stack {
                    gas: 100000,
                    ..Default::default()
                },
                false,
            ),
        ];
        let callees = [
            // Success
            callee(bytecode! { PUSH1(0) PUSH1(0) RETURN }),
            // Failure
            callee(bytecode! { PUSH1(0) PUSH1(0) REVERT }),
        ];

        for (caller, callee) in callers.into_iter().cartesian_product(callees.into_iter()) {
            test_ok(caller, callee, None);
        }
    }

    #[test]
    fn callop_base() {
        test_ok(
            caller(&OpcodeId::CALL, Stack::default(), true),
            callee(bytecode! {}),
            None,
        );
    }

    fn test_ok(caller: Account, callee: Account, max_rws: Option<usize>) {
        let ctx = TestContext::<3, 1>::new(
            None,
            |accs| {
                accs[0]
                    .address(address!("0x000000000000000000000000000000000000cafe"))
                    .balance(Word::from(10u64.pow(19)));
                accs[1]
                    .address(caller.address)
                    .code(caller.code)
                    .nonce(caller.nonce)
                    .balance(caller.balance);
                accs[2]
                    .address(callee.address)
                    .code(callee.code)
                    .nonce(callee.nonce)
                    .balance(callee.balance);
            },
            |mut txs, accs| {
                txs[0]
                    .from(accs[0].address)
                    .to(accs[1].address)
                    .gas(100000.into())
                    // Set a non-zero value could test if DELEGATECALL use value of current call.
                    .value(1000.into());
            },
            |block, _tx| block.number(0xcafeu64),
        )
        .unwrap();

        CircuitTestBuilder::new_from_test_ctx(ctx)
            .params(CircuitsParams {
                max_rws: max_rws.unwrap_or(500),
                ..Default::default()
            })
            .run();
    }

    fn test_recursive(opcode: &OpcodeId) {
        let is_call_or_callcode = opcode == &OpcodeId::CALL || opcode == &OpcodeId::CALLCODE;
        let mut caller_bytecode = bytecode! {
            PUSH1(0)
            PUSH1(0)
            PUSH1(0)
            PUSH1(0)
        };
        if is_call_or_callcode {
            caller_bytecode.push(1, U256::zero());
        }
        caller_bytecode.append(&bytecode! {
            PUSH32(Address::repeat_byte(0xff).to_word())
            PUSH2(if is_call_or_callcode {10000} else {10032})
            .write_op(*opcode)
            STOP
        });
        // The following bytecode calls itself recursively if gas_left is greater than
        // 100, and halts with REVERT if gas_left is odd, otherwise just halts
        // with STOP.
        let mut callee_bytecode = bytecode! {
            GAS
            PUSH1(100)
            GT
            PUSH1(if is_call_or_callcode {43} else {41}) // jump dest
            JUMPI

            PUSH1(0)
            PUSH1(0)
            PUSH1(0)
            PUSH1(0)
        };

        if is_call_or_callcode {
            callee_bytecode.push(1, U256::zero());
        }

        callee_bytecode.append(&bytecode! {
            PUSH20(Address::repeat_byte(0xff).to_word())
            PUSH1(if is_call_or_callcode {132} else {129}) // gas
            GAS
            SUB
            .write_op(*opcode)

            JUMPDEST // 41 for static_call, 43 for call
            GAS
            PUSH1(1)
            AND
            PUSH1(if is_call_or_callcode {56} else {54})
            JUMPI

            PUSH1(0)
            PUSH1(0)
            REVERT

            // 56 or 54 for call or static_call
            JUMPDEST
            STOP
        });
        test_ok(
            Account {
                address: Address::repeat_byte(0xfe),
                balance: Word::from(10).pow(20.into()),
                code: caller_bytecode.into(),
                ..Default::default()
            },
            callee(callee_bytecode),
            Some(10000),
        );
    }

    #[test]
    fn call_non_exist_with_value() {
        let callee_code = bytecode! {
            .op_call(0xc350, 0xff, 0x13, 0x0, 0x0, 0x0, 0x0)
        };

        let ctx = TestContext::<2, 1>::new(
            None,
            account_0_code_account_1_no_code(callee_code),
            tx_from_1_to_0,
            |block, _tx| block.number(0xcafeu64),
        )
        .unwrap();

        CircuitTestBuilder::new_from_test_ctx(ctx)
            .params(CircuitsParams {
                max_rws: 500,
                ..Default::default()
            })
            .run();
    }

    // maybe consider to move to mpt_circuit module
    #[cfg(feature = "scroll")]
    #[test]
    fn call_non_exist_with_value_mpt_circuit() {
        let callee_code = bytecode! {
            .op_call(0xc350, 0xff, 0x13, 0x0, 0x0, 0x0, 0x0)
        };

        let ctx = TestContext::<2, 1>::new(
            None,
            account_0_code_account_1_no_code(callee_code),
            tx_from_1_to_0,
            |block, _tx| block.number(0xcafeu64),
        )
        .unwrap();

        let block: GethData = ctx.into();
        let mut builder = BlockData::new_from_geth_data_with_params(
            block.clone(),
            CircuitsParams {
                max_rws: 1024,
                max_copy_rows: 1024,
                max_mpt_rows: 3500,
                ..Default::default()
            },
        )
        .new_circuit_input_builder();
        builder
            .handle_block(&block.eth_block, &block.geth_traces)
            .unwrap();
        let mut block = block_convert::<Fr>(&builder.block, &builder.code_db).unwrap();
        block.mpt_updates.mock_fill_state_roots();
        let mpt_circuit = MptCircuit::new_from_block(&block);
        let prover = MockProver::<Fr>::run(12, &mpt_circuit, vec![]).unwrap();
        assert!(prover.verify().is_ok());
    }

    // minimal testool case: returndatasize_bug_d0_g0_v0
    #[test]
    fn test_oog_call_with_inner_sstore() {
        let (addr_a, addr_b, addr_c) = (
            mock::MOCK_ACCOUNTS[0],
            mock::MOCK_ACCOUNTS[1],
            mock::MOCK_ACCOUNTS[2],
        );
        let code_a = bytecode! {
            .op_call(1, addr_b, 50000, 0, 0, 0, 0)
        };

        let code_b = bytecode! {
            .op_call(10, 1, 50000, 0, 0, 0, 0)
            .op_sstore(0, 0)
        };

        let ctx = TestContext::<3, 1>::new(
            None,
            |accs| {
                accs[0]
                    .address(addr_a)
                    .balance(word!("0x0de0b6b3a7640000"))
                    .code(code_a);
                accs[1].address(addr_b).code(code_b);
                accs[2].address(addr_c).balance(word!("0x6400000000"));
            },
            |mut txs, accs| {
                txs[0]
                    .from(accs[2].address)
                    .to(accs[0].address)
                    .gas(word!("0x0a00000000"));
            },
            |block, _tx| block.number(0xcafeu64),
        )
        .unwrap();

        CircuitTestBuilder::new_from_test_ctx(ctx).run()
    }

    #[test]
    fn callop_error_depth() {
        let callee_code = bytecode! {
            PUSH1(0x00)
            PUSH1(0x00)
            PUSH1(0x00)
            PUSH1(0x00)
            PUSH1(0x00)
            ADDRESS
            PUSH2(0xffff)
            GAS
            SUB
            CALL
            PUSH1(0x01)
            SUB
        };

        let ctx = TestContext::<2, 1>::new(
            None,
            account_0_code_account_1_no_code(callee_code),
            |mut txs, accs| {
                txs[0]
                    .to(accs[0].address)
                    .from(accs[1].address)
                    .gas(word!("0x2386F26FC10000"));
            },
            |block, _tx| block.number(0xcafeu64),
        )
        .unwrap();

        CircuitTestBuilder::new_from_test_ctx(ctx)
            .params(CircuitsParams {
                max_rws: 300000,
                ..Default::default()
            })
            .run();
    }
}

#[cfg(test)]
mod test_precompiles {
    use crate::test_util::CircuitTestBuilder;
    use bus_mapping::{circuit_input_builder::CircuitsParams, evm::PrecompileCallArgs};
    use eth_types::{bytecode, evm_types::OpcodeId, word, Word};

    use mock::{
        test_ctx::helpers::{account_0_code_account_1_no_code, tx_from_1_to_0},
        TestContext,
    };
    use paste::paste;

    #[test]
    fn call_precompile_with_value() {
        let callee_code = bytecode! {
            .op_call(0xc350, 0x4, 0x13, 0x0, 0x0, 0x0, 0x0)
        };

        let ctx = TestContext::<2, 1>::new(
            None,
            account_0_code_account_1_no_code(callee_code),
            tx_from_1_to_0,
            |block, _tx| block.number(0xcafeu64),
        )
        .unwrap();

        CircuitTestBuilder::new_from_test_ctx(ctx)
            .params(CircuitsParams {
                max_rws: 500,
                ..Default::default()
            })
            .run();
    }

    fn test_precompile_inner(arg: PrecompileCallArgs, call_op: &OpcodeId) {
        let code = arg.with_call_op(*call_op);
        let ctx = TestContext::<2, 1>::new(
            None,
            account_0_code_account_1_no_code(code),
            tx_from_1_to_0,
            |block, _tx| block.number(0xcafeu64),
        )
        .unwrap();

        let step = ctx.geth_traces[0]
            .struct_logs
            .last()
            .expect("at least one step");
        log::debug!("{:?}", step.stack);
        for (offset, (_, stack_value)) in arg.stack_value.iter().enumerate() {
            assert_eq!(
                *stack_value,
                step.stack.nth_last(offset).expect("stack value not found"),
                "stack output mismatch"
            );
        }

        log::debug!(
            "testing {} on {:?}, max_rws = {}",
            arg.name,
            call_op,
            arg.max_rws
        );
        CircuitTestBuilder::new_from_test_ctx(ctx)
            .params(CircuitsParams {
                max_rws: arg.max_rws,
                max_copy_rows: 1100,
                ..Default::default()
            })
            .run();
    }

    macro_rules! test_precompile {
        ($($test_name:ident: $test:expr,)*) => {
            $(
                paste! {
                    #[test]
                    fn [<$test_name _call>]() {
                        test_precompile_inner($test, &OpcodeId::CALL);
                    }
                    #[test]
                    fn [<$test_name _callcode>]() {
                        test_precompile_inner($test, &OpcodeId::CALLCODE);
                    }
                    #[test]
                    fn [<$test_name _delegatecall>]() {
                        test_precompile_inner($test, &OpcodeId::DELEGATECALL);
                    }
                    #[test]
                    fn [<$test_name _staticcall>]() {
                        test_precompile_inner($test, &OpcodeId::STATICCALL);
                    }
                }
            )*
        };
    }

    test_precompile!(
        ec_recover: PrecompileCallArgs {
            name: "ecRecover",
            setup_code: bytecode! {
                PUSH32(word!("0x456e9aea5e197a1f1af7a3e85a3212fa4049a3ba34c2289b4c860fc0b0c64ef3")) // hash
                PUSH1(0x0)
                MSTORE
                PUSH1(28) // v
                PUSH1(0x20)
                MSTORE
                PUSH32(word!("0x9242685bf161793cc25603c231bc2f568eb630ea16aa137d2664ac8038825608")) // r
                PUSH1(0x40)
                MSTORE
                PUSH32(word!("0x4f8ae3bd7535248d0bd448298cc2e2071e56992d0774dc340c368ae950852ada")) // s
                PUSH1(0x60)
                MSTORE
            },
            ret_size: Word::from(0x20),
            ret_offset: Word::from(0x80),
            call_data_length: Word::from(0x80),
            address: Word::from(0x1),
            stack_value: vec![(
                Word::from(0x80),
                word!("7156526fbd7a3c72969b54f64e42c10fbb768c8a"),
            )],
            ..Default::default()
        },
        sha2_256: PrecompileCallArgs {
            name: "SHA2-256",
            setup_code: bytecode! {
                PUSH1(0xFF) // data
                PUSH1(0)
                MSTORE
            },
            ret_size: Word::from(0x20),
            ret_offset: Word::from(0x20),
            call_data_length: Word::from(0x1),
            call_data_offset: Word::from(0x1F),
            address: Word::from(0x2),
            stack_value: vec![(
                Word::from(0x20),
                word!("a8100ae6aa1940d0b663bb31cd466142ebbdbd5187131b92d93818987832eb89"),
            )],
            ..Default::default()
        },
        ripemd_160: PrecompileCallArgs {
            name: "RIPEMD-160",
            setup_code: bytecode! {
                PUSH1(0xFF) // data
                PUSH1(0)
                MSTORE
            },
            ret_size: Word::from(0x20),
            ret_offset: Word::from(0x20),
            call_data_length: Word::from(0x1),
            call_data_offset: Word::from(0x1F),
            address: Word::from(0x3),
            stack_value: vec![(
                Word::from(0x20),
                #[cfg(feature = "scroll")]
                Word::zero(),
                #[cfg(not(feature = "scroll"))]
                word!("2c0c45d3ecab80fe060e5f1d7057cd2f8de5e557"),
            )],
            ..Default::default()
        },
        identity: PrecompileCallArgs {
            name: "identity",
            setup_code: bytecode! {
                PUSH16(word!("0123456789ABCDEF0123456789ABCDEF"))
                PUSH1(0x00)
                MSTORE
            },
            ret_size: Word::from(0x20),
            ret_offset: Word::from(0x20),
            call_data_length: Word::from(0x20),
            address: Word::from(0x4),
            stack_value: vec![(Word::from(0x20), word!("0123456789ABCDEF0123456789ABCDEF"))],
            ..Default::default()
        },
        modexp: PrecompileCallArgs {
            name: "modexp",
            setup_code: bytecode! {
                PUSH1(1) // Bsize
                PUSH1(0)
                MSTORE
                PUSH1(1) // Esize
                PUSH1(0x20)
                MSTORE
                PUSH1(1) // Msize
                PUSH1(0x40)
                MSTORE
                PUSH32(word!("0x08090A0000000000000000000000000000000000000000000000000000000000")) // B, E and M
                PUSH1(0x60)
                MSTORE
            },
            ret_size: Word::from(0x01),
            ret_offset: Word::from(0x9F),
            call_data_length: Word::from(0x63),
            address: Word::from(0x5),
            stack_value: vec![(Word::from(0x80), Word::from(8))],
            ..Default::default()
        },
        // B = E = M = 0
        modexp_allzeros: PrecompileCallArgs {
            name: "modexp_zeros",
            setup_code: bytecode! {
                PUSH1(1) // Bsize
                PUSH1(0)
                MSTORE
                PUSH1(1) // Esize
                PUSH1(0x20)
                MSTORE
                PUSH1(1) // Msize
                PUSH1(0x40)
                MSTORE
                PUSH32(word!("0x0000000000000000000000000000000000000000000000000000000000000000")) // B, E and M
                PUSH1(0x60)
                MSTORE
            },
            ret_size: Word::from(0x01),
            ret_offset: Word::from(0x9F),
            call_data_length: Word::from(0x63),
            address: Word::from(0x5),
            stack_value: vec![(Word::from(0x80), Word::from(0))],
            ..Default::default()
        },
        ec_add: PrecompileCallArgs {
            name: "ecAdd",
            setup_code: bytecode! {
                PUSH1(1) // x1
                PUSH1(0)
                MSTORE
                PUSH1(2) // y1
                PUSH1(0x20)
                MSTORE
                PUSH1(1) // x2
                PUSH1(0x40)
                MSTORE
                PUSH1(2) // y2
                PUSH1(0x60)
                MSTORE
            },
            ret_size: Word::from(0x40),
            ret_offset: Word::from(0x80),
            call_data_length: Word::from(0x80),
            address: Word::from(0x6),
            stack_value: vec![
                (
                    Word::from(0x80),
                    word!("30644e72e131a029b85045b68181585d97816a916871ca8d3c208c16d87cfd3"),
                ),
                (
                    Word::from(0xA0),
                    word!("15ed738c0e0a7c92e7845f96b2ae9c0a68a6a449e3538fc7ff3ebf7a5a18a2c4"),
                ),
            ],
            ..Default::default()
        },
        ec_mul: PrecompileCallArgs {
            name: "ecMul",
            setup_code: bytecode! {
                PUSH1(1) // x1
                PUSH1(0)
                MSTORE
                PUSH1(2) // y1
                PUSH1(0x20)
                MSTORE
                PUSH1(2) // s
                PUSH1(0x40)
                MSTORE
            },
            ret_size: Word::from(0x40),
            ret_offset: Word::from(0x60),
            call_data_length: Word::from(0x60),
            address: Word::from(0x7),
            stack_value: vec![
                (
                    Word::from(0x60),
                    word!("30644e72e131a029b85045b68181585d97816a916871ca8d3c208c16d87cfd3"),
                ),
                (
                    Word::from(0x80),
                    word!("15ed738c0e0a7c92e7845f96b2ae9c0a68a6a449e3538fc7ff3ebf7a5a18a2c4"),
                ),
            ],
            ..Default::default()
        },
        ec_pairing: PrecompileCallArgs {
            name: "ecPairing",
            setup_code: bytecode! {
                PUSH32(word!("0x23a8eb0b0996252cb548a4487da97b02422ebc0e834613f954de6c7e0afdc1fc"))
                PUSH32(word!("0x2a23af9a5ce2ba2796c1f4e453a370eb0af8c212d9dc9acd8fc02c2e907baea2"))
                PUSH32(word!("0x091058a3141822985733cbdddfed0fd8d6c104e9e9eff40bf5abfef9ab163bc7"))
                PUSH32(word!("0x1971ff0471b09fa93caaf13cbf443c1aede09cc4328f5a62aad45f40ec133eb4"))
                PUSH32(word!("0x30644e72e131a029b85045b68181585d97816a916871ca8d3c208c16d87cfd45"))
                PUSH32(word!("0x0000000000000000000000000000000000000000000000000000000000000001"))
                PUSH32(word!("0x2fe02e47887507adf0ff1743cbac6ba291e66f59be6bd763950bb16041a0a85e"))
                PUSH32(word!("0x2bd368e28381e8eccb5fa81fc26cf3f048eea9abfdd85d7ed3ab3698d63e4f90"))
                PUSH32(word!("0x22606845ff186793914e03e21df544c34ffe2f2f3504de8a79d9159eca2d98d9"))
                PUSH32(word!("0x1fb19bb476f6b9e44e2a32234da8212f61cd63919354bc06aef31e3cfaff3ebc"))
                PUSH32(word!("0x2c0f001f52110ccfe69108924926e45f0b0c868df0e7bde1fe16d3242dc715f6"))
                PUSH32(word!("0x2cf44499d5d27bb186308b7af7af02ac5bc9eeb6a3d147c186b21fb1b76e18da"))

                PUSH1(12)
                PUSH2(0x200)
                MSTORE

                JUMPDEST

                PUSH2(0x200)
                MLOAD
                PUSH1(12)
                SUB
                PUSH1(0x20)
                MUL
                MSTORE
                PUSH1(1)
                PUSH2(0x200)
                MLOAD
                SUB
                DUP1
                PUSH2(0x200)
                MSTORE
                PUSH2(0x192)
                JUMPI
            },
            ret_size: Word::from(0x20),
            call_data_length: Word::from(0x180),
            address: Word::from(0x8),
            stack_value: vec![(Word::from(0x0), Word::from(1))],
            max_rws: 3000,
            ..Default::default()
        },
        blake2f: PrecompileCallArgs {
            name: "blake2f",
            setup_code: bytecode! {
                PUSH32(word!("0000000003000000000000000000000000000000010000000000000000000000"))
                PUSH32(word!("0000000000000000000000000000000000000000000000000000000000000000"))
                PUSH32(word!("0000000000000000000000000000000000000000000000000000000000000000"))
                PUSH32(word!("0000000000000000000000000000000000000000000000000000000000000000"))
                PUSH32(word!("19cde05b61626300000000000000000000000000000000000000000000000000"))
                PUSH32(word!("3af54fa5d182e6ad7f520e511f6c3e2b8c68059b6bbd41fbabd9831f79217e13"))
                PUSH32(word!("0000000048c9bdf267e6096a3ba7ca8485ae67bb2bf894fe72f36e3cf1361d5f"))

                PUSH1(7)
                PUSH2(0x160)
                MSTORE

                JUMPDEST

                PUSH2(0x160)
                MLOAD
                PUSH1(7)
                SUB
                PUSH1(0x20)
                MUL
                MSTORE
                PUSH1(1)
                PUSH2(0x160)
                MLOAD
                SUB
                DUP1
                PUSH2(0x160)
                MSTORE
                PUSH2(0xed)
                JUMPI
            },
            ret_size: Word::from(0x40),
            ret_offset: Word::from(0x0),
            call_data_length: Word::from(0xd5),
            address: Word::from(0x9),
            stack_value: vec![
                (
                    Word::from(0x20),
                    #[cfg(feature = "scroll")]
                    word!("3af54fa5d182e6ad7f520e511f6c3e2b8c68059b6bbd41fbabd9831f79217e13"),
                    #[cfg(not(feature = "scroll"))]
                    word!("d282e6ad7f520e511f6c3e2b8c68059b9442be0454267ce079217e1319cde05b"),
                ),
                (
                    Word::from(0x0),
                    #[cfg(feature = "scroll")]
                    word!("0000000048c9bdf267e6096a3ba7ca8485ae67bb2bf894fe72f36e3cf1361d5f"),
                    #[cfg(not(feature = "scroll"))]
                    word!("8c9bcf367e6096a3ba7ca8485ae67bb2bf894fe72f36e3cf1361d5f3af54fa5"),
                ),
            ],
            max_rws: 2000,
            ..Default::default()
        },
    );
}<|MERGE_RESOLUTION|>--- conflicted
+++ resolved
@@ -992,20 +992,13 @@
             offset,
             Value::known(Word::from(code_address.to_address())),
         )?;
-<<<<<<< HEAD
-        // self.is_code_address_zero.assign_u256(region, offset, callee_address)?;
-=======
->>>>>>> bfbf9f49
         self.is_precompile_lt.assign(
             region,
             offset,
             callee_address.to_address().to_word(),
             0x0Au64.into(),
         )?;
-<<<<<<< HEAD
-        // self.is_precompile_lt.assign(region, offset, callee_address, 0x0Au64.into())?;
-=======
->>>>>>> bfbf9f49
+
         log::trace!("callop is precompile call {}", is_precompile_call);
         let precompile_return_length = if is_precompile_call && is_precheck_ok {
             rws.offset_add(14); // skip
