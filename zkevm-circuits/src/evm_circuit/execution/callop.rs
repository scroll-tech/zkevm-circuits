use crate::{
    evm_circuit::{
        execution::ExecutionGadget,
        param::{N_BYTES_ACCOUNT_ADDRESS, N_BYTES_GAS, N_BYTES_MEMORY_ADDRESS, N_BYTES_U64},
        step::ExecutionState,
        util::{
            and,
            common_gadget::{CommonCallGadget, TransferGadget},
            constraint_builder::{
                ConstrainBuilderCommon, EVMConstraintBuilder, ReversionInfo, StepStateTransition,
                Transition::{Delta, To},
            },
            math_gadget::{
                ConstantDivisionGadget, IsZeroGadget, LtGadget, LtWordGadget, MinMaxGadget,
            },
            memory_gadget::{CommonMemoryAddressGadget, MemoryAddressGadget},
            not, or,
            precompile_gadget::PrecompileGadget,
            rlc, select, CachedRegion, Cell, Word,
        },
        witness::{Block, Call, ExecStep, Transaction},
    },
    table::{AccountFieldTag, CallContextFieldTag},
    util::Expr,
};
use bus_mapping::{
    circuit_input_builder::CopyDataType,
    evm::OpcodeId,
    precompile::{is_precompiled, PrecompileCalls},
};
use eth_types::{
    evm_types::{memory::MemoryWordRange, GAS_STIPEND_CALL_WITH_VALUE},
    Field, ToAddress, ToBigEndian, ToLittleEndian, ToScalar, U256,
};
use halo2_proofs::{circuit::Value, plonk::Error};
use log::trace;
use std::cmp::min;

/// Gadget for call related opcodes. It supports `OpcodeId::CALL`,
/// `OpcodeId::CALLCODE`, `OpcodeId::DELEGATECALL` and `OpcodeId::STATICCALL`.
/// both for successful and failure(insufficient balance error) cases.
#[derive(Clone, Debug)]

pub(crate) struct CallOpGadget<F> {
    opcode: Cell<F>,
    is_call: IsZeroGadget<F>,
    is_callcode: IsZeroGadget<F>,
    is_delegatecall: IsZeroGadget<F>,
    is_staticcall: IsZeroGadget<F>,
    tx_id: Cell<F>,
    reversion_info: ReversionInfo<F>,
    current_callee_address: Cell<F>,
    current_caller_address: Cell<F>,
    is_static: Cell<F>,
    depth: Cell<F>,
    call: CommonCallGadget<F, MemoryAddressGadget<F>, true>,
    current_value: Word<F>,
    is_warm: Cell<F>,
    is_warm_prev: Cell<F>,
    callee_reversion_info: ReversionInfo<F>,
    transfer: TransferGadget<F>,
    // current handling Call* opcode's caller balance
    caller_balance_word: Word<F>,
    // check if insufficient balance case
    is_insufficient_balance: LtWordGadget<F>,
    is_depth_ok: LtGadget<F, N_BYTES_U64>,
    one_64th_gas: ConstantDivisionGadget<F, N_BYTES_GAS>,
    capped_callee_gas_left: MinMaxGadget<F, N_BYTES_GAS>,
    // FIXME: free cells, only used in empty codehash (empty account and precompiles)
    step_gas_cost: Cell<F>,
    // to handle precompile calls
    is_code_address_zero: IsZeroGadget<F>,
    is_precompile_lt: LtGadget<F, N_BYTES_ACCOUNT_ADDRESS>,
    precompile_gadget: PrecompileGadget<F>,
    precompile_return_length: Cell<F>,
    precompile_return_length_zero: IsZeroGadget<F>,
    precompile_return_data_copy_size: MinMaxGadget<F, N_BYTES_MEMORY_ADDRESS>,
    precompile_input_len: Cell<F>, // the number of input bytes taken for the precompile call.
    precompile_input_bytes_rlc: Cell<F>, // input bytes to precompile call.
    precompile_output_bytes_rlc: Cell<F>, // output bytes from precompile call.
    precompile_return_bytes_rlc: Cell<F>, // bytes returned to caller from precompile call.
    precompile_input_rws: Cell<F>,
    precompile_output_rws: Cell<F>,
    precompile_return_rws: Cell<F>,
}

impl<F: Field> ExecutionGadget<F> for CallOpGadget<F> {
    const NAME: &'static str = "CALL_OP";

    const EXECUTION_STATE: ExecutionState = ExecutionState::CALL_OP;

    fn configure(cb: &mut EVMConstraintBuilder<F>) -> Self {
        let opcode = cb.query_cell();
        cb.opcode_lookup(opcode.expr(), 1.expr());
        let is_call = IsZeroGadget::construct(cb, "", opcode.expr() - OpcodeId::CALL.expr());
        let is_callcode =
            IsZeroGadget::construct(cb, "", opcode.expr() - OpcodeId::CALLCODE.expr());
        let is_delegatecall =
            IsZeroGadget::construct(cb, "", opcode.expr() - OpcodeId::DELEGATECALL.expr());
        let is_staticcall =
            IsZeroGadget::construct(cb, "", opcode.expr() - OpcodeId::STATICCALL.expr());

        // Use rw_counter of the step which triggers next call as its call_id.
        let callee_call_id = cb.curr.state.rw_counter.clone();

        let tx_id = cb.call_context(None, CallContextFieldTag::TxId);
        let mut reversion_info = cb.reversion_info_read(None);
        let [is_static, depth, current_callee_address] = [
            CallContextFieldTag::IsStatic,
            CallContextFieldTag::Depth,
            CallContextFieldTag::CalleeAddress,
        ]
        .map(|field_tag| cb.call_context(None, field_tag));

        let (current_caller_address, current_value) = cb.condition(is_delegatecall.expr(), |cb| {
            (
                cb.call_context(None, CallContextFieldTag::CallerAddress),
                cb.call_context_as_word(None, CallContextFieldTag::Value),
            )
        });

        let call_gadget: CommonCallGadget<F, MemoryAddressGadget<F>, true> =
            CommonCallGadget::construct(
                cb,
                is_call.expr(),
                is_callcode.expr(),
                is_delegatecall.expr(),
                is_staticcall.expr(),
            );
        cb.condition(not::expr(is_call.expr() + is_callcode.expr()), |cb| {
            cb.require_zero(
                "for non call/call code, value is zero",
                call_gadget.value.expr(),
            );
        });

        let caller_address = select::expr(
            is_delegatecall.expr(),
            current_caller_address.expr(),
            current_callee_address.expr(),
        );
        let callee_address = select::expr(
            is_callcode.expr() + is_delegatecall.expr(),
            current_callee_address.expr(),
            call_gadget.callee_address_expr(),
        );

        // Add callee to access list
        let is_warm = cb.query_bool();
        let is_warm_prev = cb.query_bool();
        cb.require_true("callee add should be updated to warm", is_warm.expr());
        cb.account_access_list_write(
            tx_id.expr(),
            call_gadget.callee_address_expr(),
            is_warm.expr(),
            is_warm_prev.expr(),
            Some(&mut reversion_info),
        );

        // Propagate rw_counter_end_of_reversion and is_persistent
        let mut callee_reversion_info = cb.reversion_info_write(Some(callee_call_id.expr()));
        cb.require_equal(
            "callee_is_persistent == is_persistent ⋅ is_success",
            callee_reversion_info.is_persistent(),
            reversion_info.is_persistent() * call_gadget.is_success.expr(),
        );
        cb.condition(call_gadget.is_success.expr() * (1.expr() - reversion_info.is_persistent()), |cb| {
            cb.require_equal(
                "callee_rw_counter_end_of_reversion == rw_counter_end_of_reversion - (reversible_write_counter + 1)",
                callee_reversion_info.rw_counter_end_of_reversion(),
                reversion_info.rw_counter_of_reversion(1.expr()),
            );
        });

        cb.condition(is_call.expr() * call_gadget.has_value.clone(), |cb| {
            cb.require_zero(
                "CALL with value must not be in static call stack",
                is_static.expr(),
            );
        });

        let caller_balance_word = cb.query_word_rlc();
        cb.account_read(
            caller_address.expr(),
            AccountFieldTag::Balance,
            caller_balance_word.expr(),
        );
        let is_insufficient_balance =
            LtWordGadget::construct(cb, &caller_balance_word, &call_gadget.value);
        // depth < 1025
        let is_depth_ok = LtGadget::construct(cb, depth.expr(), 1025.expr());

        let is_precheck_ok = and::expr([
            is_depth_ok.expr(),
            not::expr(is_insufficient_balance.expr()),
        ]);

        // stack write is zero when is_insufficient_balance is true
        cb.condition(not::expr(is_precheck_ok.expr()), |cb| {
            cb.require_zero(
                "stack write result is zero when is_insufficient_balance is true",
                call_gadget.is_success.expr(),
            );
        });

        // whether the call is to a precompiled contract.
        // precompile contracts are stored from address 0x01 to 0x09.
        let is_code_address_zero =
            IsZeroGadget::construct(cb, "", call_gadget.callee_address_expr());
        let is_precompile_lt =
            LtGadget::construct(cb, call_gadget.callee_address_expr(), 0x0A.expr());
        let is_precompile = and::expr([
            not::expr(is_code_address_zero.expr()),
            is_precompile_lt.expr(),
        ]);
        let precompile_return_length = cb.query_cell();
        let precompile_return_length_zero =
            IsZeroGadget::construct(cb, "", precompile_return_length.expr());
        let precompile_return_data_copy_size = MinMaxGadget::construct(
            cb,
            precompile_return_length.expr(),
            call_gadget.rd_address.length(),
        );

        let precompile_input_rws = cb.query_cell();
        let precompile_output_rws = cb.query_cell();
        let precompile_return_rws = cb.query_cell();
        let precompile_input_len = cb.query_cell();
<<<<<<< HEAD
        let precompile_memory_rws = select::expr(
            call_gadget.is_success.expr(),
            // if success:
            // - Reads from caller memory.
            // - Writes to callee memory.
            // - Writes to caller memory.
            precompile_input_len.expr()
                + precompile_return_length.expr()
                + precompile_return_data_copy_size.min(),
            // if failure,
            // - Reads from caller memory.
            precompile_input_len.expr(),
        );
=======
>>>>>>> 5d0b462e

        // Verify transfer only for CALL opcode in the successful case.  If value == 0,
        // skip the transfer (this is necessary for non-existing accounts, which
        // will not be crated when value is 0 and so the callee balance lookup
        // would be invalid).
        let transfer = cb.condition(and::expr(&[is_call.expr(), is_precheck_ok.expr()]), |cb| {
            TransferGadget::construct(
                cb,
                caller_address.expr(),
                callee_address.expr(),
                or::expr([
                    not::expr(call_gadget.callee_not_exists.expr()),
                    is_precompile.expr(),
                ]),
                0.expr(),
                call_gadget.value.clone(),
                &mut callee_reversion_info,
            )
        });

        // For CALLCODE opcode, verify caller balance is greater than or equal to stack
        // `value` in successful case. that is `is_insufficient_balance` is false.
        // for call opcode, this has been checked in transfer gadget implicitly.
        cb.condition(is_callcode.expr() * call_gadget.is_success.expr(), |cb| {
            cb.require_zero(
                "transfer_value <= caller_balance for CALLCODE opcode in successful case ",
                is_insufficient_balance.expr(),
            );
        });

        // no_callee_code is true when the account exists and has empty
        // code hash, or when the account doesn't exist (which we encode with
        // code_hash = 0).
        let no_callee_code =
            call_gadget.is_empty_code_hash.expr() + call_gadget.callee_not_exists.expr();

        // Sum up and verify gas cost.
        // Only CALL opcode could invoke transfer to make empty account into non-empty.
        let gas_cost = call_gadget.gas_cost_expr(is_warm_prev.expr(), is_call.expr());
        // Apply EIP 150
        let gas_available = cb.curr.state.gas_left.expr() - gas_cost.clone();
        let one_64th_gas = ConstantDivisionGadget::construct(cb, gas_available.clone(), 64);
        let all_but_one_64th_gas = gas_available - one_64th_gas.quotient();
        let capped_callee_gas_left =
            MinMaxGadget::construct(cb, call_gadget.gas_expr(), all_but_one_64th_gas.clone());
        let callee_gas_left = select::expr(
            call_gadget.gas_is_u64.expr(),
            capped_callee_gas_left.min(),
            all_but_one_64th_gas,
        );

        let stack_pointer_delta =
            select::expr(is_call.expr() + is_callcode.expr(), 6.expr(), 5.expr());
        let step_gas_cost = cb.query_cell();
        let memory_expansion = call_gadget.memory_expansion.clone();

        // handle precompile calls.
        let (
            precompile_gadget,
            precompile_input_bytes_rlc,
            precompile_output_bytes_rlc,
            precompile_return_bytes_rlc,
        ) = cb.condition(
            and::expr([is_precompile.expr(), is_precheck_ok.expr()]),
            |cb| {
                cb.require_equal(
                    "Callee has no code for precompile",
                    no_callee_code.expr(),
                    true.expr(),
                );

                // Write to callee's context.
                for (field_tag, value) in [
                    (
                        CallContextFieldTag::IsSuccess,
                        call_gadget.is_success.expr(),
                    ),
                    (
                        CallContextFieldTag::CalleeAddress,
                        call_gadget.callee_address_expr(),
                    ),
                    (CallContextFieldTag::CallerId, cb.curr.state.call_id.expr()),
                    (
                        CallContextFieldTag::CallDataOffset,
                        call_gadget.cd_address.offset(),
                    ),
                    (
                        CallContextFieldTag::CallDataLength,
                        call_gadget.cd_address.length(),
                    ),
                    (
                        CallContextFieldTag::ReturnDataOffset,
                        call_gadget.rd_address.offset(),
                    ),
                    (
                        CallContextFieldTag::ReturnDataLength,
                        call_gadget.rd_address.length(),
                    ),
                ] {
                    cb.call_context_lookup(
                        true.expr(),
                        Some(callee_call_id.expr()),
                        field_tag,
                        value,
                    );
                } // rwc_delta += 7 for precompile

                // Save caller's call state
                for (field_tag, value) in [
                    (
                        CallContextFieldTag::ProgramCounter,
                        cb.curr.state.program_counter.expr() + 1.expr(),
                    ),
                    (
                        CallContextFieldTag::StackPointer,
                        cb.curr.state.stack_pointer.expr()
                            + select::expr(is_call.expr() + is_callcode.expr(), 6.expr(), 5.expr()),
                    ),
                    (
                        CallContextFieldTag::GasLeft,
                        cb.curr.state.gas_left.expr() - step_gas_cost.expr(),
                    ),
                    (
                        CallContextFieldTag::MemorySize,
                        memory_expansion.next_memory_word_size(),
                    ),
                    (
                        CallContextFieldTag::ReversibleWriteCounter,
                        cb.curr.state.reversible_write_counter.expr() + 1.expr(),
                    ),
                    (CallContextFieldTag::LastCalleeId, callee_call_id.expr()),
                    (CallContextFieldTag::LastCalleeReturnDataOffset, 0.expr()),
                    (
                        CallContextFieldTag::LastCalleeReturnDataLength,
                        precompile_return_length.expr(),
                    ),
                ] {
                    cb.call_context_lookup(true.expr(), None, field_tag, value);
                } // rwc_delta += 8 for precompile

                // copy table lookup to verify the copying of bytes:
                // - from caller's memory (`call_data_length` bytes starting at `call_data_offset`)
                // - to the precompile input.
                let precompile_input_bytes_rlc =
                    cb.condition(call_gadget.cd_address.has_length(), |cb| {
                        let precompile_input_bytes_rlc = cb.query_cell_phase2();
                        cb.copy_table_lookup(
                            cb.curr.state.call_id.expr(),
                            CopyDataType::Memory.expr(),
                            callee_call_id.expr(),
                            5.expr() + call_gadget.callee_address_expr(), // refer u64::from(CopyDataType)
                            call_gadget.cd_address.offset(),
                            call_gadget.cd_address.offset() + precompile_input_len.expr(),
                            0.expr(),
                            precompile_input_len.expr(),
                            precompile_input_bytes_rlc.expr(),
                            precompile_input_rws.expr(), // reads
                        ); // rwc_delta += `call_gadget.cd_address.length()` for precompile
                        precompile_input_bytes_rlc
                    });

                // copy table lookup to verify the precompile result.
                // - from precompiled contract.
                // - to the current call's memory (starting at `0`).
                let precompile_output_bytes_rlc = cb.condition(
                    and::expr([
                        call_gadget.is_success.expr(),
                        call_gadget.cd_address.has_length(),
                        call_gadget.rd_address.has_length(),
                        not::expr(precompile_return_length_zero.expr()),
                    ]),
                    |cb| {
                        let precompile_output_bytes_rlc = cb.query_cell_phase2();
                        cb.copy_table_lookup(
                                callee_call_id.expr(),
                                5.expr() + call_gadget.callee_address_expr(), // refer u64::from(CopyDataType)
                                callee_call_id.expr(),
                                CopyDataType::Memory.expr(),
                                0.expr(),
                                precompile_return_length.expr(),
                                0.expr(),
                                precompile_return_length.expr(),
                                precompile_output_bytes_rlc.expr(),
                                precompile_output_rws.expr(), // writes.
                            ); // rwc_delta += `precompile_return_length` for precompile
                        precompile_output_bytes_rlc
                    },
                );

                // copy table lookup to verify the copying of bytes if the precompile call was
                // successful.
                // - from precompile (min(rd_length, precompile_return_length) bytes)
                // - to caller's memory (min(rd_length, precompile_return_length) bytes starting at
                //   `return_data_offset`).
                let precompile_return_bytes_rlc = cb.condition(
                    and::expr([
                        call_gadget.is_success.expr(),
                        call_gadget.cd_address.has_length(),
                        call_gadget.rd_address.has_length(),
                        not::expr(precompile_return_length_zero.expr()),
                    ]),
                    |cb| {
                        let precompile_return_bytes_rlc = cb.query_cell_phase2();
                        cb.copy_table_lookup(
                            callee_call_id.expr(),
                            CopyDataType::Memory.expr(), // refer u64::from(CopyDataType)
                            cb.curr.state.call_id.expr(),
                            CopyDataType::Memory.expr(),
                            0.expr(),
                            precompile_return_data_copy_size.min(),
                            call_gadget.rd_address.offset(),
                            precompile_return_data_copy_size.min(),
                            0.expr(),
                            precompile_return_rws.expr(), // writes
                        ); // rwc_delta += `return_data_copy_size.min()` for precompile
                        precompile_return_bytes_rlc
                    },
                );

                let transfer_rwc_delta =
                    is_call.expr() * not::expr(transfer.value_is_zero.expr()) * 2.expr();
                // +15 call context lookups for precompile.
                let rw_counter_delta = 33.expr()
                    + is_call.expr() * 1.expr()
                    + transfer_rwc_delta
                    + is_callcode.expr()
                    + is_delegatecall.expr() * 2.expr()
                    + precompile_input_rws.expr()
                    + precompile_output_rws.expr()
                    + precompile_return_rws.expr();

                cb.require_step_state_transition(StepStateTransition {
                    rw_counter: Delta(rw_counter_delta),
                    call_id: To(callee_call_id.expr()),
                    is_root: To(false.expr()),
                    is_create: To(false.expr()),
                    code_hash: To(cb.empty_code_hash_rlc()),
                    program_counter: Delta(1.expr()),
                    stack_pointer: Delta(stack_pointer_delta.expr()),
                    gas_left: To(callee_gas_left.expr()),
                    memory_word_size: To(precompile_output_rws.expr()),
                    reversible_write_counter: To(0.expr()),
                    ..StepStateTransition::default()
                });

                (
                    PrecompileGadget::construct(
                        cb,
                        call_gadget.is_success.expr(),
                        call_gadget.callee_address_expr(),
                        cb.curr.state.call_id.expr(),
                        call_gadget.cd_address.offset(),
                        call_gadget.cd_address.length(),
                        call_gadget.rd_address.offset(),
                        call_gadget.rd_address.length(),
                        precompile_return_length.expr(),
                        precompile_input_bytes_rlc.expr(),
                        precompile_output_bytes_rlc.expr(),
                        precompile_return_bytes_rlc.expr(),
                    ),
                    precompile_input_bytes_rlc,
                    precompile_output_bytes_rlc,
                    precompile_return_bytes_rlc,
                )
            },
        );

        // handle calls to accounts with no code.
        cb.condition(
            and::expr([
                no_callee_code.expr(),
                not::expr(is_precompile.expr()),
                is_precheck_ok.expr(),
            ]),
            |cb| {
                // Save caller's call state
                for field_tag in [
                    CallContextFieldTag::LastCalleeId,
                    CallContextFieldTag::LastCalleeReturnDataOffset,
                    CallContextFieldTag::LastCalleeReturnDataLength,
                ] {
                    cb.call_context_lookup(true.expr(), None, field_tag, 0.expr());
                }
            },
        ); // rwc_delta += 3 for empty account

        // handle calls to empty accounts without precompile.
        cb.condition(
            and::expr([
                call_gadget.is_empty_code_hash.expr(),
                is_precheck_ok.expr(),
                not::expr(is_precompile.expr()),
            ]),
            |cb| {
                // For CALLCODE opcode, it has an extra stack pop `value` and one account read
                // for caller balance (+2).
                //
                // For DELEGATECALL opcode, it has two extra call context lookups for current
                // caller address and value (+2).
                //
                // No extra lookups for STATICCALL opcode.
                let transfer_rwc_delta =
                    is_call.expr() * not::expr(transfer.value_is_zero.expr()) * 2.expr();
                // +3 call context lookups for empty accounts.
                let rw_counter_delta = 21.expr()
                    + is_call.expr() * 1.expr()
                    + transfer_rwc_delta.clone()
                    + is_callcode.expr()
                    + is_delegatecall.expr() * 2.expr();
                cb.require_step_state_transition(StepStateTransition {
                    rw_counter: Delta(rw_counter_delta),
                    program_counter: Delta(1.expr()),
                    stack_pointer: Delta(stack_pointer_delta.expr()),
                    gas_left: Delta(-step_gas_cost.expr()),

                    memory_word_size: To(memory_expansion.next_memory_word_size()),
                    // For CALL opcode, `transfer` invocation has two account write if value is not
                    // zero.
                    reversible_write_counter: Delta(1.expr() + transfer_rwc_delta),
                    ..StepStateTransition::default()
                });
            },
        );

        // handle ErrDepth or ErrInsufficientBalance step transition
        cb.condition(not::expr(is_precheck_ok.expr()), |cb| {
            // Save caller's call state
            for field_tag in [
                CallContextFieldTag::LastCalleeId,
                CallContextFieldTag::LastCalleeReturnDataOffset,
                CallContextFieldTag::LastCalleeReturnDataLength,
            ] {
                cb.call_context_lookup(true.expr(), None, field_tag, 0.expr());
            }

            cb.require_step_state_transition(StepStateTransition {
                rw_counter: Delta(22.expr()),
                program_counter: Delta(1.expr()),
                stack_pointer: Delta(stack_pointer_delta.expr()),
                gas_left: Delta(
                    call_gadget.has_value.clone() * GAS_STIPEND_CALL_WITH_VALUE.expr()
                        - gas_cost.clone(),
                ),
                memory_word_size: To(memory_expansion.next_memory_word_size()),
                reversible_write_counter: Delta(1.expr()),
                ..StepStateTransition::default()
            });
        });

        // handle all other calls.
        cb.condition(
            and::expr(&[
                not::expr(no_callee_code.expr()),
                is_precheck_ok,
                not::expr(is_precompile.expr()),
            ]),
            |cb| {
                // Save caller's call state
                for (field_tag, value) in [
                    (
                        CallContextFieldTag::ProgramCounter,
                        cb.curr.state.program_counter.expr() + 1.expr(),
                    ),
                    (
                        CallContextFieldTag::StackPointer,
                        cb.curr.state.stack_pointer.expr() + stack_pointer_delta,
                    ),
                    (
                        CallContextFieldTag::GasLeft,
                        cb.curr.state.gas_left.expr() - gas_cost - callee_gas_left.clone(),
                    ),
                    (
                        CallContextFieldTag::MemorySize,
                        memory_expansion.next_memory_word_size(),
                    ),
                    (
                        CallContextFieldTag::ReversibleWriteCounter,
                        cb.curr.state.reversible_write_counter.expr() + 1.expr(),
                    ),
                ] {
                    cb.call_context_lookup(true.expr(), None, field_tag, value);
                }

                // Setup next call's context.
                let cd_address = call_gadget.cd_address.clone();
                let rd_address = call_gadget.rd_address.clone();
                for (field_tag, value) in [
                    (CallContextFieldTag::CallerId, cb.curr.state.call_id.expr()),
                    (CallContextFieldTag::TxId, tx_id.expr()),
                    (CallContextFieldTag::Depth, depth.expr() + 1.expr()),
                    (CallContextFieldTag::CallerAddress, caller_address),
                    (CallContextFieldTag::CalleeAddress, callee_address),
                    (CallContextFieldTag::CallDataOffset, cd_address.offset()),
                    (CallContextFieldTag::CallDataLength, cd_address.length()),
                    (CallContextFieldTag::ReturnDataOffset, rd_address.offset()),
                    (CallContextFieldTag::ReturnDataLength, rd_address.length()),
                    (
                        CallContextFieldTag::Value,
                        select::expr(
                            is_delegatecall.expr(),
                            current_value.expr(),
                            call_gadget.value.expr(),
                        ),
                    ),
                    (
                        CallContextFieldTag::IsSuccess,
                        call_gadget.is_success.expr(),
                    ),
                    (
                        CallContextFieldTag::IsStatic,
                        or::expr([is_static.expr(), is_staticcall.expr()]),
                    ),
                    (CallContextFieldTag::LastCalleeId, 0.expr()),
                    (CallContextFieldTag::LastCalleeReturnDataOffset, 0.expr()),
                    (CallContextFieldTag::LastCalleeReturnDataLength, 0.expr()),
                    (CallContextFieldTag::IsRoot, 0.expr()),
                    (CallContextFieldTag::IsCreate, 0.expr()),
                    (
                        CallContextFieldTag::CodeHash,
                        call_gadget.phase2_callee_code_hash.expr(),
                    ),
                ] {
                    cb.call_context_lookup(
                        true.expr(),
                        Some(callee_call_id.expr()),
                        field_tag,
                        value,
                    );
                }

                // Give gas stipend if value is not zero
                let callee_gas_left = callee_gas_left
                    + call_gadget.has_value.clone() * GAS_STIPEND_CALL_WITH_VALUE.expr();

                // For CALL opcode, it has an extra stack pop `value` (+1) and if the value is
                // not zero, two account write for `transfer` call (+2).
                //
                // For CALLCODE opcode, it has an extra stack pop `value` and one account read
                // for caller balance (+2).
                //
                // For DELEGATECALL opcode, it has two extra call context lookups for current
                // caller address and value (+2).
                //
                // No extra lookups for STATICCALL opcode.
                let transfer_rwc_delta =
                    is_call.expr() * not::expr(transfer.value_is_zero.expr()) * 2.expr();
                let rw_counter_delta = 41.expr()
                    + is_call.expr() * 1.expr()
                    + transfer_rwc_delta.clone()
                    + is_callcode.expr()
                    + is_delegatecall.expr() * 2.expr();
                cb.require_step_state_transition(StepStateTransition {
                    rw_counter: Delta(rw_counter_delta),
                    call_id: To(callee_call_id.expr()),
                    is_root: To(false.expr()),
                    is_create: To(false.expr()),
                    code_hash: To(call_gadget.phase2_callee_code_hash.expr()),
                    gas_left: To(callee_gas_left),
                    // For CALL opcode, `transfer` invocation has two account write if value is not
                    // zero.
                    reversible_write_counter: To(transfer_rwc_delta),
                    ..StepStateTransition::new_context()
                });
            },
        );

        Self {
            opcode,
            is_call,
            is_callcode,
            is_delegatecall,
            is_staticcall,
            tx_id,
            reversion_info,
            current_callee_address,
            current_caller_address,
            current_value,
            is_static,
            depth,
            call: call_gadget,
            is_warm,
            is_warm_prev,
            callee_reversion_info,
            transfer,
            caller_balance_word,
            is_insufficient_balance,
            is_depth_ok,
            one_64th_gas,
            capped_callee_gas_left,
            step_gas_cost,
            // precompile related fields.
            is_code_address_zero,
            is_precompile_lt,
            precompile_gadget,
            precompile_return_length,
            precompile_return_length_zero,
            precompile_return_data_copy_size,
            precompile_input_len,
            precompile_input_bytes_rlc,
            precompile_output_bytes_rlc,
            precompile_return_bytes_rlc,
            precompile_input_rws,
            precompile_output_rws,
            precompile_return_rws,
        }
    }

    fn assign_exec_step(
        &self,
        region: &mut CachedRegion<'_, '_, F>,
        offset: usize,
        block: &Block<F>,
        _tx: &Transaction,
        call: &Call,
        step: &ExecStep,
    ) -> Result<(), Error> {
        let opcode = step.opcode.unwrap();
        let is_call = opcode == OpcodeId::CALL;
        let is_callcode = opcode == OpcodeId::CALLCODE;
        let is_delegatecall = opcode == OpcodeId::DELEGATECALL;
        let [tx_id, is_static, depth, current_callee_address] = [
            step.rw_indices[0],
            step.rw_indices[3],
            step.rw_indices[4],
            step.rw_indices[5],
        ]
        .map(|idx| block.rws[idx].call_context_value());

        self.is_depth_ok
            .assign(region, offset, F::from(depth.low_u64()), F::from(1025))?;

        let stack_index = 6;

        // This offset is used to change the index offset of `step.rw_indices`.
        // Since both CALL and CALLCODE have an extra stack pop `value`, and
        // opcode DELEGATECALL has two extra call context lookups - current
        // caller address and current value.
        let mut rw_offset = 0;
        let [current_caller_address, current_value] = if is_delegatecall {
            rw_offset += 2;
            [step.rw_indices[6], step.rw_indices[7]].map(|idx| block.rws[idx].call_context_value())
        } else {
            [U256::zero(), U256::zero()]
        };
        let [gas, callee_address] = [
            step.rw_indices[stack_index + rw_offset],
            step.rw_indices[stack_index + 1 + rw_offset],
        ]
        .map(|idx| block.rws[idx].stack_value());
        let is_precompile = is_precompiled(&callee_address.to_address());
        let value = if is_call || is_callcode {
            rw_offset += 1;
            block.rws[step.rw_indices[7 + rw_offset]].stack_value()
        } else {
            U256::zero()
        };
        let [cd_offset, cd_length, rd_offset, rd_length, is_success] = [
            step.rw_indices[stack_index + 2 + rw_offset],
            step.rw_indices[stack_index + 3 + rw_offset],
            step.rw_indices[stack_index + 4 + rw_offset],
            step.rw_indices[stack_index + 5 + rw_offset],
            step.rw_indices[stack_index + 6 + rw_offset],
        ]
        .map(|idx| block.rws[idx].stack_value());
        // log::trace!("rw_offset {:?}", rw_offset);
        let callee_code_hash = block.rws[step.rw_indices[13 + rw_offset]]
            .account_codehash_pair()
            .0;
        let callee_exists = !callee_code_hash.is_zero() || is_precompile;

        let (is_warm, is_warm_prev) =
            block.rws[step.rw_indices[14 + rw_offset]].tx_access_list_value_pair();

        let [callee_rw_counter_end_of_reversion, callee_is_persistent] = [
            step.rw_indices[15 + rw_offset],
            step.rw_indices[16 + rw_offset],
        ]
        .map(|idx| block.rws[idx].call_context_value());

        // check if it is insufficient balance case.
        // get caller balance
        let (caller_balance, _) = block.rws[step.rw_indices[17 + rw_offset]].account_balance_pair();
        self.caller_balance_word
            .assign(region, offset, Some(caller_balance.to_le_bytes()))?;
        self.is_insufficient_balance
            .assign(region, offset, caller_balance, value)?;

        let is_precheck_ok =
            depth.low_u64() < 1025 && (!(is_call || is_callcode) || caller_balance >= value);

        // only call opcode do transfer in sucessful case.
        let (caller_balance_pair, callee_balance_pair) =
            if is_call && is_precheck_ok && !value.is_zero() {
                if !callee_exists {
                    rw_offset += 1;
                }
                let caller_balance_pair =
                    block.rws[step.rw_indices[18 + rw_offset]].account_balance_pair();
                let callee_balance_pair =
                    block.rws[step.rw_indices[19 + rw_offset]].account_balance_pair();
                rw_offset += 2;
                (caller_balance_pair, callee_balance_pair)
            } else {
                ((U256::zero(), U256::zero()), (U256::zero(), U256::zero()))
            };

        self.opcode
            .assign(region, offset, Value::known(F::from(opcode.as_u64())))?;
        self.is_call.assign(
            region,
            offset,
            F::from(opcode.as_u64()) - F::from(OpcodeId::CALL.as_u64()),
        )?;
        self.is_callcode.assign(
            region,
            offset,
            F::from(opcode.as_u64()) - F::from(OpcodeId::CALLCODE.as_u64()),
        )?;
        self.is_delegatecall.assign(
            region,
            offset,
            F::from(opcode.as_u64()) - F::from(OpcodeId::DELEGATECALL.as_u64()),
        )?;
        self.is_staticcall.assign(
            region,
            offset,
            F::from(opcode.as_u64()) - F::from(OpcodeId::STATICCALL.as_u64()),
        )?;
        self.tx_id
            .assign(region, offset, Value::known(F::from(tx_id.low_u64())))?;
        self.reversion_info.assign(
            region,
            offset,
            call.rw_counter_end_of_reversion,
            call.is_persistent,
        )?;
        self.current_callee_address.assign(
            region,
            offset,
            Value::known(
                current_callee_address
                    .to_scalar()
                    .expect("unexpected Address -> Scalar conversion failure"),
            ),
        )?;
        self.current_caller_address.assign(
            region,
            offset,
            Value::known(
                current_caller_address
                    .to_scalar()
                    .expect("unexpected Address -> Scalar conversion failure"),
            ),
        )?;
        self.current_value
            .assign(region, offset, Some(current_value.to_le_bytes()))?;
        self.is_static
            .assign(region, offset, Value::known(F::from(is_static.low_u64())))?;
        self.depth
            .assign(region, offset, Value::known(F::from(depth.low_u64())))?;

        let memory_expansion_gas_cost = self.call.assign(
            region,
            offset,
            gas,
            callee_address,
            value,
            is_success,
            cd_offset,
            cd_length,
            rd_offset,
            rd_length,
            step.memory_word_size(),
            region.code_hash(callee_code_hash),
        )?;
        self.is_warm
            .assign(region, offset, Value::known(F::from(is_warm as u64)))?;
        self.is_warm_prev
            .assign(region, offset, Value::known(F::from(is_warm_prev as u64)))?;
        self.callee_reversion_info.assign(
            region,
            offset,
            callee_rw_counter_end_of_reversion.low_u64() as usize,
            callee_is_persistent.low_u64() != 0,
        )?;
        // conditionally assign
        if is_precheck_ok && !value.is_zero() {
            self.transfer.assign(
                region,
                offset,
                caller_balance_pair,
                callee_balance_pair,
                value,
            )?;
        }

        let has_value = !value.is_zero() && !is_delegatecall;
        let gas_cost = self.call.cal_gas_cost_for_assignment(
            memory_expansion_gas_cost,
            is_warm_prev,
            is_call,
            has_value,
            !callee_exists,
        )?;
        let gas_available = step.gas_left - gas_cost;
        self.step_gas_cost
            .assign(region, offset, Value::known(F::from(step.gas_cost)))?;
        self.one_64th_gas
            .assign(region, offset, gas_available.into())?;
        self.capped_callee_gas_left.assign(
            region,
            offset,
            F::from(gas.low_u64()),
            F::from(gas_available - gas_available / 64),
        )?;

        // precompile related assignment.
        let (is_precompile_call, precompile_addr) = {
            let precompile_addr = callee_address.to_address();
            let is_precompiled_call = is_precompiled(&precompile_addr);
            (is_precompiled_call, precompile_addr)
        };
        let code_address: F = callee_address.to_address().to_scalar().unwrap();
        self.is_code_address_zero
            .assign(region, offset, code_address)?;
        self.is_precompile_lt
            .assign(region, offset, code_address, 0x0Au64.into())?;
        let precompile_return_length = if is_precompile_call {
            let value_rw = block.rws[step.rw_indices[32 + rw_offset]];
            assert_eq!(
                value_rw.field_tag(),
                Some(CallContextFieldTag::LastCalleeReturnDataLength as u64),
            );
            value_rw.call_context_value()
        } else {
            0.into()
        };
        self.precompile_return_length.assign(
            region,
            offset,
            Value::known(precompile_return_length.to_scalar().unwrap()),
        )?;
        self.precompile_return_length_zero.assign(
            region,
            offset,
            precompile_return_length.to_scalar().unwrap(),
        )?;
        self.precompile_return_data_copy_size.assign(
            region,
            offset,
            precompile_return_length.to_scalar().unwrap(),
            rd_length.to_scalar().unwrap(),
        )?;

        let (
            precompile_input_len,
            precompile_input_bytes_rlc,
            precompile_output_bytes_rlc,
            precompile_return_bytes_rlc,
            input_rws,
            output_rws,
            return_rws,
        ) = if is_precompiled(&callee_address.to_address()) {
            let precompile_call: PrecompileCalls = precompile_addr.0[19].into();
            let input_len = if let Some(input_len) = precompile_call.input_len() {
                min(input_len, cd_length.as_usize())
            } else {
                cd_length.as_usize()
            };
            let [input_bytes_start_offset, input_bytes_end_offset, input_bytes_word_count] =
                // Correspond to this check in bus-mapping.
                // <https://github.com/scroll-tech/zkevm-circuits/blob/25dd32aa316ec842ffe79bb8efe9f05f86edc33e/bus-mapping/src/evm/opcodes/callop.rs#L349>
                if input_len == 0 {
                    [0; 3]
                } else {
                    let begin = cd_offset.as_usize();
                    let end = cd_offset.as_usize() + input_len;
                    let range = MemoryWordRange::align_range(begin, input_len);

                    // input may not be aligned to 32 bytes. actual input is
                    // [start_offset..end_offset]
                    // TODO: turn it into MemoryWordRange method
                    let start_offset = begin - range.start_slot().0;
                    let end_offset = end - range.start_slot().0;

                    [start_offset, end_offset, range.word_count()]
                };

            let [output_bytes_end, output_bytes_word_count] =
                // Correspond to this check in bus-mapping.
                // <https://github.com/scroll-tech/zkevm-circuits/blob/25dd32aa316ec842ffe79bb8efe9f05f86edc33e/bus-mapping/src/evm/opcodes/callop.rs#L387>
                if cd_length.is_zero() || precompile_return_length.is_zero() {
                    [0; 2]
                } else {
                    let end = precompile_return_length.as_usize();

                    [end, MemoryWordRange::align_range(0, end).word_count()]
                };

            let [return_bytes_start_offset, return_bytes_end_offset, return_bytes_word_count] =
                // Correspond to this check in bus-mapping.
                // <https://github.com/scroll-tech/zkevm-circuits/blob/25dd32aa316ec842ffe79bb8efe9f05f86edc33e/bus-mapping/src/evm/opcodes/callop.rs#L416>
                if cd_length.is_zero() || precompile_return_length.is_zero() || rd_length.is_zero()
                {
                    [0; 3]
                } else {
                    let length = min(rd_length.as_usize(), output_bytes_end);
                    let begin = rd_offset.as_usize();
                    let end = begin + length;

                    let mut src_range = MemoryWordRange::align_range(0, length);
                    let mut dst_range = MemoryWordRange::align_range(begin, length);
                    src_range.ensure_equal_length(&mut dst_range);

                    // return data may not be aligned to 32 bytes. actual return data is
                    // [start_offset..end_offset]
                    // TODO: turn it into MemoryWordRange method
                    let start_offset = begin - dst_range.start_slot().0;
                    let end_offset = end - dst_range.start_slot().0;

                    [start_offset, end_offset, dst_range.word_count()]
                };

            trace!("rw_offset {rw_offset}");
            trace!(
                "input_bytes rws [{},{})",
                33 + rw_offset,
                33 + rw_offset + input_bytes_word_count
            );
            trace!(
                "output_bytes rws [{},{})",
                33 + rw_offset + input_bytes_word_count,
                33 + rw_offset + input_bytes_word_count + output_bytes_word_count
            );
            trace!(
                "return_bytes copy [{},{})",
                33 + rw_offset + input_bytes_word_count + output_bytes_word_count,
                33 + rw_offset
                    + input_bytes_word_count
                    + output_bytes_word_count
                    + return_bytes_word_count * 2
            );

            let input_bytes_rw_start = 33 + rw_offset;
            let input_bytes = (input_bytes_rw_start..input_bytes_rw_start + input_bytes_word_count)
                .map(|i| block.rws[step.rw_indices[i]].memory_word_pair().0)
                .flat_map(|word| word.to_be_bytes())
                .collect::<Vec<_>>();
            let output_bytes_rw_start = input_bytes_rw_start + input_bytes_word_count;
            let output_bytes = (output_bytes_rw_start
                ..output_bytes_rw_start + output_bytes_word_count)
                .map(|i| block.rws[step.rw_indices[i]].memory_word_pair().0)
                .flat_map(|word| word.to_be_bytes())
                .collect::<Vec<_>>();
            let return_bytes_rw_start = output_bytes_rw_start + output_bytes_word_count;
            let return_bytes = (return_bytes_rw_start
                ..return_bytes_rw_start + return_bytes_word_count * 2)
                .step_by(2)
                .map(|i| block.rws[step.rw_indices[i]].memory_word_pair().0)
                .flat_map(|word| word.to_be_bytes())
                .collect::<Vec<_>>();

            trace!("input_bytes: {input_bytes:x?}");
            trace!("output_bytes: {output_bytes:x?}");
            trace!("return_bytes: {return_bytes:x?}");

            let input_bytes_rlc = region.challenges().keccak_input().map(|randomness| {
                rlc::value(
                    input_bytes[input_bytes_start_offset..input_bytes_end_offset]
                        .iter()
                        .rev(),
                    randomness,
                )
            });
            let output_bytes_rlc = region.challenges().keccak_input().map(|randomness| {
                rlc::value(output_bytes[..output_bytes_end].iter().rev(), randomness)
            });
            let return_bytes_rlc = region.challenges().keccak_input().map(|randomness| {
                rlc::value(
                    return_bytes[return_bytes_start_offset..return_bytes_end_offset]
                        .iter()
                        .rev(),
                    randomness,
                )
            });
            trace!("input_bytes_rlc: {input_bytes_rlc:?}");
            trace!("output_bytes_rlc: {output_bytes_rlc:?}");
            trace!("return_bytes_rlc: {return_bytes_rlc:?}");
            let input_rws = Value::known(F::from(input_bytes_word_count as u64));
            let output_rws = Value::known(F::from(output_bytes_word_count as u64));
            let return_rws = Value::known(F::from((return_bytes_word_count * 2) as u64));
            trace!("input_rws: {input_rws:?}");
            trace!("output_rws: {output_rws:?}");
            trace!("return_rws: {return_rws:?}");
            (
                input_len as u64,
                input_bytes_rlc,
                output_bytes_rlc,
                return_bytes_rlc,
                input_rws,
                output_rws,
                return_rws,
            )
        } else {
            (
                0,
                Value::known(F::zero()),
                Value::known(F::zero()),
                Value::known(F::zero()),
                Value::known(F::zero()),
                Value::known(F::zero()),
                Value::known(F::zero()),
            )
        };

        self.precompile_input_len.assign(
            region,
            offset,
            Value::known(F::from(precompile_input_len)),
        )?;
        self.precompile_input_bytes_rlc
            .assign(region, offset, precompile_input_bytes_rlc)?;
        self.precompile_output_bytes_rlc
            .assign(region, offset, precompile_output_bytes_rlc)?;
        self.precompile_return_bytes_rlc
            .assign(region, offset, precompile_return_bytes_rlc)?;
        self.precompile_input_rws
            .assign(region, offset, input_rws)?;
        self.precompile_output_rws
            .assign(region, offset, output_rws)?;
        self.precompile_return_rws
            .assign(region, offset, return_rws)?;

        if is_precompile_call {
            self.precompile_gadget.assign(
                region,
                offset,
                precompile_addr.0[19].into(),
                precompile_input_bytes_rlc,
                cd_length.as_u64(),
                region.challenges().keccak_input(),
            )?;
        }

        Ok(())
    }
}

#[cfg(test)]
mod test {
    use super::*;
    use crate::test_util::CircuitTestBuilder;
    use bus_mapping::circuit_input_builder::CircuitsParams;
    use eth_types::{
        address, bytecode, evm_types::OpcodeId, geth_types::Account, word, Address, ToWord, Word,
    };

    use itertools::Itertools;
    use mock::{test_ctx::helpers::account_0_code_account_1_no_code, TestContext};

    use rayon::prelude::{ParallelBridge, ParallelIterator};
    use std::default::Default;

    const TEST_CALL_OPCODES: &[OpcodeId] = &[
        OpcodeId::CALL,
        OpcodeId::CALLCODE,
        OpcodeId::DELEGATECALL,
        OpcodeId::STATICCALL,
    ];

    #[test]
    fn callop_insufficient_balance() {
        let stacks = [Stack {
            // this value is bigger than caller's balance
            value: Word::from(11).pow(18.into()),
            ..Default::default()
        }];

        let callees = [callee(bytecode! {}), callee(bytecode! { STOP })];
        // only call, callcode will encounter insufficient balance error.
        let test_opcodes: &[OpcodeId] = &[OpcodeId::CALL, OpcodeId::CALLCODE];

        for ((opcode, stack), callee) in test_opcodes
            .iter()
            .cartesian_product(stacks.into_iter())
            .cartesian_product(callees.into_iter())
        {
            test_ok(caller_for_insufficient_balance(opcode, stack), callee);
        }
    }

    #[test]
    fn callop_nested() {
        for opcode in TEST_CALL_OPCODES {
            test_nested(opcode);
        }
    }

    #[ignore]
    #[test]
    fn callop_recursive() {
        for opcode in TEST_CALL_OPCODES {
            test_recursive(opcode);
        }
    }

    #[ignore]
    #[test]
    fn callop_simple() {
        let stacks = [
            // With nothing
            Stack::default(),
            // With value
            Stack {
                value: Word::from(10).pow(18.into()),
                ..Default::default()
            },
            // With gas
            Stack {
                gas: 100,
                ..Default::default()
            },
            Stack {
                gas: 100000,
                ..Default::default()
            },
            // With memory expansion
            Stack {
                cd_offset: 64.into(),
                cd_length: 320,
                rd_offset: Word::zero(),
                rd_length: 32,
                ..Default::default()
            },
            Stack {
                cd_offset: Word::zero(),
                cd_length: 32,
                rd_offset: 64.into(),
                rd_length: 320,
                ..Default::default()
            },
            Stack {
                cd_offset: 0xFFFFFF.into(),
                cd_length: 0,
                rd_offset: 0xFFFFFF.into(),
                rd_length: 0,
                ..Default::default()
            },
            // With memory expansion and value
            Stack {
                cd_offset: 64.into(),
                cd_length: 320,
                rd_offset: 0.into(),
                rd_length: 32,
                value: Word::from(10).pow(18.into()),
                ..Default::default()
            },
        ];
        let callees = [callee(bytecode! {}), callee(bytecode! { STOP })];

        TEST_CALL_OPCODES
            .iter()
            .cartesian_product(stacks.into_iter())
            .cartesian_product(callees.into_iter())
            .par_bridge()
            .for_each(|((opcode, stack), callee)| {
                test_ok(caller(opcode, stack, true), callee);
            });
    }

    #[test]
    fn callop_overflow_offset_and_zero_length() {
        let stack = Stack {
            cd_offset: Word::MAX,
            cd_length: 0,
            rd_offset: Word::MAX,
            rd_length: 0,
            ..Default::default()
        };

        TEST_CALL_OPCODES
            .iter()
            .for_each(|opcode| test_ok(caller(opcode, stack, true), callee(bytecode! {})));
    }

    #[derive(Clone, Copy, Debug, Default)]
    struct Stack {
        gas: u64,
        value: Word,
        cd_offset: Word,
        cd_length: u64,
        rd_offset: Word,
        rd_length: u64,
    }

    fn callee(code: bytecode::Bytecode) -> Account {
        let code = code.to_vec();
        let is_empty = code.is_empty();
        Account {
            address: Address::repeat_byte(0xff),
            code: code.into(),
            nonce: if is_empty { 0 } else { 1 }.into(),
            balance: if is_empty { 0 } else { 0xdeadbeefu64 }.into(),
            ..Default::default()
        }
    }

    fn caller(opcode: &OpcodeId, stack: Stack, caller_is_success: bool) -> Account {
        let is_call_or_callcode = opcode == &OpcodeId::CALL || opcode == &OpcodeId::CALLCODE;
        let terminator = if caller_is_success {
            OpcodeId::RETURN
        } else {
            OpcodeId::REVERT
        };

        // Call twice for testing both cold and warm access
        let mut bytecode = bytecode! {
            PUSH32(Word::from(stack.rd_length))
            PUSH32(stack.rd_offset)
            PUSH32(Word::from(stack.cd_length))
            PUSH32(stack.cd_offset)
        };
        if is_call_or_callcode {
            bytecode.push(32, stack.value);
        }
        bytecode.append(&bytecode! {
            PUSH32(Address::repeat_byte(0xff).to_word())
            PUSH32(Word::from(stack.gas))
            .write_op(*opcode)
            PUSH32(Word::from(stack.rd_length))
            PUSH32(stack.rd_offset)
            PUSH32(Word::from(stack.cd_length))
            PUSH32(stack.cd_offset)
        });
        if is_call_or_callcode {
            bytecode.push(32, stack.value);
        }
        bytecode.append(&bytecode! {
            PUSH32(Address::repeat_byte(0xff).to_word())
            PUSH32(Word::from(stack.gas))
            .write_op(*opcode)
            PUSH1(0)
            PUSH1(0)
            .write_op(terminator)
        });

        Account {
            address: Address::repeat_byte(0xfe),
            balance: Word::from(10).pow(20.into()),
            code: bytecode.to_vec().into(),
            ..Default::default()
        }
    }

    fn caller_for_insufficient_balance(opcode: &OpcodeId, stack: Stack) -> Account {
        let is_call_or_callcode = opcode == &OpcodeId::CALL || opcode == &OpcodeId::CALLCODE;
        let terminator = OpcodeId::STOP;

        let mut bytecode = bytecode! {
            PUSH32(Word::from(stack.rd_length))
            PUSH32(stack.rd_offset)
            PUSH32(Word::from(stack.cd_length))
            PUSH32(stack.cd_offset)
        };
        if is_call_or_callcode {
            bytecode.push(32, stack.value);
        }
        bytecode.append(&bytecode! {
            PUSH32(Address::repeat_byte(0xff).to_word())
            PUSH32(Word::from(stack.gas))
            .write_op(*opcode)
            .write_op(terminator)
        });

        Account {
            address: Address::repeat_byte(0xfe),
            balance: Word::from(10).pow(18.into()),
            code: bytecode.to_vec().into(),
            ..Default::default()
        }
    }

    fn test_nested(opcode: &OpcodeId) {
        let callers = [
            caller(
                opcode,
                Stack {
                    gas: 100000,
                    ..Default::default()
                },
                true,
            ),
            caller(
                opcode,
                Stack {
                    gas: 100000,
                    ..Default::default()
                },
                false,
            ),
        ];
        let callees = [
            // Success
            callee(bytecode! { PUSH1(0) PUSH1(0) RETURN }),
            // Failure
            callee(bytecode! { PUSH1(0) PUSH1(0) REVERT }),
        ];

        for (caller, callee) in callers.into_iter().cartesian_product(callees.into_iter()) {
            test_ok(caller, callee);
        }
    }

    #[test]
    fn callop_base() {
        test_ok(
            caller(&OpcodeId::CALL, Stack::default(), true),
            callee(bytecode! {}),
        );
    }

    fn test_ok(caller: Account, callee: Account) {
        let ctx = TestContext::<3, 1>::new(
            None,
            |accs| {
                accs[0]
                    .address(address!("0x000000000000000000000000000000000000cafe"))
                    .balance(Word::from(10u64.pow(19)));
                accs[1]
                    .address(caller.address)
                    .code(caller.code)
                    .nonce(caller.nonce)
                    .balance(caller.balance);
                accs[2]
                    .address(callee.address)
                    .code(callee.code)
                    .nonce(callee.nonce)
                    .balance(callee.balance);
            },
            |mut txs, accs| {
                txs[0]
                    .from(accs[0].address)
                    .to(accs[1].address)
                    .gas(100000.into())
                    // Set a non-zero value could test if DELEGATECALL use value of current call.
                    .value(1000.into());
            },
            |block, _tx| block.number(0xcafeu64),
        )
        .unwrap();

        CircuitTestBuilder::new_from_test_ctx(ctx)
            .params(CircuitsParams {
                max_rws: 500,
                ..Default::default()
            })
            .run();
    }

    fn test_recursive(opcode: &OpcodeId) {
        let is_call_or_callcode = opcode == &OpcodeId::CALL || opcode == &OpcodeId::CALLCODE;
        let mut caller_bytecode = bytecode! {
            PUSH1(0)
            PUSH1(0)
            PUSH1(0)
            PUSH1(0)
        };
        if is_call_or_callcode {
            caller_bytecode.push(1, U256::zero());
        }
        caller_bytecode.append(&bytecode! {
            PUSH32(Address::repeat_byte(0xff).to_word())
            PUSH2(if is_call_or_callcode {10000} else {10032})
            .write_op(*opcode)
            STOP
        });
        // The following bytecode calls itself recursively if gas_left is greater than
        // 100, and halts with REVERT if gas_left is odd, otherwise just halts
        // with STOP.
        let mut callee_bytecode = bytecode! {
            GAS
            PUSH1(100)
            GT
            PUSH1(if is_call_or_callcode {43} else {41}) // jump dest
            JUMPI

            PUSH1(0)
            PUSH1(0)
            PUSH1(0)
            PUSH1(0)
        };

        if is_call_or_callcode {
            callee_bytecode.push(1, U256::zero());
        }

        callee_bytecode.append(&bytecode! {
            PUSH20(Address::repeat_byte(0xff).to_word())
            PUSH1(if is_call_or_callcode {132} else {129}) // gas
            GAS
            SUB
            .write_op(*opcode)

            JUMPDEST // 41 for static_call, 43 for call
            GAS
            PUSH1(1)
            AND
            PUSH1(if is_call_or_callcode {56} else {54})
            JUMPI

            PUSH1(0)
            PUSH1(0)
            REVERT

            // 56 or 54 for call or static_call
            JUMPDEST
            STOP
        });
        test_ok(
            Account {
                address: Address::repeat_byte(0xfe),
                balance: Word::from(10).pow(20.into()),
                code: caller_bytecode.into(),
                ..Default::default()
            },
            callee(callee_bytecode),
        );
    }

    #[test]
    fn callop_error_depth() {
        let callee_code = bytecode! {
            PUSH1(0x00)
            PUSH1(0x00)
            PUSH1(0x00)
            PUSH1(0x00)
            PUSH1(0x00)
            ADDRESS
            PUSH2(0xffff)
            GAS
            SUB
            CALL
            PUSH1(0x01)
            SUB
        };

        let ctx = TestContext::<2, 1>::new(
            None,
            account_0_code_account_1_no_code(callee_code),
            |mut txs, accs| {
                txs[0]
                    .to(accs[0].address)
                    .from(accs[1].address)
                    .gas(word!("0x2386F26FC10000"));
            },
            |block, _tx| block.number(0xcafeu64),
        )
        .unwrap();

        CircuitTestBuilder::new_from_test_ctx(ctx)
            .params(CircuitsParams {
                max_rws: 300000,
                ..Default::default()
            })
            .run();
    }
}

#[cfg(test)]
mod test_precompiles {
    use crate::test_util::CircuitTestBuilder;
    use bus_mapping::{circuit_input_builder::CircuitsParams, evm::PrecompileCallArgs};
    use eth_types::{bytecode, evm_types::OpcodeId, word, Word};

    use mock::{
        test_ctx::helpers::{account_0_code_account_1_no_code, tx_from_1_to_0},
        TestContext,
    };
    use paste::paste;

    fn test_precompile_inner(arg: PrecompileCallArgs, call_op: &OpcodeId) {
        let code = arg.with_call_op(*call_op);
        let ctx = TestContext::<2, 1>::new(
            None,
            account_0_code_account_1_no_code(code),
            tx_from_1_to_0,
            |block, _tx| block.number(0xcafeu64),
        )
        .unwrap();

        let step = ctx.geth_traces[0]
            .struct_logs
            .last()
            .expect("at least one step");
        log::debug!("{:?}", step.stack);
        for (offset, (_, stack_value)) in arg.stack_value.iter().enumerate() {
            assert_eq!(
                *stack_value,
                step.stack.nth_last(offset).expect("stack value not found"),
                "stack output mismatch"
            );
        }

        log::debug!(
            "testing {} on {:?}, max_rws = {}",
            arg.name,
            call_op,
            arg.max_rws
        );
        CircuitTestBuilder::new_from_test_ctx(ctx)
            .params(CircuitsParams {
                max_rws: arg.max_rws,
                max_copy_rows: 1100,
                ..Default::default()
            })
            .run();
    }

    macro_rules! test_precompile {
        ($($test_name:ident: $test:expr,)*) => {
            $(
                paste! {
                    #[test]
                    fn [<$test_name _call>]() {
                        test_precompile_inner($test, &OpcodeId::CALL);
                    }
                    #[test]
                    fn [<$test_name _callcode>]() {
                        test_precompile_inner($test, &OpcodeId::CALLCODE);
                    }
                    #[test]
                    fn [<$test_name _delegatecall>]() {
                        test_precompile_inner($test, &OpcodeId::DELEGATECALL);
                    }
                    #[test]
                    fn [<$test_name _staticcall>]() {
                        test_precompile_inner($test, &OpcodeId::STATICCALL);
                    }
                }
            )*
        };
    }

    test_precompile!(
        ec_recover: PrecompileCallArgs {
            name: "ecRecover",
            setup_code: bytecode! {
                PUSH32(word!("0x456e9aea5e197a1f1af7a3e85a3212fa4049a3ba34c2289b4c860fc0b0c64ef3")) // hash
                PUSH1(0x0)
                MSTORE
                PUSH1(28) // v
                PUSH1(0x20)
                MSTORE
                PUSH32(word!("0x9242685bf161793cc25603c231bc2f568eb630ea16aa137d2664ac8038825608")) // r
                PUSH1(0x40)
                MSTORE
                PUSH32(word!("0x4f8ae3bd7535248d0bd448298cc2e2071e56992d0774dc340c368ae950852ada")) // s
                PUSH1(0x60)
                MSTORE
            },
            ret_size: Word::from(0x20),
            ret_offset: Word::from(0x80),
            call_data_length: Word::from(0x80),
            address: Word::from(0x1),
            stack_value: vec![(
                Word::from(0x80),
                word!("7156526fbd7a3c72969b54f64e42c10fbb768c8a"),
            )],
            ..Default::default()
        },
        sha2_256: PrecompileCallArgs {
            name: "SHA2-256",
            setup_code: bytecode! {
                PUSH1(0xFF) // data
                PUSH1(0)
                MSTORE
            },
            ret_size: Word::from(0x20),
            ret_offset: Word::from(0x20),
            call_data_length: Word::from(0x1),
            call_data_offset: Word::from(0x1F),
            address: Word::from(0x2),
            stack_value: vec![(
                Word::from(0x20),
                word!("a8100ae6aa1940d0b663bb31cd466142ebbdbd5187131b92d93818987832eb89"),
            )],
            ..Default::default()
        },
        ripemd_160: PrecompileCallArgs {
            name: "RIPEMD-160",
            setup_code: bytecode! {
                PUSH1(0xFF) // data
                PUSH1(0)
                MSTORE
            },
            ret_size: Word::from(0x20),
            ret_offset: Word::from(0x20),
            call_data_length: Word::from(0x1),
            call_data_offset: Word::from(0x1F),
            address: Word::from(0x3),
            stack_value: vec![(
                Word::from(0x20),
                word!("2c0c45d3ecab80fe060e5f1d7057cd2f8de5e557"),
            )],
            ..Default::default()
        },
        identity: PrecompileCallArgs {
            name: "identity",
            setup_code: bytecode! {
                PUSH16(word!("0123456789ABCDEF0123456789ABCDEF"))
                PUSH1(0x00)
                MSTORE
            },
            ret_size: Word::from(0x20),
            ret_offset: Word::from(0x20),
            call_data_length: Word::from(0x20),
            address: Word::from(0x4),
            stack_value: vec![(Word::from(0x20), word!("0123456789ABCDEF0123456789ABCDEF"))],
            ..Default::default()
        },
        modexp: PrecompileCallArgs {
            name: "modexp",
            setup_code: bytecode! {
                PUSH1(1) // Bsize
                PUSH1(0)
                MSTORE
                PUSH1(1) // Esize
                PUSH1(0x20)
                MSTORE
                PUSH1(1) // Msize
                PUSH1(0x40)
                MSTORE
                PUSH32(word!("0x08090A0000000000000000000000000000000000000000000000000000000000")) // B, E and M
                PUSH1(0x60)
                MSTORE
            },
            ret_size: Word::from(0x01),
            ret_offset: Word::from(0x9F),
            call_data_length: Word::from(0x63),
            address: Word::from(0x5),
            stack_value: vec![(Word::from(0x80), Word::from(8))],
            ..Default::default()
        },
        ec_add: PrecompileCallArgs {
            name: "ecAdd",
            setup_code: bytecode! {
                PUSH1(1) // x1
                PUSH1(0)
                MSTORE
                PUSH1(2) // y1
                PUSH1(0x20)
                MSTORE
                PUSH1(1) // x2
                PUSH1(0x40)
                MSTORE
                PUSH1(2) // y2
                PUSH1(0x60)
                MSTORE
            },
            ret_size: Word::from(0x40),
            ret_offset: Word::from(0x80),
            call_data_length: Word::from(0x80),
            address: Word::from(0x6),
            stack_value: vec![
                (
                    Word::from(0x80),
                    word!("30644e72e131a029b85045b68181585d97816a916871ca8d3c208c16d87cfd3"),
                ),
                (
                    Word::from(0xA0),
                    word!("15ed738c0e0a7c92e7845f96b2ae9c0a68a6a449e3538fc7ff3ebf7a5a18a2c4"),
                ),
            ],
            ..Default::default()
        },
        ec_mul: PrecompileCallArgs {
            name: "ecMul",
            setup_code: bytecode! {
                PUSH1(1) // x1
                PUSH1(0)
                MSTORE
                PUSH1(2) // y1
                PUSH1(0x20)
                MSTORE
                PUSH1(2) // s
                PUSH1(0x40)
                MSTORE
            },
            ret_size: Word::from(0x40),
            ret_offset: Word::from(0x60),
            call_data_length: Word::from(0x60),
            address: Word::from(0x7),
            stack_value: vec![
                (
                    Word::from(0x60),
                    word!("30644e72e131a029b85045b68181585d97816a916871ca8d3c208c16d87cfd3"),
                ),
                (
                    Word::from(0x80),
                    word!("15ed738c0e0a7c92e7845f96b2ae9c0a68a6a449e3538fc7ff3ebf7a5a18a2c4"),
                ),
            ],
            ..Default::default()
        },
        ec_pairing: PrecompileCallArgs {
            name: "ecPairing",
            setup_code: bytecode! {
                PUSH32(word!("0x23a8eb0b0996252cb548a4487da97b02422ebc0e834613f954de6c7e0afdc1fc"))
                PUSH32(word!("0x2a23af9a5ce2ba2796c1f4e453a370eb0af8c212d9dc9acd8fc02c2e907baea2"))
                PUSH32(word!("0x091058a3141822985733cbdddfed0fd8d6c104e9e9eff40bf5abfef9ab163bc7"))
                PUSH32(word!("0x1971ff0471b09fa93caaf13cbf443c1aede09cc4328f5a62aad45f40ec133eb4"))
                PUSH32(word!("0x30644e72e131a029b85045b68181585d97816a916871ca8d3c208c16d87cfd45"))
                PUSH32(word!("0x0000000000000000000000000000000000000000000000000000000000000001"))
                PUSH32(word!("0x2fe02e47887507adf0ff1743cbac6ba291e66f59be6bd763950bb16041a0a85e"))
                PUSH32(word!("0x2bd368e28381e8eccb5fa81fc26cf3f048eea9abfdd85d7ed3ab3698d63e4f90"))
                PUSH32(word!("0x22606845ff186793914e03e21df544c34ffe2f2f3504de8a79d9159eca2d98d9"))
                PUSH32(word!("0x1fb19bb476f6b9e44e2a32234da8212f61cd63919354bc06aef31e3cfaff3ebc"))
                PUSH32(word!("0x2c0f001f52110ccfe69108924926e45f0b0c868df0e7bde1fe16d3242dc715f6"))
                PUSH32(word!("0x2cf44499d5d27bb186308b7af7af02ac5bc9eeb6a3d147c186b21fb1b76e18da"))

                PUSH1(12)
                PUSH2(0x200)
                MSTORE

                JUMPDEST

                PUSH2(0x200)
                MLOAD
                PUSH1(12)
                SUB
                PUSH1(0x20)
                MUL
                MSTORE
                PUSH1(1)
                PUSH2(0x200)
                MLOAD
                SUB
                DUP1
                PUSH2(0x200)
                MSTORE
                PUSH2(0x192)
                JUMPI
            },
            ret_size: Word::from(0x20),
            call_data_length: Word::from(0x180),
            address: Word::from(0x8),
            stack_value: vec![(Word::from(0x0), Word::from(1))],
            max_rws: 3000,
            ..Default::default()
        },
        blake2f: PrecompileCallArgs {
            name: "blake2f",
            setup_code: bytecode! {
                PUSH32(word!("0000000003000000000000000000000000000000010000000000000000000000"))
                PUSH32(word!("0000000000000000000000000000000000000000000000000000000000000000"))
                PUSH32(word!("0000000000000000000000000000000000000000000000000000000000000000"))
                PUSH32(word!("0000000000000000000000000000000000000000000000000000000000000000"))
                PUSH32(word!("19cde05b61626300000000000000000000000000000000000000000000000000"))
                PUSH32(word!("3af54fa5d182e6ad7f520e511f6c3e2b8c68059b6bbd41fbabd9831f79217e13"))
                PUSH32(word!("0000000048c9bdf267e6096a3ba7ca8485ae67bb2bf894fe72f36e3cf1361d5f"))

                PUSH1(7)
                PUSH2(0x160)
                MSTORE

                JUMPDEST

                PUSH2(0x160)
                MLOAD
                PUSH1(7)
                SUB
                PUSH1(0x20)
                MUL
                MSTORE
                PUSH1(1)
                PUSH2(0x160)
                MLOAD
                SUB
                DUP1
                PUSH2(0x160)
                MSTORE
                PUSH2(0xed)
                JUMPI
            },
            ret_size: Word::from(0x40),
            ret_offset: Word::from(0x0),
            call_data_length: Word::from(0xd5),
            address: Word::from(0x9),
            stack_value: vec![
                (
                    Word::from(0x20),
                    word!("d282e6ad7f520e511f6c3e2b8c68059b9442be0454267ce079217e1319cde05b"),
                ),
                (
                    Word::from(0x0),
                    word!("8c9bcf367e6096a3ba7ca8485ae67bb2bf894fe72f36e3cf1361d5f3af54fa5"),
                ),
            ],
            max_rws: 2000,
            ..Default::default()
        },
    );
}<|MERGE_RESOLUTION|>--- conflicted
+++ resolved
@@ -226,22 +226,6 @@
         let precompile_output_rws = cb.query_cell();
         let precompile_return_rws = cb.query_cell();
         let precompile_input_len = cb.query_cell();
-<<<<<<< HEAD
-        let precompile_memory_rws = select::expr(
-            call_gadget.is_success.expr(),
-            // if success:
-            // - Reads from caller memory.
-            // - Writes to callee memory.
-            // - Writes to caller memory.
-            precompile_input_len.expr()
-                + precompile_return_length.expr()
-                + precompile_return_data_copy_size.min(),
-            // if failure,
-            // - Reads from caller memory.
-            precompile_input_len.expr(),
-        );
-=======
->>>>>>> 5d0b462e
 
         // Verify transfer only for CALL opcode in the successful case.  If value == 0,
         // skip the transfer (this is necessary for non-existing accounts, which
