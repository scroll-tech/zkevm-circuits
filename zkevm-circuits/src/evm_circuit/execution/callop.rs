--- conflicted
+++ resolved
@@ -7,21 +7,13 @@
     ConstraintBuilder, ReversionInfo, StepStateTransition,
 };
 use crate::evm_circuit::util::math_gadget::{
-<<<<<<< HEAD
-    ConstantDivisionGadget, IsEqualGadget, IsZeroGadget, LtGadget, LtWordGadget, MinMaxGadget,
+    ConstantDivisionGadget, IsZeroGadget, LtWordGadget, MinMaxGadget,
 };
-use crate::evm_circuit::util::memory_gadget::{MemoryAddressGadget, MemoryExpansionGadget};
+use crate::evm_circuit::util::{not, or, select, CachedRegion, Cell, Word};
 use crate::evm_circuit::util::{
     and, from_bytes, not, or, select, sum, CachedRegion, Cell, RandomLinearCombination, Word,
 };
-use crate::evm_circuit::witness::{Block, Call, ExecStep, Rw, Transaction};
-=======
-    ConstantDivisionGadget, IsZeroGadget, LtWordGadget, MinMaxGadget,
-};
-use crate::evm_circuit::util::{not, or, select, CachedRegion, Cell, Word};
-
 use crate::evm_circuit::witness::{Block, Call, ExecStep, Transaction};
->>>>>>> a6267835
 use crate::table::{AccountFieldTag, CallContextFieldTag};
 use crate::util::Expr;
 use bus_mapping::evm::OpcodeId;
@@ -210,35 +202,11 @@
             );
         });
 
-<<<<<<< HEAD
-        let callee_exists = cb.query_bool();
-        let callee_code_hash = cb.query_cell();
-        cb.condition(callee_exists.expr(), |cb| {
-            cb.account_read(
-                code_address.expr(),
-                AccountFieldTag::CodeHash,
-                callee_code_hash.expr(),
-            );
-        });
-        cb.condition(not::expr(callee_exists.expr()), |cb| {
-            cb.account_read(code_address.expr(), AccountFieldTag::NonExisting, 0.expr());
-        });
-
-        let is_empty_code_hash = IsEqualGadget::construct(
-            cb,
-            callee_code_hash.expr(),
-            Word::random_linear_combine_expr(
-                (*EMPTY_HASH_LE).map(|byte| byte.expr()),
-                cb.power_of_randomness(),
-            ),
-        );
-=======
         // no_callee_code is true when the account exists and has empty
         // code hash, or when the account doesn't exist (which we encode with
         // code_hash = 0).
         let no_callee_code =
             call_gadget.is_empty_code_hash.expr() + call_gadget.callee_not_exists.expr();
->>>>>>> a6267835
 
         // Sum up and verify gas cost.
         // Only CALL opcode could invoke transfer to make empty account into non-empty.
@@ -266,20 +234,15 @@
 
         let stack_pointer_delta =
             select::expr(is_call.expr() + is_callcode.expr(), 6.expr(), 5.expr());
-<<<<<<< HEAD
         let gas_cost_cell = cb.query_cell();
+        let memory_expansion = call_gadget.memory_expansion.clone();
 
         cb.condition(
             and::expr([
-                is_empty_code_hash.expr(),
+                no_callee_code.expr(),
                 not::expr(is_precompile.expr()),
                 not::expr(is_insufficient_balance.expr()),
             ]),
-=======
-        let memory_expansion = call_gadget.memory_expansion.clone();
-        cb.condition(
-            no_callee_code.clone() * not::expr(is_insufficient_balance.expr()),
->>>>>>> a6267835
             |cb| {
                 // Save caller's call state
                 for field_tag in [
@@ -336,14 +299,8 @@
                     rw_counter: Delta(rw_counter_delta),
                     program_counter: Delta(1.expr()),
                     stack_pointer: Delta(stack_pointer_delta.expr()),
-<<<<<<< HEAD
                     gas_left: Delta(-gas_cost_cell.expr()),
-=======
-                    gas_left: Delta(
-                        call_gadget.has_value.clone() * GAS_STIPEND_CALL_WITH_VALUE.expr()
-                            - gas_cost.clone(),
-                    ),
->>>>>>> a6267835
+                            
                     memory_word_size: To(memory_expansion.next_memory_word_size()),
                     // For CALL opcode, `transfer` invocation has two account write.
                     reversible_write_counter: Delta(1.expr() + is_call.expr() * 2.expr()),
@@ -378,14 +335,10 @@
         });
 
         cb.condition(
-<<<<<<< HEAD
             and::expr(&[
-                not::expr(is_empty_code_hash.expr()),
+                not::expr(no_callee_code.expr()),
                 not::expr(is_insufficient_balance.expr()),
             ]),
-=======
-            not::expr(no_callee_code) * not::expr(is_insufficient_balance.expr()),
->>>>>>> a6267835
             |cb| {
                 // Save caller's call state
                 for (field_tag, value) in [
@@ -603,21 +556,10 @@
             ((U256::zero(), U256::zero()), (U256::zero(), U256::zero()))
         };
 
-<<<<<<< HEAD
-        let (callee_code_hash, callee_exists) = match block.rws[step.rw_indices[17 + rw_offset]] {
-            Rw::Account {
-                field_tag: AccountFieldTag::CodeHash,
-                value,
-                ..
-            } => (value.to_le_bytes(), true),
-            Rw::Account {
-                field_tag: AccountFieldTag::NonExisting,
-                ..
-            } => (*EMPTY_HASH_LE, false),
-            _ => unreachable!(),
-        };
-        let callee_code_hash =
-            RandomLinearCombination::random_linear_combine(callee_code_hash, block.randomness);
+        let callee_code_hash = block.rws[step.rw_indices[17 + rw_offset]]
+            .account_value_pair()
+            .0;
+        let callee_exists = !callee_code_hash.is_zero();
         if is_precompile {
             let last_caller_return_data_length_rw = block.rws[step.rw_indices[20 + rw_offset]];
             assert_eq!(
@@ -631,12 +573,6 @@
                 Value::known(F::from(return_len.as_u64())),
             )?;
         }
-=======
-        let callee_code_hash = block.rws[step.rw_indices[17 + rw_offset]]
-            .account_value_pair()
-            .0;
-        let callee_exists = !callee_code_hash.is_zero();
->>>>>>> a6267835
         self.opcode
             .assign(region, offset, Value::known(F::from(opcode.as_u64())))?;
         self.is_call.assign(
@@ -727,17 +663,6 @@
             )?;
         }
 
-<<<<<<< HEAD
-        self.callee_exists
-            .assign(region, offset, Value::known(F::from(callee_exists)))?;
-        self.callee_code_hash
-            .assign(region, offset, Value::known(callee_code_hash))?;
-        self.is_empty_code_hash.assign(
-            region,
-            offset,
-            callee_code_hash,
-            Word::random_linear_combine(*EMPTY_HASH_LE, block.randomness),
-        )?;
         let mut code_address_bytes = [0; 32];
         code_address_bytes[0..N_BYTES_ACCOUNT_ADDRESS]
             .copy_from_slice(&code_address.to_le_bytes()[0..N_BYTES_ACCOUNT_ADDRESS]);
@@ -747,24 +672,6 @@
         self.is_precompile_lt
             .assign(region, offset, code_address_bytes, F::from(0xA))?;
         let has_value = !value.is_zero() && !is_delegatecall;
-        let gas_cost = if is_warm_prev {
-            GasCost::WARM_ACCESS.as_u64()
-        } else {
-            GasCost::COLD_ACCOUNT_ACCESS.as_u64()
-        } + if has_value {
-            GasCost::CALL_WITH_VALUE.as_u64()
-                // Only CALL opcode could invoke transfer in successful case to make empty
-                // account into non-empty.
-                + if is_call && !callee_exists {
-                    GasCost::NEW_ACCOUNT.as_u64()
-                } else {
-                    0
-                }
-        } else {
-            0
-        } + memory_expansion_gas_cost;
-=======
-        let has_value = !value.is_zero() && !is_delegatecall;
         let gas_cost = self.call.cal_gas_cost_for_assignment(
             memory_expansion_gas_cost,
             is_warm_prev,
@@ -772,7 +679,6 @@
             has_value,
             !callee_exists,
         )?;
->>>>>>> a6267835
         let gas_available = step.gas_left - gas_cost;
         self.gas_cost
             .assign(region, offset, Value::known(F::from(step.gas_cost)))?;
