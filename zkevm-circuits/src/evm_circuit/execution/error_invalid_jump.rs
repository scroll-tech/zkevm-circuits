--- conflicted
+++ resolved
@@ -39,13 +39,8 @@
     const EXECUTION_STATE: ExecutionState = ExecutionState::ErrorInvalidJump;
 
     fn configure(cb: &mut EVMConstraintBuilder<F>) -> Self {
-<<<<<<< HEAD
-        let code_len_gadget = BytecodeLengthGadget::construct(cb, cb.curr.state.code_hash.clone());
-
-=======
         // Look up bytecode length
         let code_len_gadget = BytecodeLengthGadget::construct(cb, cb.curr.state.code_hash.clone());
->>>>>>> 29b152ac
         let dest = WordByteCapGadget::construct(cb, code_len_gadget.code_length.expr());
 
         let opcode = cb.query_cell();
@@ -78,12 +73,9 @@
             cb.require_zero("condition is not zero", is_condition_zero.expr());
         });
 
-<<<<<<< HEAD
         let common_error_gadget =
             CommonErrorGadget::construct(cb, opcode.expr(), 3.expr() + is_jumpi.expr());
 
-=======
->>>>>>> 29b152ac
         // If destination is in valid range, lookup for the value.
         cb.condition(dest.lt_cap(), |cb| {
             cb.condition(code_len_gadget.is_first_bytecode_table.expr(), |cb| {
@@ -161,13 +153,9 @@
             .bytecodes
             .get(&call.code_hash)
             .expect("could not find current environment's bytecode");
-<<<<<<< HEAD
-        let code_len = code.bytes.len() as u64;
-=======
         let code_len = self
             .code_len_gadget
             .assign(region, offset, block, &call.code_hash)?;
->>>>>>> 29b152ac
 
         let dest = block.rws[step.rw_indices[0]].stack_value();
         self.dest.assign(region, offset, dest, F::from(code_len))?;
