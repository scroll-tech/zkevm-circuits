use crate::{
    evm_circuit::{
        execution::ExecutionGadget,
        step::ExecutionState,
        util::{
            common_gadget::SameContextGadget,
            constraint_builder::{
                ConstrainBuilderCommon, EVMConstraintBuilder, StepStateTransition,
                Transition::Delta,
            },
            math_gadget::{
                AddWordsGadget, CmpWordsGadget, IsZeroGadget, MulAddWords512Gadget,
                MulAddWordsGadget,
            },
            not, CachedRegion, Word,
        },
        witness::{Block, Call, ExecStep, Transaction},
    },
    util::Expr,
};

use bus_mapping::evm::OpcodeId;
use eth_types::{Field, ToLittleEndian, U256, U512};
use halo2_proofs::plonk::Error;

#[derive(Clone, Debug)]
pub(crate) struct AddModGadget<F> {
    same_context: SameContextGadget<F>,

    a: Word<F>,
    b: Word<F>,
    r: Word<F>,
    n: Word<F>,

    k: Word<F>,
    d: Word<F>,
    a_reduced: Word<F>,

    muladd_k_n_areduced: MulAddWordsGadget<F>,

    sum_areduced_b: AddWordsGadget<F, 2, false>,
    sum_areduced_b_overflow: Word<F>,
    muladd_d_n_r: MulAddWords512Gadget<F>,

    n_is_zero: IsZeroGadget<F>,
    cmp_r_n: CmpWordsGadget<F>,
    cmp_areduced_n: CmpWordsGadget<F>,
}

impl<F: Field> ExecutionGadget<F> for AddModGadget<F> {
    const NAME: &'static str = "ADDMOD";

    const EXECUTION_STATE: ExecutionState = ExecutionState::ADDMOD;

    fn configure(cb: &mut EVMConstraintBuilder<F>) -> Self {
        let opcode = cb.query_cell();

        // values got from stack (original r is modified if n==0)
        let a = cb.query_word_rlc();
        let b = cb.query_word_rlc();
        let n = cb.query_word_rlc();
        let r = cb.query_word_rlc();

        // auxiliar witness
        let k = cb.query_word_rlc();
        let a_reduced = cb.query_word_rlc();
        let d = cb.query_word_rlc();

        let n_is_zero = IsZeroGadget::construct(cb, n.clone().expr());

        // 1. check k * N + a_reduced == a without overflow
        let muladd_k_n_areduced = MulAddWordsGadget::construct(cb, [&k, &n, &a_reduced, &a]);
        cb.require_zero(
            "k * N + a_reduced does not overflow",
            muladd_k_n_areduced.overflow(),
        );

        // 2. check d * N + r == a_reduced + b, only checking carry if n != 0
        let sum_areduced_b = {
            let sum = cb.query_word_rlc();
            AddWordsGadget::construct(cb, [a_reduced.clone(), b.clone()], sum)
        };
        let sum_areduced_b_overflow = cb.query_word_rlc();
        let muladd_d_n_r = MulAddWords512Gadget::construct(
            cb,
            [&d, &n, &sum_areduced_b_overflow, sum_areduced_b.sum()],
            Some(&r),
        );

        cb.require_equal(
            "check a_reduced + b 512 bit carry if n != 0",
            sum_areduced_b_overflow.expr(),
            sum_areduced_b.carry().clone().unwrap().expr() * not::expr(n_is_zero.expr()),
        );

        let cmp_r_n = CmpWordsGadget::construct(cb, &r, &n);
        let cmp_areduced_n = CmpWordsGadget::construct(cb, &a_reduced, &n);

        // 3. r < n and a_reduced < n if n > 0
        cb.require_zero(
            "{r<n, a_reduced<n} if n > 0",
            2.expr() - (cmp_r_n.lt.expr() + cmp_areduced_n.lt.expr() + 2.expr() * n_is_zero.expr()),
        );

        // pop/push values
        // take care that if n==0 pushed value for r should be zero also
        cb.stack_pop(a.expr());
        cb.stack_pop(b.expr());
        cb.stack_pop(n.expr());
        cb.stack_push(r.expr() * not::expr(n_is_zero.expr()));

        // State transition
        let step_state_transition = StepStateTransition {
            rw_counter: Delta(4.expr()),
            program_counter: Delta(1.expr()),
            stack_pointer: Delta(2.expr()),
            gas_left: Delta(-OpcodeId::ADDMOD.constant_gas_cost().expr()),
            ..StepStateTransition::default()
        };
        let same_context = SameContextGadget::construct(cb, opcode, step_state_transition);

        Self {
            a,
            b,
            r,
            n,
            k,
            d,
            a_reduced,
            muladd_d_n_r,
            muladd_k_n_areduced,
            same_context,
            cmp_r_n,
            cmp_areduced_n,
            n_is_zero,
            sum_areduced_b,
            sum_areduced_b_overflow,
        }
    }

    fn assign_exec_step(
        &self,
        region: &mut CachedRegion<'_, '_, F>,
        offset: usize,
        block: &Block<F>,
        _: &Transaction,
        _: &Call,
        step: &ExecStep,
    ) -> Result<(), Error> {
        self.same_context.assign_exec_step(region, offset, step)?;

        // get stack values
        let [mut r, n, b, a] = [3, 2, 1, 0]
            .map(|idx| step.rw_indices[idx])
            .map(|idx| block.rws[idx].stack_value());

        // assing a,b & n stack values
        self.a.assign(region, offset, Some(a.to_le_bytes()))?;
        self.b.assign(region, offset, Some(b.to_le_bytes()))?;
        self.n.assign(region, offset, Some(n.to_le_bytes()))?;

        // compute a_reduced,k,d,a_reduced_plus_b,a_reduced_plus_b_overflow,r values
        let a_reduced;
        let k;
        let d;
        let a_reduced_plus_b;
        let a_reduced_plus_b_overflow;

        if n.is_zero() {
            k = U256::zero();
            a_reduced = a;
            d = U256::zero();
            r = a.overflowing_add(b).0;

            a_reduced_plus_b = a_reduced.overflowing_add(b).0;
            a_reduced_plus_b_overflow = U256::zero();
        } else {
            let (a_div_n, a_mod_n) = a.div_mod(n);
            k = a_div_n;
            a_reduced = a_mod_n;
            d = ((U512::from(a_reduced) + U512::from(b)) / U512::from(n))
                .try_into()
                .unwrap();

            let (sum, overflow) = a_reduced.overflowing_add(b);
            a_reduced_plus_b = sum;
            a_reduced_plus_b_overflow = if overflow { U256::one() } else { U256::zero() };
        };

        // rest of values and gadgets

        self.r.assign(region, offset, Some(r.to_le_bytes()))?;
        self.k.assign(region, offset, Some(k.to_le_bytes()))?;
        self.d.assign(region, offset, Some(d.to_le_bytes()))?;
        self.a_reduced
            .assign(region, offset, Some(a_reduced.to_le_bytes()))?;

        self.muladd_k_n_areduced
            .assign(region, offset, [k, n, a_reduced, a])?;

        self.sum_areduced_b
            .assign(region, offset, [a_reduced, b], a_reduced_plus_b)?;

        self.sum_areduced_b_overflow.assign(
            region,
            offset,
            Some(a_reduced_plus_b_overflow.to_le_bytes()),
        )?;
        self.muladd_d_n_r.assign(
            region,
            offset,
            [d, n, a_reduced_plus_b_overflow, a_reduced_plus_b],
            Some(r),
        )?;

        self.cmp_r_n.assign(region, offset, r, n)?;
        self.cmp_areduced_n.assign(region, offset, a_reduced, n)?;

        self.n_is_zero
            .assign_value(region, offset, region.word_rlc(n))?;

        Ok(())
    }
}

#[cfg(test)]
mod test {
    use crate::test_util::CircuitTestBuilder;
    use eth_types::{bytecode, Word};
    use mock::TestContext;

<<<<<<< HEAD
    fn test(a: Word, b: Word, n: Word) {
=======
    #[cfg(feature = "enable-stack")]
    use eth_types::evm_types::Stack;

    fn test(a: Word, b: Word, n: Word, _r: Option<Word>, ok: bool) {
>>>>>>> bed75afb
        let bytecode = bytecode! {
            PUSH32(n)
            PUSH32(b)
            PUSH32(a)
            ADDMOD
            STOP
        };

<<<<<<< HEAD
        let ctx = TestContext::<2, 1>::simple_ctx_with_bytecode(bytecode).unwrap();
        let ctb = CircuitTestBuilder::new_from_test_ctx(ctx);
        ctb.run()
    }

    fn test_ok_u32(a: u32, b: u32, c: u32) {
        test(a.into(), b.into(), c.into())
    }
=======
        #[allow(unused_mut)]
        let mut ctx = TestContext::<2, 1>::simple_ctx_with_bytecode(bytecode).unwrap();
        #[cfg(feature = "enable-stack")]
        if let Some(r) = _r {
            #[allow(unused_mut)]
            let mut last = ctx
                .geth_traces
                .first_mut()
                .unwrap()
                .struct_logs
                .last_mut()
                .unwrap();
            last.stack = Stack::from_vec(vec![r]);
        }
        let mut ctb = CircuitTestBuilder::new_from_test_ctx(ctx);
        if !ok {
            ctb = ctb.evm_checks(Some(Box::new(|prover, gate_rows, lookup_rows| {
                assert!(prover
                    .verify_at_rows_par(gate_rows.iter().cloned(), lookup_rows.iter().cloned())
                    .is_err())
            })));
        };
        ctb.run()
    }

    fn test_ok_u32(a: u32, b: u32, c: u32, r: Option<u32>) {
        test(a.into(), b.into(), c.into(), r.map(Word::from), true)
    }

    // TODO: re-enable when we have a way to check for errors
    // fn test_ko_u32(a: u32, b: u32, c: u32, r: Option<u32>) {
    //     test(a.into(), b.into(), c.into(), r.map(Word::from), false)
    // }
>>>>>>> bed75afb

    #[test]
    fn addmod_simple() {
        test_ok_u32(1, 1, 10);
        test_ok_u32(1, 1, 11);
    }

    #[test]
    fn addmod_limits() {
        test(Word::MAX, Word::MAX, 0.into());
        test(Word::MAX, Word::MAX, 1.into());
        test(Word::MAX - 1, Word::MAX, Word::MAX);
        test(Word::MAX, Word::MAX, Word::MAX);
        test(Word::MAX, 1.into(), 0.into());
        test(Word::MAX, 1.into(), 1.into());
        test(Word::MAX, 1.into(), Word::MAX);
        test(Word::MAX, 0.into(), 0.into());
        test(Word::MAX, 0.into(), 1.into());
        test(Word::MAX, 0.into(), Word::MAX);
        test(0.into(), 0.into(), 0.into());
        test(0.into(), 0.into(), 1.into());
        test(0.into(), 0.into(), Word::MAX);
    }

    #[test]
    fn addmod_bad_r_on_nonzero_n() {
<<<<<<< HEAD
        test_ok_u32(7, 18, 10);
=======
        test_ok_u32(7, 18, 10, Some(5));
        // skip due to stack reconstruct assert equal
        // test_ko_u32(7, 18, 10, Some(6))
>>>>>>> bed75afb
    }

    #[test]
    fn addmod_bad_r_on_zero_n() {
<<<<<<< HEAD
        test_ok_u32(2, 3, 0);
=======
        test_ok_u32(2, 3, 0, Some(0));
        // skip due to stack reconstruct assert equal
        // test_ko_u32(2, 3, 0, Some(1))
>>>>>>> bed75afb
    }

    #[test]
    fn addmod_bad_r_bigger_n() {
<<<<<<< HEAD
        test_ok_u32(2, 3, 4);
=======
        test_ok_u32(2, 3, 4, Some(1));
        // skip due to stack reconstruct assert equal
        // test_ko_u32(2, 3, 4, Some(5))
>>>>>>> bed75afb
    }
}<|MERGE_RESOLUTION|>--- conflicted
+++ resolved
@@ -229,14 +229,10 @@
     use eth_types::{bytecode, Word};
     use mock::TestContext;
 
-<<<<<<< HEAD
-    fn test(a: Word, b: Word, n: Word) {
-=======
     #[cfg(feature = "enable-stack")]
     use eth_types::evm_types::Stack;
 
     fn test(a: Word, b: Word, n: Word, _r: Option<Word>, ok: bool) {
->>>>>>> bed75afb
         let bytecode = bytecode! {
             PUSH32(n)
             PUSH32(b)
@@ -245,16 +241,6 @@
             STOP
         };
 
-<<<<<<< HEAD
-        let ctx = TestContext::<2, 1>::simple_ctx_with_bytecode(bytecode).unwrap();
-        let ctb = CircuitTestBuilder::new_from_test_ctx(ctx);
-        ctb.run()
-    }
-
-    fn test_ok_u32(a: u32, b: u32, c: u32) {
-        test(a.into(), b.into(), c.into())
-    }
-=======
         #[allow(unused_mut)]
         let mut ctx = TestContext::<2, 1>::simple_ctx_with_bytecode(bytecode).unwrap();
         #[cfg(feature = "enable-stack")]
@@ -288,61 +274,48 @@
     // fn test_ko_u32(a: u32, b: u32, c: u32, r: Option<u32>) {
     //     test(a.into(), b.into(), c.into(), r.map(Word::from), false)
     // }
->>>>>>> bed75afb
 
     #[test]
     fn addmod_simple() {
-        test_ok_u32(1, 1, 10);
-        test_ok_u32(1, 1, 11);
+        test_ok_u32(1, 1, 10, None);
+        test_ok_u32(1, 1, 11, None);
     }
 
     #[test]
     fn addmod_limits() {
-        test(Word::MAX, Word::MAX, 0.into());
-        test(Word::MAX, Word::MAX, 1.into());
-        test(Word::MAX - 1, Word::MAX, Word::MAX);
-        test(Word::MAX, Word::MAX, Word::MAX);
-        test(Word::MAX, 1.into(), 0.into());
-        test(Word::MAX, 1.into(), 1.into());
-        test(Word::MAX, 1.into(), Word::MAX);
-        test(Word::MAX, 0.into(), 0.into());
-        test(Word::MAX, 0.into(), 1.into());
-        test(Word::MAX, 0.into(), Word::MAX);
-        test(0.into(), 0.into(), 0.into());
-        test(0.into(), 0.into(), 1.into());
-        test(0.into(), 0.into(), Word::MAX);
+        test(Word::MAX, Word::MAX, 0.into(), None, true);
+        test(Word::MAX, Word::MAX, 1.into(), None, true);
+        test(Word::MAX - 1, Word::MAX, Word::MAX, None, true);
+        test(Word::MAX, Word::MAX, Word::MAX, None, true);
+        test(Word::MAX, 1.into(), 0.into(), None, true);
+        test(Word::MAX, 1.into(), 1.into(), None, true);
+        test(Word::MAX, 1.into(), Word::MAX, None, true);
+        test(Word::MAX, 0.into(), 0.into(), None, true);
+        test(Word::MAX, 0.into(), 1.into(), None, true);
+        test(Word::MAX, 0.into(), Word::MAX, None, true);
+        test(0.into(), 0.into(), 0.into(), None, true);
+        test(0.into(), 0.into(), 1.into(), None, true);
+        test(0.into(), 0.into(), Word::MAX, None, true);
     }
 
     #[test]
     fn addmod_bad_r_on_nonzero_n() {
-<<<<<<< HEAD
-        test_ok_u32(7, 18, 10);
-=======
         test_ok_u32(7, 18, 10, Some(5));
         // skip due to stack reconstruct assert equal
         // test_ko_u32(7, 18, 10, Some(6))
->>>>>>> bed75afb
     }
 
     #[test]
     fn addmod_bad_r_on_zero_n() {
-<<<<<<< HEAD
-        test_ok_u32(2, 3, 0);
-=======
         test_ok_u32(2, 3, 0, Some(0));
         // skip due to stack reconstruct assert equal
         // test_ko_u32(2, 3, 0, Some(1))
->>>>>>> bed75afb
     }
 
     #[test]
     fn addmod_bad_r_bigger_n() {
-<<<<<<< HEAD
-        test_ok_u32(2, 3, 4);
-=======
         test_ok_u32(2, 3, 4, Some(1));
         // skip due to stack reconstruct assert equal
         // test_ko_u32(2, 3, 4, Some(5))
->>>>>>> bed75afb
     }
 }