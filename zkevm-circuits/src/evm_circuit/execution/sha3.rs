--- conflicted
+++ resolved
@@ -36,11 +36,7 @@
     fn configure(cb: &mut ConstraintBuilder<F>) -> Self {
         let opcode = cb.query_cell();
 
-<<<<<<< HEAD
-        let offset = cb.query_cell();
-=======
         let offset = cb.query_cell_phase2();
->>>>>>> b8a3ae41
         let size = cb.query_word_rlc();
         let sha3_rlc = cb.query_word_rlc();
 
@@ -51,11 +47,7 @@
         let memory_address = MemoryAddressGadget::construct(cb, offset, size);
 
         let copy_rwc_inc = cb.query_cell();
-<<<<<<< HEAD
-        let rlc_acc = cb.query_cell();
-=======
         let rlc_acc = cb.query_cell_phase2();
->>>>>>> b8a3ae41
 
         cb.condition(memory_address.has_length(), |cb| {
             cb.copy_table_lookup(
