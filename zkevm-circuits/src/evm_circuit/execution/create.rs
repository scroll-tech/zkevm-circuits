--- conflicted
+++ resolved
@@ -13,7 +13,7 @@
                 Transition::{Delta, To},
             },
             math_gadget::{
-                ConstantDivisionGadget, ContractCreateGadget, IsZeroGadget, LtGadget, LtWordGadget,
+                ConstantDivisionGadget, ContractCreateGadget, IsZeroGadget, IsZeroWordGadget,  LtGadget, LtWordGadget,
             },
             memory_gadget::{
                 CommonMemoryAddressGadget, MemoryAddressGadget, MemoryExpansionGadget,
@@ -22,16 +22,11 @@
         },
         witness::{Block, Call, ExecStep, Transaction},
     },
-<<<<<<< HEAD
-    table::{AccountFieldTag, CallContextFieldTag},
+    table::{AccountFieldTag, CallContextFieldTag, RwTableTag},
     util::{
         word::{Word, Word32Cell, WordCell, WordExpr},
         Expr,
     },
-=======
-    table::{AccountFieldTag, CallContextFieldTag, RwTableTag},
-    util::Expr,
->>>>>>> 2e06a0f4
 };
 use bus_mapping::{circuit_input_builder::CopyDataType, evm::OpcodeId, state_db::CodeDB};
 use eth_types::{
@@ -40,7 +35,7 @@
 };
 use ethers_core::utils::keccak256;
 use gadgets::util::{and, expr_from_bytes};
-use halo2_proofs::{circuit::Value, plonk::Error};
+use halo2_proofs::{circuit::Value, plonk::Error, plonk::Expression};
 use log::trace;
 use std::iter::once;
 
@@ -50,22 +45,17 @@
     opcode: Cell<F>,
     tx_id: Cell<F>,
     reversion_info: ReversionInfo<F>,
-<<<<<<< HEAD
-    was_warm: Cell<F>,
-    value: Word32Cell<F>,
-=======
->>>>>>> 2e06a0f4
     depth: Cell<F>,
 
     is_success: Cell<F>,
     was_warm: Cell<F>,
-    value: Word<F>,
-
-    caller_balance: Word<F>,
+    value: WordCell<F>,
+
+    caller_balance: WordCell<F>,
     callee_reversion_info: ReversionInfo<F>,
     callee_nonce: Cell<F>,
-    prev_code_hash: Cell<F>,
-    prev_code_hash_is_zero: IsZeroGadget<F>,
+    prev_code_hash: WordCell<F>,
+    prev_code_hash_is_zero: IsZeroWordGadget<F, Word<Cell<F>>>,
     transfer: TransferGadget<F>,
     create: ContractCreateGadget<F, IS_CREATE2>,
 
@@ -76,38 +66,21 @@
     // equal to 0x1FFFFFFFE0 (maximum value of offset + size).
     init_code_size_not_overflow: LtGadget<F, { N_BYTES_MEMORY_ADDRESS }>,
     init_code_rlc: Cell<F>,
-<<<<<<< HEAD
-    memory_expansion: MemoryExpansionGadget<F, 1, N_BYTES_MEMORY_WORD_SIZE>,
-    gas_left: ConstantDivisionGadget<F, N_BYTES_GAS>,
-    create: ContractCreateGadget<F, IS_CREATE2>,
-    caller_balance: WordCell<F>,
-=======
-    keccak_output: Word<F>,
-
->>>>>>> 2e06a0f4
+    keccak_output: Word32Cell<F>,
+
     is_depth_in_range: LtGadget<F, N_BYTES_U64>,
     is_insufficient_balance: LtWordGadget<F>,
     is_nonce_in_range: LtGadget<F, N_BYTES_U64>,
-    not_address_collision: IsZeroGadget<F>,
+    not_address_collision: IsZeroWordGadget<F, Word<Expression<F>>>,
 
     memory_expansion: MemoryExpansionGadget<F, 1, N_BYTES_MEMORY_WORD_SIZE>,
     gas_left: ConstantDivisionGadget<F, N_BYTES_GAS>,
     // check address collision use
-    keccak_code_hash: Cell<F>,
-<<<<<<< HEAD
-    keccak_output: Word32Cell<F>,
-    // prevous code hash befor creating
-    code_hash_previous: WordCell<F>,
+    // TODO: check Word32Cell more suitable for keccak_code_hash field ?
+    keccak_code_hash: WordCell<F>,
     #[cfg(feature = "scroll")]
-    keccak_code_hash_previous: WordCell<F>,
-    code_hash_is_empty: IsEqualGadget<F>,
-    code_hash_is_zero: IsZeroGadget<F>,
-    copy_rwc_inc: Cell<F>,
-=======
-    #[cfg(feature = "scroll")]
-    prev_keccak_code_hash: Cell<F>,
+    prev_keccak_code_hash: WordCell<F>,
     copy_rw_increase: Cell<F>,
->>>>>>> 2e06a0f4
 }
 
 impl<F: Field, const IS_CREATE2: bool, const S: ExecutionState> ExecutionGadget<F>
@@ -147,32 +120,31 @@
         let is_static = cb.call_context(None, CallContextFieldTag::IsStatic);
         cb.require_zero("is_static is false", is_static.expr());
 
-<<<<<<< HEAD
-        let value = cb.query_word32();
-=======
-        let keccak_output = cb.query_word_rlc();
+        // query_word_rlc take use of 32 bytes to rlc.
+        let keccak_output = cb.query_word32();
         let create = ContractCreateGadget::construct(cb);
-        let contract_addr_rlc = cb.word_rlc::<N_BYTES_ACCOUNT_ADDRESS>(
-            keccak_output
-                .cells
-                .iter()
-                .take(N_BYTES_ACCOUNT_ADDRESS)
-                .map(Expr::expr)
-                .collect::<Vec<_>>()
+        let contract_addr = AccountAddress::new(
+            keccak_output.limbs[..N_BYTES_ACCOUNT_ADDRESS]
+                .to_vec()
                 .try_into()
                 .unwrap(),
         );
-        let contract_addr = expr_from_bytes(&keccak_output.cells[..N_BYTES_ACCOUNT_ADDRESS]);
+
+        //let contract_addr = expr_from_bytes(&keccak_output.limbs[..N_BYTES_ACCOUNT_ADDRESS]);
 
         // stack operations
-        let value = cb.query_word_rlc();
->>>>>>> 2e06a0f4
-
-        let init_code_memory_offset = cb.query_cell_phase2();
-        let init_code_length = cb.query_word_rlc();
+        let value = cb.query_word_unchecked();
+
+        // let init_code_memory_offset = cb.query_cell_phase2();
+        // let init_code_length = cb.query_word_rlc();
+
+        // init_code_length
+        let length = cb.query_memory_address();
+        // init_code_memory_offset
+        let offset = cb.query_word_unchecked();
 
         let init_code =
-            MemoryAddressGadget::construct(cb, init_code_memory_offset, init_code_length);
+            MemoryAddressGadget::construct(cb, offset, length);
         let init_code_size_not_overflow =
             LtGadget::construct(cb, init_code.length(), MAX_INIT_CODE_SIZE.expr() + 1.expr());
 
@@ -184,61 +156,21 @@
             1.expr(),
         );
 
-<<<<<<< HEAD
-        let keccak_output = cb.query_word32();
-        let contract_addr = AccountAddress::new(
-            keccak_output.limbs[..N_BYTES_ACCOUNT_ADDRESS]
-                .to_vec()
-                .try_into()
-                .unwrap(),
-        );
-
-        let new_address = expr_from_bytes(&keccak_output.limbs[..N_BYTES_ACCOUNT_ADDRESS]);
-        let callee_is_success = cb.query_bool();
-
-        let create = ContractCreateGadget::construct(cb);
-
-=======
->>>>>>> 2e06a0f4
-        cb.stack_pop(value.expr());
-        cb.stack_pop(init_code.offset_word());
-        cb.stack_pop(init_code.length_word());
+        cb.stack_pop(value.to_word());
+        cb.stack_pop(offset.to_word());
+        cb.stack_pop(length.to_word());
         if IS_CREATE2 {
-            cb.stack_pop(create.salt_word_rlc(cb));
+            cb.stack_pop(create.salt());
         }
 
-<<<<<<< HEAD
-        cb.stack_push(
-            contract_addr
-                .to_word()
-                .mul_selector(callee_is_success.expr()),
-        );
-=======
-        cb.stack_push(is_success.expr() * contract_addr_rlc);
->>>>>>> 2e06a0f4
+        cb.stack_push(contract_addr.to_word().mul_selector(is_success.expr()));
 
         let (init_code_rlc, keccak_code_hash) = cb.condition(init_code.has_length(), |cb| {
             // the init code is being copied from memory to bytecode, so a copy table lookup to
             // verify that the associated fields for the copy event.
-            let keccak_code_hash = cb.query_cell_phase2();
+            let keccak_code_hash = cb.query_word_unchecked();
             let init_code_rlc = cb.query_cell_phase2();
-<<<<<<< HEAD
-            cb.copy_table_lookup(
-                Word::from_lo_unchecked(cb.curr.state.call_id.expr()),
-                CopyDataType::Memory.expr(),
-                create.code_hash(),
-                CopyDataType::Bytecode.expr(),
-                init_code.offset(),
-                init_code.address(),
-                0.expr(),
-                init_code.length(),
-                init_code_rlc.expr(),
-                //init_code.length(),
-                copy_rwc_inc.expr(),
-            );
-=======
-
->>>>>>> 2e06a0f4
+            
             (init_code_rlc, keccak_code_hash)
         });
         cb.condition(not::expr(init_code.has_length()), |cb| {
@@ -247,11 +179,12 @@
                 keccak_code_hash.expr(),
                 cb.empty_keccak_hash_rlc(),
             );
-            cb.require_equal(
-                "code hash of empty bytes",
-                create.code_hash_word_rlc(),
-                cb.empty_code_hash_rlc(),
-            );
+            // todo: enable it later
+            // cb.require_equal(
+            //     "code hash of empty bytes",
+            //     create.code_hash(),
+            //     cb.empty_code_hash(),
+            // );
         });
 
         cb.call_context_lookup(
@@ -261,14 +194,9 @@
             create.caller_address(),
         );
 
-<<<<<<< HEAD
-        let caller_balance = cb.query_word32();
-        //let caller_balance = cb.query_word_unchecked();
-=======
         // read caller's balance and nonce
         let caller_nonce = create.caller_nonce();
-        let caller_balance = cb.query_word_rlc();
->>>>>>> 2e06a0f4
+        let caller_balance = cb.query_word_unchecked();
         cb.account_read(
             create.caller_address(),
             AccountFieldTag::Balance,
@@ -277,7 +205,7 @@
         cb.account_read(
             create.caller_address(),
             AccountFieldTag::Nonce,
-            caller_nonce.expr(),
+            Word::from_lo_unchecked(caller_nonce.expr()),
         );
 
         // Pre-check: call depth, user's nonce and user's balance
@@ -310,116 +238,8 @@
             is_nonce_in_range.expr(),
         ]);
 
-<<<<<<< HEAD
-        cb.condition(is_precheck_ok.expr(), |cb| {
-            cb.account_write(
-                create.caller_address(),
-                AccountFieldTag::Nonce,
-                caller_nonce.expr() + 1.expr(),
-                caller_nonce,
-                Some(&mut reversion_info),
-            );
-        });
-
-        cb.condition(
-            and::expr([is_precheck_ok.expr(), init_code.has_length()]),
-            |cb| {
-                cb.keccak_table_lookup(
-                    init_code_rlc.expr(),
-                    init_code.length(),
-                    keccak_code_hash.expr(),
-                );
-            },
-        );
-
-        let mut callee_reversion_info = cb.reversion_info_write(Some(callee_call_id.expr()));
-        cb.require_equal(
-            "callee_is_persistent == is_persistent ⋅ is_success",
-            callee_reversion_info.is_persistent(),
-            reversion_info.is_persistent() * callee_is_success.expr(),
-        );
-        cb.condition(callee_is_success.expr() * (1.expr() - reversion_info.is_persistent()), |cb| {
-            cb.require_equal(
-                "callee_rw_counter_end_of_reversion == rw_counter_end_of_reversion - (reversible_write_counter + 1)",
-                callee_reversion_info.rw_counter_end_of_reversion(),
-                reversion_info.rw_counter_of_reversion(1.expr()),
-            );
-        });
-
-        // callee address's nonce
-        let code_hash_is_zero = IsZeroGadget::construct(cb, code_hash_previous.expr());
-        // check for address collision case by code hash previous
-        cb.condition(is_precheck_ok.expr(), |cb| {
-            cb.account_read(
-                new_address.clone(),
-                AccountFieldTag::CodeHash,
-                code_hash_previous.expr(),
-            );
-            cb.condition(not::expr(code_hash_is_zero.expr()), |cb| {
-                cb.account_read(
-                    new_address.clone(),
-                    AccountFieldTag::Nonce,
-                    callee_nonce.expr(),
-                );
-            });
-        });
-
-        let code_hash_is_empty =
-            IsEqualGadget::construct(cb, code_hash_previous.expr(), cb.empty_code_hash_rlc());
-        let callee_nonce_is_zero = IsZeroGadget::construct(cb, callee_nonce.expr());
-        let not_address_collision = and::expr([
-            code_hash_is_zero.expr() + code_hash_is_empty.expr(),
-            callee_nonce_is_zero.expr(),
-        ]);
-        /*
-        // CREATE2 may cause address collision error. And for a tricky
-        // case of CREATE, it could also cause this error. e.g. the `to`
-        // field of transaction is set to the calculated contract
-        // address (reference testool case
-        // `RevertDepthCreateAddressCollision_d0_g0_v0` for details).
-        cb.condition(not::expr(not_address_collision.expr()), |cb| {
-            cb.require_equal(
-                "op code is create2 for address collision",
-                opcode.expr(),
-                OpcodeId::CREATE2.expr(),
-            );
-        });
-        */
-
-        // conditional transfer for address collision case
-        let transfer = cb.condition(
-            and::expr([is_precheck_ok.expr(), not_address_collision.expr()]),
-            |cb| {
-                let tansfer_gadget = TransferGadget::construct(
-                    cb,
-                    create.caller_address(),
-                    new_address.clone(),
-                    0.expr(),
-                    1.expr(),
-                    code_hash_previous.expr(),
-                    #[cfg(feature = "scroll")]
-                    keccak_code_hash_previous.expr(),
-                    value.clone(),
-                    &mut callee_reversion_info,
-                );
-                cb.account_write(
-                    new_address.clone(),
-                    AccountFieldTag::Nonce,
-                    1.expr(),
-                    0.expr(),
-                    Some(&mut callee_reversion_info),
-                );
-
-                tansfer_gadget
-            },
-        );
-
-        let memory_expansion = MemoryExpansionGadget::construct(cb, [init_code.address()]);
-
-=======
         // verify gas cost
         let memory_expansion = MemoryExpansionGadget::construct(cb, [init_code.end_offset()]);
->>>>>>> 2e06a0f4
         let init_code_word_size = ConstantDivisionGadget::construct(
             cb,
             init_code.length() + (N_BYTES_WORD - 1).expr(),
@@ -439,9 +259,9 @@
         let callee_gas_left = gas_remaining - gas_left.quotient();
 
         let was_warm = cb.query_bool();
-        let prev_code_hash = cb.query_cell();
+        let prev_code_hash = cb.query_word_unchecked();
         #[cfg(feature = "scroll")]
-        let prev_keccak_code_hash = cb.query_cell_phase2();
+        let prev_keccak_code_hash = cb.query_word_unchecked();
         let callee_nonce = cb.query_cell();
 
         // callee address's nonce
@@ -451,32 +271,33 @@
                 cb.account_write(
                     create.caller_address(),
                     AccountFieldTag::Nonce,
-                    caller_nonce.expr() + 1.expr(),
-                    caller_nonce,
+                    Word::from_lo_unchecked(caller_nonce.expr() + 1.expr()),
+                    Word::from_lo_unchecked(caller_nonce.expr()),
                     Some(&mut reversion_info),
                 );
 
                 // add callee to access list
-                cb.account_access_list_write(
+                cb.account_access_list_write_unchecked(
                     tx_id.expr(),
-                    contract_addr.clone(),
+                    contract_addr.to_word(),
                     1.expr(),
                     was_warm.expr(),
                     Some(&mut reversion_info),
                 );
-
+        
                 // read contract's previous hash
                 cb.account_read(
-                    contract_addr.clone(),
+                    contract_addr.to_word(),
                     AccountFieldTag::CodeHash,
-                    prev_code_hash.expr(),
+                    prev_code_hash.to_word(),
                 );
-                let prev_code_hash_is_zero = IsZeroGadget::construct(cb, prev_code_hash.expr());
+
+                let prev_code_hash_is_zero = IsZeroWordGadget::construct(cb, &prev_code_hash);
                 cb.condition(not::expr(prev_code_hash_is_zero.expr()), |cb| {
                     cb.account_read(
-                        contract_addr.clone(),
+                        contract_addr.to_word(),
                         AccountFieldTag::Nonce,
-                        callee_nonce.expr(),
+                        Word::from_lo_unchecked(callee_nonce.expr()),
                     );
                 });
                 // ErrContractAddressCollision, if any one of following criteria meets.
@@ -484,14 +305,16 @@
                 // Here use `isZeroGadget(callee_nonce + prev_code_hash * (prev_code_hash -
                 // empty_code_hash))` to represent `(callee_nonce == 0 && (prev_code_hash == 0
                 // or prev_code_hash == empty_code_hash))`
+                let prev_code_hash_word = prev_code_hash.to_word();
                 (
                     prev_code_hash_is_zero,
-                    IsZeroGadget::construct(
+                    IsZeroWordGadget::construct(
                         cb,
-                        callee_nonce.expr()
-                            + prev_code_hash.expr()
-                                * (prev_code_hash.expr() - cb.empty_code_hash_rlc()),
-                    ),
+                        &Word::from_lo_unchecked(callee_nonce.expr()).add_unchecked(
+                            prev_code_hash_word
+                                .clone()
+                                .mul_unchecked(prev_code_hash_word.sub_unchecked(cb.empty_code_hash())),
+                    ))
                 )
             });
 
@@ -527,12 +350,12 @@
                 // the init code is being copied from memory to bytecode, so a copy table lookup
                 // to verify that the associated fields for the copy event.
                 cb.copy_table_lookup(
-                    cb.curr.state.call_id.expr(),
+                    Word::from_lo_unchecked(cb.curr.state.call_id.expr()),
                     CopyDataType::Memory.expr(),
-                    create.code_hash_word_rlc(),
+                    create.code_hash(),
                     CopyDataType::Bytecode.expr(),
                     init_code.offset(),
-                    init_code.end_offset(),
+                    init_code.address(),
                     0.expr(),
                     init_code.length(),
                     init_code_rlc.expr(),
@@ -570,51 +393,17 @@
             });
         });
 
-<<<<<<< HEAD
-        // Proceed to handle the case where precheck is OK.
-        cb.condition(is_precheck_ok, |cb| {
-            for (field_tag, value) in [
-                (
-                    CallContextFieldTag::CallerId,
-                    Word::from_lo_unchecked(cb.curr.state.call_id.expr()),
-                ),
-                (
-                    CallContextFieldTag::IsSuccess,
-                    Word::from_lo_unchecked(callee_is_success.expr()),
-                ),
-                (
-                    CallContextFieldTag::IsPersistent,
-                    Word::from_lo_unchecked(callee_reversion_info.is_persistent()),
-                ),
-                (
-                    CallContextFieldTag::TxId,
-                    Word::from_lo_unchecked(tx_id.expr()),
-                ),
-                (CallContextFieldTag::CallerAddress, create.caller_address()),
-                (CallContextFieldTag::CalleeAddress, new_address),
-                (
-                    CallContextFieldTag::RwCounterEndOfReversion,
-                    callee_reversion_info.rw_counter_end_of_reversion(),
-                ),
-                (CallContextFieldTag::Depth, depth.expr() + 1.expr()),
-                (CallContextFieldTag::IsRoot, false.expr()),
-                (CallContextFieldTag::IsStatic, false.expr()),
-                (CallContextFieldTag::IsCreate, true.expr()),
-                (CallContextFieldTag::CodeHash, create.code_hash()),
-                (CallContextFieldTag::Value, value.expr()),
-            ] {
-                cb.call_context_lookup(true.expr(), Some(callee_call_id.expr()), field_tag, value);
-            }
-=======
         // Case2: normal create all, precheck is ok and no address collision
         let transfer = cb.condition(
             and::expr([is_precheck_ok.clone(), not_address_collision.expr()]),
             |cb| {
                 cb.condition(init_code.has_length(), |cb| {
                     cb.keccak_table_lookup(
+                        //create.input_rlc(cb),
                         init_code_rlc.expr(),
+                        //create.input_length(),
                         init_code.length(),
-                        keccak_code_hash.expr(),
+                        keccak_code_hash.to_word(),
                     );
                 });
 
@@ -622,7 +411,7 @@
                 cb.keccak_table_lookup(
                     create.input_rlc(cb),
                     create.input_length(),
-                    keccak_output.expr(),
+                    keccak_output.to_word(),
                 );
 
                 // propagate is_persistent
@@ -631,51 +420,74 @@
                     callee_reversion_info.is_persistent(),
                     reversion_info.is_persistent() * is_success.expr(),
                 );
->>>>>>> 2e06a0f4
 
                 // transfer
                 let transfer = TransferGadget::construct(
                     cb,
                     create.caller_address(),
-                    contract_addr.clone(),
+                    contract_addr.to_word(),
                     0.expr(),
                     1.expr(),
-                    prev_code_hash.expr(),
+                    prev_code_hash.to_word(),
                     #[cfg(feature = "scroll")]
-                    prev_keccak_code_hash.expr(),
+                    prev_keccak_code_hash.to_word(),
                     value.clone(),
                     &mut callee_reversion_info,
                 );
                 // EIP 161, the nonce of a newly created contract is 1
                 cb.account_write(
-                    contract_addr.clone(),
+                    contract_addr.to_word(),
                     AccountFieldTag::Nonce,
-                    1.expr(),
-                    0.expr(),
+                    Word::one(),
+                    Word::zero(),
                     Some(&mut callee_reversion_info),
                 );
 
                 cb.condition(init_code.has_length(), |cb| {
                     for (field_tag, value) in [
-                        (CallContextFieldTag::CallerId, current_call_id.expr()),
-                        (CallContextFieldTag::IsSuccess, is_success.expr()),
+                        (
+                            CallContextFieldTag::CallerId,
+                            Word::from_lo_unchecked(current_call_id.expr()),
+                        ),
+                        (
+                            CallContextFieldTag::IsSuccess,
+                            Word::from_lo_unchecked(is_success.expr()),
+                        ),
                         (
                             CallContextFieldTag::IsPersistent,
-                            callee_reversion_info.is_persistent(),
+                            Word::from_lo_unchecked(callee_reversion_info.is_persistent()),
                         ),
-                        (CallContextFieldTag::TxId, tx_id.expr()),
+                     
+                        (
+                            CallContextFieldTag::TxId,
+                            Word::from_lo_unchecked(tx_id.expr()),
+                        ),
                         (CallContextFieldTag::CallerAddress, create.caller_address()),
-                        (CallContextFieldTag::CalleeAddress, contract_addr),
+                        (CallContextFieldTag::CalleeAddress, contract_addr.to_word()),
                         (
                             CallContextFieldTag::RwCounterEndOfReversion,
-                            callee_reversion_info.rw_counter_end_of_reversion(),
+                            Word::from_lo_unchecked(
+                                callee_reversion_info.rw_counter_end_of_reversion(),
+                            ),
                         ),
-                        (CallContextFieldTag::Depth, depth.expr() + 1.expr()),
-                        (CallContextFieldTag::IsRoot, false.expr()),
-                        (CallContextFieldTag::IsStatic, false.expr()),
-                        (CallContextFieldTag::IsCreate, true.expr()),
-                        (CallContextFieldTag::CodeHash, create.code_hash_word_rlc()),
-                        (CallContextFieldTag::Value, value.expr()),
+                        (
+                            CallContextFieldTag::Depth,
+                            Word::from_lo_unchecked(depth.expr() + 1.expr()),
+                        ),
+                        (
+                            CallContextFieldTag::IsRoot,
+                            Word::from_lo_unchecked(false.expr()),
+                        ),
+                        (
+                            CallContextFieldTag::IsStatic,
+                            Word::from_lo_unchecked(false.expr()),
+                        ),
+                        (
+                            CallContextFieldTag::IsCreate,
+                            Word::from_lo_unchecked(true.expr()),
+                        ),
+                        (CallContextFieldTag::CodeHash, create.code_hash()),
+                        (CallContextFieldTag::Value, value.to_word()),
                     ] {
                         cb.call_context_lookup(
                             true.expr(),
@@ -809,52 +621,6 @@
         self.opcode
             .assign(region, offset, Value::known(F::from(opcode.as_u64())))?;
 
-<<<<<<< HEAD
-        let mut rws = StepRws::new(block, step);
-
-        rws.next(); // is_static
-        let [value, init_code_start, init_code_length] = [(); 3].map(|_| rws.next().stack_value());
-        self.value.assign_u256(region, offset, value)?;
-        let salt = if is_create2 {
-            rws.next().stack_value()
-        } else {
-            U256::zero()
-        };
-        rws.next(); // skip output
-
-        let shift = init_code_start.low_u64() % 32;
-        let copy_rwc_inc: u64 = step.copy_rw_counter_delta;
-
-        let values: Vec<u8> = get_copy_bytes(
-            &mut rws,
-            copy_rwc_inc as usize,
-            shift,
-            init_code_length.as_u64(),
-        );
-        let keccak_code_hash = keccak256(&values);
-
-        let init_code_address =
-            self.init_code
-                .assign(region, offset, init_code_start, init_code_length)?;
-        trace!(
-            "initcode keccak {:?} keccak_rlc {:?}",
-            keccak_code_hash,
-            region.keccak_rlc(&values.iter().rev().cloned().collect::<Vec<u8>>())
-        );
-        self.init_code_rlc.assign(
-            region,
-            offset,
-            region.keccak_rlc(&values.iter().rev().cloned().collect::<Vec<u8>>()),
-        )?;
-        self.init_code_size_not_overflow.assign(
-            region,
-            offset,
-            F::from(init_code_length.as_u64()),
-            F::from(MAX_INIT_CODE_SIZE + 1),
-        )?;
-
-=======
->>>>>>> 2e06a0f4
         self.tx_id
             .assign(region, offset, Value::known(tx.id.to_scalar().unwrap()))?;
         self.depth.assign(
@@ -876,7 +642,7 @@
 
         let [value, init_code_start, init_code_length] = [(); 3].map(|_| rws.next().stack_value());
         self.value
-            .assign(region, offset, Some(value.to_le_bytes()))?;
+            .assign_u256(region, offset, value)?;
         let salt = if is_create2 {
             rws.next().stack_value()
         } else {
@@ -892,7 +658,7 @@
             call.depth < 1025 && caller_balance >= value && caller_nonce < u64::MAX;
 
         self.caller_balance
-            .assign(region, offset, Some(caller_balance.to_le_bytes()))?;
+            .assign_u256(region, offset, Some(caller_balance.to_le_bytes()))?;
 
         let (was_warm, callee_prev_code_hash, callee_nonce) = if is_precheck_ok {
             rws.next(); // caller nonce += 1
@@ -919,16 +685,16 @@
             && callee_prev_code_hash != CodeDB::empty_code_hash().to_word();
         let is_address_collision = !callee_nonce_is_zero || codehash_non_empty;
 
-        let code_hash_previous_rlc = region.code_hash(callee_prev_code_hash);
+        //let code_hash_previous_rlc = region.code_hash(callee_prev_code_hash);
         self.prev_code_hash
-            .assign(region, offset, code_hash_previous_rlc)?;
+            .assign_u256(region, offset, callee_prev_code_hash)?;
         self.prev_code_hash_is_zero
-            .assign_value(region, offset, code_hash_previous_rlc)?;
-        self.not_address_collision.assign_value(
+            .assign_u256(region, offset, callee_prev_code_hash)?;
+        self.not_address_collision.assign_u256(
             region,
             offset,
-            Value::known(F::from(callee_nonce))
-                + code_hash_previous_rlc * (code_hash_previous_rlc - region.empty_code_hash_rlc()),
+            U256::from(callee_nonce)
+                + callee_prev_code_hash * (callee_prev_code_hash - CodeDB::empty_code_hash().to_word()),
         )?;
 
         let shift = init_code_start.low_u64() % 32;
@@ -1004,10 +770,10 @@
                     .assign_from_rws(region, offset, false, true, value, &mut rws)?;
 
                 #[cfg(feature = "scroll")]
-                self.prev_keccak_code_hash.assign(
+                self.prev_keccak_code_hash.assign_u256(
                     region,
                     offset,
-                    region.word_rlc(_transfer_assign_result.account_keccak_code_hash.unwrap()),
+                    _transfer_assign_result.account_keccak_code_hash.unwrap(),
                 )?;
             }
 
@@ -1036,7 +802,7 @@
             keccak_output.reverse();
 
             self.keccak_output
-                .assign(region, offset, Some(keccak_output))?;
+                .assign_u256(region, offset, keccak_output)?;
 
             self.init_code_rlc.assign(
                 region,
@@ -1048,16 +814,7 @@
             (CodeDB::empty_code_hash(), *KECCAK_CODE_HASH_EMPTY)
         };
 
-<<<<<<< HEAD
-        self.keccak_output
-            .assign_u256(region, offset, U256::from_little_endian(&keccak_output))?;
-
-        // self.keccak_output
-        //     .assign(region, offset, Some(keccak_output))?;
-
         let code_hash = CodeDB::hash(&values);
-=======
->>>>>>> 2e06a0f4
         self.create.assign(
             region,
             offset,
@@ -1067,13 +824,6 @@
             Some(code_hash.to_word()),
             Some(salt),
         )?;
-<<<<<<< HEAD
-        self.caller_balance
-            .assign_u256(region, offset, caller_balance)?;
-        self.is_insufficient_balance
-            .assign(region, offset, caller_balance, value)?;
-=======
->>>>>>> 2e06a0f4
 
         self.is_success.assign(
             region,
@@ -1095,10 +845,10 @@
             }),
         )?;
 
-        self.keccak_code_hash.assign(
+        self.keccak_code_hash.assign_u256(
             region,
             offset,
-            region.word_rlc(keccak_code_hash.to_word()),
+            keccak_code_hash.to_word(),
         )?;
 
         self.copy_rw_increase.assign(
