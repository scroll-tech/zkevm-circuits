use crate::{
    evm_circuit::{
        execution::ExecutionGadget,
        param::{
            N_BYTES_ACCOUNT_ADDRESS, N_BYTES_GAS, N_BYTES_MEMORY_ADDRESS, N_BYTES_MEMORY_WORD_SIZE,
            N_BYTES_WORD,
        },
        step::ExecutionState,
        util::{
            common_gadget::TransferGadget,
            constraint_builder::{
                ConstraintBuilder, ReversionInfo, StepStateTransition,
                Transition::{Delta, To},
            },
            math_gadget::{ConstantDivisionGadget, ContractCreateGadget, IsZeroGadget},
            memory_gadget::{MemoryAddressGadget, MemoryExpansionGadget},
            not, select, CachedRegion, Cell, Word,
        },
        witness::{Block, Call, ExecStep, Transaction},
    },
    table::{AccountFieldTag, CallContextFieldTag},
    util::Expr,
};
<<<<<<< HEAD
use bus_mapping::{circuit_input_builder::CopyDataType, evm::OpcodeId};
=======
use bus_mapping::{circuit_input_builder::CopyDataType, evm::OpcodeId, state_db::CodeDB};
>>>>>>> 75b72afa
use eth_types::{evm_types::GasCost, Field, ToBigEndian, ToLittleEndian, ToScalar, U256};
use ethers_core::utils::keccak256;
use gadgets::util::expr_from_bytes;
use halo2_proofs::{circuit::Value, plonk::Error};

use std::iter::once;

/// Gadget for CREATE and CREATE2 opcodes
#[derive(Clone, Debug)]
pub(crate) struct CreateGadget<F, const IS_CREATE2: bool, const S: ExecutionState> {
    opcode: Cell<F>,
    value: Word<F>,
    tx_id: Cell<F>,
    reversion_info: ReversionInfo<F>,
    was_warm: Cell<F>,
    depth: Cell<F>,
    callee_reversion_info: ReversionInfo<F>,
    callee_is_success: Cell<F>,
    transfer: TransferGadget<F>,
    init_code: MemoryAddressGadget<F>,
    init_code_word_size: ConstantDivisionGadget<F, N_BYTES_MEMORY_ADDRESS>,
    init_code_rlc: Cell<F>,
    memory_expansion: MemoryExpansionGadget<F, 1, N_BYTES_MEMORY_WORD_SIZE>,
    gas_left: ConstantDivisionGadget<F, N_BYTES_GAS>,
    create: ContractCreateGadget<F, IS_CREATE2>,
    keccak_code_hash: Cell<F>,
    keccak_output: Word<F>,
    // prevous code hash befor creating
    code_hash_previous: Cell<F>,
    // if code_hash_previous is zero, then no collision
    not_address_collision: IsZeroGadget<F>,
}

impl<F: Field, const IS_CREATE2: bool, const S: ExecutionState> ExecutionGadget<F>
    for CreateGadget<F, IS_CREATE2, S>
{
    const NAME: &'static str = "CREATE";

    const EXECUTION_STATE: ExecutionState = S;

    fn configure(cb: &mut ConstraintBuilder<F>) -> Self {
        // Use rw_counter of the step which triggers next call as its call_id.
        let callee_call_id = cb.curr.state.rw_counter.clone();
        let code_hash_previous = cb.query_cell();
        let opcode = cb.query_cell();
        cb.opcode_lookup(opcode.expr(), 1.expr());

        cb.require_equal(
            "Opcode is CREATE or CREATE2",
            opcode.expr(),
            select::expr(
                IS_CREATE2.expr(),
                OpcodeId::CREATE2.expr(),
                OpcodeId::CREATE.expr(),
            ),
        );

        let value = cb.query_word_rlc();

        let init_code_memory_offset = cb.query_cell_phase2();
        let init_code_length = cb.query_word_rlc();
        let init_code =
            MemoryAddressGadget::construct(cb, init_code_memory_offset, init_code_length);

        let keccak_output = cb.query_word_rlc();
        let new_address_rlc = cb.word_rlc::<N_BYTES_ACCOUNT_ADDRESS>(
            keccak_output
                .cells
                .iter()
                .take(N_BYTES_ACCOUNT_ADDRESS)
                .map(Expr::expr)
                .collect::<Vec<_>>()
                .try_into()
                .unwrap(),
        );
        let new_address = expr_from_bytes(&keccak_output.cells[..N_BYTES_ACCOUNT_ADDRESS]);
        let callee_is_success = cb.query_bool();

        let create = ContractCreateGadget::construct(cb);

        cb.stack_pop(value.expr());
        cb.stack_pop(init_code.offset_rlc());
        cb.stack_pop(init_code.length_rlc());
        cb.condition(IS_CREATE2.expr(), |cb| {
            cb.stack_pop(create.salt_word_rlc(cb));
        });

        cb.stack_push(callee_is_success.expr() * new_address_rlc);

        let (init_code_rlc, keccak_code_hash) = cb.condition(init_code.has_length(), |cb| {
            // the init code is being copied from memory to bytecode, so a copy table lookup to
            // verify that the associated fields for the copy event.
            let keccak_code_hash = cb.query_cell_phase2();
            let init_code_rlc = cb.query_cell_phase2();
            cb.copy_table_lookup(
                cb.curr.state.call_id.expr(),
                CopyDataType::Memory.expr(),
                create.code_hash_word_rlc(),
                CopyDataType::Bytecode.expr(),
                init_code.offset(),
                init_code.address(),
                0.expr(),
                init_code.length(),
                init_code_rlc.expr(),
                init_code.length(),
            );
            cb.keccak_table_lookup(
                init_code_rlc.expr(),
                init_code.length(),
                keccak_code_hash.expr(),
            );
            (init_code_rlc, keccak_code_hash)
        });
        cb.condition(not::expr(init_code.has_length()), |cb| {
            cb.require_equal(
                "keccak hash of empty bytes",
                keccak_code_hash.expr(),
                cb.empty_keccak_hash_rlc(),
            );
            cb.require_equal(
                "code hash of empty bytes",
                create.code_hash_word_rlc(),
                cb.empty_code_hash_rlc(),
            );
        });

        let tx_id = cb.call_context(None, CallContextFieldTag::TxId);
        let mut reversion_info = cb.reversion_info_read(None);
        let was_warm = cb.query_bool();
        cb.account_access_list_write(
            tx_id.expr(),
            new_address.clone(),
            1.expr(),
            was_warm.expr(),
            Some(&mut reversion_info),
        );

        cb.call_context_lookup(
            0.expr(),
            None,
            CallContextFieldTag::CalleeAddress,
            create.caller_address(),
        );

        cb.account_write(
            create.caller_address(),
            AccountFieldTag::Nonce,
            create.caller_nonce() + 1.expr(),
            create.caller_nonce(),
            Some(&mut reversion_info),
        );

        let mut callee_reversion_info = cb.reversion_info_write(Some(callee_call_id.expr()));
        cb.require_equal(
            "callee_is_persistent == is_persistent ⋅ is_success",
            callee_reversion_info.is_persistent(),
            reversion_info.is_persistent() * callee_is_success.expr(),
        );
        cb.condition(callee_is_success.expr() * (1.expr() - reversion_info.is_persistent()), |cb| {
            cb.require_equal(
                "callee_rw_counter_end_of_reversion == rw_counter_end_of_reversion - (reversible_write_counter + 1)",
                callee_reversion_info.rw_counter_end_of_reversion(),
                reversion_info.rw_counter_of_reversion(1.expr()),
            );
        });

        // check for address collision case by code hash previous
        cb.account_read(
            new_address.clone(),
            AccountFieldTag::CodeHash,
            code_hash_previous.expr(),
        );

        let not_address_collision = IsZeroGadget::construct(cb, code_hash_previous.expr());
        cb.condition(not::expr(not_address_collision.expr()), |cb| {
            cb.require_equal(
                "op code is create2 for address collision",
                opcode.expr(),
                OpcodeId::CREATE2.expr(),
            );
        });

        // conditional transfer for address collision case
        let transfer = cb.condition(not_address_collision.expr(), |cb| {
            let tansfer_gadget = TransferGadget::construct(
                cb,
                create.caller_address(),
                new_address.clone(),
                0.expr(),
                1.expr(),
                value.clone(),
                &mut callee_reversion_info,
            );
            cb.account_write(
                new_address.clone(),
                AccountFieldTag::Nonce,
                1.expr(),
                0.expr(),
                Some(&mut callee_reversion_info),
            );

            tansfer_gadget
        });

        let memory_expansion = MemoryExpansionGadget::construct(cb, [init_code.address()]);

        let init_code_word_size = ConstantDivisionGadget::construct(
            cb,
            init_code.length() + (N_BYTES_WORD - 1).expr(),
            N_BYTES_WORD as u64,
        );
        let keccak_gas_cost =
            GasCost::COPY_SHA3.expr() * IS_CREATE2.expr() * init_code_word_size.quotient();

        let gas_cost = GasCost::CREATE.expr() + memory_expansion.gas_cost() + keccak_gas_cost;
        let gas_remaining = cb.curr.state.gas_left.expr() - gas_cost.clone();
        let gas_left = ConstantDivisionGadget::construct(cb, gas_remaining.clone(), 64);
        let callee_gas_left = gas_remaining - gas_left.quotient();
        for (field_tag, value) in [
            (
                CallContextFieldTag::ProgramCounter,
                cb.curr.state.program_counter.expr() + 1.expr(),
            ),
            (
                CallContextFieldTag::StackPointer,
                cb.curr.state.stack_pointer.expr() + 2.expr() + IS_CREATE2.expr(),
            ),
            (CallContextFieldTag::GasLeft, gas_left.quotient()),
            (
                CallContextFieldTag::MemorySize,
                memory_expansion.next_memory_word_size(),
            ),
            (
                CallContextFieldTag::ReversibleWriteCounter,
                cb.curr.state.reversible_write_counter.expr() + 2.expr(),
            ),
        ] {
            cb.call_context_lookup(true.expr(), None, field_tag, value);
        }

        let depth = cb.call_context(None, CallContextFieldTag::Depth);

        for (field_tag, value) in [
            (CallContextFieldTag::CallerId, cb.curr.state.call_id.expr()),
            (CallContextFieldTag::IsSuccess, callee_is_success.expr()),
            (
                CallContextFieldTag::IsPersistent,
                callee_reversion_info.is_persistent(),
            ),
            (CallContextFieldTag::TxId, tx_id.expr()),
            (CallContextFieldTag::CallerAddress, create.caller_address()),
            (CallContextFieldTag::CalleeAddress, new_address),
            (
                CallContextFieldTag::RwCounterEndOfReversion,
                callee_reversion_info.rw_counter_end_of_reversion(),
            ),
            (CallContextFieldTag::Depth, depth.expr() + 1.expr()),
            (CallContextFieldTag::IsRoot, false.expr()),
            (CallContextFieldTag::IsStatic, false.expr()),
            (CallContextFieldTag::IsCreate, true.expr()),
            (CallContextFieldTag::CodeHash, create.code_hash_word_rlc()),
            (CallContextFieldTag::Value, value.expr()),
        ] {
            cb.call_context_lookup(true.expr(), Some(callee_call_id.expr()), field_tag, value);
        }

        // keccak table lookup to verify contract address.
        cb.keccak_table_lookup(
            create.input_rlc(cb),
            create.input_length(),
            keccak_output.expr(),
        );

        cb.condition(
            init_code.has_length() * not_address_collision.expr(),
            |cb| {
                cb.require_step_state_transition(StepStateTransition {
                    rw_counter: Delta(cb.rw_counter_offset()),
                    call_id: To(callee_call_id.expr()),
                    is_root: To(false.expr()),
                    is_create: To(true.expr()),
                    code_hash: To(create.code_hash_word_rlc()),
                    gas_left: To(callee_gas_left),
                    reversible_write_counter: To(1.expr() + transfer.reversible_w_delta()),
                    ..StepStateTransition::new_context()
                })
            },
        );

        cb.condition(
            not::expr(init_code.has_length()) * not_address_collision.expr(),
            |cb| {
                for field_tag in [
                    CallContextFieldTag::LastCalleeId,
                    CallContextFieldTag::LastCalleeReturnDataOffset,
                    CallContextFieldTag::LastCalleeReturnDataLength,
                ] {
                    cb.call_context_lookup(true.expr(), None, field_tag, 0.expr());
                }
                cb.require_step_state_transition(StepStateTransition {
                    rw_counter: Delta(cb.rw_counter_offset()),
                    program_counter: Delta(1.expr()),
                    stack_pointer: Delta(2.expr() + IS_CREATE2.expr()),
                    gas_left: Delta(-gas_cost),
                    reversible_write_counter: Delta(3.expr() + transfer.reversible_w_delta()),
                    ..Default::default()
                })
            },
        );

        // handle collision case
        cb.condition(not::expr(not_address_collision.expr()), |cb| {
            for field_tag in [
                CallContextFieldTag::LastCalleeId,
                CallContextFieldTag::LastCalleeReturnDataOffset,
                CallContextFieldTag::LastCalleeReturnDataLength,
            ] {
                cb.call_context_lookup(true.expr(), None, field_tag, 0.expr());
            }
            cb.require_step_state_transition(StepStateTransition {
                rw_counter: Delta(cb.rw_counter_offset()),
                program_counter: Delta(1.expr()),
                stack_pointer: Delta(3.expr()),

                gas_left: To(gas_left.quotient()),
                reversible_write_counter: Delta(2.expr()),
                ..Default::default()
            })
        });

        Self {
            opcode,
            reversion_info,
            tx_id,
            was_warm,
            value,
            depth,
            callee_reversion_info,
            transfer,
            init_code,
            init_code_rlc,
            memory_expansion,
            gas_left,
            callee_is_success,
            init_code_word_size,
            create,
            keccak_code_hash,
            keccak_output,
            code_hash_previous,
            not_address_collision,
        }
    }

    fn assign_exec_step(
        &self,
        region: &mut CachedRegion<'_, '_, F>,
        offset: usize,
        block: &Block<F>,
        tx: &Transaction,
        call: &Call,
        step: &ExecStep,
    ) -> Result<(), Error> {
        let opcode = step.opcode.unwrap();
        let is_create2 = opcode == OpcodeId::CREATE2;
        self.opcode
            .assign(region, offset, Value::known(F::from(opcode.as_u64())))?;

        let [value, init_code_start, init_code_length] = [0, 1, 2]
            .map(|i| step.rw_indices[i])
            .map(|idx| block.rws[idx].stack_value());
        self.value
            .assign(region, offset, Some(value.to_le_bytes()))?;
        let salt = if is_create2 {
            block.rws[step.rw_indices[3]].stack_value()
        } else {
            U256::zero()
        };

        let values: Vec<_> = (4 + usize::from(is_create2)
            ..4 + usize::from(is_create2) + init_code_length.as_usize())
            .map(|i| block.rws[step.rw_indices[i]].memory_value())
            .collect();
        let keccak_code_hash = keccak256(&values);

        let init_code_address =
            self.init_code
                .assign(region, offset, init_code_start, init_code_length)?;
        self.init_code_rlc.assign(
            region,
            offset,
            region.keccak_rlc(&values.iter().rev().cloned().collect::<Vec<u8>>()),
        )?;

        self.tx_id
            .assign(region, offset, Value::known(tx.id.to_scalar().unwrap()))?;
        self.depth.assign(
            region,
            offset,
            Value::known(call.depth.to_scalar().unwrap()),
        )?;

        self.reversion_info.assign(
            region,
            offset,
            call.rw_counter_end_of_reversion,
            call.is_persistent,
        )?;

        let copy_rw_increase = init_code_length.as_usize();
        let tx_access_rw =
            block.rws[step.rw_indices[7 + usize::from(is_create2) + copy_rw_increase]];
        self.was_warm.assign(
            region,
            offset,
            Value::known(
                tx_access_rw
                    .tx_access_list_value_pair()
                    .1
                    .to_scalar()
                    .unwrap(),
            ),
        )?;

        let caller_nonce = block.rws
            [step.rw_indices[9 + usize::from(is_create2) + copy_rw_increase]]
            .account_value_pair()
            .1
            .low_u64();

        let [callee_rw_counter_end_of_reversion, callee_is_persistent] = [10, 11].map(|i| {
            let rw = block.rws[step.rw_indices[i + usize::from(is_create2) + copy_rw_increase]];
            rw.call_context_value()
        });

        self.callee_reversion_info.assign(
            region,
            offset,
            callee_rw_counter_end_of_reversion
                .low_u64()
                .try_into()
                .unwrap(),
            callee_is_persistent.low_u64() != 0,
        )?;

        // retrieve code_hash for creating address
        let code_hash_previous = block.rws
            [step.rw_indices[12 + usize::from(is_create2) + copy_rw_increase]]
            .account_codehash_pair();
        let code_hash_previous_rlc = region.word_rlc(code_hash_previous.0);
        self.code_hash_previous
            .assign(region, offset, code_hash_previous_rlc)?;
        self.not_address_collision
            .assign_value(region, offset, code_hash_previous_rlc)?;
        let is_address_collision = !code_hash_previous.0.is_zero();

        let mut rw_offset = 0;
        if !is_address_collision {
            let [caller_balance_pair, callee_balance_pair] = if !value.is_zero() {
                rw_offset += 2;
                [14, 15].map(|i| {
                    let rw =
                        block.rws[step.rw_indices[i + usize::from(is_create2) + copy_rw_increase]];
                    debug_assert_eq!(
                        rw.field_tag(),
                        Some(AccountFieldTag::Balance as u64),
                        "invalid rw {:?}",
                        rw
                    );
                    rw.account_value_pair()
                })
            } else {
                [(0.into(), 0.into()), (0.into(), 0.into())]
            };

            self.transfer.assign(
                region,
                offset,
                caller_balance_pair,
                callee_balance_pair,
                value,
            )?;
        }

        let (_next_memory_word_size, memory_expansion_gas_cost) = self.memory_expansion.assign(
            region,
            offset,
            step.memory_word_size(),
            [init_code_address],
        )?;

        let (init_code_word_size, _remainder) = self.init_code_word_size.assign(
            region,
            offset,
            (31u64 + init_code_length.as_u64()).into(),
        )?;

        let gas_left = step.gas_left
            - GasCost::CREATE.as_u64()
            - memory_expansion_gas_cost
            - if is_create2 {
                u64::try_from(init_code_word_size).unwrap() * GasCost::COPY_SHA3.as_u64()
            } else {
                0
            };
        self.gas_left.assign(region, offset, gas_left.into())?;

        self.callee_is_success.assign(
            region,
            offset,
            Value::known(if is_address_collision {
                F::zero()
            } else {
                block.rws
                    [step.rw_indices[22 + rw_offset + usize::from(is_create2) + copy_rw_increase]]
                    .call_context_value()
                    .to_scalar()
                    .unwrap()
            }),
        )?;

        let keccak_input: Vec<u8> = if is_create2 {
            once(0xffu8)
                .chain(call.callee_address.to_fixed_bytes())
                .chain(salt.to_be_bytes())
                .chain(keccak_code_hash)
                .collect()
        } else {
            let mut stream = ethers_core::utils::rlp::RlpStream::new();
            stream.begin_list(2);
            stream.append(&call.callee_address);
            stream.append(&U256::from(caller_nonce));
            stream.out().to_vec()
        };
        let mut keccak_output = keccak256(keccak_input);
        keccak_output.reverse();

        self.keccak_output
            .assign(region, offset, Some(keccak_output))?;

        let code_hash = keccak256(&values);
        self.create.assign(
            region,
            offset,
            call.callee_address,
            caller_nonce,
<<<<<<< HEAD
            Some(U256::from_big_endian(&code_hash)),
=======
            Some(U256::from(keccak_code_hash)),
            Some(U256::from(code_hash.to_fixed_bytes())),
>>>>>>> 75b72afa
            Some(salt),
        )?;

        self.keccak_code_hash.assign(
            region,
            offset,
            region.word_rlc(U256::from_big_endian(&keccak_code_hash)),
        )?;

        Ok(())
    }
}

#[cfg(test)]
mod test {
    use bus_mapping::circuit_input_builder::CircuitsParams;
    use eth_types::{
        address, bytecode, evm_types::OpcodeId, geth_types::Account, Address, Bytecode, Word,
    };

    use itertools::Itertools;
    use lazy_static::lazy_static;
    use mock::{eth, TestContext};

    use crate::test_util::CircuitTestBuilder;

    const CALLEE_ADDRESS: Address = Address::repeat_byte(0xff);
    lazy_static! {
        static ref CALLER_ADDRESS: Address = address!("0x00bbccddee000000000000000000000000002400");
    }

    fn run_test_circuits(ctx: TestContext<2, 1>) {
        CircuitTestBuilder::new_from_test_ctx(ctx)
            .params(CircuitsParams {
                max_rws: 4500,
                ..Default::default()
            })
            .run();
    }

    // RETURN or REVERT with data of [0x60; 5]
    fn initialization_bytecode(is_success: bool) -> Bytecode {
        let memory_bytes = [0x60; 10];
        let memory_address = 0;
        let memory_value = Word::from_big_endian(&memory_bytes);
        let mut code = bytecode! {
            PUSH10(memory_value)
            PUSH1(memory_address)
            MSTORE
            PUSH2(5)
            PUSH2(32u64 - u64::try_from(memory_bytes.len()).unwrap())
        };
        code.write_op(if is_success {
            OpcodeId::RETURN
        } else {
            OpcodeId::REVERT
        });
        code
    }

    fn creater_bytecode(
        initialization_bytecode: Bytecode,
        is_create2: bool,
        is_persistent: bool,
    ) -> Bytecode {
        let initialization_bytes = initialization_bytecode.code();
        let mut code = bytecode! {
            PUSH32(Word::from_big_endian(&initialization_bytes))
            PUSH1(0)
            MSTORE
        };
        if is_create2 {
            code.append(&bytecode! {PUSH1(45)}); // salt;
        }
        code.append(&bytecode! {
            PUSH1(initialization_bytes.len()) // size
            PUSH1(32 - initialization_bytes.len()) // length
            PUSH2(23414) // value
        });
        code.write_op(if is_create2 {
            OpcodeId::CREATE2
        } else {
            OpcodeId::CREATE
        });
        if !is_persistent {
            code.append(&bytecode! {
                PUSH1(0)
                PUSH1(0)
                REVERT
            });
        }
        code
    }

    fn creater_bytecode_address_collision(initialization_bytecode: Bytecode) -> Bytecode {
        let initialization_bytes = initialization_bytecode.code();
        let mut code = bytecode! {
            PUSH32(Word::from_big_endian(&initialization_bytes))
            PUSH1(0)
            MSTORE
        };

        code.append(&bytecode! {PUSH1(45)}); // salt;
        code.append(&bytecode! {
            PUSH1(initialization_bytes.len()) // size
            PUSH1(32 - initialization_bytes.len()) // length
            PUSH2(23414) // value
        });
        code.write_op(OpcodeId::CREATE2);

        // construct address collision by create2 twice
        code.append(&bytecode! {PUSH1(45)}); // salt;

        code.append(&bytecode! {
            PUSH1(initialization_bytes.len()) // size
            PUSH1(32 - initialization_bytes.len()) // length
            PUSH2(23414) // value
        });
        code.write_op(OpcodeId::CREATE2);
        code.append(&bytecode! {
            PUSH1(0)
            PUSH1(0)
            REVERT
        });

        code
    }

    fn test_context(caller: Account) -> TestContext<2, 1> {
        TestContext::new(
            None,
            |accs| {
                accs[0]
                    .address(address!("0x000000000000000000000000000000000000cafe"))
                    .balance(eth(10));
                accs[1].account(&caller);
            },
            |mut txs, accs| {
                txs[0]
                    .from(accs[0].address)
                    .to(accs[1].address)
                    .gas(100000u64.into());
            },
            |block, _| block,
        )
        .unwrap()
    }

    #[test]
    fn test_create() {
        for ((is_success, is_create2), is_persistent) in [true, false]
            .iter()
            .cartesian_product(&[true, false])
            .cartesian_product(&[true, false])
        {
            let init_code = initialization_bytecode(*is_success);
            let root_code = creater_bytecode(init_code, *is_create2, *is_persistent);
            let caller = Account {
                address: *CALLER_ADDRESS,
                code: root_code.into(),
                nonce: Word::one(),
                balance: eth(10),
                ..Default::default()
            };
            run_test_circuits(test_context(caller));
        }
    }

    #[test]
    fn test_create_rlp_nonce() {
        for nonce in [0, 1, 127, 128, 255, 256, 0x10000, u64::MAX - 1] {
            let caller = Account {
                address: *CALLER_ADDRESS,
                code: creater_bytecode(initialization_bytecode(true), false, true).into(),
                nonce: nonce.into(),
                balance: eth(10),
                ..Default::default()
            };
            run_test_circuits(test_context(caller))
        }
    }

    #[test]
    fn test_create_empty_init_code() {
        for is_create2 in [true, false] {
            let caller = Account {
                address: *CALLER_ADDRESS,
                code: creater_bytecode(vec![].into(), is_create2, true).into(),
                nonce: 10.into(),
                balance: eth(10),
                ..Default::default()
            };
            run_test_circuits(test_context(caller));
        }
    }

    #[test]
    fn test_create_overflow_offset_and_zero_size() {
        for is_create2 in [true, false] {
            let mut bytecode = bytecode! {
                PUSH1(0) // size
                PUSH32(Word::MAX) // offset
                PUSH2(23414) // value
            };
            bytecode.write_op(if is_create2 {
                OpcodeId::CREATE2
            } else {
                OpcodeId::CREATE
            });
            let caller = Account {
                address: *CALLER_ADDRESS,
                code: bytecode.into(),
                nonce: 10.into(),
                balance: eth(10),
                ..Default::default()
            };
            run_test_circuits(test_context(caller));
        }
    }

    #[test]
    fn test_create_address_collision_error() {
        let initialization_code = initialization_bytecode(false);
        let root_code = creater_bytecode_address_collision(initialization_code);
        let caller = Account {
            address: *CALLER_ADDRESS,
            code: root_code.into(),
            nonce: Word::one(),
            balance: eth(10),
            ..Default::default()
        };
        run_test_circuits(test_context(caller));
    }
}<|MERGE_RESOLUTION|>--- conflicted
+++ resolved
@@ -21,11 +21,7 @@
     table::{AccountFieldTag, CallContextFieldTag},
     util::Expr,
 };
-<<<<<<< HEAD
 use bus_mapping::{circuit_input_builder::CopyDataType, evm::OpcodeId};
-=======
-use bus_mapping::{circuit_input_builder::CopyDataType, evm::OpcodeId, state_db::CodeDB};
->>>>>>> 75b72afa
 use eth_types::{evm_types::GasCost, Field, ToBigEndian, ToLittleEndian, ToScalar, U256};
 use ethers_core::utils::keccak256;
 use gadgets::util::expr_from_bytes;
@@ -571,12 +567,8 @@
             offset,
             call.callee_address,
             caller_nonce,
-<<<<<<< HEAD
-            Some(U256::from_big_endian(&code_hash)),
-=======
             Some(U256::from(keccak_code_hash)),
             Some(U256::from(code_hash.to_fixed_bytes())),
->>>>>>> 75b72afa
             Some(salt),
         )?;
 
