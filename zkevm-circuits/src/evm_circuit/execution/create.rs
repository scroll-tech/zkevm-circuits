--- conflicted
+++ resolved
@@ -878,14 +878,14 @@
     }
 
     fn creator_bytecode(
-        get_initcode: Bytecode,
+        initcode: Bytecode,
         value: Word,
         is_create2: bool,
         is_persistent: bool,
     ) -> Bytecode {
-        let initialization_bytes = get_initcode.code();
+        let initcode_bytes = initcode.code();
         let mut code = bytecode! {
-            PUSH32(Word::from_big_endian(&initialization_bytes))
+            PUSH32(Word::from_big_endian(&initcode_bytes))
             PUSH1(0)
             MSTORE
         };
@@ -893,8 +893,8 @@
             code.append(&bytecode! {PUSH1(45)}); // salt;
         }
         code.append(&bytecode! {
-            PUSH1(initialization_bytes.len()) // length
-            PUSH1(32 - initialization_bytes.len()) // offset
+            PUSH1(initcode_bytes.len()) // length
+            PUSH1(32 - initcode_bytes.len()) // offset
             PUSH2(value) // value
         });
         code.write_op(if is_create2 {
@@ -923,23 +923,18 @@
         code
     }
 
-<<<<<<< HEAD
-    fn creater_bytecode_address_collision(get_initcode: Bytecode) -> Bytecode {
-        let initialization_bytes = get_initcode.code();
-=======
-    fn creator_bytecode_address_collision(initialization_bytecode: Bytecode) -> Bytecode {
-        let initialization_bytes = initialization_bytecode.code();
->>>>>>> 2f178fa0
+    fn creator_bytecode_address_collision(initcode: Bytecode) -> Bytecode {
+        let initcode_bytes = initcode.code();
         let mut code = bytecode! {
-            PUSH32(Word::from_big_endian(&initialization_bytes))
+            PUSH32(Word::from_big_endian(&initcode_bytes))
             PUSH1(0)
             MSTORE
         };
 
         code.append(&bytecode! {PUSH1(45)}); // salt;
         code.append(&bytecode! {
-            PUSH1(initialization_bytes.len()) // size
-            PUSH1(32 - initialization_bytes.len()) // length
+            PUSH1(initcode_bytes.len()) // size
+            PUSH1(32 - initcode_bytes.len()) // length
             PUSH2(23414) // value
         });
         code.write_op(OpcodeId::CREATE2);
@@ -948,8 +943,8 @@
         code.append(&bytecode! {PUSH1(45)}); // salt;
 
         code.append(&bytecode! {
-            PUSH1(initialization_bytes.len()) // size
-            PUSH1(32 - initialization_bytes.len()) // length
+            PUSH1(initcode_bytes.len()) // size
+            PUSH1(32 - initcode_bytes.len()) // length
             PUSH2(23414) // value
         });
         code.write_op(OpcodeId::CREATE2);
@@ -989,8 +984,8 @@
             .cartesian_product(&[true, false])
             .cartesian_product(&[true, false])
         {
-            let init_code = get_initcode(*is_success);
-            let root_code = creator_bytecode(init_code, 23414.into(), *is_create2, *is_persistent);
+            let initcode = get_initcode(*is_success);
+            let root_code = creator_bytecode(initcode, 23414.into(), *is_create2, *is_persistent);
 
             let caller = Account {
                 address: *CALLER_ADDRESS,
@@ -1057,13 +1052,8 @@
 
     #[test]
     fn test_create_address_collision_error() {
-<<<<<<< HEAD
         let initcode = get_initcode(false);
-        let root_code = creater_bytecode_address_collision(initcode);
-=======
-        let initialization_code = initialization_bytecode(false);
-        let root_code = creator_bytecode_address_collision(initialization_code);
->>>>>>> 2f178fa0
+        let root_code = creator_bytecode_address_collision(initcode);
         let caller = Account {
             address: *CALLER_ADDRESS,
             code: root_code.into(),
