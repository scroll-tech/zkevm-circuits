use crate::{
    evm_circuit::{
        execution::ExecutionGadget,
        param::{
            N_BYTES_ACCOUNT_ADDRESS, N_BYTES_GAS, N_BYTES_MEMORY_ADDRESS, N_BYTES_MEMORY_WORD_SIZE,
            N_BYTES_WORD,
        },
        step::ExecutionState,
        util::{
            common_gadget::TransferGadget,
            constraint_builder::{
                ConstraintBuilder, ReversionInfo, StepStateTransition,
                Transition::{Delta, To},
            },
            math_gadget::{ConstantDivisionGadget, ContractCreateGadget},
            memory_gadget::{MemoryAddressGadget, MemoryExpansionGadget},
            not, select, CachedRegion, Cell, Word,
        },
        witness::{Block, Call, ExecStep, Transaction},
    },
    table::{AccountFieldTag, CallContextFieldTag},
    util::Expr,
};
use bus_mapping::{circuit_input_builder::CopyDataType, evm::OpcodeId};
use eth_types::{evm_types::GasCost, Field, ToBigEndian, ToLittleEndian, ToScalar, U256};
use ethers_core::utils::keccak256;
use gadgets::util::expr_from_bytes;
use halo2_proofs::{circuit::Value, plonk::Error};

use std::iter::once;

/// Gadget for CREATE and CREATE2 opcodes
#[derive(Clone, Debug)]
pub(crate) struct CreateGadget<F, const IS_CREATE2: bool, const S: ExecutionState> {
    opcode: Cell<F>,
    value: Word<F>,
    tx_id: Cell<F>,
    reversion_info: ReversionInfo<F>,
    was_warm: Cell<F>,
    depth: Cell<F>,
    callee_reversion_info: ReversionInfo<F>,
    callee_is_success: Cell<F>,
    transfer: TransferGadget<F>,
    init_code: MemoryAddressGadget<F>,
    init_code_word_size: ConstantDivisionGadget<F, N_BYTES_MEMORY_ADDRESS>,
    memory_expansion: MemoryExpansionGadget<F, 1, N_BYTES_MEMORY_WORD_SIZE>,
    gas_left: ConstantDivisionGadget<F, N_BYTES_GAS>,
    create: ContractCreateGadget<F, IS_CREATE2>,
    keccak_output: Word<F>,
}

impl<F: Field, const IS_CREATE2: bool, const S: ExecutionState> ExecutionGadget<F>
    for CreateGadget<F, IS_CREATE2, S>
{
    const NAME: &'static str = "CREATE";

    const EXECUTION_STATE: ExecutionState = S;

    fn configure(cb: &mut ConstraintBuilder<F>) -> Self {
        // Use rw_counter of the step which triggers next call as its call_id.
        let callee_call_id = cb.curr.state.rw_counter.clone();

        let opcode = cb.query_cell();
        cb.opcode_lookup(opcode.expr(), 1.expr());

        cb.require_equal(
            "Opcode is CREATE or CREATE2",
            opcode.expr(),
            select::expr(
                IS_CREATE2.expr(),
                OpcodeId::CREATE2.expr(),
                OpcodeId::CREATE.expr(),
            ),
        );

        let value = cb.query_word_rlc();

        let init_code_memory_offset = cb.query_cell_phase2();
        let init_code_length = cb.query_word_rlc();
        let init_code =
            MemoryAddressGadget::construct(cb, init_code_memory_offset, init_code_length);

        let keccak_output = cb.query_word_rlc();
        let new_address_rlc = cb.word_rlc::<N_BYTES_ACCOUNT_ADDRESS>(
            keccak_output
                .cells
                .iter()
                .take(N_BYTES_ACCOUNT_ADDRESS)
                .map(Expr::expr)
                .collect::<Vec<_>>()
                .try_into()
                .unwrap(),
        );
        let new_address = expr_from_bytes(&keccak_output.cells[..N_BYTES_ACCOUNT_ADDRESS]);
        let callee_is_success = cb.query_bool();

        let create = ContractCreateGadget::construct(cb);

        cb.stack_pop(value.expr());
        cb.stack_pop(init_code.offset_rlc());
        cb.stack_pop(init_code.length_rlc());
        cb.condition(IS_CREATE2.expr(), |cb| {
            cb.stack_pop(create.salt_keccak_rlc());
        });

        cb.stack_push(callee_is_success.expr() * new_address_rlc);

        cb.condition(init_code.has_length(), |cb| {
<<<<<<< HEAD
            // TODO(rohit): lookup to keccak table to verify keccak code hash?
=======
>>>>>>> 4ab8f592
            cb.copy_table_lookup(
                cb.curr.state.call_id.expr(),
                CopyDataType::Memory.expr(),
                create.code_hash_word_rlc(cb),
                CopyDataType::Bytecode.expr(),
                init_code.offset(),
                init_code.address(),
                0.expr(),
                init_code.length(),
                0.expr(),
                init_code.length(),
            );
        });
<<<<<<< HEAD
        cb.condition(not::expr(init_code.has_length()), |_cb| {
            /* FIXME
            cb.require_equal(
                "keccak hash of empty bytes",
                keccak_code_hash.expr(),
                cb.empty_keccak_hash_rlc(),
            );
            cb.require_equal(
                "code hash of empty bytes",
                create.code_hash_keccak_rlc(cb),
                cb.empty_code_hash_rlc(),
            );
            */
=======
        cb.condition(not::expr(init_code.has_length()), |cb| {
            cb.require_equal(
                "Empty code",
                create.code_hash_word_rlc(cb),
                cb.empty_code_hash_rlc(),
            );
>>>>>>> 4ab8f592
        });

        let tx_id = cb.call_context(None, CallContextFieldTag::TxId);
        let mut reversion_info = cb.reversion_info_read(None);
        let was_warm = cb.query_bool();
        cb.account_access_list_write(
            tx_id.expr(),
            new_address.clone(),
            1.expr(),
            was_warm.expr(),
            Some(&mut reversion_info),
        );

        cb.call_context_lookup(
            0.expr(),
            None,
            CallContextFieldTag::CalleeAddress,
            create.caller_address(),
        );

        cb.account_write(
            create.caller_address(),
            AccountFieldTag::Nonce,
            create.caller_nonce() + 1.expr(),
            create.caller_nonce(),
            Some(&mut reversion_info),
        );

        let mut callee_reversion_info = cb.reversion_info_write(Some(callee_call_id.expr()));
        cb.require_equal(
            "callee_is_persistent == is_persistent ⋅ is_success",
            callee_reversion_info.is_persistent(),
            reversion_info.is_persistent() * callee_is_success.expr(),
        );
        cb.condition(callee_is_success.expr() * (1.expr() - reversion_info.is_persistent()), |cb| {
            cb.require_equal(
                "callee_rw_counter_end_of_reversion == rw_counter_end_of_reversion - (reversible_write_counter + 1)",
                callee_reversion_info.rw_counter_end_of_reversion(),
                reversion_info.rw_counter_of_reversion(1.expr()),
            );
        });

        let transfer = TransferGadget::construct(
            cb,
            create.caller_address(),
            new_address.clone(),
            0.expr(),
            1.expr(),
            value.clone(),
            &mut callee_reversion_info,
        );

        cb.account_write(
            new_address.clone(),
            AccountFieldTag::Nonce,
            1.expr(),
            0.expr(),
            Some(&mut callee_reversion_info),
        );

        let memory_expansion = MemoryExpansionGadget::construct(cb, [init_code.address()]);

        let init_code_word_size = ConstantDivisionGadget::construct(
            cb,
            init_code.length() + (N_BYTES_WORD - 1).expr(),
            N_BYTES_WORD as u64,
        );
        let keccak_gas_cost =
            GasCost::COPY_SHA3.expr() * IS_CREATE2.expr() * init_code_word_size.quotient();

        let gas_cost = GasCost::CREATE.expr() + memory_expansion.gas_cost() + keccak_gas_cost;
        let gas_remaining = cb.curr.state.gas_left.expr() - gas_cost.clone();
        let gas_left = ConstantDivisionGadget::construct(cb, gas_remaining.clone(), 64);
        let callee_gas_left = gas_remaining - gas_left.quotient();
        for (field_tag, value) in [
            (
                CallContextFieldTag::ProgramCounter,
                cb.curr.state.program_counter.expr() + 1.expr(),
            ),
            (
                CallContextFieldTag::StackPointer,
                cb.curr.state.stack_pointer.expr() + 2.expr() + IS_CREATE2.expr(),
            ),
            (CallContextFieldTag::GasLeft, gas_left.quotient()),
            (
                CallContextFieldTag::MemorySize,
                memory_expansion.next_memory_word_size(),
            ),
            (
                CallContextFieldTag::ReversibleWriteCounter,
                cb.curr.state.reversible_write_counter.expr() + 2.expr(),
            ),
        ] {
            cb.call_context_lookup(true.expr(), None, field_tag, value);
        }

        let depth = cb.call_context(None, CallContextFieldTag::Depth);

        for (field_tag, value) in [
            (CallContextFieldTag::CallerId, cb.curr.state.call_id.expr()),
            (CallContextFieldTag::IsSuccess, callee_is_success.expr()),
            (
                CallContextFieldTag::IsPersistent,
                callee_reversion_info.is_persistent(),
            ),
            (CallContextFieldTag::TxId, tx_id.expr()),
            (CallContextFieldTag::CallerAddress, create.caller_address()),
            (CallContextFieldTag::CalleeAddress, new_address),
            (
                CallContextFieldTag::RwCounterEndOfReversion,
                callee_reversion_info.rw_counter_end_of_reversion(),
            ),
            (CallContextFieldTag::Depth, depth.expr() + 1.expr()),
            (CallContextFieldTag::IsRoot, false.expr()),
            (CallContextFieldTag::IsStatic, false.expr()),
            (CallContextFieldTag::IsCreate, true.expr()),
            (CallContextFieldTag::CodeHash, create.code_hash_word_rlc(cb)),
            (CallContextFieldTag::Value, value.expr()),
        ] {
            cb.call_context_lookup(true.expr(), Some(callee_call_id.expr()), field_tag, value);
        }

        cb.keccak_table_lookup(
            create.input_rlc(cb),
            create.input_length(),
            keccak_output.expr(),
        );
        cb.condition(init_code.has_length(), |cb| {
            cb.require_step_state_transition(StepStateTransition {
                rw_counter: Delta(cb.rw_counter_offset()),
                call_id: To(callee_call_id.expr()),
                is_root: To(false.expr()),
                is_create: To(true.expr()),
                code_hash: To(create.code_hash_word_rlc(cb)),
                gas_left: To(callee_gas_left),
                reversible_write_counter: To(1.expr() + transfer.reversible_w_delta()),
                ..StepStateTransition::new_context()
            })
        });

        cb.condition(not::expr(init_code.has_length()), |cb| {
            for field_tag in [
                CallContextFieldTag::LastCalleeId,
                CallContextFieldTag::LastCalleeReturnDataOffset,
                CallContextFieldTag::LastCalleeReturnDataLength,
            ] {
                cb.call_context_lookup(true.expr(), None, field_tag, 0.expr());
            }
            cb.require_step_state_transition(StepStateTransition {
                rw_counter: Delta(cb.rw_counter_offset()),
                program_counter: Delta(1.expr()),
                stack_pointer: Delta(2.expr() + IS_CREATE2.expr()),
                gas_left: Delta(-gas_cost),
                reversible_write_counter: Delta(3.expr() + transfer.reversible_w_delta()),
                ..Default::default()
            })
        });

        Self {
            opcode,
            reversion_info,
            tx_id,
            was_warm,
            value,
            depth,
            callee_reversion_info,
            transfer,
            init_code,
            memory_expansion,
            gas_left,
            callee_is_success,
            init_code_word_size,
            create,
            keccak_output,
        }
    }

    fn assign_exec_step(
        &self,
        region: &mut CachedRegion<'_, '_, F>,
        offset: usize,
        block: &Block<F>,
        tx: &Transaction,
        call: &Call,
        step: &ExecStep,
    ) -> Result<(), Error> {
        let opcode = step.opcode.unwrap();
        let is_create2 = opcode == OpcodeId::CREATE2;
        self.opcode
            .assign(region, offset, Value::known(F::from(opcode.as_u64())))?;

        let [value, init_code_start, init_code_length] = [0, 1, 2]
            .map(|i| step.rw_indices[i])
            .map(|idx| block.rws[idx].stack_value());
        self.value
            .assign(region, offset, Some(value.to_le_bytes()))?;
        let salt = if is_create2 {
            block.rws[step.rw_indices[3]].stack_value()
        } else {
            U256::zero()
        };

        let values: Vec<_> = (4 + usize::from(is_create2)
            ..4 + usize::from(is_create2) + init_code_length.as_usize())
            .map(|i| block.rws[step.rw_indices[i]].memory_value())
            .collect();

        let init_code_address =
            self.init_code
                .assign(region, offset, init_code_start, init_code_length)?;

        self.tx_id
            .assign(region, offset, Value::known(tx.id.to_scalar().unwrap()))?;
        self.depth.assign(
            region,
            offset,
            Value::known(call.depth.to_scalar().unwrap()),
        )?;

        self.reversion_info.assign(
            region,
            offset,
            call.rw_counter_end_of_reversion,
            call.is_persistent,
        )?;

        let copy_rw_increase = init_code_length.as_usize();
        let tx_access_rw =
            block.rws[step.rw_indices[7 + usize::from(is_create2) + copy_rw_increase]];
        self.was_warm.assign(
            region,
            offset,
            Value::known(
                tx_access_rw
                    .tx_access_list_value_pair()
                    .1
                    .to_scalar()
                    .unwrap(),
            ),
        )?;

        let caller_nonce = block.rws
            [step.rw_indices[9 + usize::from(is_create2) + copy_rw_increase]]
            .account_value_pair()
            .1
            .low_u64();

        let [callee_rw_counter_end_of_reversion, callee_is_persistent] = [10, 11].map(|i| {
            let rw = block.rws[step.rw_indices[i + usize::from(is_create2) + copy_rw_increase]];
            rw.call_context_value()
        });

        self.callee_reversion_info.assign(
            region,
            offset,
            callee_rw_counter_end_of_reversion
                .low_u64()
                .try_into()
                .unwrap(),
            callee_is_persistent.low_u64() != 0,
        )?;

        let mut rw_offset = 0;

        let [caller_balance_pair, callee_balance_pair] = if !value.is_zero() {
            rw_offset += 2;
            [13, 14].map(|i| {
                let rw = block.rws[step.rw_indices[i + usize::from(is_create2) + copy_rw_increase]];
                debug_assert_eq!(
                    rw.field_tag(),
                    Some(AccountFieldTag::Balance as u64),
                    "invalid rw {:?}",
                    rw
                );
                rw.account_value_pair()
            })
        } else {
            [(0.into(), 0.into()), (0.into(), 0.into())]
        };
        self.transfer.assign(
            region,
            offset,
            caller_balance_pair,
            callee_balance_pair,
            value,
        )?;

        let (_next_memory_word_size, memory_expansion_gas_cost) = self.memory_expansion.assign(
            region,
            offset,
            step.memory_word_size(),
            [init_code_address],
        )?;

        let (init_code_word_size, _remainder) = self.init_code_word_size.assign(
            region,
            offset,
            (31u64 + init_code_length.as_u64()).into(),
        )?;

        let gas_left = step.gas_left
            - GasCost::CREATE.as_u64()
            - memory_expansion_gas_cost
            - if is_create2 {
                u64::try_from(init_code_word_size).unwrap() * GasCost::COPY_SHA3.as_u64()
            } else {
                0
            };
        self.gas_left.assign(region, offset, gas_left.into())?;

        self.callee_is_success.assign(
            region,
            offset,
            Value::known(
                block.rws
                    [step.rw_indices[21 + rw_offset + usize::from(is_create2) + copy_rw_increase]]
                    .call_context_value()
                    .to_scalar()
                    .unwrap(),
            ),
        )?;

        let keccak_input: Vec<u8> = if is_create2 {
            once(0xffu8)
                .chain(call.callee_address.to_fixed_bytes())
                .chain(salt.to_be_bytes())
                .chain(keccak256(&values))
                .collect()
        } else {
            let mut stream = ethers_core::utils::rlp::RlpStream::new();
            stream.begin_list(2);
            stream.append(&call.callee_address);
            stream.append(&U256::from(caller_nonce));
            stream.out().to_vec()
        };
        let mut keccak_output = keccak256(keccak_input);
        keccak_output.reverse();

        self.keccak_output
            .assign(region, offset, Some(keccak_output))?;

        let code_hash = keccak256(&values);
        self.create.assign(
            region,
            offset,
            call.callee_address,
            caller_nonce,
            Some(U256::from_big_endian(&code_hash)),
            Some(salt),
        )?;
        Ok(())
    }
}

#[cfg(test)]
mod test {
    use bus_mapping::circuit_input_builder::CircuitsParams;
    use eth_types::{
        address, bytecode, evm_types::OpcodeId, geth_types::Account, Address, Bytecode, Word,
    };

    use itertools::Itertools;
    use lazy_static::lazy_static;
    use mock::{eth, TestContext};

    use crate::test_util::CircuitTestBuilder;

    const CALLEE_ADDRESS: Address = Address::repeat_byte(0xff);
    lazy_static! {
        static ref CALLER_ADDRESS: Address = address!("0x00bbccddee000000000000000000000000002400");
    }

    fn run_test_circuits(ctx: TestContext<2, 1>) {
        CircuitTestBuilder::new_from_test_ctx(ctx)
            .params(CircuitsParams {
                max_rws: 4500,
                ..Default::default()
            })
            .run();
    }

    // RETURN or REVERT with data of [0x60; 5]
    fn initialization_bytecode(is_success: bool) -> Bytecode {
        let memory_bytes = [0x60; 10];
        let memory_address = 0;
        let memory_value = Word::from_big_endian(&memory_bytes);
        let mut code = bytecode! {
            PUSH10(memory_value)
            PUSH1(memory_address)
            MSTORE
            PUSH2(5)
            PUSH2(32u64 - u64::try_from(memory_bytes.len()).unwrap())
        };
        code.write_op(if is_success {
            OpcodeId::RETURN
        } else {
            OpcodeId::REVERT
        });
        code
    }

    fn creater_bytecode(
        initialization_bytecode: Bytecode,
        is_create2: bool,
        is_persistent: bool,
    ) -> Bytecode {
        let initialization_bytes = initialization_bytecode.code();
        let mut code = bytecode! {
            PUSH32(Word::from_big_endian(&initialization_bytes))
            PUSH1(0)
            MSTORE
        };
        if is_create2 {
            code.append(&bytecode! {PUSH1(45)}); // salt;
        }
        code.append(&bytecode! {
            PUSH1(initialization_bytes.len()) // size
            PUSH1(32 - initialization_bytes.len()) // length
            PUSH2(23414) // value
        });
        code.write_op(if is_create2 {
            OpcodeId::CREATE2
        } else {
            OpcodeId::CREATE
        });
        if !is_persistent {
            code.append(&bytecode! {
                PUSH1(0)
                PUSH1(0)
                REVERT
            });
        }
        code
    }

    fn test_context(caller: Account) -> TestContext<2, 1> {
        TestContext::new(
            None,
            |accs| {
                accs[0]
                    .address(address!("0x000000000000000000000000000000000000cafe"))
                    .balance(eth(10));
                accs[1].account(&caller);
            },
            |mut txs, accs| {
                txs[0]
                    .from(accs[0].address)
                    .to(accs[1].address)
                    .gas(100000u64.into());
            },
            |block, _| block,
        )
        .unwrap()
    }

    #[test]
    fn test_create() {
        for ((is_success, is_create2), is_persistent) in [true, false]
            .iter()
            .cartesian_product(&[true, false])
            .cartesian_product(&[true, false])
        {
            let init_code = initialization_bytecode(*is_success);
            let root_code = creater_bytecode(init_code, *is_create2, *is_persistent);
            let caller = Account {
                address: *CALLER_ADDRESS,
                code: root_code.into(),
                nonce: Word::one(),
                balance: eth(10),
                ..Default::default()
            };
            run_test_circuits(test_context(caller));
        }
    }

    #[test]
    fn test_create_rlp_nonce() {
        for nonce in [0, 1, 127, 128, 255, 256, 0x10000, u64::MAX - 1] {
            let caller = Account {
                address: *CALLER_ADDRESS,
                code: creater_bytecode(initialization_bytecode(true), false, true).into(),
                nonce: nonce.into(),
                balance: eth(10),
                ..Default::default()
            };
            run_test_circuits(test_context(caller))
        }
    }

    #[test]
    fn test_create_empty_init_code() {
        for is_create2 in [true, false] {
            let caller = Account {
                address: *CALLER_ADDRESS,
                code: creater_bytecode(vec![].into(), is_create2, true).into(),
                nonce: 10.into(),
                balance: eth(10),
                ..Default::default()
            };
            run_test_circuits(test_context(caller));
        }
    }

    #[test]
    fn test_create_overflow_offset_and_zero_size() {
        for is_create2 in [true, false] {
            let mut bytecode = bytecode! {
                PUSH1(0) // size
                PUSH32(Word::MAX) // offset
                PUSH2(23414) // value
            };
            bytecode.write_op(if is_create2 {
                OpcodeId::CREATE2
            } else {
                OpcodeId::CREATE
            });
            let caller = Account {
                address: *CALLER_ADDRESS,
                code: bytecode.into(),
                nonce: 10.into(),
                balance: eth(10),
                ..Default::default()
            };
            run_test_circuits(test_context(caller));
        }
    }
}<|MERGE_RESOLUTION|>--- conflicted
+++ resolved
@@ -74,7 +74,7 @@
         );
 
         let value = cb.query_word_rlc();
-
+            
         let init_code_memory_offset = cb.query_cell_phase2();
         let init_code_length = cb.query_word_rlc();
         let init_code =
@@ -106,10 +106,7 @@
         cb.stack_push(callee_is_success.expr() * new_address_rlc);
 
         cb.condition(init_code.has_length(), |cb| {
-<<<<<<< HEAD
             // TODO(rohit): lookup to keccak table to verify keccak code hash?
-=======
->>>>>>> 4ab8f592
             cb.copy_table_lookup(
                 cb.curr.state.call_id.expr(),
                 CopyDataType::Memory.expr(),
@@ -123,7 +120,6 @@
                 init_code.length(),
             );
         });
-<<<<<<< HEAD
         cb.condition(not::expr(init_code.has_length()), |_cb| {
             /* FIXME
             cb.require_equal(
@@ -137,14 +133,6 @@
                 cb.empty_code_hash_rlc(),
             );
             */
-=======
-        cb.condition(not::expr(init_code.has_length()), |cb| {
-            cb.require_equal(
-                "Empty code",
-                create.code_hash_word_rlc(cb),
-                cb.empty_code_hash_rlc(),
-            );
->>>>>>> 4ab8f592
         });
 
         let tx_id = cb.call_context(None, CallContextFieldTag::TxId);
