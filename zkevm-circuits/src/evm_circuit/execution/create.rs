--- conflicted
+++ resolved
@@ -619,14 +619,11 @@
             .assign_value(region, offset, code_hash_previous_rlc)?;
         let is_address_collision = !code_hash_previous.0.is_zero();
 
-<<<<<<< HEAD
-=======
         #[cfg(feature = "scroll")]
         {
             rw_offset += 1; // Write empty Keccak code hash.
         }
 
->>>>>>> d815e8db
         if is_precheck_ok == 1 && !is_address_collision {
             let [caller_balance_pair, callee_balance_pair] = if !value.is_zero() {
                 let account_balance_pair = [16, 17]
