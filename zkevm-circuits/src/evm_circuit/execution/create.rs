use crate::{
    evm_circuit::{
        execution::ExecutionGadget,
        param::{
            N_BYTES_ACCOUNT_ADDRESS, N_BYTES_GAS, N_BYTES_MEMORY_ADDRESS, N_BYTES_MEMORY_WORD_SIZE,
            N_BYTES_U64, N_BYTES_WORD,
        },
        step::ExecutionState,
        util::{
            common_gadget::{get_copy_bytes, TransferGadget},
            constraint_builder::{
                ConstrainBuilderCommon, EVMConstraintBuilder, ReversionInfo, StepStateTransition,
                Transition::{Delta, To},
            },
            math_gadget::{
                ConstantDivisionGadget, ContractCreateGadget, IsZeroGadget,
                LtGadget, LtWordGadget,
            },
            memory_gadget::{
                CommonMemoryAddressGadget, MemoryAddressGadget, MemoryExpansionGadget,
            },
            not, CachedRegion, Cell, StepRws, Word,
        },
        witness::{Block, Call, ExecStep, Transaction},
    },
    table::{AccountFieldTag, CallContextFieldTag, RwTableTag},
    util::Expr,
};
use bus_mapping::{circuit_input_builder::CopyDataType, evm::OpcodeId, state_db::CodeDB};
use eth_types::{
    evm_types::{GasCost, CREATE2_GAS_PER_CODE_WORD, CREATE_GAS_PER_CODE_WORD, MAX_INIT_CODE_SIZE},
    Field, ToBigEndian, ToLittleEndian, ToScalar, ToWord, H256, KECCAK_CODE_HASH_EMPTY, U256,
};
use ethers_core::utils::keccak256;
use gadgets::util::{and, expr_from_bytes};
use halo2_proofs::{circuit::Value, plonk::Error};
use log::trace;
use std::iter::once;

/// Gadget for CREATE and CREATE2 opcodes
#[derive(Clone, Debug)]
pub(crate) struct CreateGadget<F, const IS_CREATE2: bool, const S: ExecutionState> {
    opcode: Cell<F>,
    tx_id: Cell<F>,
    reversion_info: ReversionInfo<F>,
    depth: Cell<F>,

    is_success: Cell<F>,
    was_warm: Cell<F>,
    value: Word<F>,

    caller_balance: Word<F>,
    callee_reversion_info: ReversionInfo<F>,
    callee_nonce: Cell<F>,
    prev_code_hash: Cell<F>,
    transfer: TransferGadget<F>,
    create: ContractCreateGadget<F, IS_CREATE2>,

    init_code: MemoryAddressGadget<F>,
    init_code_word_size: ConstantDivisionGadget<F, N_BYTES_MEMORY_ADDRESS>,
    // Init code size must be less than or equal to 49152
    // (maximum init code size) if Shanghai, otherwise should be less than or
    // equal to 0x1FFFFFFFE0 (maximum value of offset + size).
    init_code_size_not_overflow: LtGadget<F, { N_BYTES_MEMORY_ADDRESS }>,
    init_code_rlc: Cell<F>,
    keccak_output: Word<F>,

    is_depth_in_range: LtGadget<F, N_BYTES_U64>,
    is_insufficient_balance: LtWordGadget<F>,
    is_nonce_in_range: LtGadget<F, N_BYTES_U64>,
    not_address_collision: IsZeroGadget<F>,

    memory_expansion: MemoryExpansionGadget<F, 1, N_BYTES_MEMORY_WORD_SIZE>,
    gas_left: ConstantDivisionGadget<F, N_BYTES_GAS>,
    // check address collision use
    keccak_code_hash: Cell<F>,
    #[cfg(feature = "scroll")]
    prev_keccak_code_hash: Cell<F>,
    copy_rw_increase: Cell<F>,
}

impl<F: Field, const IS_CREATE2: bool, const S: ExecutionState> ExecutionGadget<F>
    for CreateGadget<F, IS_CREATE2, S>
{
    const NAME: &'static str = "CREATE";

    const EXECUTION_STATE: ExecutionState = S;

    fn configure(cb: &mut EVMConstraintBuilder<F>) -> Self {
        let opcode = cb.query_cell();
        let copy_rw_increase = cb.query_cell();

        cb.opcode_lookup(opcode.expr(), 1.expr());
        cb.require_equal(
            "Opcode is CREATE or CREATE2",
            opcode.expr(),
            if IS_CREATE2 {
                OpcodeId::CREATE2
            } else {
                OpcodeId::CREATE
            }
            .expr(),
        );

        // Use rw_counter of the step which triggers next call as its call_id.
        let callee_call_id = cb.curr.state.rw_counter.clone();
        let current_call_id = cb.curr.state.call_id.clone();
        let is_success = cb.query_bool();

        // read from call context
        let tx_id = cb.call_context(None, CallContextFieldTag::TxId);
        let depth = cb.call_context(None, CallContextFieldTag::Depth);
        let mut reversion_info = cb.reversion_info_read(None);

        // constrain not in static call
        let is_static = cb.call_context(None, CallContextFieldTag::IsStatic);
        cb.require_zero("is_static is false", is_static.expr());

        let keccak_output = cb.query_word_rlc();
        let create = ContractCreateGadget::construct(cb);
        let contract_addr_rlc = cb.word_rlc::<N_BYTES_ACCOUNT_ADDRESS>(
            keccak_output
                .cells
                .iter()
                .take(N_BYTES_ACCOUNT_ADDRESS)
                .map(Expr::expr)
                .collect::<Vec<_>>()
                .try_into()
                .unwrap(),
        );
        let contract_addr = expr_from_bytes(&keccak_output.cells[..N_BYTES_ACCOUNT_ADDRESS]);

        // stack operations
        let value = cb.query_word_rlc();

        let init_code_memory_offset = cb.query_cell_phase2();
        let init_code_length = cb.query_word_rlc();

        let init_code =
            MemoryAddressGadget::construct(cb, init_code_memory_offset, init_code_length);
        let init_code_size_not_overflow =
            LtGadget::construct(cb, init_code.length(), MAX_INIT_CODE_SIZE.expr() + 1.expr());

        // Init code size overflow is checked before ErrDepth, ErrInsufficientBalance,
        // ErrNonceUintOverflow and ErrContractAddressCollision.
        cb.require_equal(
            "Init code size must be not overflow",
            init_code_size_not_overflow.expr(),
            1.expr(),
        );

        cb.stack_pop(value.expr());
        cb.stack_pop(init_code.offset_rlc());
        cb.stack_pop(init_code.length_rlc());
        if IS_CREATE2 {
            cb.stack_pop(create.salt_word_rlc(cb));
        }

        cb.stack_push(is_success.expr() * contract_addr_rlc);

        let (init_code_rlc, keccak_code_hash) = cb.condition(init_code.has_length(), |cb| {
            // the init code is being copied from memory to bytecode, so a copy table lookup to
            // verify that the associated fields for the copy event.
            let keccak_code_hash = cb.query_cell_phase2();
            let init_code_rlc = cb.query_cell_phase2();

            (init_code_rlc, keccak_code_hash)
        });
        cb.condition(not::expr(init_code.has_length()), |cb| {
            cb.require_equal(
                "keccak hash of empty bytes",
                keccak_code_hash.expr(),
                cb.empty_keccak_hash_rlc(),
            );
            cb.require_equal(
                "code hash of empty bytes",
                create.code_hash_word_rlc(),
                cb.empty_code_hash_rlc(),
            );
        });

        cb.call_context_lookup(
            0.expr(),
            None,
            CallContextFieldTag::CalleeAddress,
            create.caller_address(),
        );

        // read caller's balance and nonce
        let caller_nonce = create.caller_nonce();
        let caller_balance = cb.query_word_rlc();
        cb.account_read(
            create.caller_address(),
            AccountFieldTag::Balance,
            caller_balance.expr(),
        );
        cb.account_read(
            create.caller_address(),
            AccountFieldTag::Nonce,
            caller_nonce.expr(),
        );

        // Pre-check: call depth, user's nonce and user's balance
        let is_depth_in_range = LtGadget::construct(cb, depth.expr(), 1025.expr());
        let is_insufficient_balance = LtWordGadget::construct(cb, &caller_balance, &value);
        let is_nonce_in_range = LtGadget::construct(cb, caller_nonce.expr(), u64::MAX.expr());

        cb.condition(is_insufficient_balance.expr(), |cb| {
            cb.require_equal(
                "Depth must be in range if caller balance is insufficient",
                is_depth_in_range.expr(),
                1.expr(),
            );
        });

        cb.condition(not::expr(is_nonce_in_range.expr()), |cb| {
            cb.require_equal(
                "Depth must be in range and caller balance must be sufficient if nonce is overflow",
                and::expr([
                    is_depth_in_range.expr(),
                    not::expr(is_insufficient_balance.expr()),
                ]),
                1.expr(),
            );
        });

        let is_precheck_ok = and::expr([
            is_depth_in_range.expr(),
            not::expr(is_insufficient_balance.expr()),
            is_nonce_in_range.expr(),
        ]);

        // verify gas cost
        let memory_expansion = MemoryExpansionGadget::construct(cb, [init_code.end_offset()]);
        let init_code_word_size = ConstantDivisionGadget::construct(
            cb,
            init_code.length() + (N_BYTES_WORD - 1).expr(),
            N_BYTES_WORD as u64,
        );
        let keccak_gas_cost = init_code_word_size.quotient()
            * if IS_CREATE2 {
                CREATE2_GAS_PER_CODE_WORD
            } else {
                CREATE_GAS_PER_CODE_WORD
            }
            .expr();

        let gas_cost = GasCost::CREATE.expr() + memory_expansion.gas_cost() + keccak_gas_cost;
        let gas_remaining = cb.curr.state.gas_left.expr() - gas_cost.clone();
        let gas_left = ConstantDivisionGadget::construct(cb, gas_remaining.clone(), 64);
        let callee_gas_left = gas_remaining - gas_left.quotient();

        let was_warm = cb.query_bool();
        let prev_code_hash = cb.query_cell();
        #[cfg(feature = "scroll")]
        let prev_keccak_code_hash = cb.query_cell_phase2();
        let callee_nonce = cb.query_cell();

        // callee address's nonce
        let not_address_collision = cb.condition(is_precheck_ok.expr(), |cb| {
            // increase caller's nonce
            cb.account_write(
                create.caller_address(),
                AccountFieldTag::Nonce,
                caller_nonce.expr() + 1.expr(),
                caller_nonce,
                Some(&mut reversion_info),
            );

            // add callee to access list
            cb.account_access_list_write(
                tx_id.expr(),
                contract_addr.clone(),
                1.expr(),
                was_warm.expr(),
                Some(&mut reversion_info),
            );

            // read contract's previous hash
            cb.account_read(
                contract_addr.clone(),
                AccountFieldTag::CodeHash,
                prev_code_hash.expr(),
            );
            cb.condition(prev_code_hash.expr(), |cb| {
                cb.account_read(
                    contract_addr.clone(),
                    AccountFieldTag::Nonce,
                    callee_nonce.expr(),
                );
            });
            // ErrContractAddressCollision, if any one of following criteria meets.
            // Nonce is not zero or account code hash is not either 0 or EMPTY_CODE_HASH.
            // Here use `isZeroGadget(callee_nonce + prev_code_hash * (prev_code_hash -
            // empty_code_hash))` to represent `(callee_nonce == 0 && (prev_code_hash == 0
            // or prev_code_hash == empty_code_hash))`
            IsZeroGadget::construct(
                cb,
                callee_nonce.expr()
                    + prev_code_hash.expr() * (prev_code_hash.expr() - cb.empty_code_hash_rlc()),
            )
        });

        for (field_tag, value) in [
            (
                CallContextFieldTag::ProgramCounter,
                cb.curr.state.program_counter.expr() + 1.expr(),
            ),
            (
                CallContextFieldTag::StackPointer,
                cb.curr.state.stack_pointer.expr() + 2.expr() + IS_CREATE2.expr(),
            ),
            (CallContextFieldTag::GasLeft, gas_left.quotient()),
            (
                CallContextFieldTag::MemorySize,
                memory_expansion.next_memory_word_size(),
            ),
            (
                CallContextFieldTag::ReversibleWriteCounter,
                cb.curr.state.reversible_write_counter.expr() + 2.expr(),
            ),
        ] {
            cb.call_context_lookup(true.expr(), None, field_tag, value);
        }

        // Case1: Handle the case where an error of ErrDepth, ErrInsufficientBalance or
        // ErrNonceUintOverflow occurred.
        cb.condition(not::expr(is_precheck_ok.expr()), |cb| {
            // Save caller's call state
            cb.call_context_lookup(
                true.expr(),
                None,
                CallContextFieldTag::LastCalleeId,
                callee_call_id.expr(),
            );
            for field_tag in [
                CallContextFieldTag::LastCalleeReturnDataOffset,
                CallContextFieldTag::LastCalleeReturnDataLength,
            ] {
                cb.call_context_lookup(true.expr(), None, field_tag, 0.expr());
            }

            cb.require_step_state_transition(StepStateTransition {
                rw_counter: Delta(cb.rw_counter_offset()),
                program_counter: Delta(1.expr()),
                stack_pointer: Delta(2.expr() + IS_CREATE2.expr()),
                memory_word_size: To(memory_expansion.next_memory_word_size()),
                // - (Reversible) Write TxAccessListAccount (Contract Address)
                reversible_write_counter: Delta(1.expr()),
                gas_left: Delta(-gas_cost.expr()),
                ..StepStateTransition::default()
            });
        });

        let mut callee_reversion_info = cb.reversion_info_write(Some(callee_call_id.expr()));

        // Case2: normal create all, precheck is ok and no address collision
        let transfer = cb.condition(
            and::expr([is_precheck_ok.clone(), not_address_collision.expr()]),
            |cb| {
                cb.condition(init_code.has_length(), |cb| {
                    // the init code is being copied from memory to bytecode, so a copy table lookup
                    // to verify that the associated fields for the copy event.
                    cb.copy_table_lookup(
                        cb.curr.state.call_id.expr(),
                        CopyDataType::Memory.expr(),
                        create.code_hash_word_rlc(),
                        CopyDataType::Bytecode.expr(),
                        init_code.offset(),
                        init_code.end_offset(),
                        0.expr(),
                        init_code.length(),
                        init_code_rlc.expr(),
                        //init_code.length(),
                        copy_rw_increase.expr(),
                    );
                    cb.keccak_table_lookup(
                        init_code_rlc.expr(),
                        init_code.length(),
                        keccak_code_hash.expr(),
                    );
                });

                // keccak table lookup to verify contract address.
                cb.keccak_table_lookup(
                    create.input_rlc(cb),
                    create.input_length(),
                    keccak_output.expr(),
                );

                // propagate is_persistent
                cb.require_equal(
                    "callee_is_persistent == is_persistent ⋅ is_success",
                    callee_reversion_info.is_persistent(),
                    reversion_info.is_persistent() * is_success.expr(),
                );

                // transfer
                let transfer = TransferGadget::construct(
                    cb,
                    create.caller_address(),
                    contract_addr.clone(),
                    0.expr(),
                    1.expr(),
                    prev_code_hash.expr(),
                    #[cfg(feature = "scroll")]
                    prev_keccak_code_hash.expr(),
                    value.clone(),
                    &mut callee_reversion_info,
                );
                // EIP 161, the nonce of a newly created contract is 1
                cb.account_write(
                    contract_addr.clone(),
                    AccountFieldTag::Nonce,
                    1.expr(),
                    0.expr(),
                    Some(&mut callee_reversion_info),
                );

                cb.condition(init_code.has_length(), |cb| {
                    for (field_tag, value) in [
                        (CallContextFieldTag::CallerId, current_call_id.expr()),
                        (CallContextFieldTag::IsSuccess, is_success.expr()),
                        (
                            CallContextFieldTag::IsPersistent,
                            callee_reversion_info.is_persistent(),
                        ),
                        (CallContextFieldTag::TxId, tx_id.expr()),
                        (CallContextFieldTag::CallerAddress, create.caller_address()),
                        (CallContextFieldTag::CalleeAddress, contract_addr),
                        (
                            CallContextFieldTag::RwCounterEndOfReversion,
                            callee_reversion_info.rw_counter_end_of_reversion(),
                        ),
                        (CallContextFieldTag::Depth, depth.expr() + 1.expr()),
                        (CallContextFieldTag::IsRoot, false.expr()),
                        (CallContextFieldTag::IsStatic, false.expr()),
                        (CallContextFieldTag::IsCreate, true.expr()),
                        (CallContextFieldTag::CodeHash, create.code_hash_word_rlc()),
                        (CallContextFieldTag::Value, value.expr()),
                    ] {
                        cb.call_context_lookup(
                            true.expr(),
                            Some(callee_call_id.expr()),
                            field_tag,
                            value,
                        );
                    }
                    cb.require_step_state_transition(StepStateTransition {
                        rw_counter: Delta(cb.rw_counter_offset()),
                        call_id: To(callee_call_id.expr()),
                        is_root: To(false.expr()),
                        is_create: To(true.expr()),
                        code_hash: To(create.code_hash_word_rlc()),
                        gas_left: To(callee_gas_left),
                        reversible_write_counter: To(1.expr() + transfer.reversible_w_delta()),
                        ..StepStateTransition::new_context()
                    });
                });
                // handle state transition if empty init code
                cb.condition(not::expr(init_code.has_length()), |cb| {
                    cb.call_context_lookup(
                        true.expr(),
                        None,
                        CallContextFieldTag::LastCalleeId,
                        callee_call_id.expr(),
                    );
                    for field_tag in [
                        CallContextFieldTag::LastCalleeReturnDataOffset,
                        CallContextFieldTag::LastCalleeReturnDataLength,
                    ] {
                        cb.call_context_lookup(true.expr(), None, field_tag, 0.expr());
                    }
                    cb.require_step_state_transition(StepStateTransition {
                        rw_counter: Delta(cb.rw_counter_offset()),
                        program_counter: Delta(1.expr()),
                        stack_pointer: Delta(2.expr() + IS_CREATE2.expr()),
                        gas_left: Delta(-gas_cost.expr()),
                        reversible_write_counter: Delta(3.expr() + transfer.reversible_w_delta()),
                        ..Default::default()
                    })
                });

                transfer
            },
        );

        cb.condition(
            is_success.expr() * (1.expr() - reversion_info.is_persistent()),
            |cb| {
                cb.require_equal(
                    "callee_rw_counter_end_of_reversion == rw_counter_end_of_reversion-(reversible_write_counter + 1)",
                    callee_reversion_info.rw_counter_end_of_reversion(),
                    reversion_info.rw_counter_of_reversion(1.expr()),
                );
            },
        );

        // Case3: Handle the case where ErrContractAddressCollision occurred.
        cb.condition(
            and::expr([is_precheck_ok, not::expr(not_address_collision.expr())]),
            |cb| {
                cb.call_context_lookup(
                    true.expr(),
                    None,
                    CallContextFieldTag::LastCalleeId,
                    callee_call_id.expr(),
                );
                for field_tag in [
                    CallContextFieldTag::LastCalleeReturnDataOffset,
                    CallContextFieldTag::LastCalleeReturnDataLength,
                ] {
                    cb.call_context_lookup(true.expr(), None, field_tag, 0.expr());
                }

                cb.require_step_state_transition(StepStateTransition {
                    rw_counter: Delta(cb.rw_counter_offset()),
                    program_counter: Delta(1.expr()),
                    stack_pointer: Delta(2.expr() + IS_CREATE2.expr()),
                    reversible_write_counter: Delta(2.expr()),
                    memory_word_size: To(memory_expansion.next_memory_word_size()),
<<<<<<< HEAD
                    gas_left: To(gas_left.quotient()),
                    ..StepStateTransition::default()
=======
                    ..Default::default()
>>>>>>> 43817d33
                })
            },
        );

        Self {
            opcode,
            reversion_info,
            tx_id,
            was_warm,
            value,
            depth,
            callee_reversion_info,
            transfer,
            init_code,
            init_code_rlc,
            memory_expansion,
            gas_left,
            init_code_word_size,
            init_code_size_not_overflow,
            create,
            caller_balance,
            is_depth_in_range,
            is_insufficient_balance,
            is_nonce_in_range,
            callee_nonce,
            keccak_code_hash,
            keccak_output,
            not_address_collision,
            is_success,
            prev_code_hash,
            #[cfg(feature = "scroll")]
            prev_keccak_code_hash,
            copy_rw_increase,
        }
    }

    fn assign_exec_step(
        &self,
        region: &mut CachedRegion<'_, '_, F>,
        offset: usize,
        block: &Block<F>,
        tx: &Transaction,
        call: &Call,
        step: &ExecStep,
    ) -> Result<(), Error> {
        let opcode = step.opcode.unwrap();
        let is_create2 = opcode == OpcodeId::CREATE2;
        self.opcode
            .assign(region, offset, Value::known(F::from(opcode.as_u64())))?;

        self.tx_id
            .assign(region, offset, Value::known(tx.id.to_scalar().unwrap()))?;
        self.depth.assign(
            region,
            offset,
            Value::known(call.depth.to_scalar().unwrap()),
        )?;
        self.reversion_info.assign(
            region,
            offset,
            call.rw_counter_end_of_reversion,
            call.is_persistent,
        )?;

        let mut rws = StepRws::new(block, step);
        // 0..3 : TxId, Depth, RwCounterEndOfReversion and IsPersistent
        // 4 : IsStatic
        rws.offset_add(5);

        let [value, init_code_start, init_code_length] = [(); 3].map(|_| rws.next().stack_value());
        self.value
            .assign(region, offset, Some(value.to_le_bytes()))?;
        let salt = if is_create2 {
            rws.next().stack_value()
        } else {
            U256::zero()
        };
        rws.next(); // skip stack output

        rws.next(); // caller address
                    // Pre-check: call depth, user's nonce and user's balance
        let caller_balance = rws.next().account_balance_pair().1;
        let caller_nonce = rws.next().account_nonce_pair().1.low_u64();
        let is_precheck_ok =
            call.depth < 1025 && caller_balance >= value && caller_nonce < u64::MAX;

        self.caller_balance
            .assign(region, offset, Some(caller_balance.to_le_bytes()))?;

        let (was_warm, callee_prev_code_hash, callee_nonce) = if is_precheck_ok {
            rws.next(); // caller nonce += 1
            let was_warm = rws.next().tx_access_list_value_pair().1;
            let callee_prev_code_hash = rws.next().account_codehash_pair().0;

            let callee_nonce = if !callee_prev_code_hash.is_zero() {
                rws.next().account_nonce_pair().1.low_u64()
            } else {
                0
            };
            (was_warm, callee_prev_code_hash, callee_nonce)
        } else {
            // not used
            (false, U256::from(0), 0)
        };

        // 3 RWs while is_precheck_ok is true

        rws.offset_add(5); // skip caller call context

        let [callee_rw_counter_end_of_reversion, callee_is_persistent] =
            [(); 2].map(|_| rws.next().call_context_value());

        // retrieve code_hash for creating address
        let callee_nonce_is_zero = callee_nonce == 0;
        let codehash_non_empty = !callee_prev_code_hash.is_zero()
            && callee_prev_code_hash != CodeDB::empty_code_hash().to_word();
        let is_address_collision = !callee_nonce_is_zero || codehash_non_empty;

        let code_hash_previous_rlc = region.code_hash(callee_prev_code_hash);
        self.prev_code_hash
            .assign(region, offset, code_hash_previous_rlc)?;

        self.not_address_collision.assign_value(
            region,
            offset,
            Value::known(F::from(callee_nonce))
                + code_hash_previous_rlc * (code_hash_previous_rlc - region.empty_code_hash_rlc()),
        )?;

        // gas cost of memory expansion

        let init_code_address =
            self.init_code
                .assign(region, offset, init_code_start, init_code_length)?;
        let (_next_memory_word_size, memory_expansion_gas_cost) = self.memory_expansion.assign(
            region,
            offset,
            step.memory_word_size(),
            [init_code_address],
        )?;
        let (init_code_word_size, _remainder) = self.init_code_word_size.assign(
            region,
            offset,
            (31u64 + init_code_length.as_u64()).into(),
        )?;

        let keccak_gas_cost = u64::try_from(init_code_word_size).unwrap()
            * if IS_CREATE2 {
                CREATE2_GAS_PER_CODE_WORD
            } else {
                CREATE_GAS_PER_CODE_WORD
            };
        let gas_left =
            step.gas_left - GasCost::CREATE.as_u64() - memory_expansion_gas_cost - keccak_gas_cost;
        self.gas_left.assign(region, offset, gas_left.into())?;

        self.callee_reversion_info.assign(
            region,
            offset,
            callee_rw_counter_end_of_reversion.low_u64() as usize,
            callee_is_persistent.low_u64() != 0,
        )?;

        // assign witness while pre-check is okay
        let shift = init_code_start.low_u64() % 32;
        let copy_rw_increase: u64 = step.copy_rw_counter_delta;
        if is_precheck_ok {
            self.was_warm
                .assign(region, offset, Value::known(was_warm.to_scalar().unwrap()))?;
            debug_assert_eq!(callee_nonce, 0);
            self.callee_nonce
                .assign(region, offset, Value::known(F::from(callee_nonce)))?;
        }
        let (code_hash, keccak_code_hash) = if is_precheck_ok && !is_address_collision {
            let values: Vec<u8> = get_copy_bytes(
                &mut rws,
                copy_rw_increase as usize,
                shift,
                init_code_length.as_u64(),
            );
            let _transfer_assign_result = self
                .transfer
                .assign_from_rws(region, offset, false, true, value, &mut rws)?;

            #[cfg(feature = "scroll")]
            self.prev_keccak_code_hash.assign(
                region,
                offset,
                region.word_rlc(_transfer_assign_result.account_keccak_code_hash.unwrap()),
            )?;

            let code_hash = CodeDB::hash(&values);
            let keccak_code_hash = H256::from(keccak256(&values));
            trace!(
                "initcode keccak {:?} keccak_rlc {:?}",
                keccak_code_hash,
                region.keccak_rlc(&values.iter().rev().cloned().collect::<Vec<u8>>())
            );

            let keccak_input: Vec<u8> = if is_create2 {
                once(0xffu8)
                    .chain(call.callee_address.to_fixed_bytes())
                    .chain(salt.to_be_bytes())
                    .chain(keccak_code_hash.to_fixed_bytes())
                    .collect()
            } else {
                let mut stream = ethers_core::utils::rlp::RlpStream::new();
                stream.begin_list(2);
                stream.append(&call.callee_address);
                stream.append(&U256::from(caller_nonce));
                stream.out().to_vec()
            };
            let mut keccak_output = keccak256(keccak_input);
            keccak_output.reverse();

            self.keccak_output
                .assign(region, offset, Some(keccak_output))?;

            self.init_code_rlc.assign(
                region,
                offset,
                region.keccak_rlc(&values.iter().rev().cloned().collect::<Vec<u8>>()),
            )?;
            self.init_code_size_not_overflow.assign(
                region,
                offset,
                F::from(init_code_length.as_u64()),
                F::from(MAX_INIT_CODE_SIZE + 1),
            )?;
            (code_hash, keccak_code_hash)
        } else {
            (CodeDB::empty_code_hash(), *KECCAK_CODE_HASH_EMPTY)
        };

        self.create.assign(
            region,
            offset,
            call.callee_address,
            caller_nonce,
            Some(keccak_code_hash.to_word()),
            Some(code_hash.to_word()),
            Some(salt),
        )?;

        self.is_success.assign(
            region,
            offset,
            Value::known(if !is_precheck_ok || is_address_collision {
                F::zero()
            } else if init_code_length.as_usize() == 0 {
                F::one()
            } else {
                rws.next(); // callee nonce += 1
                rws.next(); // caller id
                let rw = rws.next();
                debug_assert_eq!(rw.tag(), RwTableTag::CallContext);
                debug_assert_eq!(
                    rw.field_tag().unwrap(),
                    CallContextFieldTag::IsSuccess as u64
                );
                rw.call_context_value().to_scalar().unwrap()
            }),
        )?;

        self.keccak_code_hash.assign(
            region,
            offset,
            region.word_rlc(keccak_code_hash.to_word()),
        )?;

        self.copy_rw_increase.assign(
            region,
            offset,
            Value::known(
                (copy_rw_increase)
                    .to_scalar()
                    .expect("unexpected U256 -> Scalar conversion failure"),
            ),
        )?;

        self.is_insufficient_balance
            .assign(region, offset, caller_balance, value)?;
        self.is_depth_in_range
            .assign(region, offset, F::from(call.depth as u64), F::from(1025))?;
        self.is_nonce_in_range
            .assign(region, offset, F::from(caller_nonce), F::from(u64::MAX))?;

        Ok(())
    }
}

#[cfg(test)]
mod test {
    use crate::test_util::CircuitTestBuilder;
    use bus_mapping::circuit_input_builder::CircuitsParams;
    use eth_types::{
        address, bytecode, evm_types::OpcodeId, geth_types::Account, word, Address, Bytecode, Word,
    };
    use itertools::Itertools;
    use lazy_static::lazy_static;
    use mock::{eth, TestContext, MOCK_ACCOUNTS};

    const CALLEE_ADDRESS: Address = Address::repeat_byte(0xff);
    lazy_static! {
        static ref CALLER_ADDRESS: Address = address!("0x00bbccddee000000000000000000000000002400");
    }

    fn run_test_circuits<const NACC: usize, const NTX: usize>(ctx: TestContext<NACC, NTX>) {
        CircuitTestBuilder::new_from_test_ctx(ctx)
            .params(CircuitsParams {
                max_rws: 70_000,
                max_copy_rows: 140_000,
                ..Default::default()
            })
            .run();
    }

    // RETURN or REVERT with data of [0x60; 5]
    fn initialization_bytecode(is_success: bool) -> Bytecode {
        let memory_bytes = [0x60; 10];
        let memory_address = 0;
        let memory_value = Word::from_big_endian(&memory_bytes);
        let mut code = bytecode! {
            PUSH10(memory_value)
            PUSH1(memory_address)
            MSTORE
            CALLDATASIZE
            PUSH2(5)
            PUSH2(32u64 - u64::try_from(memory_bytes.len()).unwrap())
        };
        code.write_op(if is_success {
            OpcodeId::RETURN
        } else {
            OpcodeId::REVERT
        });
        code
    }

    fn creator_bytecode(
        initialization_bytecode: Bytecode,
        value: Word,
        is_create2: bool,
        is_persistent: bool,
    ) -> Bytecode {
        let initialization_bytes = initialization_bytecode.code();
        let mut code = bytecode! {
            PUSH32(Word::from_big_endian(&initialization_bytes))
            PUSH1(0)
            MSTORE
        };
        if is_create2 {
            code.append(&bytecode! {PUSH1(45)}); // salt;
        }
        code.append(&bytecode! {
            PUSH1(initialization_bytes.len()) // length
            PUSH1(32 - initialization_bytes.len()) // offset
            PUSH2(value) // value
        });
        code.write_op(if is_create2 {
            OpcodeId::CREATE2
        } else {
            OpcodeId::CREATE
        });
        // Add some basic check to make sure rw consistency
        code.append(&bytecode! {
            MSIZE
            GAS
            RETURNDATASIZE
        });
        if !is_persistent {
            code.append(&bytecode! {
                PUSH1(0)
                PUSH1(0)
                REVERT
            });
        }
        code
    }

    fn creater_bytecode_address_collision(initialization_bytecode: Bytecode) -> Bytecode {
        let initialization_bytes = initialization_bytecode.code();
        let mut code = bytecode! {
            PUSH32(Word::from_big_endian(&initialization_bytes))
            PUSH1(0)
            MSTORE
        };

        code.append(&bytecode! {PUSH1(45)}); // salt;
        code.append(&bytecode! {
            PUSH1(initialization_bytes.len()) // size
            PUSH1(32 - initialization_bytes.len()) // length
            PUSH2(23414) // value
        });
        code.write_op(OpcodeId::CREATE2);

        // construct address collision by create2 twice
        code.append(&bytecode! {PUSH1(45)}); // salt;

        code.append(&bytecode! {
            PUSH1(initialization_bytes.len()) // size
            PUSH1(32 - initialization_bytes.len()) // length
            PUSH2(23414) // value
        });
        code.write_op(OpcodeId::CREATE2);
        code.append(&bytecode! {
            PUSH1(0)
            PUSH1(0)
            REVERT
        });

        code
    }

    fn test_context(caller: Account) -> TestContext<2, 1> {
        TestContext::new(
            None,
            |accs| {
                accs[0]
                    .address(address!("0x000000000000000000000000000000000000cafe"))
                    .balance(eth(10));
                accs[1].account(&caller);
            },
            |mut txs, accs| {
                txs[0]
                    .from(accs[0].address)
                    .to(accs[1].address)
                    .gas(word!("0x2386F26FC10000"));
            },
            |block, _| block,
        )
        .unwrap()
    }

    #[test]
    fn test_create() {
        for ((is_success, is_create2), is_persistent) in [true, false]
            .iter()
            .cartesian_product(&[true, false])
            .cartesian_product(&[true, false])
        {
            let init_code = initialization_bytecode(*is_success);
            let root_code = creator_bytecode(init_code, 23414.into(), *is_create2, *is_persistent);

            let caller = Account {
                address: *CALLER_ADDRESS,
                code: root_code.into(),
                nonce: Word::one(),
                balance: eth(10),
                ..Default::default()
            };
            run_test_circuits(test_context(caller));
        }
    }

    #[test]
    fn test_create_rlp_nonce() {
        for nonce in [0, 1, 127, 128, 255, 256, 0x10000, u64::MAX - 1] {
            let caller = Account {
                address: *CALLER_ADDRESS,
                code: creator_bytecode(initialization_bytecode(true), 23414.into(), false, true)
                    .into(),
                nonce: nonce.into(),
                balance: eth(10),
                ..Default::default()
            };
            run_test_circuits(test_context(caller))
        }
    }

    #[test]
    fn test_create_empty_init_code() {
        for is_create2 in [true, false] {
            let caller = Account {
                address: *CALLER_ADDRESS,
                code: creator_bytecode(vec![].into(), 23414.into(), is_create2, true).into(),
                nonce: 10.into(),
                balance: eth(10),
                ..Default::default()
            };
            run_test_circuits(test_context(caller));
        }
    }

    #[test]
    fn test_create_overflow_offset_and_zero_size() {
        for is_create2 in [true, false] {
            let mut bytecode = bytecode! {
                PUSH1(0) // size
                PUSH32(Word::MAX) // offset
                PUSH2(23414) // value
            };
            bytecode.write_op(if is_create2 {
                OpcodeId::CREATE2
            } else {
                OpcodeId::CREATE
            });
            let caller = Account {
                address: *CALLER_ADDRESS,
                code: bytecode.into(),
                nonce: 10.into(),
                balance: eth(10),
                ..Default::default()
            };
            run_test_circuits(test_context(caller));
        }
    }

    #[test]
    fn test_create_address_collision_error() {
        let initialization_code = initialization_bytecode(false);
        let root_code = creater_bytecode_address_collision(initialization_code);
        let caller = Account {
            address: *CALLER_ADDRESS,
            code: root_code.into(),
            nonce: Word::one(),
            balance: eth(10),
            ..Default::default()
        };
        run_test_circuits(test_context(caller));
    }

    #[test]
    fn test_create_address_collision_and_mem_expansion() {
        for offset in [100, 200] {
            /*
            create2(value=0, offset=0, length=100, salt=0);
            create2(value=0, offset=100-or-200, length=100, salt=0);
            */
            let code_bytes = bytecode! {
                PUSH0
                PUSH32(100)
                PUSH0
                PUSH0
                CREATE2
                PUSH0
                PUSH32(100)
                PUSH32(offset)
                PUSH0
                CREATE2
            };

            let ctx = TestContext::<2, 1>::new(
                None,
                |accs| {
                    accs[0].address(MOCK_ACCOUNTS[0]).balance(mock::eth(10));
                    accs[1]
                        .address(MOCK_ACCOUNTS[1])
                        .code(code_bytes)
                        .balance(mock::eth(10));
                },
                |mut txs, accs| {
                    txs[0].from(accs[0].address).to(accs[1].address);
                },
                |block, _| block,
            )
            .unwrap();

            CircuitTestBuilder::new_from_test_ctx(ctx).run();
        }
    }

    // Ignore this test case. It could run successfully but slow for CI.
    #[ignore]
    #[test]
    fn test_create_error_depth() {
        let code = bytecode! {
            PUSH1(0x20)
            PUSH1(0x0)
            PUSH1(0x0)
            CODECOPY
            PUSH1(0x20)
            PUSH1(0x0)
            PUSH1(0x0)
            CREATE
        }
        .into();
        let caller = Account {
            address: *CALLER_ADDRESS,
            code,
            nonce: Word::one(),
            balance: eth(10),
            ..Default::default()
        };
        run_test_circuits(test_context(caller));
    }

    #[test]
    fn test_create_insufficient_balance() {
        let value = 23414.into();
        for is_create2 in [true, false] {
            let caller = Account {
                address: mock::MOCK_ACCOUNTS[0],
                nonce: 1.into(),
                code: creator_bytecode(initialization_bytecode(false), value, is_create2, true)
                    .into(),
                balance: value - 1,
                ..Default::default()
            };
            run_test_circuits(test_context(caller));
        }
    }

    #[test]
    fn test_create_nonce_uint_overflow() {
        // TRICKY:
        // Caller nonce could not be set to `u64::MAX` directly. Since geth
        // [preCheck](https://github.com/ethereum/go-ethereum/blob/4a9fa31450d3cdcea84735b68cd5a0a8450473f8/core/state_transition.go#L262)
        // function has a check for nonce uint overflow. So there are two nested
        // CREATE (or CREATE2) in bytecode, which could increase nonce from
        // `u64::MAX - 1` to `u64::MAX` in the internal loop.
        let bytecodes = [
            bytecode! {
                PUSH1(2) // size
                PUSH1(0) // offset
                PUSH1(1) // value
                CREATE
                PUSH1(2) // size
                PUSH1(2) // offset
                PUSH1(1) // value
                CREATE
            },
            bytecode! {
                PUSH1(0) // salt
                PUSH1(2) // size
                PUSH1(0) // offset
                PUSH1(1) // value
                CREATE2
                PUSH1(0) // salt
                PUSH1(2) // size
                PUSH1(2) // offset
                PUSH1(1) // value
                CREATE2
            },
        ];

        bytecodes.into_iter().for_each(|code| {
            let caller = Account {
                address: *CALLER_ADDRESS,
                code: code.into(),
                nonce: (u64::MAX - 1).into(),
                balance: eth(10),
                ..Default::default()
            };
            run_test_circuits(test_context(caller));
        });
    }

    #[test]
    fn test_create2_deploy_to_non_zero_balance_address() {
        let initialization_code = initialization_bytecode(true);
        let root_code = creator_bytecode(initialization_code, 0.into(), true, true);
        let caller = Account {
            address: *CALLER_ADDRESS,
            code: root_code.into(),
            nonce: Word::one(),
            balance: eth(10),
            ..Default::default()
        };
        let ctx = TestContext::<3, 1>::new(
            None,
            |accs| {
                accs[0]
                    .address(address!("0x000000000000000000000000000000000000cafe"))
                    .balance(eth(10));
                accs[1].account(&caller);
                accs[2]
                    .address(address!("0x4e74035cefd0998ea16ab5145f7713620a9eb0c5"))
                    .balance(eth(10));
            },
            |mut txs, accs| {
                txs[0]
                    .from(accs[0].address)
                    .to(accs[1].address)
                    .gas(word!("0x2386F26FC10000"));
            },
            |block, _| block,
        )
        .unwrap();
        CircuitTestBuilder::new_from_test_ctx(ctx)
            .params(CircuitsParams {
                max_rws: 200,
                max_copy_rows: 200,
                ..Default::default()
            })
            .run();
    }
}<|MERGE_RESOLUTION|>--- conflicted
+++ resolved
@@ -519,12 +519,8 @@
                     stack_pointer: Delta(2.expr() + IS_CREATE2.expr()),
                     reversible_write_counter: Delta(2.expr()),
                     memory_word_size: To(memory_expansion.next_memory_word_size()),
-<<<<<<< HEAD
                     gas_left: To(gas_left.quotient()),
                     ..StepStateTransition::default()
-=======
-                    ..Default::default()
->>>>>>> 43817d33
                 })
             },
         );
@@ -1044,6 +1040,46 @@
             ..Default::default()
         };
         run_test_circuits(test_context(caller));
+    }
+
+    #[test]
+    fn test_create_address_collision_and_mem_expansion() {
+        for offset in [100, 200] {
+            /*
+            create2(value=0, offset=0, length=100, salt=0);
+            create2(value=0, offset=100-or-200, length=100, salt=0);
+            */
+            let code_bytes = bytecode! {
+                PUSH0
+                PUSH32(100)
+                PUSH0
+                PUSH0
+                CREATE2
+                PUSH0
+                PUSH32(100)
+                PUSH32(offset)
+                PUSH0
+                CREATE2
+            };
+
+            let ctx = TestContext::<2, 1>::new(
+                None,
+                |accs| {
+                    accs[0].address(MOCK_ACCOUNTS[0]).balance(mock::eth(10));
+                    accs[1]
+                        .address(MOCK_ACCOUNTS[1])
+                        .code(code_bytes)
+                        .balance(mock::eth(10));
+                },
+                |mut txs, accs| {
+                    txs[0].from(accs[0].address).to(accs[1].address);
+                },
+                |block, _| block,
+            )
+            .unwrap();
+
+            CircuitTestBuilder::new_from_test_ctx(ctx).run();
+        }
     }
 
     #[test]
