--- conflicted
+++ resolved
@@ -663,29 +663,10 @@
                 caller balance // 15 + rw_offset
                 callee balance // 16 + rw_offset
              */
-<<<<<<< HEAD
             // rws.offset_add(2);
             let _transfer_assign_result = self
                 .transfer
                 .assign_from_rws(region, offset, false, true, value, &mut rws)?;
-=======
-            rws.offset_add(2);
-            #[cfg(feature = "scroll")]
-            {
-                rws.next();
-                let keccak_code_hash_previous = rws.next().account_keccak_codehash_pair().1;
-                self.keccak_code_hash_previous.assign(
-                    region,
-                    offset,
-                    region.word_rlc(keccak_code_hash_previous),
-                )?; // Read Write empty Keccak code hash.
-            }
-            let [caller_balance_pair, callee_balance_pair] = if !value.is_zero() {
-                [(); 2].map(|_| rws.next().account_balance_pair())
-            } else {
-                [(0.into(), 0.into()), (0.into(), 0.into())]
-            };
->>>>>>> 66d54627
 
             #[cfg(feature = "scroll")]
             self.keccak_code_hash_previous.assign(
