use crate::{
    evm_circuit::{
        execution::ExecutionGadget,
        param::{
            N_BYTES_ACCOUNT_ADDRESS, N_BYTES_GAS, N_BYTES_MEMORY_ADDRESS, N_BYTES_MEMORY_WORD_SIZE,
            N_BYTES_U64, N_BYTES_WORD,
        },
        step::ExecutionState,
        util::{
            common_gadget::{get_copy_bytes, TransferGadget},
            constraint_builder::{
                ConstrainBuilderCommon, EVMConstraintBuilder, ReversionInfo, StepStateTransition,
                Transition::{Delta, To},
            },
            math_gadget::{
                ConstantDivisionGadget, ContractCreateGadget, IsZeroGadget,
                LtGadget, LtWordGadget,
            },
            memory_gadget::{
                CommonMemoryAddressGadget, MemoryAddressGadget, MemoryExpansionGadget,
            },
            not, CachedRegion, Cell, StepRws, Word,
        },
        witness::{Block, Call, ExecStep, Transaction},
    },
    table::{AccountFieldTag, CallContextFieldTag, RwTableTag},
    util::Expr,
};
use bus_mapping::{circuit_input_builder::CopyDataType, evm::OpcodeId, state_db::CodeDB};
use eth_types::{
    evm_types::{GasCost, CREATE2_GAS_PER_CODE_WORD, CREATE_GAS_PER_CODE_WORD, MAX_INIT_CODE_SIZE},
    Field, ToBigEndian, ToLittleEndian, ToScalar, ToWord, H256, KECCAK_CODE_HASH_EMPTY, U256,
};
use ethers_core::utils::keccak256;
use gadgets::util::{and, expr_from_bytes};
use halo2_proofs::{circuit::Value, plonk::Error};
use log::trace;
use std::iter::once;

/// Gadget for CREATE and CREATE2 opcodes
#[derive(Clone, Debug)]
pub(crate) struct CreateGadget<F, const IS_CREATE2: bool, const S: ExecutionState> {
    opcode: Cell<F>,
    tx_id: Cell<F>,
    reversion_info: ReversionInfo<F>,
    depth: Cell<F>,

    is_success: Cell<F>,
    was_warm: Cell<F>,
    value: Word<F>,

    caller_balance: Word<F>,
    callee_reversion_info: ReversionInfo<F>,
    callee_nonce: Cell<F>,
    prev_code_hash: Cell<F>,
    transfer: TransferGadget<F>,
    create: ContractCreateGadget<F, IS_CREATE2>,

    init_code: MemoryAddressGadget<F>,
    init_code_word_size: ConstantDivisionGadget<F, N_BYTES_MEMORY_ADDRESS>,
    // Init code size must be less than or equal to 49152
    // (maximum init code size) if Shanghai, otherwise should be less than or
    // equal to 0x1FFFFFFFE0 (maximum value of offset + size).
    init_code_size_not_overflow: LtGadget<F, { N_BYTES_MEMORY_ADDRESS }>,
    init_code_rlc: Cell<F>,
    keccak_output: Word<F>,

    is_depth_in_range: LtGadget<F, N_BYTES_U64>,
    is_insufficient_balance: LtWordGadget<F>,
    is_nonce_in_range: LtGadget<F, N_BYTES_U64>,
    not_address_collision: IsZeroGadget<F>,

    memory_expansion: MemoryExpansionGadget<F, 1, N_BYTES_MEMORY_WORD_SIZE>,
    gas_left: ConstantDivisionGadget<F, N_BYTES_GAS>,
    // check address collision use
    keccak_code_hash: Cell<F>,
    #[cfg(feature = "scroll")]
    prev_keccak_code_hash: Cell<F>,
    copy_rw_increase: Cell<F>,
}

impl<F: Field, const IS_CREATE2: bool, const S: ExecutionState> ExecutionGadget<F>
    for CreateGadget<F, IS_CREATE2, S>
{
    const NAME: &'static str = "CREATE";

    const EXECUTION_STATE: ExecutionState = S;

    fn configure(cb: &mut EVMConstraintBuilder<F>) -> Self {
        let opcode = cb.query_cell();
        let copy_rw_increase = cb.query_cell();

        cb.opcode_lookup(opcode.expr(), 1.expr());
        cb.require_equal(
            "Opcode is CREATE or CREATE2",
            opcode.expr(),
            if IS_CREATE2 {
                OpcodeId::CREATE2
            } else {
                OpcodeId::CREATE
            }
            .expr(),
        );

        // Use rw_counter of the step which triggers next call as its call_id.
        let callee_call_id = cb.curr.state.rw_counter.clone();
        let current_call_id = cb.curr.state.call_id.clone();
        let is_success = cb.query_bool();

        // read from call context
        let tx_id = cb.call_context(None, CallContextFieldTag::TxId);
        let depth = cb.call_context(None, CallContextFieldTag::Depth);
        let mut reversion_info = cb.reversion_info_read(None);

        // constrain not in static call
        let is_static = cb.call_context(None, CallContextFieldTag::IsStatic);
        cb.require_zero("is_static is false", is_static.expr());

        let keccak_output = cb.query_word_rlc();
        let create = ContractCreateGadget::construct(cb);
        let contract_addr_rlc = cb.word_rlc::<N_BYTES_ACCOUNT_ADDRESS>(
            keccak_output
                .cells
                .iter()
                .take(N_BYTES_ACCOUNT_ADDRESS)
                .map(Expr::expr)
                .collect::<Vec<_>>()
                .try_into()
                .unwrap(),
        );
        let contract_addr = expr_from_bytes(&keccak_output.cells[..N_BYTES_ACCOUNT_ADDRESS]);

        // stack operations
        let value = cb.query_word_rlc();

        let init_code_memory_offset = cb.query_cell_phase2();
        let init_code_length = cb.query_word_rlc();

        let init_code =
            MemoryAddressGadget::construct(cb, init_code_memory_offset, init_code_length);
        let init_code_size_not_overflow =
            LtGadget::construct(cb, init_code.length(), MAX_INIT_CODE_SIZE.expr() + 1.expr());

        // Init code size overflow is checked before ErrDepth, ErrInsufficientBalance,
        // ErrNonceUintOverflow and ErrContractAddressCollision.
        cb.require_equal(
            "Init code size must be not overflow",
            init_code_size_not_overflow.expr(),
            1.expr(),
        );

        cb.stack_pop(value.expr());
        cb.stack_pop(init_code.offset_rlc());
        cb.stack_pop(init_code.length_rlc());
        if IS_CREATE2 {
            cb.stack_pop(create.salt_word_rlc(cb));
        }

        cb.stack_push(is_success.expr() * contract_addr_rlc);

        let (init_code_rlc, keccak_code_hash) = cb.condition(init_code.has_length(), |cb| {
            // the init code is being copied from memory to bytecode, so a copy table lookup to
            // verify that the associated fields for the copy event.
            let keccak_code_hash = cb.query_cell_phase2();
            let init_code_rlc = cb.query_cell_phase2();

            (init_code_rlc, keccak_code_hash)
        });
        cb.condition(not::expr(init_code.has_length()), |cb| {
            cb.require_equal(
                "keccak hash of empty bytes",
                keccak_code_hash.expr(),
                cb.empty_keccak_hash_rlc(),
            );
            cb.require_equal(
                "code hash of empty bytes",
                create.code_hash_word_rlc(),
                cb.empty_code_hash_rlc(),
            );
        });

<<<<<<< HEAD
=======
        let tx_id = cb.call_context(None, CallContextFieldTag::TxId);
        let mut reversion_info = cb.reversion_info_read(None);

        let depth = cb.call_context(None, CallContextFieldTag::Depth);
        let is_depth_in_range = LtGadget::construct(cb, depth.expr(), 1025.expr());

>>>>>>> 51b984a9
        cb.call_context_lookup(
            0.expr(),
            None,
            CallContextFieldTag::CalleeAddress,
            create.caller_address(),
        );

        // read caller's balance and nonce
        let caller_nonce = create.caller_nonce();
        let caller_balance = cb.query_word_rlc();
        cb.account_read(
            create.caller_address(),
            AccountFieldTag::Balance,
            caller_balance.expr(),
        );
        cb.account_read(
            create.caller_address(),
            AccountFieldTag::Nonce,
            caller_nonce.expr(),
        );

        // Pre-check: call depth, user's nonce and user's balance
        let is_depth_in_range = LtGadget::construct(cb, depth.expr(), 1025.expr());
        let is_insufficient_balance = LtWordGadget::construct(cb, &caller_balance, &value);
        let is_nonce_in_range = LtGadget::construct(cb, caller_nonce.expr(), u64::MAX.expr());

        cb.condition(is_insufficient_balance.expr(), |cb| {
            cb.require_equal(
                "Depth must be in range if caller balance is insufficient",
                is_depth_in_range.expr(),
                1.expr(),
            );
        });

        cb.condition(not::expr(is_nonce_in_range.expr()), |cb| {
            cb.require_equal(
                "Depth must be in range and caller balance must be sufficient if nonce is overflow",
                and::expr([
                    is_depth_in_range.expr(),
                    not::expr(is_insufficient_balance.expr()),
                ]),
                1.expr(),
            );
        });

        let is_precheck_ok = and::expr([
            is_depth_in_range.expr(),
            not::expr(is_insufficient_balance.expr()),
            is_nonce_in_range.expr(),
        ]);

<<<<<<< HEAD
        // verify gas cost
        let memory_expansion = MemoryExpansionGadget::construct(cb, [init_code.end_offset()]);
        let init_code_word_size = ConstantDivisionGadget::construct(
            cb,
            init_code.length() + (N_BYTES_WORD - 1).expr(),
            N_BYTES_WORD as u64,
        );
        let keccak_gas_cost = init_code_word_size.quotient()
            * if IS_CREATE2 {
                CREATE2_GAS_PER_CODE_WORD
            } else {
                CREATE_GAS_PER_CODE_WORD
            }
            .expr();

        let gas_cost = GasCost::CREATE.expr() + memory_expansion.gas_cost() + keccak_gas_cost;
        let gas_remaining = cb.curr.state.gas_left.expr() - gas_cost.clone();
        let gas_left = ConstantDivisionGadget::construct(cb, gas_remaining.clone(), 64);
        let callee_gas_left = gas_remaining - gas_left.quotient();

        let was_warm = cb.query_bool();
        let prev_code_hash = cb.query_cell();
        #[cfg(feature = "scroll")]
        let prev_keccak_code_hash = cb.query_cell_phase2();
        let callee_nonce = cb.query_cell();

        // callee address's nonce
        let not_address_collision = cb.condition(is_precheck_ok.expr(), |cb| {
            // increase caller's nonce
=======
        let was_warm = cb.query_bool();
        cb.condition(is_precheck_ok.expr(), |cb| {
>>>>>>> 51b984a9
            cb.account_write(
                create.caller_address(),
                AccountFieldTag::Nonce,
                caller_nonce.expr() + 1.expr(),
                caller_nonce,
                Some(&mut reversion_info),
            );
<<<<<<< HEAD
=======
            cb.account_access_list_write(
                tx_id.expr(),
                new_address.clone(),
                1.expr(),
                was_warm.expr(),
                Some(&mut reversion_info),
            );
        });
>>>>>>> 51b984a9

            // add callee to access list
            cb.account_access_list_write(
                tx_id.expr(),
                contract_addr.clone(),
                1.expr(),
                was_warm.expr(),
                Some(&mut reversion_info),
            );

            // read contract's previous hash
            cb.account_read(
                contract_addr.clone(),
                AccountFieldTag::CodeHash,
                prev_code_hash.expr(),
            );
            cb.condition(prev_code_hash.expr(), |cb| {
                cb.account_read(
                    contract_addr.clone(),
                    AccountFieldTag::Nonce,
                    callee_nonce.expr(),
                );
            });
            // ErrContractAddressCollision, if any one of following criteria meets.
            // Nonce is not zero or account code hash is not either 0 or EMPTY_CODE_HASH.
            // Here use `isZeroGadget(callee_nonce + prev_code_hash * (prev_code_hash -
            // empty_code_hash))` to represent `(callee_nonce == 0 && (prev_code_hash == 0
            // or prev_code_hash == empty_code_hash))`
            IsZeroGadget::construct(
                cb,
                callee_nonce.expr()
                    + prev_code_hash.expr() * (prev_code_hash.expr() - cb.empty_code_hash_rlc()),
            )
        });

        for (field_tag, value) in [
            (
                CallContextFieldTag::ProgramCounter,
                cb.curr.state.program_counter.expr() + 1.expr(),
            ),
            (
                CallContextFieldTag::StackPointer,
                cb.curr.state.stack_pointer.expr() + 2.expr() + IS_CREATE2.expr(),
            ),
            (CallContextFieldTag::GasLeft, gas_left.quotient()),
            (
                CallContextFieldTag::MemorySize,
                memory_expansion.next_memory_word_size(),
            ),
            (
                CallContextFieldTag::ReversibleWriteCounter,
                cb.curr.state.reversible_write_counter.expr() + 2.expr(),
            ),
        ] {
            cb.call_context_lookup(true.expr(), None, field_tag, value);
        }

        // Case1: Handle the case where an error of ErrDepth, ErrInsufficientBalance or
        // ErrNonceUintOverflow occurred.
        cb.condition(not::expr(is_precheck_ok.expr()), |cb| {
            // Save caller's call state
            cb.call_context_lookup(
                true.expr(),
                None,
                CallContextFieldTag::LastCalleeId,
                callee_call_id.expr(),
            );
            for field_tag in [
                CallContextFieldTag::LastCalleeReturnDataOffset,
                CallContextFieldTag::LastCalleeReturnDataLength,
            ] {
                cb.call_context_lookup(true.expr(), None, field_tag, 0.expr());
            }

            cb.require_step_state_transition(StepStateTransition {
                rw_counter: Delta(cb.rw_counter_offset()),
                program_counter: Delta(1.expr()),
                stack_pointer: Delta(2.expr() + IS_CREATE2.expr()),
                memory_word_size: To(memory_expansion.next_memory_word_size()),
                gas_left: Delta(-gas_cost.expr()),
                ..StepStateTransition::default()
            });
        });

        let mut callee_reversion_info = cb.reversion_info_write(Some(callee_call_id.expr()));

        // Case2: normal create all, precheck is ok and no address collision
        let transfer = cb.condition(
            and::expr([is_precheck_ok.clone(), not_address_collision.expr()]),
            |cb| {
                cb.condition(init_code.has_length(), |cb| {
                    // the init code is being copied from memory to bytecode, so a copy table lookup
                    // to verify that the associated fields for the copy event.
                    cb.copy_table_lookup(
                        cb.curr.state.call_id.expr(),
                        CopyDataType::Memory.expr(),
                        create.code_hash_word_rlc(),
                        CopyDataType::Bytecode.expr(),
                        init_code.offset(),
                        init_code.end_offset(),
                        0.expr(),
                        init_code.length(),
                        init_code_rlc.expr(),
                        //init_code.length(),
                        copy_rw_increase.expr(),
                    );
                    cb.keccak_table_lookup(
                        init_code_rlc.expr(),
                        init_code.length(),
                        keccak_code_hash.expr(),
                    );
                });

                // keccak table lookup to verify contract address.
                cb.keccak_table_lookup(
                    create.input_rlc(cb),
                    create.input_length(),
                    keccak_output.expr(),
                );

                // propagate is_persistent
                cb.require_equal(
                    "callee_is_persistent == is_persistent ⋅ is_success",
                    callee_reversion_info.is_persistent(),
                    reversion_info.is_persistent() * is_success.expr(),
                );

                // transfer
                let transfer = TransferGadget::construct(
                    cb,
                    create.caller_address(),
                    contract_addr.clone(),
                    0.expr(),
                    1.expr(),
                    prev_code_hash.expr(),
                    #[cfg(feature = "scroll")]
                    prev_keccak_code_hash.expr(),
                    value.clone(),
                    &mut callee_reversion_info,
                );
                // EIP 161, the nonce of a newly created contract is 1
                cb.account_write(
                    contract_addr.clone(),
                    AccountFieldTag::Nonce,
                    1.expr(),
                    0.expr(),
                    Some(&mut callee_reversion_info),
                );

                cb.condition(init_code.has_length(), |cb| {
                    for (field_tag, value) in [
                        (CallContextFieldTag::CallerId, current_call_id.expr()),
                        (CallContextFieldTag::IsSuccess, is_success.expr()),
                        (
                            CallContextFieldTag::IsPersistent,
                            callee_reversion_info.is_persistent(),
                        ),
                        (CallContextFieldTag::TxId, tx_id.expr()),
                        (CallContextFieldTag::CallerAddress, create.caller_address()),
                        (CallContextFieldTag::CalleeAddress, contract_addr),
                        (
                            CallContextFieldTag::RwCounterEndOfReversion,
                            callee_reversion_info.rw_counter_end_of_reversion(),
                        ),
                        (CallContextFieldTag::Depth, depth.expr() + 1.expr()),
                        (CallContextFieldTag::IsRoot, false.expr()),
                        (CallContextFieldTag::IsStatic, false.expr()),
                        (CallContextFieldTag::IsCreate, true.expr()),
                        (CallContextFieldTag::CodeHash, create.code_hash_word_rlc()),
                        (CallContextFieldTag::Value, value.expr()),
                    ] {
                        cb.call_context_lookup(
                            true.expr(),
                            Some(callee_call_id.expr()),
                            field_tag,
                            value,
                        );
                    }
                    cb.require_step_state_transition(StepStateTransition {
                        rw_counter: Delta(cb.rw_counter_offset()),
                        call_id: To(callee_call_id.expr()),
                        is_root: To(false.expr()),
                        is_create: To(true.expr()),
                        code_hash: To(create.code_hash_word_rlc()),
                        gas_left: To(callee_gas_left),
                        reversible_write_counter: To(1.expr() + transfer.reversible_w_delta()),
                        ..StepStateTransition::new_context()
                    });
                });
                // handle state transition if empty init code
                cb.condition(not::expr(init_code.has_length()), |cb| {
                    cb.call_context_lookup(
                        true.expr(),
                        None,
                        CallContextFieldTag::LastCalleeId,
                        callee_call_id.expr(),
                    );
                    for field_tag in [
                        CallContextFieldTag::LastCalleeReturnDataOffset,
                        CallContextFieldTag::LastCalleeReturnDataLength,
                    ] {
                        cb.call_context_lookup(true.expr(), None, field_tag, 0.expr());
                    }
                    cb.require_step_state_transition(StepStateTransition {
                        rw_counter: Delta(cb.rw_counter_offset()),
                        program_counter: Delta(1.expr()),
                        stack_pointer: Delta(2.expr() + IS_CREATE2.expr()),
                        gas_left: Delta(-gas_cost.expr()),
                        reversible_write_counter: Delta(3.expr() + transfer.reversible_w_delta()),
                        ..Default::default()
                    })
                });

                transfer
            },
        );

        cb.condition(
            is_success.expr() * (1.expr() - reversion_info.is_persistent()),
            |cb| {
                cb.require_equal(
                    "callee_rw_counter_end_of_reversion == rw_counter_end_of_reversion-(reversible_write_counter + 1)",
                    callee_reversion_info.rw_counter_end_of_reversion(),
                    reversion_info.rw_counter_of_reversion(1.expr()),
                );
            },
        );

        // Case3: Handle the case where ErrContractAddressCollision occurred.
        cb.condition(
            and::expr([is_precheck_ok, not::expr(not_address_collision.expr())]),
            |cb| {
                cb.call_context_lookup(
                    true.expr(),
                    None,
                    CallContextFieldTag::LastCalleeId,
                    callee_call_id.expr(),
                );
                for field_tag in [
                    CallContextFieldTag::LastCalleeReturnDataOffset,
                    CallContextFieldTag::LastCalleeReturnDataLength,
                ] {
                    cb.call_context_lookup(true.expr(), None, field_tag, 0.expr());
                }

                cb.require_step_state_transition(StepStateTransition {
                    rw_counter: Delta(cb.rw_counter_offset()),
                    program_counter: Delta(1.expr()),
                    stack_pointer: Delta(2.expr() + IS_CREATE2.expr()),
                    reversible_write_counter: Delta(2.expr()),
                    memory_word_size: To(memory_expansion.next_memory_word_size()),
                    gas_left: To(gas_left.quotient()),
                    ..StepStateTransition::default()
                })
            },
        );

        Self {
            opcode,
            reversion_info,
            tx_id,
            was_warm,
            value,
            depth,
            callee_reversion_info,
            transfer,
            init_code,
            init_code_rlc,
            memory_expansion,
            gas_left,
            init_code_word_size,
            init_code_size_not_overflow,
            create,
            caller_balance,
            is_depth_in_range,
            is_insufficient_balance,
            is_nonce_in_range,
            callee_nonce,
            keccak_code_hash,
            keccak_output,
            not_address_collision,
            is_success,
            prev_code_hash,
            #[cfg(feature = "scroll")]
            prev_keccak_code_hash,
            copy_rw_increase,
        }
    }

    fn assign_exec_step(
        &self,
        region: &mut CachedRegion<'_, '_, F>,
        offset: usize,
        block: &Block<F>,
        tx: &Transaction,
        call: &Call,
        step: &ExecStep,
    ) -> Result<(), Error> {
        let opcode = step.opcode.unwrap();
        let is_create2 = opcode == OpcodeId::CREATE2;
        self.opcode
            .assign(region, offset, Value::known(F::from(opcode.as_u64())))?;

        self.tx_id
            .assign(region, offset, Value::known(tx.id.to_scalar().unwrap()))?;
        self.depth.assign(
            region,
            offset,
            Value::known(call.depth.to_scalar().unwrap()),
        )?;
        self.reversion_info.assign(
            region,
            offset,
            call.rw_counter_end_of_reversion,
            call.is_persistent,
        )?;

<<<<<<< HEAD
        let mut rws = StepRws::new(block, step);
        // 0..3 : TxId, Depth, RwCounterEndOfReversion and IsPersistent
        // 4 : IsStatic
        rws.offset_add(5);
=======
        rws.offset_add(3); // tx_id and reversion_info

        rws.offset_add(2); // depth, callee address
        let caller_balance = rws.next().account_balance_pair().1;
>>>>>>> 51b984a9

        let [value, init_code_start, init_code_length] = [(); 3].map(|_| rws.next().stack_value());
        self.value
            .assign(region, offset, Some(value.to_le_bytes()))?;
        let salt = if is_create2 {
            rws.next().stack_value()
        } else {
            U256::zero()
        };
        rws.next(); // skip stack output

        rws.next(); // caller address
                    // Pre-check: call depth, user's nonce and user's balance
        let caller_balance = rws.next().account_balance_pair().1;
        let caller_nonce = rws.next().account_nonce_pair().1.low_u64();
        let is_precheck_ok =
            call.depth < 1025 && caller_balance >= value && caller_nonce < u64::MAX;

        self.caller_balance
            .assign(region, offset, Some(caller_balance.to_le_bytes()))?;

        let (was_warm, callee_prev_code_hash, callee_nonce) = if is_precheck_ok {
            rws.next(); // caller nonce += 1
            let was_warm = rws.next().tx_access_list_value_pair().1;
<<<<<<< HEAD
            let callee_prev_code_hash = rws.next().account_codehash_pair().0;

            let callee_nonce = if !callee_prev_code_hash.is_zero() {
                rws.next().account_nonce_pair().1.low_u64()
            } else {
                0
            };
            (was_warm, callee_prev_code_hash, callee_nonce)
        } else {
            // not used
            (false, U256::from(0), 0)
        };

        // 3 RWs while is_precheck_ok is true

        rws.offset_add(5); // skip caller call context

=======
            self.was_warm
                .assign(region, offset, Value::known(was_warm.to_scalar().unwrap()))?;
        }
>>>>>>> 51b984a9
        let [callee_rw_counter_end_of_reversion, callee_is_persistent] =
            [(); 2].map(|_| rws.next().call_context_value());

        // retrieve code_hash for creating address
        let callee_nonce_is_zero = callee_nonce == 0;
        let codehash_non_empty = !callee_prev_code_hash.is_zero()
            && callee_prev_code_hash != CodeDB::empty_code_hash().to_word();
        let is_address_collision = !callee_nonce_is_zero || codehash_non_empty;

        let code_hash_previous_rlc = region.code_hash(callee_prev_code_hash);
        self.prev_code_hash
            .assign(region, offset, code_hash_previous_rlc)?;

        self.not_address_collision.assign_value(
            region,
            offset,
            Value::known(F::from(callee_nonce))
                + code_hash_previous_rlc * (code_hash_previous_rlc - region.empty_code_hash_rlc()),
        )?;

        // gas cost of memory expansion

        let init_code_address =
            self.init_code
                .assign(region, offset, init_code_start, init_code_length)?;
        let (_next_memory_word_size, memory_expansion_gas_cost) = self.memory_expansion.assign(
            region,
            offset,
            step.memory_word_size(),
            [init_code_address],
        )?;
        let (init_code_word_size, _remainder) = self.init_code_word_size.assign(
            region,
            offset,
            (31u64 + init_code_length.as_u64()).into(),
        )?;

        let keccak_gas_cost = u64::try_from(init_code_word_size).unwrap()
            * if IS_CREATE2 {
                CREATE2_GAS_PER_CODE_WORD
            } else {
                CREATE_GAS_PER_CODE_WORD
            };
        let gas_left =
            step.gas_left - GasCost::CREATE.as_u64() - memory_expansion_gas_cost - keccak_gas_cost;
        self.gas_left.assign(region, offset, gas_left.into())?;

        self.callee_reversion_info.assign(
            region,
            offset,
            callee_rw_counter_end_of_reversion.low_u64() as usize,
            callee_is_persistent.low_u64() != 0,
        )?;

        // assign witness while pre-check is okay
        let shift = init_code_start.low_u64() % 32;
        let copy_rw_increase: u64 = step.copy_rw_counter_delta;
        if is_precheck_ok {
            self.was_warm
                .assign(region, offset, Value::known(was_warm.to_scalar().unwrap()))?;
            debug_assert_eq!(callee_nonce, 0);
            self.callee_nonce
                .assign(region, offset, Value::known(F::from(callee_nonce)))?;
        }
        let (code_hash, keccak_code_hash) = if is_precheck_ok && !is_address_collision {
            let values: Vec<u8> = get_copy_bytes(
                &mut rws,
                copy_rw_increase as usize,
                shift,
                init_code_length.as_u64(),
            );
            let _transfer_assign_result = self
                .transfer
                .assign_from_rws(region, offset, false, true, value, &mut rws)?;

            #[cfg(feature = "scroll")]
            self.prev_keccak_code_hash.assign(
                region,
                offset,
                region.word_rlc(_transfer_assign_result.account_keccak_code_hash.unwrap()),
            )?;

            let code_hash = CodeDB::hash(&values);
            let keccak_code_hash = H256::from(keccak256(&values));
            trace!(
                "initcode keccak {:?} keccak_rlc {:?}",
                keccak_code_hash,
                region.keccak_rlc(&values.iter().rev().cloned().collect::<Vec<u8>>())
            );

            let keccak_input: Vec<u8> = if is_create2 {
                once(0xffu8)
                    .chain(call.callee_address.to_fixed_bytes())
                    .chain(salt.to_be_bytes())
                    .chain(keccak_code_hash.to_fixed_bytes())
                    .collect()
            } else {
                let mut stream = ethers_core::utils::rlp::RlpStream::new();
                stream.begin_list(2);
                stream.append(&call.callee_address);
                stream.append(&U256::from(caller_nonce));
                stream.out().to_vec()
            };
            let mut keccak_output = keccak256(keccak_input);
            keccak_output.reverse();

            self.keccak_output
                .assign(region, offset, Some(keccak_output))?;

            self.init_code_rlc.assign(
                region,
                offset,
                region.keccak_rlc(&values.iter().rev().cloned().collect::<Vec<u8>>()),
            )?;
            self.init_code_size_not_overflow.assign(
                region,
                offset,
                F::from(init_code_length.as_u64()),
                F::from(MAX_INIT_CODE_SIZE + 1),
            )?;
            (code_hash, keccak_code_hash)
        } else {
            (CodeDB::empty_code_hash(), *KECCAK_CODE_HASH_EMPTY)
        };

        self.create.assign(
            region,
            offset,
            call.callee_address,
            caller_nonce,
            Some(keccak_code_hash.to_word()),
            Some(code_hash.to_word()),
            Some(salt),
        )?;

        self.is_success.assign(
            region,
            offset,
            Value::known(if !is_precheck_ok || is_address_collision {
                F::zero()
            } else if init_code_length.as_usize() == 0 {
                F::one()
            } else {
                rws.next(); // callee nonce += 1
                rws.next(); // caller id
                let rw = rws.next();
                debug_assert_eq!(rw.tag(), RwTableTag::CallContext);
                debug_assert_eq!(
                    rw.field_tag().unwrap(),
                    CallContextFieldTag::IsSuccess as u64
                );
                rw.call_context_value().to_scalar().unwrap()
            }),
        )?;

        self.keccak_code_hash.assign(
            region,
            offset,
            region.word_rlc(keccak_code_hash.to_word()),
        )?;

        self.copy_rw_increase.assign(
            region,
            offset,
            Value::known(
                (copy_rw_increase)
                    .to_scalar()
                    .expect("unexpected U256 -> Scalar conversion failure"),
            ),
        )?;

        self.is_insufficient_balance
            .assign(region, offset, caller_balance, value)?;
        self.is_depth_in_range
            .assign(region, offset, F::from(call.depth as u64), F::from(1025))?;
        self.is_nonce_in_range
            .assign(region, offset, F::from(caller_nonce), F::from(u64::MAX))?;

        Ok(())
    }
}

#[cfg(test)]
mod test {
    use crate::test_util::CircuitTestBuilder;
    use bus_mapping::circuit_input_builder::CircuitsParams;
    use eth_types::{
        address, bytecode, evm_types::OpcodeId, geth_types::Account, word, Address, Bytecode, Word,
    };
    use itertools::Itertools;
    use lazy_static::lazy_static;
    use mock::{eth, TestContext, MOCK_ACCOUNTS};

    const CALLEE_ADDRESS: Address = Address::repeat_byte(0xff);
    lazy_static! {
        static ref CALLER_ADDRESS: Address = address!("0x00bbccddee000000000000000000000000002400");
    }

    fn run_test_circuits<const NACC: usize, const NTX: usize>(ctx: TestContext<NACC, NTX>) {
        CircuitTestBuilder::new_from_test_ctx(ctx)
            .params(CircuitsParams {
                max_rws: 70_000,
                max_copy_rows: 140_000,
                ..Default::default()
            })
            .run();
    }

    // RETURN or REVERT with data of [0x60; 5]
    fn initialization_bytecode(is_success: bool) -> Bytecode {
        let memory_bytes = [0x60; 10];
        let memory_address = 0;
        let memory_value = Word::from_big_endian(&memory_bytes);
        let mut code = bytecode! {
            PUSH10(memory_value)
            PUSH1(memory_address)
            MSTORE
            CALLDATASIZE
            PUSH2(5)
            PUSH2(32u64 - u64::try_from(memory_bytes.len()).unwrap())
        };
        code.write_op(if is_success {
            OpcodeId::RETURN
        } else {
            OpcodeId::REVERT
        });
        code
    }

    fn creator_bytecode(
        initialization_bytecode: Bytecode,
        value: Word,
        is_create2: bool,
        is_persistent: bool,
    ) -> Bytecode {
        let initialization_bytes = initialization_bytecode.code();
        let mut code = bytecode! {
            PUSH32(Word::from_big_endian(&initialization_bytes))
            PUSH1(0)
            MSTORE
        };
        if is_create2 {
            code.append(&bytecode! {PUSH1(45)}); // salt;
        }
        code.append(&bytecode! {
            PUSH1(initialization_bytes.len()) // length
            PUSH1(32 - initialization_bytes.len()) // offset
            PUSH2(value) // value
        });
        code.write_op(if is_create2 {
            OpcodeId::CREATE2
        } else {
            OpcodeId::CREATE
        });

        // Add some basic check to make sure rw consistency
        code.append(&bytecode! {
            MSIZE
            GAS
            RETURNDATASIZE
            // callee address is_warm?
            PUSH32(word!("0x40e487463307cf170d059cb3f4b3d3603ef74e1e"))
            BALANCE
        });

        if !is_persistent {
            code.append(&bytecode! {
                PUSH1(0)
                PUSH1(0)
                REVERT
            });
        }
        code
    }

    fn creater_bytecode_address_collision(initialization_bytecode: Bytecode) -> Bytecode {
        let initialization_bytes = initialization_bytecode.code();
        let mut code = bytecode! {
            PUSH32(Word::from_big_endian(&initialization_bytes))
            PUSH1(0)
            MSTORE
        };

        code.append(&bytecode! {PUSH1(45)}); // salt;
        code.append(&bytecode! {
            PUSH1(initialization_bytes.len()) // size
            PUSH1(32 - initialization_bytes.len()) // length
            PUSH2(23414) // value
        });
        code.write_op(OpcodeId::CREATE2);

        // construct address collision by create2 twice
        code.append(&bytecode! {PUSH1(45)}); // salt;

        code.append(&bytecode! {
            PUSH1(initialization_bytes.len()) // size
            PUSH1(32 - initialization_bytes.len()) // length
            PUSH2(23414) // value
        });
        code.write_op(OpcodeId::CREATE2);
        code.append(&bytecode! {
            PUSH1(0)
            PUSH1(0)
            REVERT
        });

        code
    }

    fn test_context(caller: Account) -> TestContext<2, 1> {
        TestContext::new(
            None,
            |accs| {
                accs[0]
                    .address(address!("0x000000000000000000000000000000000000cafe"))
                    .balance(eth(10));
                accs[1].account(&caller);
            },
            |mut txs, accs| {
                txs[0]
                    .from(accs[0].address)
                    .to(accs[1].address)
                    .gas(word!("0x2386F26FC10000"));
            },
            |block, _| block,
        )
        .unwrap()
    }

    #[test]
    fn test_create() {
        for ((is_success, is_create2), is_persistent) in [true, false]
            .iter()
            .cartesian_product(&[true, false])
            .cartesian_product(&[true, false])
        {
            let init_code = initialization_bytecode(*is_success);
            let root_code = creator_bytecode(init_code, 23414.into(), *is_create2, *is_persistent);

            let caller = Account {
                address: *CALLER_ADDRESS,
                code: root_code.into(),
                nonce: Word::one(),
                balance: eth(10),
                ..Default::default()
            };
            run_test_circuits(test_context(caller));
        }
    }

    #[test]
    fn test_create_rlp_nonce() {
        for nonce in [0, 1, 127, 128, 255, 256, 0x10000, u64::MAX - 1] {
            let caller = Account {
                address: *CALLER_ADDRESS,
                code: creator_bytecode(initialization_bytecode(true), 23414.into(), false, true)
                    .into(),
                nonce: nonce.into(),
                balance: eth(10),
                ..Default::default()
            };
            run_test_circuits(test_context(caller))
        }
    }

    #[test]
    fn test_create_empty_init_code() {
        for is_create2 in [true, false] {
            let caller = Account {
                address: *CALLER_ADDRESS,
                code: creator_bytecode(vec![].into(), 23414.into(), is_create2, true).into(),
                nonce: 10.into(),
                balance: eth(10),
                ..Default::default()
            };
            run_test_circuits(test_context(caller));
        }
    }

    #[test]
    fn test_create_overflow_offset_and_zero_size() {
        for is_create2 in [true, false] {
            let mut bytecode = bytecode! {
                PUSH1(0) // size
                PUSH32(Word::MAX) // offset
                PUSH2(23414) // value
            };
            bytecode.write_op(if is_create2 {
                OpcodeId::CREATE2
            } else {
                OpcodeId::CREATE
            });
            let caller = Account {
                address: *CALLER_ADDRESS,
                code: bytecode.into(),
                nonce: 10.into(),
                balance: eth(10),
                ..Default::default()
            };
            run_test_circuits(test_context(caller));
        }
    }

    #[test]
    fn test_create_address_collision_error() {
        let initialization_code = initialization_bytecode(false);
        let root_code = creater_bytecode_address_collision(initialization_code);
        let caller = Account {
            address: *CALLER_ADDRESS,
            code: root_code.into(),
            nonce: Word::one(),
            balance: eth(10),
            ..Default::default()
        };
        run_test_circuits(test_context(caller));
    }

    #[test]
    fn test_create_address_collision_and_mem_expansion() {
        for offset in [100, 200] {
            /*
            create2(value=0, offset=0, length=100, salt=0);
            create2(value=0, offset=100-or-200, length=100, salt=0);
            */
            let code_bytes = bytecode! {
                PUSH0
                PUSH32(100)
                PUSH0
                PUSH0
                CREATE2
                PUSH0
                PUSH32(100)
                PUSH32(offset)
                PUSH0
                CREATE2
            };

            let ctx = TestContext::<2, 1>::new(
                None,
                |accs| {
                    accs[0].address(MOCK_ACCOUNTS[0]).balance(mock::eth(10));
                    accs[1]
                        .address(MOCK_ACCOUNTS[1])
                        .code(code_bytes)
                        .balance(mock::eth(10));
                },
                |mut txs, accs| {
                    txs[0].from(accs[0].address).to(accs[1].address);
                },
                |block, _| block,
            )
            .unwrap();

            CircuitTestBuilder::new_from_test_ctx(ctx).run();
        }
    }

    // Ignore this test case. It could run successfully but slow for CI.
    #[ignore]
    #[test]
    fn test_create_error_depth() {
        let code = bytecode! {
            PUSH1(0x20)
            PUSH1(0x0)
            PUSH1(0x0)
            CODECOPY
            PUSH1(0x20)
            PUSH1(0x0)
            PUSH1(0x0)
            CREATE
        }
        .into();
        let caller = Account {
            address: *CALLER_ADDRESS,
            code,
            nonce: Word::one(),
            balance: eth(10),
            ..Default::default()
        };
        run_test_circuits(test_context(caller));
    }

    #[test]
    fn test_create_insufficient_balance() {
        let value = 23414.into();
        for is_create2 in [true, false] {
            let caller = Account {
                address: mock::MOCK_ACCOUNTS[0],
                nonce: 1.into(),
                code: creator_bytecode(initialization_bytecode(false), value, is_create2, true)
                    .into(),
                balance: value - 1,
                ..Default::default()
            };
            run_test_circuits(test_context(caller));
        }
    }

    #[test]
    fn test_create_nonce_uint_overflow() {
        // TRICKY:
        // Caller nonce could not be set to `u64::MAX` directly. Since geth
        // [preCheck](https://github.com/ethereum/go-ethereum/blob/4a9fa31450d3cdcea84735b68cd5a0a8450473f8/core/state_transition.go#L262)
        // function has a check for nonce uint overflow. So there are two nested
        // CREATE (or CREATE2) in bytecode, which could increase nonce from
        // `u64::MAX - 1` to `u64::MAX` in the internal loop.
        let bytecodes = [
            bytecode! {
                PUSH1(2) // size
                PUSH1(0) // offset
                PUSH1(1) // value
                CREATE
                PUSH1(2) // size
                PUSH1(2) // offset
                PUSH1(1) // value
                CREATE
            },
            bytecode! {
                PUSH1(0) // salt
                PUSH1(2) // size
                PUSH1(0) // offset
                PUSH1(1) // value
                CREATE2
                PUSH1(0) // salt
                PUSH1(2) // size
                PUSH1(2) // offset
                PUSH1(1) // value
                CREATE2
            },
        ];

        bytecodes.into_iter().for_each(|code| {
            let caller = Account {
                address: *CALLER_ADDRESS,
                code: code.into(),
                nonce: (u64::MAX - 1).into(),
                balance: eth(10),
                ..Default::default()
            };
            run_test_circuits(test_context(caller));
        });
    }

    #[test]
    fn test_create2_deploy_to_non_zero_balance_address() {
        let initialization_code = initialization_bytecode(true);
        let root_code = creator_bytecode(initialization_code, 0.into(), true, true);
        let caller = Account {
            address: *CALLER_ADDRESS,
            code: root_code.into(),
            nonce: Word::one(),
            balance: eth(10),
            ..Default::default()
        };
        let ctx = TestContext::<3, 1>::new(
            None,
            |accs| {
                accs[0]
                    .address(address!("0x000000000000000000000000000000000000cafe"))
                    .balance(eth(10));
                accs[1].account(&caller);
                accs[2]
                    .address(address!("0x4e74035cefd0998ea16ab5145f7713620a9eb0c5"))
                    .balance(eth(10));
            },
            |mut txs, accs| {
                txs[0]
                    .from(accs[0].address)
                    .to(accs[1].address)
                    .gas(word!("0x2386F26FC10000"));
            },
            |block, _| block,
        )
        .unwrap();
        CircuitTestBuilder::new_from_test_ctx(ctx)
            .params(CircuitsParams {
                max_rws: 200,
                max_copy_rows: 200,
                ..Default::default()
            })
            .run();
    }
}<|MERGE_RESOLUTION|>--- conflicted
+++ resolved
@@ -179,15 +179,6 @@
             );
         });
 
-<<<<<<< HEAD
-=======
-        let tx_id = cb.call_context(None, CallContextFieldTag::TxId);
-        let mut reversion_info = cb.reversion_info_read(None);
-
-        let depth = cb.call_context(None, CallContextFieldTag::Depth);
-        let is_depth_in_range = LtGadget::construct(cb, depth.expr(), 1025.expr());
-
->>>>>>> 51b984a9
         cb.call_context_lookup(
             0.expr(),
             None,
@@ -239,7 +230,6 @@
             is_nonce_in_range.expr(),
         ]);
 
-<<<<<<< HEAD
         // verify gas cost
         let memory_expansion = MemoryExpansionGadget::construct(cb, [init_code.end_offset()]);
         let init_code_word_size = ConstantDivisionGadget::construct(
@@ -269,10 +259,6 @@
         // callee address's nonce
         let not_address_collision = cb.condition(is_precheck_ok.expr(), |cb| {
             // increase caller's nonce
-=======
-        let was_warm = cb.query_bool();
-        cb.condition(is_precheck_ok.expr(), |cb| {
->>>>>>> 51b984a9
             cb.account_write(
                 create.caller_address(),
                 AccountFieldTag::Nonce,
@@ -280,8 +266,6 @@
                 caller_nonce,
                 Some(&mut reversion_info),
             );
-<<<<<<< HEAD
-=======
             cb.account_access_list_write(
                 tx_id.expr(),
                 new_address.clone(),
@@ -289,8 +273,6 @@
                 was_warm.expr(),
                 Some(&mut reversion_info),
             );
-        });
->>>>>>> 51b984a9
 
             // add callee to access list
             cb.account_access_list_write(
@@ -608,17 +590,10 @@
             call.is_persistent,
         )?;
 
-<<<<<<< HEAD
         let mut rws = StepRws::new(block, step);
         // 0..3 : TxId, Depth, RwCounterEndOfReversion and IsPersistent
         // 4 : IsStatic
         rws.offset_add(5);
-=======
-        rws.offset_add(3); // tx_id and reversion_info
-
-        rws.offset_add(2); // depth, callee address
-        let caller_balance = rws.next().account_balance_pair().1;
->>>>>>> 51b984a9
 
         let [value, init_code_start, init_code_length] = [(); 3].map(|_| rws.next().stack_value());
         self.value
@@ -636,6 +611,9 @@
         let caller_nonce = rws.next().account_nonce_pair().1.low_u64();
         let is_precheck_ok =
             call.depth < 1025 && caller_balance >= value && caller_nonce < u64::MAX;
+            let was_warm = rws.next().tx_access_list_value_pair().1;
+            self.was_warm
+                .assign(region, offset, Value::known(was_warm.to_scalar().unwrap()))?;
 
         self.caller_balance
             .assign(region, offset, Some(caller_balance.to_le_bytes()))?;
@@ -643,7 +621,6 @@
         let (was_warm, callee_prev_code_hash, callee_nonce) = if is_precheck_ok {
             rws.next(); // caller nonce += 1
             let was_warm = rws.next().tx_access_list_value_pair().1;
-<<<<<<< HEAD
             let callee_prev_code_hash = rws.next().account_codehash_pair().0;
 
             let callee_nonce = if !callee_prev_code_hash.is_zero() {
@@ -661,11 +638,6 @@
 
         rws.offset_add(5); // skip caller call context
 
-=======
-            self.was_warm
-                .assign(region, offset, Value::known(was_warm.to_scalar().unwrap()))?;
-        }
->>>>>>> 51b984a9
         let [callee_rw_counter_end_of_reversion, callee_is_persistent] =
             [(); 2].map(|_| rws.next().call_context_value());
 
