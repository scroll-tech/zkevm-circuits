--- conflicted
+++ resolved
@@ -352,10 +352,6 @@
     value: Cell<F>,
     value_prev: Cell<F>,
     committed_value: Cell<F>,
-<<<<<<< HEAD
-    is_warm: Cell<F>, // TODO: remove
-=======
->>>>>>> 72d4297e
     value_prev_is_zero: IsZeroGadget<F>,
     value_is_zero: IsZeroGadget<F>,
     original_is_zero: IsZeroGadget<F>,
