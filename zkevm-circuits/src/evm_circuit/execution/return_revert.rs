--- conflicted
+++ resolved
@@ -20,10 +20,7 @@
 };
 use bus_mapping::{circuit_input_builder::CopyDataType, state_db::CodeDB};
 use eth_types::{evm_types::GasCost, Field, ToScalar, U256};
-<<<<<<< HEAD
 use ethers_core::utils::keccak256;
-=======
->>>>>>> a78732d8
 use halo2_proofs::{circuit::Value, plonk::Error};
 
 #[derive(Clone, Debug)]
@@ -104,15 +101,10 @@
             * is_success.expr()
             * GasCost::CODE_DEPOSIT_BYTE_COST.expr()
             * range.length();
-<<<<<<< HEAD
         let (caller_id, address, reversion_info, code_hash, keccak_code_hash, code_size) = cb
             .condition(is_contract_deployment.clone(), |cb| {
                 // poseidon hash of code.
                 //
-=======
-        let (caller_id, address, reversion_info, code_hash) =
-            cb.condition(is_contract_deployment.clone(), |cb| {
->>>>>>> a78732d8
                 // We don't need to place any additional constraints on code_hash because the
                 // copy circuit enforces that it is the hash of the bytes in the copy lookup.
                 let code_hash = cb.query_cell_phase2();
