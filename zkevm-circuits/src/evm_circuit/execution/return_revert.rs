use crate::{
    evm_circuit::{
        execution::ExecutionGadget,
        param::{N_BYTES_MEMORY_ADDRESS, N_BYTES_MEMORY_WORD_SIZE, STACK_CAPACITY},
        step::ExecutionState,
        util::{
            common_gadget::RestoreContextGadget,
            constraint_builder::{
                ConstraintBuilder, ReversionInfo, StepStateTransition,
                Transition::{Delta, To},
            },
            math_gadget::{IsZeroGadget, MinMaxGadget},
            memory_gadget::{MemoryAddressGadget, MemoryExpansionGadget},
            not, CachedRegion, Cell,
        },
        witness::{Block, Call, ExecStep, Transaction},
    },
    table::{AccountFieldTag, CallContextFieldTag},
    util::Expr,
};
use bus_mapping::{circuit_input_builder::CopyDataType, state_db::CodeDB};
use eth_types::{evm_types::GasCost, Field, ToScalar, U256};
use ethers_core::utils::keccak256;
use halo2_proofs::{circuit::Value, plonk::Error};

#[derive(Clone, Debug)]
pub(crate) struct ReturnRevertGadget<F> {
    opcode: Cell<F>,

    range: MemoryAddressGadget<F>,
    init_code_rlc: Cell<F>,

    is_success: Cell<F>,
    restore_context: RestoreContextGadget<F>,

    copy_length: MinMaxGadget<F, N_BYTES_MEMORY_ADDRESS>,
    copy_rw_increase: Cell<F>,
    copy_rw_increase_is_zero: IsZeroGadget<F>,

    return_data_offset: Cell<F>,
    return_data_length: Cell<F>,

    memory_expansion: MemoryExpansionGadget<F, 1, N_BYTES_MEMORY_WORD_SIZE>,
    keccak_code_hash: Cell<F>,
    code_hash: Cell<F>,
    code_size: Cell<F>,

    caller_id: Cell<F>,
    address: Cell<F>,
    reversion_info: ReversionInfo<F>,
}

impl<F: Field> ExecutionGadget<F> for ReturnRevertGadget<F> {
    const NAME: &'static str = "RETURN_REVERT";

    const EXECUTION_STATE: ExecutionState = ExecutionState::RETURN_REVERT;

    fn configure(cb: &mut ConstraintBuilder<F>) -> Self {
        let opcode = cb.query_cell();
        cb.opcode_lookup(opcode.expr(), 1.expr());

        let offset = cb.query_cell_phase2();
        let length = cb.query_word_rlc();
        cb.stack_pop(offset.expr());
        cb.stack_pop(length.expr());
        let range = MemoryAddressGadget::construct(cb, offset, length);

        let is_success = cb.call_context(None, CallContextFieldTag::IsSuccess);
        cb.require_boolean("is_success is boolean", is_success.expr());
        // cb.require_equal(
        // "if is_success, opcode is RETURN. if not, opcode is REVERT",
        // opcode.expr(),
        // is_success.expr() * OpcodeId::RETURN.expr()
        // + not::expr(is_success.expr()) * OpcodeId::REVERT.expr(),
        // );

        // There are 4 cases non-mutually exclusive, A to D, to handle, depending on if
        // the call is, or is not, a create, root, or successful. See the specs at
        // https://github.com/privacy-scaling-explorations/zkevm-specs/blob/master/specs/opcode/F3RETURN_FDREVERT.md
        // for more details.
        let is_create = cb.curr.state.is_create.expr();
        let is_root = cb.curr.state.is_root.expr();

        // These are globally defined because they are used across multiple cases.
        let copy_rw_increase = cb.query_cell();
        let copy_rw_increase_is_zero = IsZeroGadget::construct(cb, copy_rw_increase.expr());

        let memory_expansion = MemoryExpansionGadget::construct(cb, [range.address()]);

        // Case A in the specs.
        cb.condition(is_create.clone() * is_success.expr(), |cb| {
            cb.require_equal(
                "increase rw counter once for each memory to bytecode byte copied",
                copy_rw_increase.expr(),
                range.length(),
            );
        });

        let is_contract_deployment =
            is_create.clone() * is_success.expr() * not::expr(copy_rw_increase_is_zero.expr());
        let code_deposit_cost = cb.curr.state.is_create.expr()
            * is_success.expr()
            * GasCost::CODE_DEPOSIT_BYTE_COST.expr()
            * range.length();
        let (
            caller_id,
            address,
            reversion_info,
            code_hash,
            keccak_code_hash,
            code_size,
            init_code_rlc,
        ) = cb.condition(is_contract_deployment.clone(), |cb| {
            // poseidon hash of code.
            //
            // We don't need to place any additional constraints on code_hash. The lookup to
            // copy table ensures the bytes are copied correctly. And the copy circuit ensures
            // those bytes are in fact assigned in the bytecode circuit layout. The bytecode
            // circuit does the lookup to poseidon table.
            let code_hash = cb.query_cell_phase2();
            let init_code_rlc = cb.query_cell_phase2();
            cb.copy_table_lookup(
                cb.curr.state.call_id.expr(),
                CopyDataType::Memory.expr(),
                code_hash.expr(),
                CopyDataType::Bytecode.expr(),
                range.offset(),
                range.address(),
                0.expr(),
                range.length(),
                init_code_rlc.expr(),
                copy_rw_increase.expr(),
            );

<<<<<<< HEAD
                let [caller_id, address] = [
                    CallContextFieldTag::CallerId,
                    CallContextFieldTag::CalleeAddress,
                ]
                .map(|tag| cb.call_context(None, tag));
                let mut reversion_info = cb.reversion_info_read(None);

                // keccak hash of code.
                //
                // TODO(rohit): constraints on keccak hash of code.
                // lookup to keccak table?
                let keccak_code_hash = cb.query_cell_phase2();
                #[cfg(feature = "scroll")]
                cb.account_write(
                    address.expr(),
                    AccountFieldTag::KeccakCodeHash,
                    keccak_code_hash.expr(),
                    cb.empty_keccak_hash_rlc(),
                    Some(&mut reversion_info),
                );
                cb.account_write(
                    address.expr(),
                    AccountFieldTag::CodeHash,
                    code_hash.expr(),
                    cb.empty_code_hash_rlc(),
                    Some(&mut reversion_info),
                );

                // code size.
                let code_size = cb.query_cell_phase2();
                cb.require_equal("range == code size", range.length(), code_size.expr());
                #[cfg(feature = "scroll")]
                cb.account_write(
                    address.expr(),
                    AccountFieldTag::CodeSize,
                    code_size.expr(),
                    0.expr(),
                    Some(&mut reversion_info),
                );
=======
            let [caller_id, address] = [
                CallContextFieldTag::CallerId,
                CallContextFieldTag::CalleeAddress,
            ]
            .map(|tag| cb.call_context(None, tag));
            let mut reversion_info = cb.reversion_info_read(None);

            // keccak hash of code.
            let keccak_code_hash = cb.query_cell_phase2();
            cb.account_write(
                address.expr(),
                AccountFieldTag::KeccakCodeHash,
                keccak_code_hash.expr(),
                cb.empty_keccak_hash_rlc(),
                Some(&mut reversion_info),
            );
            cb.account_write(
                address.expr(),
                AccountFieldTag::CodeHash,
                code_hash.expr(),
                cb.empty_code_hash_rlc(),
                Some(&mut reversion_info),
            );
>>>>>>> 75b72afa

            // code size.
            let code_size = cb.query_cell_phase2();
            cb.require_equal("range == code size", range.length(), code_size.expr());
            cb.account_write(
                address.expr(),
                AccountFieldTag::CodeSize,
                code_size.expr(),
                0.expr(),
                Some(&mut reversion_info),
            );

            (
                caller_id,
                address,
                reversion_info,
                code_hash,
                keccak_code_hash,
                code_size,
                init_code_rlc,
            )
        });

        // Case B in the specs.
        cb.condition(is_root.expr(), |cb| {
            cb.require_next_state(ExecutionState::EndTx);
            cb.call_context_lookup(
                false.expr(),
                None,
                CallContextFieldTag::IsPersistent,
                is_success.expr(),
            );
            cb.require_step_state_transition(StepStateTransition {
                program_counter: To(0.expr()),
                stack_pointer: To(STACK_CAPACITY.expr()),
                rw_counter: Delta(
                    cb.rw_counter_offset()
                        + not::expr(is_success.expr())
                            * cb.curr.state.reversible_write_counter.expr(),
                ),
                gas_left: Delta(-memory_expansion.gas_cost() - code_deposit_cost.expr()),
                reversible_write_counter: To(0.expr()),
                memory_word_size: To(0.expr()),
                ..StepStateTransition::default()
            });
        });

        // Case C in the specs.
        #[cfg(feature = "scroll")]
        let contract_deployment_rw_num = 3; // dual code hash + code size
        #[cfg(not(feature = "scroll"))]
        let contract_deployment_rw_num = 1;
        let restore_context = cb.condition(not::expr(is_root.expr()), |cb| {
            RestoreContextGadget::construct(
                cb,
                is_success.expr(),
                not::expr(is_create.clone()) * (2.expr() + copy_rw_increase.expr()),
                range.offset(),
                range.length(),
                memory_expansion.gas_cost(),
                contract_deployment_rw_num.expr() * is_contract_deployment,
            )
        });

        // Case D in the specs.
        let (return_data_offset, return_data_length, copy_length) = cb.condition(
            not::expr(is_create.clone()) * not::expr(is_root.clone()),
            |cb| {
                let [return_data_offset, return_data_length] = [
                    CallContextFieldTag::ReturnDataOffset,
                    CallContextFieldTag::ReturnDataLength,
                ]
                .map(|field_tag| cb.call_context(None, field_tag));
                let copy_length =
                    MinMaxGadget::construct(cb, return_data_length.expr(), range.length());
                cb.require_equal(
                    "increase rw counter twice for each memory to memory byte copied",
                    copy_length.min() + copy_length.min(),
                    copy_rw_increase.expr(),
                );
                (return_data_offset, return_data_length, copy_length)
            },
        );
        cb.condition(
            not::expr(is_create.clone())
                * not::expr(is_root.clone())
                * not::expr(copy_rw_increase_is_zero.expr()),
            |cb| {
                cb.copy_table_lookup(
                    cb.curr.state.call_id.expr(),
                    CopyDataType::Memory.expr(),
                    cb.next.state.call_id.expr(),
                    CopyDataType::Memory.expr(),
                    range.offset(),
                    range.address(),
                    return_data_offset.expr(),
                    copy_length.min(),
                    0.expr(),
                    copy_rw_increase.expr(),
                );
            },
        );

        // Without this, copy_rw_increase would be unconstrained for non-create root
        // calls.
        cb.condition(not::expr(is_create) * is_root, |cb| {
            cb.require_zero(
                "rw counter is 0 if there is no copy event",
                copy_rw_increase.expr(),
            );
        });

        Self {
            opcode,
            range,
            init_code_rlc,
            is_success,
            copy_length,
            copy_rw_increase,
            copy_rw_increase_is_zero,
            return_data_offset,
            return_data_length,
            restore_context,
            memory_expansion,
            code_hash,
            keccak_code_hash,
            code_size,
            address,
            caller_id,
            reversion_info,
        }
    }

    fn assign_exec_step(
        &self,
        region: &mut CachedRegion<'_, '_, F>,
        offset: usize,
        block: &Block<F>,
        _: &Transaction,
        call: &Call,
        step: &ExecStep,
    ) -> Result<(), Error> {
        self.opcode.assign(
            region,
            offset,
            Value::known(F::from(step.opcode.unwrap().as_u64())),
        )?;

        let [memory_offset, length] = [0, 1].map(|i| block.rws[step.rw_indices[i]].stack_value());
        let range = self.range.assign(region, offset, memory_offset, length)?;
        self.memory_expansion
            .assign(region, offset, step.memory_word_size(), [range])?;

        self.is_success
            .assign(region, offset, Value::known(call.is_success.into()))?;

        if !call.is_root && !call.is_create {
            for (cell, value) in [
                (&self.return_data_length, call.return_data_length.into()),
                (&self.return_data_offset, call.return_data_offset.into()),
            ] {
                cell.assign(region, offset, Value::known(value))?;
            }

            self.copy_length.assign(
                region,
                offset,
                F::from(call.return_data_length),
                F::from(length.as_u64()),
            )?;
        }

        if call.is_create && call.is_success {
            let values: Vec<_> = (3..3 + length.as_usize())
                .map(|i| block.rws[step.rw_indices[i]].memory_value())
                .collect();
            self.init_code_rlc.assign(
                region,
                offset,
                region.keccak_rlc(&values.iter().rev().cloned().collect::<Vec<u8>>()),
            )?;

            // keccak hash of code.
            let keccak_code_hash = keccak256(&values);
            self.keccak_code_hash.assign(
                region,
                offset,
                region.word_rlc(U256::from_big_endian(&keccak_code_hash)),
            )?;

            // poseidon hash of code.
            let mut code_hash = CodeDB::hash(&values).to_fixed_bytes();
            code_hash.reverse();
            self.code_hash.assign(
                region,
                offset,
                region.word_rlc(U256::from_little_endian(&code_hash)),
            )?;

            // code size.
            self.code_size
                .assign(region, offset, Value::known(F::from(values.len() as u64)))?;
        }

        let copy_rw_increase = if call.is_create && call.is_success {
            length.as_u64()
        } else if !call.is_root {
            2 * std::cmp::min(call.return_data_length, length.as_u64())
        } else {
            0
        };
        self.copy_rw_increase
            .assign(region, offset, Value::known(F::from(copy_rw_increase)))?;
        self.copy_rw_increase_is_zero
            .assign(region, offset, F::from(copy_rw_increase))?;

        let is_contract_deployment = call.is_create && call.is_success && !length.is_zero();
        if !call.is_root {
            let rw_counter_offset = 3 + if is_contract_deployment {
                5 + length.as_u64()
            } else {
                0
            };
            #[cfg(feature = "scroll")]
            let rw_counter_offset = rw_counter_offset + 2;
            self.restore_context.assign(
                region,
                offset,
                block,
                call,
                step,
                rw_counter_offset.try_into().unwrap(),
            )?;
        }

        self.caller_id.assign(
            region,
            offset,
            Value::known(call.caller_id.to_scalar().unwrap()),
        )?;

        self.address.assign(
            region,
            offset,
            Value::known(call.callee_address.to_scalar().unwrap()),
        )?;

        self.reversion_info.assign(
            region,
            offset,
            call.rw_counter_end_of_reversion,
            call.is_persistent,
        )?;

        Ok(())
    }
}

#[cfg(test)]
mod test {
    use crate::test_util::CircuitTestBuilder;
    use eth_types::{
        address, bytecode,
        evm_types::OpcodeId,
        geth_types::{Account, GethData},
        Address, Bytecode, ToWord, Word, U256,
    };
    use itertools::Itertools;
    use mock::{eth, TestContext, MOCK_ACCOUNTS};

    const CALLEE_ADDRESS: Address = Address::repeat_byte(0xff);
    const CALLER_ADDRESS: Address = Address::repeat_byte(0x34);

    fn callee_bytecode(is_return: bool, offset: u128, length: u64) -> Bytecode {
        let memory_bytes = [0x60; 6];
        let memory_address = 0;
        let memory_value = Word::from_big_endian(&memory_bytes);
        let mut code = bytecode! {
            PUSH6(memory_value)
            PUSH1(memory_address)
            MSTORE
            PUSH2(length)
            PUSH17(Word::from(offset) + 32 - memory_bytes.len())
        };
        code.write_op(if is_return {
            OpcodeId::RETURN
        } else {
            OpcodeId::REVERT
        });
        code
    }

    fn caller_bytecode(return_data_offset: u64, return_data_length: u64) -> Bytecode {
        bytecode! {
            PUSH32(return_data_length)
            PUSH32(return_data_offset)
            PUSH32(0) // call data length
            PUSH32(0) // call data offset
            PUSH32(0) // value
            PUSH32(CALLEE_ADDRESS.to_word())
            PUSH32(4000) // gas
            CALL
            STOP
        }
    }

    #[test]
    fn test_return_root_noncreate() {
        let test_parameters = [(0, 0), (0, 10), (300, 20), (1000, 0)];
        for ((offset, length), is_return) in
            test_parameters.iter().cartesian_product(&[true, false])
        {
            let code = callee_bytecode(*is_return, *offset, *length);
            CircuitTestBuilder::new_from_test_ctx(
                TestContext::<2, 1>::simple_ctx_with_bytecode(code).unwrap(),
            )
            .run();
        }
    }

    #[test]
    fn test_return_nonroot_noncreate() {
        let test_parameters = [
            ((0, 0), (0, 0)),
            ((0, 10), (0, 10)),
            ((0, 10), (0, 20)),
            ((0, 20), (0, 10)),
            ((64, 1), (0, 10)), // Expands memory in RETURN/REVERT opcode
            ((0, 10), (1000, 0)),
            ((1000, 0), (0, 10)),
            ((1000, 0), (1000, 0)),
        ];
        for (((callee_offset, callee_length), (caller_offset, caller_length)), is_return) in
            test_parameters.iter().cartesian_product(&[true, false])
        {
            let callee = Account {
                address: CALLEE_ADDRESS,
                code: callee_bytecode(*is_return, *callee_offset, *callee_length).into(),
                nonce: Word::one(),
                ..Default::default()
            };
            let caller = Account {
                address: CALLER_ADDRESS,
                code: caller_bytecode(*caller_offset, *caller_length).into(),
                nonce: Word::one(),
                ..Default::default()
            };

            let ctx = TestContext::<3, 1>::new(
                None,
                |accs| {
                    accs[0]
                        .address(address!("0x000000000000000000000000000000000000cafe"))
                        .balance(Word::from(10u64.pow(19)));
                    accs[1].account(&caller);
                    accs[2].account(&callee);
                },
                |mut txs, accs| {
                    txs[0]
                        .from(accs[0].address)
                        .to(accs[1].address)
                        .gas(100000u64.into());
                },
                |block, _tx| block.number(0xcafeu64),
            )
            .unwrap();

            CircuitTestBuilder::new_from_test_ctx(ctx).run();
        }
    }

    #[test]
    fn test_return_root_create() {
        let test_parameters = [(0, 0), (0, 10), (300, 20), (1000, 0)];
        for ((offset, length), is_return) in
            test_parameters.iter().cartesian_product(&[true, false])
        {
            let tx_input = callee_bytecode(*is_return, *offset, *length).code();
            let ctx = TestContext::<1, 1>::new(
                None,
                |accs| {
                    accs[0].address(MOCK_ACCOUNTS[0]).balance(eth(10));
                },
                |mut txs, accs| {
                    txs[0].from(accs[0].address).input(tx_input.into());
                },
                |block, _| block,
            )
            .unwrap();

            CircuitTestBuilder::new_from_test_ctx(ctx).run();
        }
    }

    #[test]
    fn test_return_nonroot_create() {
        let test_parameters = [(0, 0), (0, 10), (300, 20), (1000, 0)];
        for ((offset, length), is_return) in
            test_parameters.iter().cartesian_product(&[true, false])
        {
            let initializer = callee_bytecode(*is_return, *offset, *length).code();

            let root_code = bytecode! {
                PUSH32(Word::from_big_endian(&initializer))
                PUSH1(0)
                MSTORE

                PUSH1(initializer.len())        // size
                PUSH1(32 - initializer.len())   // offset
                PUSH1(0)                        // value

                CREATE
            };

            let caller = Account {
                address: CALLER_ADDRESS,
                code: root_code.into(),
                nonce: Word::one(),
                balance: eth(10),
                ..Default::default()
            };

            let ctx = TestContext::<2, 1>::new(
                None,
                |accs| {
                    accs[0]
                        .address(address!("0x000000000000000000000000000000000000cafe"))
                        .balance(eth(10));
                    accs[1].account(&caller);
                },
                |mut txs, accs| {
                    txs[0]
                        .from(accs[0].address)
                        .to(accs[1].address)
                        .gas(100000u64.into());
                },
                |block, _| block,
            )
            .unwrap();

            CircuitTestBuilder::new_from_test_ctx(ctx).run();
        }
    }

    #[test]
    fn test_nonpersistent_nonroot_create() {
        // Test the case where the initialization call is successful, but the CREATE
        // call is reverted.
        let initializer = callee_bytecode(true, 0, 10).code();

        let root_code = bytecode! {
            PUSH32(Word::from_big_endian(&initializer))
            PUSH1(0)
            MSTORE

            PUSH1(initializer.len())        // size
            PUSH1(32 - initializer.len())   // offset
            PUSH1(0)                        // value

            CREATE
            PUSH1(0)
            PUSH1(0)
            REVERT
        };

        let caller = Account {
            address: CALLER_ADDRESS,
            code: root_code.into(),
            nonce: Word::one(),
            balance: eth(10),
            ..Default::default()
        };

        let ctx = TestContext::<2, 1>::new(
            None,
            |accs| {
                accs[0]
                    .address(address!("0x000000000000000000000000000000000000cafe"))
                    .balance(eth(10));
                accs[1].account(&caller);
            },
            |mut txs, accs| {
                txs[0]
                    .from(accs[0].address)
                    .to(accs[1].address)
                    .gas(100000u64.into());
            },
            |block, _| block,
        )
        .unwrap();

        CircuitTestBuilder::new_from_test_ctx(ctx).run();
    }

    #[test]
    // test CREATE/CREATE2 returndatasize both 0 for successful case
    fn test_return_nonroot_create_returndatasize() {
        let initializer = callee_bytecode(true, 0, 10).code();

        let mut bytecode = bytecode! {
             // CREATE + RETURNDATASIZE + RETURNDATACOPY logic
            PUSH32(Word::from_big_endian(&initializer))
            PUSH1(0)
            MSTORE

            PUSH1(initializer.len())        // size
            PUSH1(32 - initializer.len())   // offset
            PUSH1(0)                        // value
            CREATE
            RETURNDATASIZE
            PUSH1(0) // offset
            PUSH1(0) // dest offset
            RETURNDATACOPY // test return data copy
        };

        // CREATE2 logic
        let code_creator: Vec<u8> = initializer
            .to_vec()
            .iter()
            .cloned()
            .chain(0u8..((32 - initializer.len() % 32) as u8))
            .collect();
        for (index, word) in code_creator.chunks(32).enumerate() {
            bytecode.push(32, Word::from_big_endian(word));
            bytecode.push(32, Word::from(index * 32));
            bytecode.write_op(OpcodeId::MSTORE);
        }
        bytecode.append(&bytecode! {
            PUSH3(0x123456) // salt
            PUSH1(initializer.len()) // length
            PUSH1(0) // offset
            PUSH1(0) // value
            CREATE2
            RETURNDATASIZE
            PUSH1(0) // offset
            PUSH1(0) // dest offset
            RETURNDATACOPY
        });

        let block: GethData = TestContext::<2, 1>::simple_ctx_with_bytecode(bytecode.clone())
            .unwrap()
            .into();

        // collect return opcode, retrieve next step, assure both contract create
        // successfully
        let created_contract_addr = block.geth_traces[0]
            .struct_logs
            .iter()
            .enumerate()
            .filter(|(_, s)| s.op == OpcodeId::RETURN)
            .flat_map(|(index, _)| block.geth_traces[0].struct_logs.get(index + 1))
            .flat_map(|s| s.stack.nth_last(0)) // contract addr on stack top
            .collect_vec();
        assert!(created_contract_addr.len() == 2); // both contract addr exist
        created_contract_addr
            .iter()
            .for_each(|addr| assert!(addr > &U256::zero()));

        // collect return opcode, retrieve next step, assure both returndata size is 0
        let return_data_size = block.geth_traces[0]
            .struct_logs
            .iter()
            .enumerate()
            .filter(|(_, s)| s.op == OpcodeId::RETURNDATASIZE)
            .flat_map(|(index, _)| block.geth_traces[0].struct_logs.get(index + 1))
            .flat_map(|s| s.stack.nth_last(0)) // returndata size on stack top
            .collect_vec();
        assert!(return_data_size.len() == 2);
        return_data_size
            .iter()
            .for_each(|size| assert_eq!(size, &Word::zero()));

        let text_ctx = TestContext::<2, 1>::simple_ctx_with_bytecode(bytecode).unwrap();
        CircuitTestBuilder::new_from_test_ctx(text_ctx).run();
    }

    #[test]
    fn test_return_overflow_offset_and_zero_length() {
        for is_return in [true, false] {
            let code = callee_bytecode(is_return, u128::MAX, 0);
            CircuitTestBuilder::new_from_test_ctx(
                TestContext::<2, 1>::simple_ctx_with_bytecode(code).unwrap(),
            )
            .run();
        }
    }
}<|MERGE_RESOLUTION|>--- conflicted
+++ resolved
@@ -132,47 +132,6 @@
                 copy_rw_increase.expr(),
             );
 
-<<<<<<< HEAD
-                let [caller_id, address] = [
-                    CallContextFieldTag::CallerId,
-                    CallContextFieldTag::CalleeAddress,
-                ]
-                .map(|tag| cb.call_context(None, tag));
-                let mut reversion_info = cb.reversion_info_read(None);
-
-                // keccak hash of code.
-                //
-                // TODO(rohit): constraints on keccak hash of code.
-                // lookup to keccak table?
-                let keccak_code_hash = cb.query_cell_phase2();
-                #[cfg(feature = "scroll")]
-                cb.account_write(
-                    address.expr(),
-                    AccountFieldTag::KeccakCodeHash,
-                    keccak_code_hash.expr(),
-                    cb.empty_keccak_hash_rlc(),
-                    Some(&mut reversion_info),
-                );
-                cb.account_write(
-                    address.expr(),
-                    AccountFieldTag::CodeHash,
-                    code_hash.expr(),
-                    cb.empty_code_hash_rlc(),
-                    Some(&mut reversion_info),
-                );
-
-                // code size.
-                let code_size = cb.query_cell_phase2();
-                cb.require_equal("range == code size", range.length(), code_size.expr());
-                #[cfg(feature = "scroll")]
-                cb.account_write(
-                    address.expr(),
-                    AccountFieldTag::CodeSize,
-                    code_size.expr(),
-                    0.expr(),
-                    Some(&mut reversion_info),
-                );
-=======
             let [caller_id, address] = [
                 CallContextFieldTag::CallerId,
                 CallContextFieldTag::CalleeAddress,
@@ -182,6 +141,7 @@
 
             // keccak hash of code.
             let keccak_code_hash = cb.query_cell_phase2();
+                #[cfg(feature = "scroll")]
             cb.account_write(
                 address.expr(),
                 AccountFieldTag::KeccakCodeHash,
@@ -196,11 +156,11 @@
                 cb.empty_code_hash_rlc(),
                 Some(&mut reversion_info),
             );
->>>>>>> 75b72afa
 
             // code size.
             let code_size = cb.query_cell_phase2();
             cb.require_equal("range == code size", range.length(), code_size.expr());
+                #[cfg(feature = "scroll")]
             cb.account_write(
                 address.expr(),
                 AccountFieldTag::CodeSize,
