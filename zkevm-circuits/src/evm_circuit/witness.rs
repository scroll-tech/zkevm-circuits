--- conflicted
+++ resolved
@@ -1044,11 +1044,8 @@
             OpcodeId::COINBASE => ExecutionState::COINBASE,
             OpcodeId::TIMESTAMP => ExecutionState::TIMESTAMP,
             OpcodeId::GAS => ExecutionState::GAS,
-<<<<<<< HEAD
+            OpcodeId::SELFBALANCE => ExecutionState::SELFBALANCE,
             OpcodeId::SLOAD => ExecutionState::SLOAD,
-=======
-            OpcodeId::SELFBALANCE => ExecutionState::SELFBALANCE,
->>>>>>> 1f4f1a8f
             _ => unimplemented!("unimplemented opcode {:?}", step.op),
         }
     }
