--- conflicted
+++ resolved
@@ -380,12 +380,9 @@
             OpcodeId::JUMP => ExecutionState::JUMP,
             OpcodeId::JUMPI => ExecutionState::JUMPI,
             OpcodeId::PC => ExecutionState::PC,
-<<<<<<< HEAD
+            OpcodeId::MSIZE => ExecutionState::MSIZE,
             OpcodeId::SLOAD => ExecutionState::STORAGE,
             OpcodeId::SSTORE => ExecutionState::STORAGE,
-=======
-            OpcodeId::MSIZE => ExecutionState::MSIZE,
->>>>>>> 962bb766
             _ => unimplemented!("unimplemented opcode {:?}", step.op),
         }
     }
