--- conflicted
+++ resolved
@@ -1073,15 +1073,8 @@
                     return ExecutionState::SWAP;
                 }
                 match op {
-<<<<<<< HEAD
-                    OpcodeId::CALLDATASIZE => ExecutionState::CALLDATASIZE,
-                    OpcodeId::ADD => ExecutionState::ADD,
-                    OpcodeId::MUL => ExecutionState::MUL,
-                    OpcodeId::SUB => ExecutionState::ADD,
-=======
                     OpcodeId::ADD | OpcodeId::SUB => ExecutionState::ADD_SUB,
                     OpcodeId::MUL | OpcodeId::DIV | OpcodeId::MOD => ExecutionState::MUL_DIV_MOD,
->>>>>>> 8af9c62a
                     OpcodeId::EQ | OpcodeId::LT | OpcodeId::GT => ExecutionState::CMP,
                     OpcodeId::SHR => ExecutionState::SHR,
                     OpcodeId::SLT | OpcodeId::SGT => ExecutionState::SCMP,
