#![allow(missing_docs)]
use crate::evm_circuit::{
    param::{N_BYTES_WORD, STACK_CAPACITY},
    step::ExecutionState,
    table::{
        AccountFieldTag, BlockContextFieldTag, BytecodeFieldTag, CallContextFieldTag, RwTableTag,
        TxContextFieldTag,
    },
    util::RandomLinearCombination,
};
use bus_mapping::circuit_input_builder::{self, ExecError, OogError, StepAuxiliaryData};
use bus_mapping::operation::{self, AccountField, CallContextField};
use eth_types::evm_types::OpcodeId;
use eth_types::{Address, Field, ToLittleEndian, ToScalar, ToWord, Word};
use halo2_proofs::arithmetic::{BaseExt, FieldExt};
use pairing::bn256::Fr as Fp;
use sha3::{Digest, Keccak256};
use std::{collections::HashMap, convert::TryInto, iter};

#[derive(Debug, Default, Clone)]
pub struct Block<F> {
    /// The randomness for random linear combination
    pub randomness: F,
    /// Transactions in the block
    pub txs: Vec<Transaction>,
    /// Read write events in the RwTable
    pub rws: RwMap,
    /// Bytecode used in the block
    pub bytecodes: Vec<Bytecode>,
    /// The block context
    pub context: BlockContext,
}

#[derive(Debug, Default, Clone)]
pub struct BlockContext {
    /// The address of the miner for the block
    pub coinbase: Address,
    /// The gas limit of the block
    pub gas_limit: u64,
    /// The number of the block
    pub number: Word,
    /// The timestamp of the block
    pub timestamp: Word,
    /// The difficulty of the blcok
    pub difficulty: Word,
    /// The base fee, the minimum amount of gas fee for a transaction
    pub base_fee: Word,
    /// The hash of previous blocks
    pub history_hashes: Vec<Word>,
    /// The chain id
    pub chain_id: Word,
}

impl BlockContext {
    pub fn table_assignments<F: Field>(&self, randomness: F) -> Vec<[F; 3]> {
        [
            vec![
                [
                    F::from(BlockContextFieldTag::Coinbase as u64),
                    F::zero(),
                    self.coinbase.to_scalar().unwrap(),
                ],
                [
                    F::from(BlockContextFieldTag::GasLimit as u64),
                    F::zero(),
                    F::from(self.gas_limit),
                ],
                [
                    F::from(BlockContextFieldTag::Number as u64),
                    F::zero(),
                    self.number.to_scalar().unwrap(),
                ],
                [
                    F::from(BlockContextFieldTag::Timestamp as u64),
                    F::zero(),
                    self.timestamp.to_scalar().unwrap(),
                ],
                [
                    F::from(BlockContextFieldTag::Difficulty as u64),
                    F::zero(),
                    RandomLinearCombination::random_linear_combine(
                        self.difficulty.to_le_bytes(),
                        randomness,
                    ),
                ],
                [
                    F::from(BlockContextFieldTag::BaseFee as u64),
                    F::zero(),
                    RandomLinearCombination::random_linear_combine(
                        self.base_fee.to_le_bytes(),
                        randomness,
                    ),
                ],
                [
                    F::from(BlockContextFieldTag::ChainId as u64),
                    F::zero(),
                    RandomLinearCombination::random_linear_combine(
                        self.chain_id.to_le_bytes(),
                        randomness,
                    ),
                ],
            ],
            self.history_hashes
                .iter()
                .enumerate()
                .map(|(idx, hash)| {
                    [
                        F::from(BlockContextFieldTag::BlockHash as u64),
                        (self.number - idx - 1).to_scalar().unwrap(),
                        RandomLinearCombination::random_linear_combine(
                            hash.to_le_bytes(),
                            randomness,
                        ),
                    ]
                })
                .collect(),
        ]
        .concat()
    }
}

#[derive(Debug, Default, Clone)]
pub struct Transaction {
    /// The transaction identifier in the block
    pub id: usize,
    /// The sender account nonce of the transaction
    pub nonce: u64,
    /// The gas limit of the transaction
    pub gas: u64,
    /// The gas price
    pub gas_price: Word,
    /// The caller address
    pub caller_address: Address,
    /// The callee address
    pub callee_address: Address,
    /// Whether it's a create transaction
    pub is_create: bool,
    /// The ether amount of the transaction
    pub value: Word,
    /// The call data
    pub call_data: Vec<u8>,
    /// The call data length
    pub call_data_length: usize,
    /// The gas cost for transaction call data
    pub call_data_gas_cost: u64,
    /// The calls made in the transaction
    pub calls: Vec<Call>,
    /// The steps executioned in the transaction
    pub steps: Vec<ExecStep>,
}

impl Transaction {
    pub fn table_assignments<F: Field>(&self, randomness: F) -> Vec<[F; 4]> {
        [
            vec![
                [
                    F::from(self.id as u64),
                    F::from(TxContextFieldTag::Nonce as u64),
                    F::zero(),
                    F::from(self.nonce),
                ],
                [
                    F::from(self.id as u64),
                    F::from(TxContextFieldTag::Gas as u64),
                    F::zero(),
                    F::from(self.gas),
                ],
                [
                    F::from(self.id as u64),
                    F::from(TxContextFieldTag::GasPrice as u64),
                    F::zero(),
                    RandomLinearCombination::random_linear_combine(
                        self.gas_price.to_le_bytes(),
                        randomness,
                    ),
                ],
                [
                    F::from(self.id as u64),
                    F::from(TxContextFieldTag::CallerAddress as u64),
                    F::zero(),
                    self.caller_address.to_scalar().unwrap(),
                ],
                [
                    F::from(self.id as u64),
                    F::from(TxContextFieldTag::CalleeAddress as u64),
                    F::zero(),
                    self.callee_address.to_scalar().unwrap(),
                ],
                [
                    F::from(self.id as u64),
                    F::from(TxContextFieldTag::IsCreate as u64),
                    F::zero(),
                    F::from(self.is_create as u64),
                ],
                [
                    F::from(self.id as u64),
                    F::from(TxContextFieldTag::Value as u64),
                    F::zero(),
                    RandomLinearCombination::random_linear_combine(
                        self.value.to_le_bytes(),
                        randomness,
                    ),
                ],
                [
                    F::from(self.id as u64),
                    F::from(TxContextFieldTag::CallDataLength as u64),
                    F::zero(),
                    F::from(self.call_data_length as u64),
                ],
                [
                    F::from(self.id as u64),
                    F::from(TxContextFieldTag::CallDataGasCost as u64),
                    F::zero(),
                    F::from(self.call_data_gas_cost),
                ],
            ],
            self.call_data
                .iter()
                .enumerate()
                .map(|(idx, byte)| {
                    [
                        F::from(self.id as u64),
                        F::from(TxContextFieldTag::CallData as u64),
                        F::from(idx as u64),
                        F::from(*byte as u64),
                    ]
                })
                .collect(),
        ]
        .concat()
    }
}

#[derive(Debug, Clone)]
pub enum CodeSource {
    Account(Word),
}

impl Default for CodeSource {
    fn default() -> Self {
        Self::Account(0.into())
    }
}

#[derive(Debug, Default, Clone)]
pub struct Call {
    /// The unique identifier of call in the whole proof, using the
    /// `rw_counter` at the call step.
    pub id: usize,
    /// Indicate if the call is the root call
    pub is_root: bool,
    /// Indicate if the call is a create call
    pub is_create: bool,
    /// The identifier of current executed bytecode
    pub code_source: CodeSource,
    /// The `rw_counter` at the end of reversion of a call if it has
    /// `is_persistent == false`
    pub rw_counter_end_of_reversion: usize,
    /// The call index of caller
    pub caller_id: usize,
    /// The depth in the call stack
    pub depth: usize,
    /// The caller address
    pub caller_address: Address,
    /// The callee address
    pub callee_address: Address,
    /// The call data offset in the memory
    pub call_data_offset: u64,
    /// The length of call data
    pub call_data_length: u64,
    /// The return data offset in the memory
    pub return_data_offset: u64,
    /// The length of return data
    pub return_data_length: u64,
    /// The ether amount of the transaction
    pub value: Word,
    /// Indicate if this call halts successfully.
    pub is_success: bool,
    /// Indicate if this call and all its caller have `is_success == true`
    pub is_persistent: bool,
    /// Indicate if it's a static call
    pub is_static: bool,
}

#[derive(Clone, Debug, Default)]
pub struct ExecStep {
    /// The index in the Transaction calls
    pub call_index: usize,
    /// The indices in the RW trace incurred in this step
    pub rw_indices: Vec<(RwTableTag, usize)>,
    /// The execution state for the step
    pub execution_state: ExecutionState,
    /// The Read/Write counter before the step
    pub rw_counter: usize,
    /// The program counter
    pub program_counter: u64,
    /// The stack pointer
    pub stack_pointer: usize,
    /// The amount of gas left
    pub gas_left: u64,
    /// The gas cost in this step
    pub gas_cost: u64,
    /// The memory size in bytes
    pub memory_size: u64,
    /// The counter for reversible writes
    pub reversible_write_counter: usize,
    /// The opcode corresponds to the step
    pub opcode: Option<OpcodeId>,
    /// Step auxiliary data
    pub aux_data: Option<StepAuxiliaryData>,
}

impl ExecStep {
    pub fn memory_word_size(&self) -> u64 {
        // EVM always pads the memory size to word size
        // https://github.com/ethereum/go-ethereum/blob/master/core/vm/interpreter.go#L212-L216
        // Thus, the memory size must be a multiple of 32 bytes.
        assert_eq!(self.memory_size % N_BYTES_WORD as u64, 0);
        self.memory_size / N_BYTES_WORD as u64
    }
}

#[derive(Clone, Debug)]
pub struct Bytecode {
    pub hash: Word,
    pub bytes: Vec<u8>,
}

impl Bytecode {
    pub fn new(bytes: Vec<u8>) -> Self {
        let hash = Word::from_big_endian(Keccak256::digest(&bytes).as_slice());
        Self { hash, bytes }
    }

    pub fn table_assignments<F: FieldExt>(&self, randomness: F) -> Vec<[F; 5]> {
        let n = 1 + self.bytes.len();
        let mut rows = Vec::with_capacity(n);
        let hash =
            RandomLinearCombination::random_linear_combine(self.hash.to_le_bytes(), randomness);

        rows.push([
            hash,
            F::from(BytecodeFieldTag::Length as u64),
            F::zero(),
            F::zero(),
            F::from(self.bytes.len() as u64),
        ]);

        let mut push_data_left = 0;
        for (idx, byte) in self.bytes.iter().enumerate() {
            let mut is_code = true;
            if push_data_left > 0 {
                is_code = false;
                push_data_left -= 1;
            } else if (OpcodeId::PUSH1.as_u8()..=OpcodeId::PUSH32.as_u8()).contains(byte) {
                push_data_left = *byte as usize - (OpcodeId::PUSH1.as_u8() - 1) as usize;
            }
            rows.push([
                hash,
                F::from(BytecodeFieldTag::Byte as u64),
                F::from(idx as u64),
                F::from(is_code as u64),
                F::from(*byte as u64),
            ])
        }
        rows
    }
}

#[derive(Debug, Default, Clone)]
pub struct RwMap(pub HashMap<RwTableTag, Vec<Rw>>);

impl std::ops::Index<(RwTableTag, usize)> for RwMap {
    type Output = Rw;

    fn index(&self, (tag, idx): (RwTableTag, usize)) -> &Self::Output {
        &self.0.get(&tag).unwrap()[idx]
    }
}

impl RwMap {
    /// These "sorted_xx" methods are used in state circuit
    pub fn sorted_memory_rw(&self) -> Vec<Rw> {
        let mut sorted = self.0[&RwTableTag::Memory].clone();
        sorted.sort_by_key(|x| match x {
            Rw::Memory {
                call_id,
                memory_address,
                ..
            } => (*call_id, *memory_address),
            _ => panic!("invalid memory rw"),
        });
        sorted
    }

    pub fn sorted_stack_rw(&self) -> Vec<Rw> {
        let mut sorted = self.0[&RwTableTag::Stack].clone();
        sorted.sort_by_key(|x| match x {
            Rw::Stack {
                call_id,
                stack_pointer,
                ..
            } => (*call_id, *stack_pointer),
            _ => panic!("invalid stack rw"),
        });
        sorted
    }

    pub fn sorted_storage_rw(&self) -> Vec<Rw> {
        let mut sorted = self.0[&RwTableTag::AccountStorage].clone();
        sorted.sort_by_key(|x| match x {
            Rw::AccountStorage {
                account_address,
                storage_key,
                ..
            } => (*account_address, *storage_key),
            _ => panic!("invalid storage rw"),
        });
        sorted
    }
}

#[derive(Clone, Debug)]
pub enum Rw {
    TxAccessListAccount {
        rw_counter: usize,
        is_write: bool,
        tx_id: usize,
        account_address: Address,
        value: bool,
        value_prev: bool,
    },
    TxAccessListAccountStorage {
        rw_counter: usize,
        is_write: bool,
        tx_id: usize,
        account_address: Address,
        storage_key: Word,
        value: bool,
        value_prev: bool,
    },
    TxRefund {
        rw_counter: usize,
        is_write: bool,
        tx_id: usize,
        value: u64,
        value_prev: u64,
    },
    Account {
        rw_counter: usize,
        is_write: bool,
        account_address: Address,
        field_tag: AccountFieldTag,
        value: Word,
        value_prev: Word,
    },
    AccountStorage {
        rw_counter: usize,
        is_write: bool,
        account_address: Address,
        storage_key: Word,
        value: Word,
        value_prev: Word,
        tx_id: usize,
        committed_value: Word,
    },
    AccountDestructed {
        rw_counter: usize,
        is_write: bool,
        tx_id: usize,
        account_address: Address,
        value: bool,
        value_prev: bool,
    },
    CallContext {
        rw_counter: usize,
        is_write: bool,
        call_id: usize,
        field_tag: CallContextFieldTag,
        value: Word,
    },
    Stack {
        rw_counter: usize,
        is_write: bool,
        call_id: usize,
        stack_pointer: usize,
        value: Word,
    },
    Memory {
        rw_counter: usize,
        is_write: bool,
        call_id: usize,
        memory_address: u64,
        byte: u8,
    },
}
#[derive(Default, Clone, Copy)]
pub struct RwRow<F: FieldExt> {
    pub rw_counter: F,
    pub is_write: F,
    pub tag: F,
    pub key1: F,
    pub key2: F,
    pub key3: F,
    pub key4: F,
    pub value: F,
    pub value_prev: F,
    pub aux1: F,
    pub aux2: F,
}

impl<F: FieldExt> From<[F; 11]> for RwRow<F> {
    fn from(row: [F; 11]) -> Self {
        Self {
            rw_counter: row[0],
            is_write: row[1],
            tag: row[2],
            key1: row[3],
            key2: row[4],
            key3: row[5],
            key4: row[6],
            value: row[7],
            value_prev: row[8],
            aux1: row[9],
            aux2: row[10],
        }
    }
}

impl Rw {
    pub fn tx_access_list_value_pair(&self) -> (bool, bool) {
        match self {
            Self::TxAccessListAccount {
                value, value_prev, ..
            } => (*value, *value_prev),
            Self::TxAccessListAccountStorage {
                value, value_prev, ..
            } => (*value, *value_prev),
            _ => unreachable!(),
        }
    }

    pub fn tx_refund_value_pair(&self) -> (u64, u64) {
        match self {
            Self::TxRefund {
                value, value_prev, ..
            } => (*value, *value_prev),
            _ => unreachable!(),
        }
    }

    pub fn account_value_pair(&self) -> (Word, Word) {
        match self {
            Self::Account {
                value, value_prev, ..
            } => (*value, *value_prev),
            _ => unreachable!(),
        }
    }

    pub fn aux_pair(&self) -> (usize, Word) {
        match self {
            Self::AccountStorage {
                tx_id,
                committed_value,
                ..
            } => (*tx_id, *committed_value),
            _ => unreachable!(),
        }
    }

    pub fn storage_value_aux(&self) -> (Word, Word, usize, Word) {
        match self {
            Self::AccountStorage {
                value,
                value_prev,
                tx_id,
                committed_value,
                ..
            } => (*value, *value_prev, *tx_id, *committed_value),
            _ => unreachable!(),
        }
    }

    pub fn call_context_value(&self) -> Word {
        match self {
            Self::CallContext { value, .. } => *value,
            _ => unreachable!(),
        }
    }

    pub fn stack_value(&self) -> Word {
        match self {
            Self::Stack { value, .. } => *value,
            _ => unreachable!(),
        }
    }

    pub fn memory_value(&self) -> u8 {
        match self {
            Self::Memory { byte, .. } => *byte,
            _ => unreachable!(),
        }
    }

    pub fn table_assignment<F: Field>(&self, randomness: F) -> RwRow<F> {
        match self {
            Self::TxAccessListAccount {
                rw_counter,
                is_write,
                tx_id,
                account_address,
                value,
                value_prev,
            } => [
                F::from(*rw_counter as u64),
                F::from(*is_write as u64),
                F::from(RwTableTag::TxAccessListAccount as u64),
                F::from(*tx_id as u64),
                account_address.to_scalar().unwrap(),
                F::zero(),
                F::zero(),
                F::from(*value as u64),
                F::from(*value_prev as u64),
                F::zero(),
                F::zero(),
            ]
            .into(),
            Self::TxAccessListAccountStorage {
                rw_counter,
                is_write,
                tx_id,
                account_address,
                storage_key,
                value,
                value_prev,
            } => [
                F::from(*rw_counter as u64),
                F::from(*is_write as u64),
                F::from(RwTableTag::TxAccessListAccountStorage as u64),
                F::from(*tx_id as u64),
                account_address.to_scalar().unwrap(),
                F::zero(),
                RandomLinearCombination::random_linear_combine(
                    storage_key.to_le_bytes(),
                    randomness,
                ),
                F::from(*value as u64),
                F::from(*value_prev as u64),
                F::zero(),
                F::zero(),
            ]
            .into(),
            Self::TxRefund {
                rw_counter,
                is_write,
                tx_id,
                value,
                value_prev,
            } => [
                F::from(*rw_counter as u64),
                F::from(*is_write as u64),
                F::from(RwTableTag::TxRefund as u64),
                F::from(*tx_id as u64),
                F::zero(),
                F::zero(),
                F::zero(),
                F::from(*value),
                F::from(*value_prev),
                F::zero(),
                F::zero(),
            ]
            .into(),
            Self::Account {
                rw_counter,
                is_write,
                account_address,
                field_tag,
                value,
                value_prev,
            } => {
                let to_scalar = |value: &Word| match field_tag {
                    AccountFieldTag::Nonce => value.to_scalar().unwrap(),
                    _ => RandomLinearCombination::random_linear_combine(
                        value.to_le_bytes(),
                        randomness,
                    ),
                };
                [
                    F::from(*rw_counter as u64),
                    F::from(*is_write as u64),
                    F::from(RwTableTag::Account as u64),
                    F::zero(),
                    account_address.to_scalar().unwrap(),
                    F::from(*field_tag as u64),
                    F::zero(),
                    to_scalar(value),
                    to_scalar(value_prev),
                    F::zero(),
                    F::zero(),
                ]
                .into()
            }
            Self::CallContext {
                rw_counter,
                is_write,
                call_id,
                field_tag,
                value,
            } => [
                F::from(*rw_counter as u64),
                F::from(*is_write as u64),
                F::from(RwTableTag::CallContext as u64),
                F::from(*call_id as u64),
                F::zero(),
                F::from(*field_tag as u64),
                F::zero(),
                match field_tag {
                    CallContextFieldTag::CodeSource | CallContextFieldTag::Value => {
                        RandomLinearCombination::random_linear_combine(
                            value.to_le_bytes(),
                            randomness,
                        )
                    }
                    CallContextFieldTag::CallerAddress
                    | CallContextFieldTag::CalleeAddress
                    | CallContextFieldTag::IsSuccess => value.to_scalar().unwrap(),
                    _ => F::from(value.low_u64()),
                },
                F::zero(),
                F::zero(),
                F::zero(),
            ]
            .into(),
            Self::Stack {
                rw_counter,
                is_write,
                call_id,
                stack_pointer,
                value,
            } => [
                F::from(*rw_counter as u64),
                F::from(*is_write as u64),
                F::from(RwTableTag::Stack as u64),
                F::from(*call_id as u64),
                F::zero(),
                F::from(*stack_pointer as u64),
                F::zero(),
                RandomLinearCombination::random_linear_combine(value.to_le_bytes(), randomness),
                F::zero(),
                F::zero(),
                F::zero(),
            ]
            .into(),
            Self::Memory {
                rw_counter,
                is_write,
                call_id,
                memory_address,
                byte,
            } => [
                F::from(*rw_counter as u64),
                F::from(*is_write as u64),
                F::from(RwTableTag::Memory as u64),
                F::from(*call_id as u64),
                F::zero(),
                F::from(*memory_address),
                F::zero(),
                F::from(*byte as u64),
                F::zero(),
                F::zero(),
                F::zero(),
            ]
            .into(),
            Self::AccountStorage {
                rw_counter,
                is_write,
                account_address,
                storage_key,
                value,
                value_prev,
                tx_id,
                committed_value,
            } => [
                F::from(*rw_counter as u64),
                F::from(*is_write as u64),
                F::from(RwTableTag::AccountStorage as u64),
                F::zero(),
                account_address.to_scalar().unwrap(),
                F::zero(),
                RandomLinearCombination::random_linear_combine(
                    storage_key.to_le_bytes(),
                    randomness,
                ),
                RandomLinearCombination::random_linear_combine(value.to_le_bytes(), randomness),
                RandomLinearCombination::random_linear_combine(
                    value_prev.to_le_bytes(),
                    randomness,
                ),
                F::from(*tx_id as u64),
                RandomLinearCombination::random_linear_combine(
                    committed_value.to_le_bytes(),
                    randomness,
                ),
            ]
            .into(),
            _ => unimplemented!(),
        }
    }
}

impl From<&circuit_input_builder::Block> for BlockContext {
    fn from(block: &circuit_input_builder::Block) -> Self {
        Self {
            coinbase: block.coinbase,
            gas_limit: block.gas_limit,
            number: block.number,
            timestamp: block.timestamp,
            difficulty: block.difficulty,
            base_fee: block.base_fee,
            history_hashes: block.history_hashes.clone(),
            chain_id: block.chain_id,
        }
    }
}

impl From<&operation::OperationContainer> for RwMap {
    fn from(container: &operation::OperationContainer) -> Self {
        let mut rws = HashMap::default();

        rws.insert(
            RwTableTag::TxAccessListAccount,
            container
                .tx_access_list_account
                .iter()
                .map(|op| Rw::TxAccessListAccount {
                    rw_counter: op.rwc().into(),
                    is_write: true,
                    tx_id: op.op().tx_id,
                    account_address: op.op().address,
                    value: op.op().value,
                    value_prev: op.op().value_prev,
                })
                .collect(),
        );
        rws.insert(
            RwTableTag::TxAccessListAccountStorage,
            container
                .tx_access_list_account_storage
                .iter()
                .map(|op| Rw::TxAccessListAccountStorage {
                    rw_counter: op.rwc().into(),
                    is_write: true,
                    tx_id: op.op().tx_id,
                    account_address: op.op().address,
                    storage_key: op.op().key,
                    value: op.op().value,
                    value_prev: op.op().value_prev,
                })
                .collect(),
        );
        rws.insert(
            RwTableTag::TxRefund,
            container
                .tx_refund
                .iter()
                .map(|op| Rw::TxRefund {
                    rw_counter: op.rwc().into(),
                    is_write: op.rw().is_write(),
                    tx_id: op.op().tx_id,
                    value: op.op().value,
                    value_prev: op.op().value_prev,
                })
                .collect(),
        );
        rws.insert(
            RwTableTag::Account,
            container
                .account
                .iter()
                .map(|op| Rw::Account {
                    rw_counter: op.rwc().into(),
                    is_write: op.rw().is_write(),
                    account_address: op.op().address,
                    field_tag: match op.op().field {
                        AccountField::Nonce => AccountFieldTag::Nonce,
                        AccountField::Balance => AccountFieldTag::Balance,
                        AccountField::CodeHash => AccountFieldTag::CodeHash,
                    },
                    value: op.op().value,
                    value_prev: op.op().value_prev,
                })
                .collect(),
        );
        rws.insert(
            RwTableTag::AccountStorage,
            container
                .storage
                .iter()
                .map(|op| Rw::AccountStorage {
                    rw_counter: op.rwc().into(),
                    is_write: op.rw().is_write(),
                    account_address: op.op().address,
                    storage_key: op.op().key,
                    value: op.op().value,
                    value_prev: op.op().value_prev,
                    tx_id: op.op().tx_id,
                    committed_value: op.op().committed_value,
                })
                .collect(),
        );
        rws.insert(
            RwTableTag::AccountDestructed,
            container
                .account_destructed
                .iter()
                .map(|op| Rw::AccountDestructed {
                    rw_counter: op.rwc().into(),
                    is_write: true,
                    tx_id: op.op().tx_id,
                    account_address: op.op().address,
                    value: op.op().value,
                    value_prev: op.op().value_prev,
                })
                .collect(),
        );
        rws.insert(
            RwTableTag::CallContext,
            container
                .call_context
                .iter()
                .map(|op| Rw::CallContext {
                    rw_counter: op.rwc().into(),
                    is_write: op.rw().is_write(),
                    call_id: op.op().call_id,
                    field_tag: match op.op().field {
                        CallContextField::RwCounterEndOfReversion => {
                            CallContextFieldTag::RwCounterEndOfReversion
                        }
                        CallContextField::CallerId => CallContextFieldTag::CallerId,
                        CallContextField::TxId => CallContextFieldTag::TxId,
                        CallContextField::Depth => CallContextFieldTag::Depth,
                        CallContextField::CallerAddress => CallContextFieldTag::CallerAddress,
                        CallContextField::CalleeAddress => CallContextFieldTag::CalleeAddress,
                        CallContextField::CallDataOffset => CallContextFieldTag::CallDataOffset,
                        CallContextField::CallDataLength => CallContextFieldTag::CallDataLength,
                        CallContextField::ReturnDataOffset => CallContextFieldTag::ReturnDataOffset,
                        CallContextField::ReturnDataLength => CallContextFieldTag::ReturnDataLength,
                        CallContextField::Value => CallContextFieldTag::Value,
                        CallContextField::IsSuccess => CallContextFieldTag::IsSuccess,
                        CallContextField::IsPersistent => CallContextFieldTag::IsPersistent,
                        CallContextField::IsStatic => CallContextFieldTag::IsStatic,
                        CallContextField::LastCalleeId => CallContextFieldTag::LastCalleeId,
                        CallContextField::LastCalleeReturnDataOffset => {
                            CallContextFieldTag::LastCalleeReturnDataOffset
                        }
                        CallContextField::LastCalleeReturnDataLength => {
                            CallContextFieldTag::LastCalleeReturnDataLength
                        }
                        CallContextField::IsRoot => CallContextFieldTag::IsRoot,
                        CallContextField::IsCreate => CallContextFieldTag::IsCreate,
                        CallContextField::CodeSource => CallContextFieldTag::CodeSource,
                        CallContextField::ProgramCounter => CallContextFieldTag::ProgramCounter,
                        CallContextField::StackPointer => CallContextFieldTag::StackPointer,
                        CallContextField::GasLeft => CallContextFieldTag::GasLeft,
                        CallContextField::MemorySize => CallContextFieldTag::MemorySize,
                        CallContextField::StateWriteCounter => {
                            CallContextFieldTag::StateWriteCounter
                        }
                    },
                    value: op.op().value,
                })
                .collect(),
        );
        rws.insert(
            RwTableTag::Stack,
            container
                .stack
                .iter()
                .map(|op| Rw::Stack {
                    rw_counter: op.rwc().into(),
                    is_write: op.rw().is_write(),
                    call_id: op.op().call_id(),
                    stack_pointer: usize::from(*op.op().address()),
                    value: *op.op().value(),
                })
                .collect(),
        );
        rws.insert(
            RwTableTag::Memory,
            container
                .memory
                .iter()
                .map(|op| Rw::Memory {
                    rw_counter: op.rwc().into(),
                    is_write: op.rw().is_write(),
                    call_id: op.op().call_id(),
                    memory_address: u64::from_le_bytes(
                        op.op().address().to_le_bytes()[..8].try_into().unwrap(),
                    ),
                    byte: op.op().value(),
                })
                .collect(),
        );

        Self(rws)
    }
}

impl From<&ExecError> for ExecutionState {
    fn from(error: &ExecError) -> Self {
        match error {
            ExecError::InvalidOpcode => ExecutionState::ErrorInvalidOpcode,
            ExecError::StackOverflow => ExecutionState::ErrorStackOverflow,
            ExecError::StackUnderflow => ExecutionState::ErrorStackUnderflow,
            ExecError::WriteProtection => ExecutionState::ErrorWriteProtection,
            ExecError::Depth => ExecutionState::ErrorDepth,
            ExecError::InsufficientBalance => ExecutionState::ErrorInsufficientBalance,
            ExecError::ContractAddressCollision => ExecutionState::ErrorContractAddressCollision,
            ExecError::InvalidCreationCode => ExecutionState::ErrorInvalidCreationCode,
            ExecError::InvalidJump => ExecutionState::ErrorInvalidJump,
            ExecError::ReturnDataOutOfBounds => ExecutionState::ErrorReturnDataOutOfBound,
            ExecError::CodeStoreOutOfGas => ExecutionState::ErrorOutOfGasCodeStore,
            ExecError::MaxCodeSizeExceeded => ExecutionState::ErrorMaxCodeSizeExceeded,
            ExecError::OutOfGas(oog_error) => match oog_error {
                OogError::Constant => ExecutionState::ErrorOutOfGasConstant,
                OogError::StaticMemoryExpansion => {
                    ExecutionState::ErrorOutOfGasStaticMemoryExpansion
                }
                OogError::DynamicMemoryExpansion => {
                    ExecutionState::ErrorOutOfGasDynamicMemoryExpansion
                }
                OogError::MemoryCopy => ExecutionState::ErrorOutOfGasMemoryCopy,
                OogError::AccountAccess => ExecutionState::ErrorOutOfGasAccountAccess,
                OogError::CodeStore => ExecutionState::ErrorOutOfGasCodeStore,
                OogError::Log => ExecutionState::ErrorOutOfGasLOG,
                OogError::Exp => ExecutionState::ErrorOutOfGasEXP,
                OogError::Sha3 => ExecutionState::ErrorOutOfGasSHA3,
                OogError::ExtCodeCopy => ExecutionState::ErrorOutOfGasEXTCODECOPY,
                OogError::Sload => ExecutionState::ErrorOutOfGasSLOAD,
                OogError::Sstore => ExecutionState::ErrorOutOfGasSSTORE,
                OogError::Call => ExecutionState::ErrorOutOfGasCALL,
                OogError::CallCode => ExecutionState::ErrorOutOfGasCALLCODE,
                OogError::DelegateCall => ExecutionState::ErrorOutOfGasDELEGATECALL,
                OogError::Create2 => ExecutionState::ErrorOutOfGasCREATE2,
                OogError::StaticCall => ExecutionState::ErrorOutOfGasSTATICCALL,
                OogError::SelfDestruct => ExecutionState::ErrorOutOfGasSELFDESTRUCT,
            },
        }
    }
}

impl From<&circuit_input_builder::ExecStep> for ExecutionState {
    fn from(step: &circuit_input_builder::ExecStep) -> Self {
        if let Some(error) = step.error.as_ref() {
            return error.into();
        }
        match step.exec_state {
            circuit_input_builder::ExecState::Op(op) => {
                if op.is_dup() {
                    return ExecutionState::DUP;
                }
                if op.is_push() {
                    return ExecutionState::PUSH;
                }
                if op.is_swap() {
                    return ExecutionState::SWAP;
                }
                match op {
                    OpcodeId::ADD | OpcodeId::SUB => ExecutionState::ADD_SUB,
                    OpcodeId::MUL | OpcodeId::DIV | OpcodeId::MOD => ExecutionState::MUL_DIV_MOD,
                    OpcodeId::EQ | OpcodeId::LT | OpcodeId::GT => ExecutionState::CMP,
                    OpcodeId::SHR => ExecutionState::SHR,
                    OpcodeId::SLT | OpcodeId::SGT => ExecutionState::SCMP,
                    OpcodeId::SHL => ExecutionState::SHL,
                    OpcodeId::SIGNEXTEND => ExecutionState::SIGNEXTEND,
                    // TODO: Convert REVERT and RETURN to their own ExecutionState.
                    OpcodeId::STOP | OpcodeId::RETURN | OpcodeId::REVERT => ExecutionState::STOP,
                    OpcodeId::AND => ExecutionState::BITWISE,
                    OpcodeId::XOR => ExecutionState::BITWISE,
                    OpcodeId::OR => ExecutionState::BITWISE,
                    OpcodeId::POP => ExecutionState::POP,
                    OpcodeId::PUSH32 => ExecutionState::PUSH,
                    OpcodeId::BYTE => ExecutionState::BYTE,
                    OpcodeId::MLOAD => ExecutionState::MEMORY,
                    OpcodeId::MSTORE => ExecutionState::MEMORY,
                    OpcodeId::MSTORE8 => ExecutionState::MEMORY,
                    OpcodeId::JUMPDEST => ExecutionState::JUMPDEST,
                    OpcodeId::JUMP => ExecutionState::JUMP,
                    OpcodeId::JUMPI => ExecutionState::JUMPI,
                    OpcodeId::GASPRICE => ExecutionState::GASPRICE,
                    OpcodeId::PC => ExecutionState::PC,
                    OpcodeId::MSIZE => ExecutionState::MSIZE,
                    OpcodeId::CALLER => ExecutionState::CALLER,
                    OpcodeId::CALLVALUE => ExecutionState::CALLVALUE,
                    OpcodeId::EXTCODEHASH => ExecutionState::EXTCODEHASH,
                    OpcodeId::CODECOPY => ExecutionState::CODECOPY,
                    OpcodeId::COINBASE => ExecutionState::COINBASE,
                    OpcodeId::TIMESTAMP => ExecutionState::TIMESTAMP,
                    OpcodeId::NUMBER => ExecutionState::NUMBER,
                    OpcodeId::GAS => ExecutionState::GAS,
                    OpcodeId::SELFBALANCE => ExecutionState::SELFBALANCE,
                    OpcodeId::SLOAD => ExecutionState::SLOAD,
                    OpcodeId::SSTORE => ExecutionState::SSTORE,
<<<<<<< HEAD
                    OpcodeId::SHA3 => ExecutionState::SHA3,
                    OpcodeId::LOG3 => ExecutionState::LOG,
                    OpcodeId::CALLDATALOAD => ExecutionState::CALLDATALOAD,
=======
                    OpcodeId::CALLDATASIZE => ExecutionState::CALLDATASIZE,
>>>>>>> f587df26
                    OpcodeId::CALLDATACOPY => ExecutionState::CALLDATACOPY,
                    OpcodeId::CALLDATASIZE => ExecutionState::CALLDATASIZE,
                    OpcodeId::CHAINID => ExecutionState::CHAINID,
                    OpcodeId::ISZERO => ExecutionState::ISZERO,
                    OpcodeId::CALL => ExecutionState::CALL,
                    OpcodeId::ORIGIN => ExecutionState::ORIGIN,
                    _ => unimplemented!("unimplemented opcode {:?}", op),
                }
            }
            circuit_input_builder::ExecState::BeginTx => ExecutionState::BeginTx,
            circuit_input_builder::ExecState::EndTx => ExecutionState::EndTx,
            circuit_input_builder::ExecState::CopyToMemory => ExecutionState::CopyToMemory,
        }
    }
}

impl From<&eth_types::bytecode::Bytecode> for Bytecode {
    fn from(b: &eth_types::bytecode::Bytecode) -> Self {
        Bytecode::new(b.to_vec())
    }
}

fn step_convert(step: &circuit_input_builder::ExecStep) -> ExecStep {
    ExecStep {
        call_index: step.call_index,
        rw_indices: step
            .bus_mapping_instance
            .iter()
            .map(|x| {
                let tag = match x.target() {
                    operation::Target::Memory => RwTableTag::Memory,
                    operation::Target::Stack => RwTableTag::Stack,
                    operation::Target::Storage => RwTableTag::AccountStorage,
                    operation::Target::TxAccessListAccount => RwTableTag::TxAccessListAccount,
                    operation::Target::TxAccessListAccountStorage => {
                        RwTableTag::TxAccessListAccountStorage
                    }
                    operation::Target::TxRefund => RwTableTag::TxRefund,
                    operation::Target::Account => RwTableTag::Account,
                    operation::Target::AccountDestructed => RwTableTag::AccountDestructed,
                    operation::Target::CallContext => RwTableTag::CallContext,
                };
                (tag, x.as_usize())
            })
            .collect(),
        execution_state: ExecutionState::from(step),
        rw_counter: usize::from(step.rwc),
        program_counter: usize::from(step.pc) as u64,
        stack_pointer: STACK_CAPACITY - step.stack_size,
        gas_left: step.gas_left.0,
        gas_cost: step.gas_cost.as_u64(),
        opcode: match step.exec_state {
            circuit_input_builder::ExecState::Op(op) => Some(op),
            _ => None,
        },
        memory_size: step.memory_size as u64,
        reversible_write_counter: step.reversible_write_counter,
        aux_data: step.aux_data.map(Into::into),
    }
}

fn tx_convert(tx: &circuit_input_builder::Transaction, id: usize, is_last_tx: bool) -> Transaction {
    Transaction {
        id,
        nonce: tx.nonce,
        gas: tx.gas,
        gas_price: tx.gas_price,
        caller_address: tx.from,
        callee_address: tx.to,
        is_create: tx.is_create(),
        value: tx.value,
        call_data: tx.input.clone(),
        call_data_length: tx.input.len(),
        call_data_gas_cost: tx
            .input
            .iter()
            .fold(0, |acc, byte| acc + if *byte == 0 { 4 } else { 16 }),
        calls: tx
            .calls()
            .iter()
            .map(|call| Call {
                id: call.call_id,
                is_root: call.is_root,
                is_create: call.is_create(),
                code_source: match call.code_source {
                    circuit_input_builder::CodeSource::Address(_) => {
                        CodeSource::Account(call.code_hash.to_word())
                    }
                    _ => unimplemented!(),
                },
                rw_counter_end_of_reversion: call.rw_counter_end_of_reversion,
                caller_id: call.caller_id,
                depth: call.depth,
                caller_address: call.caller_address,
                callee_address: call.address,
                call_data_offset: call.call_data_offset,
                call_data_length: call.call_data_length,
                return_data_offset: call.return_data_offset,
                return_data_length: call.return_data_length,
                value: call.value,
                is_success: call.is_success,
                is_persistent: call.is_persistent,
                is_static: call.is_static,
            })
            .collect(),
        steps: tx
            .steps()
            .iter()
            .map(step_convert)
            .chain(
                (if is_last_tx {
                    Some(iter::once(ExecStep {
                        rw_counter: tx.steps().last().unwrap().rwc.0 + 4,
                        execution_state: ExecutionState::EndBlock,
                        ..Default::default()
                    }))
                } else {
                    None
                })
                .into_iter()
                .flatten(),
            )
            .collect(),
    }
}

pub fn block_convert(
    block: &circuit_input_builder::Block,
    code_db: &bus_mapping::state_db::CodeDB,
) -> Block<Fp> {
    Block {
        randomness: Fp::rand(),
        context: block.into(),
        rws: RwMap::from(&block.container),
        txs: block
            .txs()
            .iter()
            .enumerate()
            .map(|(idx, tx)| tx_convert(tx, idx + 1, idx + 1 == block.txs().len()))
            .collect(),
        bytecodes: block
            .txs()
            .iter()
            .flat_map(|tx| {
                tx.calls()
                    .iter()
                    .map(|call| Bytecode::new(code_db.0.get(&call.code_hash).unwrap().to_vec()))
            })
            .collect(),
    }
}<|MERGE_RESOLUTION|>--- conflicted
+++ resolved
@@ -1102,13 +1102,9 @@
                     OpcodeId::SELFBALANCE => ExecutionState::SELFBALANCE,
                     OpcodeId::SLOAD => ExecutionState::SLOAD,
                     OpcodeId::SSTORE => ExecutionState::SSTORE,
-<<<<<<< HEAD
                     OpcodeId::SHA3 => ExecutionState::SHA3,
                     OpcodeId::LOG3 => ExecutionState::LOG,
                     OpcodeId::CALLDATALOAD => ExecutionState::CALLDATALOAD,
-=======
-                    OpcodeId::CALLDATASIZE => ExecutionState::CALLDATASIZE,
->>>>>>> f587df26
                     OpcodeId::CALLDATACOPY => ExecutionState::CALLDATACOPY,
                     OpcodeId::CALLDATASIZE => ExecutionState::CALLDATASIZE,
                     OpcodeId::CHAINID => ExecutionState::CHAINID,
