--- conflicted
+++ resolved
@@ -633,12 +633,9 @@
             OpcodeId::PC => ExecutionState::PC,
             OpcodeId::MSIZE => ExecutionState::MSIZE,
             OpcodeId::COINBASE => ExecutionState::COINBASE,
-<<<<<<< HEAD
-            OpcodeId::SLOAD => ExecutionState::SLOAD,
-=======
             OpcodeId::TIMESTAMP => ExecutionState::TIMESTAMP,
             OpcodeId::GAS => ExecutionState::GAS,
->>>>>>> 4732717f
+            OpcodeId::SLOAD => ExecutionState::SLOAD,
             _ => unimplemented!("unimplemented opcode {:?}", step.op),
         }
     }
