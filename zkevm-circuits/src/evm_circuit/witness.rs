--- conflicted
+++ resolved
@@ -1218,11 +1218,7 @@
                     OpcodeId::DIFFICULTY | OpcodeId::BASEFEE => ExecutionState::BLOCKCTXU256,
                     OpcodeId::GAS => ExecutionState::GAS,
                     OpcodeId::SELFBALANCE => ExecutionState::SELFBALANCE,
-<<<<<<< HEAD
-=======
                     OpcodeId::SHA3 => ExecutionState::SHA3,
-                    OpcodeId::SHR => ExecutionState::SHR,
->>>>>>> 948a9039
                     OpcodeId::SLOAD => ExecutionState::SLOAD,
                     OpcodeId::SSTORE => ExecutionState::SSTORE,
                     OpcodeId::CALLDATASIZE => ExecutionState::CALLDATASIZE,
