--- conflicted
+++ resolved
@@ -39,11 +39,8 @@
     + KECCAK_TABLE_LOOKUPS
     + EXP_TABLE_LOOKUPS
     + SIG_TABLE_LOOKUPS
-<<<<<<< HEAD
     + MODEXP_TABLE_LOOKUPS
-=======
     + ECC_TABLE_LOOKUPS
->>>>>>> 7e5675c5
     + POW_OF_RAND_TABLE_LOOKUPS;
 
 /// Lookups done per row.
@@ -57,11 +54,8 @@
     (Table::Keccak, KECCAK_TABLE_LOOKUPS),
     (Table::Exp, EXP_TABLE_LOOKUPS),
     (Table::Sig, SIG_TABLE_LOOKUPS),
-<<<<<<< HEAD
     (Table::ModExp, MODEXP_TABLE_LOOKUPS),
-=======
     (Table::Ecc, ECC_TABLE_LOOKUPS),
->>>>>>> 7e5675c5
     (Table::PowOfRand, POW_OF_RAND_TABLE_LOOKUPS),
 ];
 
@@ -92,13 +86,10 @@
 /// Sig Table lookups done in EVMCircuit
 pub const SIG_TABLE_LOOKUPS: usize = 1;
 
-<<<<<<< HEAD
 /// ModExp Table lookups done in EVMCircuit
 pub const MODEXP_TABLE_LOOKUPS: usize = 1;
-=======
 /// Ecc Table lookups done in EVMCircuit
 pub const ECC_TABLE_LOOKUPS: usize = 1;
->>>>>>> 7e5675c5
 
 /// Power of Randomness lookups done from EVM Circuit.
 pub const POW_OF_RAND_TABLE_LOOKUPS: usize = 1;
