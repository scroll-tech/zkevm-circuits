--- conflicted
+++ resolved
@@ -281,40 +281,18 @@
     block_ctx_u160_gadget: Box<BlockCtxU160Gadget<F>>,
     block_ctx_u256_gadget: Box<BlockCtxU256Gadget<F>>,
     // error gadgets
-<<<<<<< HEAD
-    error_oog_call: ErrorOOGCallGadget<F>,
-    error_oog_constant: ErrorOOGConstantGadget<F>,
-    error_oog_exp: ErrorOOGExpGadget<F>,
-    error_oog_memory_copy: ErrorOOGMemoryCopyGadget<F>,
-    error_oog_sload_sstore: ErrorOOGSloadSstoreGadget<F>,
-=======
     error_oog_call: Box<ErrorOOGCallGadget<F>>,
     error_oog_constant: Box<ErrorOOGConstantGadget<F>>,
     error_oog_exp: Box<ErrorOOGExpGadget<F>>,
+    error_oog_memory_copy: Box<ErrorOOGMemoryCopyGadget<F>>,
     error_oog_sload_sstore: Box<ErrorOOGSloadSstoreGadget<F>>,
->>>>>>> ad4a0744
     error_oog_static_memory_gadget:
         Box<DummyGadget<F, 0, 0, { ExecutionState::ErrorOutOfGasStaticMemoryExpansion }>>,
     error_stack: Box<ErrorStackGadget<F>>,
     error_write_protection: Box<ErrorWriteProtectionGadget<F>>,
     error_oog_dynamic_memory_gadget:
-<<<<<<< HEAD
-        DummyGadget<F, 0, 0, { ExecutionState::ErrorOutOfGasDynamicMemoryExpansion }>,
-    error_oog_log: ErrorOOGLogGadget<F>,
-    error_oog_account_access: DummyGadget<F, 0, 0, { ExecutionState::ErrorOutOfGasAccountAccess }>,
-    error_oog_sha3: DummyGadget<F, 0, 0, { ExecutionState::ErrorOutOfGasSHA3 }>,
-    error_oog_ext_codecopy: DummyGadget<F, 0, 0, { ExecutionState::ErrorOutOfGasEXTCODECOPY }>,
-    error_oog_create2: DummyGadget<F, 0, 0, { ExecutionState::ErrorOutOfGasCREATE2 }>,
-    error_oog_self_destruct: DummyGadget<F, 0, 0, { ExecutionState::ErrorOutOfGasSELFDESTRUCT }>,
-    error_oog_code_store: DummyGadget<F, 0, 0, { ExecutionState::ErrorOutOfGasCodeStore }>,
-    error_insufficient_balance: DummyGadget<F, 0, 0, { ExecutionState::ErrorInsufficientBalance }>,
-    error_invalid_jump: ErrorInvalidJumpGadget<F>,
-    error_invalid_opcode: ErrorInvalidOpcodeGadget<F>,
-    error_depth: DummyGadget<F, 0, 0, { ExecutionState::ErrorDepth }>,
-=======
         Box<DummyGadget<F, 0, 0, { ExecutionState::ErrorOutOfGasDynamicMemoryExpansion }>>,
     error_oog_log: Box<ErrorOOGLogGadget<F>>,
-    error_oog_memory_copy: Box<DummyGadget<F, 0, 0, { ExecutionState::ErrorOutOfGasMemoryCopy }>>,
     error_oog_account_access:
         Box<DummyGadget<F, 0, 0, { ExecutionState::ErrorOutOfGasAccountAccess }>>,
     error_oog_sha3: Box<DummyGadget<F, 0, 0, { ExecutionState::ErrorOutOfGasSHA3 }>>,
@@ -328,7 +306,6 @@
     error_invalid_jump: Box<ErrorInvalidJumpGadget<F>>,
     error_invalid_opcode: Box<ErrorInvalidOpcodeGadget<F>>,
     error_depth: Box<DummyGadget<F, 0, 0, { ExecutionState::ErrorDepth }>>,
->>>>>>> ad4a0744
     error_contract_address_collision:
         Box<DummyGadget<F, 0, 0, { ExecutionState::ErrorContractAddressCollision }>>,
     error_invalid_creation_code:
