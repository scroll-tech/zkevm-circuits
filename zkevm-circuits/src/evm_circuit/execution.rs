use super::util::{CachedRegion, CellManager, StoredExpression};
use crate::{
    evm_circuit::{
        param::{LOOKUP_CONFIG, MAX_STEP_HEIGHT, N_PHASE2_COLUMNS, N_PHASE3_COLUMNS, STEP_WIDTH},
        step::{ExecutionState, Step},
        table::Table,
        util::{
            constraint_builder::{BaseConstraintBuilder, ConstraintBuilder},
            rlc, CellType,
        },
        witness::{Block, Call, ExecStep, Transaction},
    },
    table::LookupTable,
    util::{query_expression, Challenges, Expr},
};
use eth_types::{evm_unimplemented, Field};
use gadgets::util::not;
use halo2_proofs::{
    arithmetic::FieldExt,
    circuit::{Layouter, Region, Value},
    plonk::{
        Advice, Column, ConstraintSystem, Error, Expression, FirstPhase, Fixed, SecondPhase,
        Selector, ThirdPhase, VirtualCells,
    },
    poly::Rotation,
};
use std::{
    collections::{BTreeSet, HashMap},
    iter,
};
use strum::IntoEnumIterator;

mod add_sub;
mod addmod;
mod address;
mod balance;
mod begin_tx;
mod bitwise;
mod block_ctx;
mod blockhash;
mod byte;
mod calldatacopy;
mod calldataload;
mod calldatasize;
mod caller;
mod callop;
mod callvalue;
mod chainid;
mod codecopy;
mod codesize;
mod comparator;
mod dummy;
mod dup;
mod end_block;
mod end_tx;
mod error_invalid_jump;
mod error_oog_call;
mod error_oog_constant;
mod error_oog_static_memory;
mod error_stack;
mod exp;
mod extcodecopy;
mod extcodehash;
mod extcodesize;
mod gas;
mod gasprice;
mod is_zero;
mod jump;
mod jumpdest;
mod jumpi;
mod logs;
mod memory;
mod msize;
mod mul_div_mod;
mod mulmod;
#[path = "execution/not.rs"]
mod opcode_not;
mod origin;
mod pc;
mod pop;
mod push;
mod return_revert;
mod returndatacopy;
mod returndatasize;
mod sar;
mod sdiv_smod;
mod selfbalance;
mod sha3;
mod shl_shr;
mod signed_comparator;
mod signextend;
mod sload;
mod sstore;
mod stop;
mod swap;

use self::sha3::Sha3Gadget;
use add_sub::AddSubGadget;
use addmod::AddModGadget;
use address::AddressGadget;
use balance::BalanceGadget;
use begin_tx::BeginTxGadget;
use bitwise::BitwiseGadget;
use block_ctx::{BlockCtxU160Gadget, BlockCtxU256Gadget, BlockCtxU64Gadget};
use blockhash::BlockHashGadget;
use byte::ByteGadget;
use calldatacopy::CallDataCopyGadget;
use calldataload::CallDataLoadGadget;
use calldatasize::CallDataSizeGadget;
use caller::CallerGadget;
use callop::CallOpGadget;
use callvalue::CallValueGadget;
use chainid::ChainIdGadget;
use codecopy::CodeCopyGadget;
use codesize::CodesizeGadget;
use comparator::ComparatorGadget;
use dummy::DummyGadget;
use dup::DupGadget;
use end_block::EndBlockGadget;
use end_tx::EndTxGadget;
use error_invalid_jump::ErrorInvalidJumpGadget;
use error_oog_call::ErrorOOGCallGadget;
use error_oog_constant::ErrorOOGConstantGadget;
use error_stack::ErrorStackGadget;
use exp::ExponentiationGadget;
use extcodecopy::ExtcodecopyGadget;
use extcodehash::ExtcodehashGadget;
use extcodesize::ExtcodesizeGadget;
use gas::GasGadget;
use gasprice::GasPriceGadget;
use is_zero::IsZeroGadget;
use jump::JumpGadget;
use jumpdest::JumpdestGadget;
use jumpi::JumpiGadget;
use logs::LogGadget;
use memory::MemoryGadget;
use msize::MsizeGadget;
use mul_div_mod::MulDivModGadget;
use mulmod::MulModGadget;
use opcode_not::NotGadget;
use origin::OriginGadget;
use pc::PcGadget;
use pop::PopGadget;
use push::PushGadget;
use return_revert::ReturnRevertGadget;
use returndatacopy::ReturnDataCopyGadget;
use returndatasize::ReturnDataSizeGadget;
use sar::SarGadget;
use sdiv_smod::SignedDivModGadget;
use selfbalance::SelfbalanceGadget;
use shl_shr::ShlShrGadget;
use signed_comparator::SignedComparatorGadget;
use signextend::SignextendGadget;
use sload::SloadGadget;
use sstore::SstoreGadget;
use stop::StopGadget;
use swap::SwapGadget;

pub(crate) trait ExecutionGadget<F: FieldExt> {
    const NAME: &'static str;

    const EXECUTION_STATE: ExecutionState;

    fn configure(cb: &mut ConstraintBuilder<F>) -> Self;

    fn assign_exec_step(
        &self,
        region: &mut CachedRegion<'_, '_, F>,
        offset: usize,
        block: &Block<F>,
        transaction: &Transaction,
        call: &Call,
        step: &ExecStep,
    ) -> Result<(), Error>;
}

#[derive(Clone, Debug)]
pub(crate) struct ExecutionConfig<F> {
    // EVM Circuit selector, which enables all usable rows.  The rows where this selector is
    // disabled won't verify any constraint (they can be unused rows or rows with blinding
    // factors).
    q_usable: Selector,
    // Dynamic selector that is enabled at the rows where each assigned execution step starts (a
    // step has dynamic height).
    q_step: Column<Advice>,
    // Column to hold constant values used for copy constraints
    constants: Column<Fixed>,
    num_rows_until_next_step: Column<Advice>,
    num_rows_inv: Column<Advice>,
    // Selector enabled in the row where the first execution step starts.
    q_step_first: Selector,
    // Selector enabled in the row where the last execution step starts.
    q_step_last: Selector,
    advices: [Column<Advice>; STEP_WIDTH],
    step: Step<F>,
    height_map: HashMap<ExecutionState, usize>,
    stored_expressions_map: HashMap<ExecutionState, Vec<StoredExpression<F>>>,
    // internal state gadgets
    begin_tx_gadget: BeginTxGadget<F>,
    end_block_gadget: EndBlockGadget<F>,
    end_tx_gadget: EndTxGadget<F>,
    // opcode gadgets
    add_sub_gadget: AddSubGadget<F>,
    addmod_gadget: AddModGadget<F>,
    address_gadget: AddressGadget<F>,
    balance_gadget: BalanceGadget<F>,
    bitwise_gadget: BitwiseGadget<F>,
    byte_gadget: ByteGadget<F>,
    call_op_gadget: CallOpGadget<F>,
    call_value_gadget: CallValueGadget<F>,
    calldatacopy_gadget: CallDataCopyGadget<F>,
    calldataload_gadget: CallDataLoadGadget<F>,
    calldatasize_gadget: CallDataSizeGadget<F>,
    caller_gadget: CallerGadget<F>,
    chainid_gadget: ChainIdGadget<F>,
    codecopy_gadget: CodeCopyGadget<F>,
    codesize_gadget: CodesizeGadget<F>,
    comparator_gadget: ComparatorGadget<F>,
    dup_gadget: DupGadget<F>,
    exp_gadget: ExponentiationGadget<F>,
    extcodehash_gadget: ExtcodehashGadget<F>,
    extcodesize_gadget: ExtcodesizeGadget<F>,
    extcodecopy_gadget: ExtcodecopyGadget<F>,
    gas_gadget: GasGadget<F>,
    gasprice_gadget: GasPriceGadget<F>,
    iszero_gadget: IsZeroGadget<F>,
    jump_gadget: JumpGadget<F>,
    jumpdest_gadget: JumpdestGadget<F>,
    jumpi_gadget: JumpiGadget<F>,
    log_gadget: LogGadget<F>,
    memory_gadget: MemoryGadget<F>,
    msize_gadget: MsizeGadget<F>,
    mul_div_mod_gadget: MulDivModGadget<F>,
    mulmod_gadget: MulModGadget<F>,
    not_gadget: NotGadget<F>,
    origin_gadget: OriginGadget<F>,
    pc_gadget: PcGadget<F>,
    pop_gadget: PopGadget<F>,
    push_gadget: PushGadget<F>,
    return_revert_gadget: ReturnRevertGadget<F>,
    sar_gadget: SarGadget<F>,
    sdiv_smod_gadget: SignedDivModGadget<F>,
    selfbalance_gadget: SelfbalanceGadget<F>,
    sha3_gadget: Sha3Gadget<F>,
    shl_shr_gadget: ShlShrGadget<F>,
    returndatasize_gadget: ReturnDataSizeGadget<F>,
    returndatacopy_gadget: ReturnDataCopyGadget<F>,
    create_gadget: DummyGadget<F, 3, 1, { ExecutionState::CREATE }>,
    create2_gadget: DummyGadget<F, 4, 1, { ExecutionState::CREATE2 }>,
    selfdestruct_gadget: DummyGadget<F, 1, 0, { ExecutionState::SELFDESTRUCT }>,
    signed_comparator_gadget: SignedComparatorGadget<F>,
    signextend_gadget: SignextendGadget<F>,
    sload_gadget: SloadGadget<F>,
    sstore_gadget: SstoreGadget<F>,
    stop_gadget: StopGadget<F>,
    swap_gadget: SwapGadget<F>,
    blockhash_gadget: BlockHashGadget<F>,
    block_ctx_u64_gadget: BlockCtxU64Gadget<F>,
    block_ctx_u160_gadget: BlockCtxU160Gadget<F>,
    block_ctx_u256_gadget: BlockCtxU256Gadget<F>,
    // error gadgets
    error_oog_call: ErrorOOGCallGadget<F>,
    error_oog_constant: ErrorOOGConstantGadget<F>,
    error_oog_static_memory_gadget:
        DummyGadget<F, 0, 0, { ExecutionState::ErrorOutOfGasStaticMemoryExpansion }>,
    error_stack: ErrorStackGadget<F>,
    error_oog_dynamic_memory_gadget:
        DummyGadget<F, 0, 0, { ExecutionState::ErrorOutOfGasDynamicMemoryExpansion }>,
    error_oog_log: DummyGadget<F, 0, 0, { ExecutionState::ErrorOutOfGasLOG }>,
    error_oog_sload: DummyGadget<F, 0, 0, { ExecutionState::ErrorOutOfGasSLOAD }>,
    error_oog_sstore: DummyGadget<F, 0, 0, { ExecutionState::ErrorOutOfGasSSTORE }>,
    error_oog_memory_copy: DummyGadget<F, 0, 0, { ExecutionState::ErrorOutOfGasMemoryCopy }>,
    error_oog_account_access: DummyGadget<F, 0, 0, { ExecutionState::ErrorOutOfGasAccountAccess }>,
    error_oog_sha3: DummyGadget<F, 0, 0, { ExecutionState::ErrorOutOfGasSHA3 }>,
    error_oog_ext_codecopy: DummyGadget<F, 0, 0, { ExecutionState::ErrorOutOfGasEXTCODECOPY }>,
    error_oog_call_code: DummyGadget<F, 0, 0, { ExecutionState::ErrorOutOfGasCALLCODE }>,
    error_oog_delegate_call: DummyGadget<F, 0, 0, { ExecutionState::ErrorOutOfGasDELEGATECALL }>,
    error_oog_exp: DummyGadget<F, 0, 0, { ExecutionState::ErrorOutOfGasEXP }>,
    error_oog_create2: DummyGadget<F, 0, 0, { ExecutionState::ErrorOutOfGasCREATE2 }>,
    error_oog_static_call: DummyGadget<F, 0, 0, { ExecutionState::ErrorOutOfGasSTATICCALL }>,
    error_oog_self_destruct: DummyGadget<F, 0, 0, { ExecutionState::ErrorOutOfGasSELFDESTRUCT }>,
    error_oog_code_store: DummyGadget<F, 0, 0, { ExecutionState::ErrorOutOfGasCodeStore }>,
    error_insufficient_balance: DummyGadget<F, 0, 0, { ExecutionState::ErrorInsufficientBalance }>,
    error_invalid_jump: ErrorInvalidJumpGadget<F>,
    error_depth: DummyGadget<F, 0, 0, { ExecutionState::ErrorDepth }>,
    error_write_protection: DummyGadget<F, 0, 0, { ExecutionState::ErrorWriteProtection }>,
    error_contract_address_collision:
        DummyGadget<F, 0, 0, { ExecutionState::ErrorContractAddressCollision }>,
    error_invalid_creation_code: DummyGadget<F, 0, 0, { ExecutionState::ErrorInvalidCreationCode }>,
    error_return_data_out_of_bound:
        DummyGadget<F, 0, 0, { ExecutionState::ErrorReturnDataOutOfBound }>,
    invalid_opcode_gadget: DummyGadget<F, 0, 0, { ExecutionState::ErrorInvalidOpcode }>,
}

impl<F: Field> ExecutionConfig<F> {
    #[allow(clippy::too_many_arguments)]
    pub(crate) fn configure(
        meta: &mut ConstraintSystem<F>,
        challenges: Challenges<Expression<F>>,
        fixed_table: &dyn LookupTable<F>,
        byte_table: &dyn LookupTable<F>,
        tx_table: &dyn LookupTable<F>,
        rw_table: &dyn LookupTable<F>,
        bytecode_table: &dyn LookupTable<F>,
        block_table: &dyn LookupTable<F>,
        copy_table: &dyn LookupTable<F>,
        keccak_table: &dyn LookupTable<F>,
        exp_table: &dyn LookupTable<F>,
    ) -> Self {
        let q_usable = meta.complex_selector();
        let q_step = meta.advice_column();
        let constants = meta.fixed_column();
        meta.enable_constant(constants);
        let num_rows_until_next_step = meta.advice_column();
        let num_rows_inv = meta.advice_column();
        let q_step_first = meta.complex_selector();
        let q_step_last = meta.complex_selector();

        let lookup_column_count: usize = LOOKUP_CONFIG.iter().map(|(_, count)| *count).sum();

        let advices = [(); STEP_WIDTH]
            .iter()
            .enumerate()
            .map(|(n, _)| {
                if n < N_PHASE3_COLUMNS + lookup_column_count {
                    meta.advice_column_in(ThirdPhase)
                } else if n < N_PHASE3_COLUMNS + lookup_column_count + N_PHASE2_COLUMNS {
                    meta.advice_column_in(SecondPhase)
                } else {
                    meta.advice_column_in(FirstPhase)
                }
            })
            .collect::<Vec<_>>()
            .try_into()
            .unwrap();

        let step_curr = Step::new(meta, advices, 0, false);
        let mut height_map = HashMap::new();

        meta.create_gate("Constrain execution state", |meta| {
            let q_usable = meta.query_selector(q_usable);
            let q_step = meta.query_advice(q_step, Rotation::cur());
            let q_step_first = meta.query_selector(q_step_first);
            let q_step_last = meta.query_selector(q_step_last);

            let execution_state_selector_constraints = step_curr.state.execution_state.configure();

            // NEW: Enabled, this will break hand crafted tests, maybe we can remove them?
            let first_step_check = {
                let begin_tx_end_block_selector = step_curr
                    .execution_state_selector([ExecutionState::BeginTx, ExecutionState::EndBlock]);
                iter::once((
                    "First step should be BeginTx or EndBlock",
                    q_step_first * (1.expr() - begin_tx_end_block_selector),
                ))
            };

            let last_step_check = {
                let end_block_selector =
                    step_curr.execution_state_selector([ExecutionState::EndBlock]);
                iter::once((
                    "Last step should be EndBlock",
                    q_step_last * (1.expr() - end_block_selector),
                ))
            };

            execution_state_selector_constraints
                .into_iter()
                .map(move |(name, poly)| (name, q_usable.clone() * q_step.clone() * poly))
                .chain(first_step_check)
                .chain(last_step_check)
        });

        meta.create_gate("q_step", |meta| {
            let q_usable = meta.query_selector(q_usable);
            let q_step_first = meta.query_selector(q_step_first);
            let q_step_last = meta.query_selector(q_step_last);
            let q_step = meta.query_advice(q_step, Rotation::cur());
            let num_rows_left_cur = meta.query_advice(num_rows_until_next_step, Rotation::cur());
            let num_rows_left_next = meta.query_advice(num_rows_until_next_step, Rotation::next());
            let num_rows_left_inverse = meta.query_advice(num_rows_inv, Rotation::cur());

            let mut cb = BaseConstraintBuilder::default();
            // q_step needs to be enabled on the first row
            // rw_counter starts at 1
            cb.condition(q_step_first, |cb| {
                cb.require_equal("q_step == 1", q_step.clone(), 1.expr());
                cb.require_equal(
                    "rw_counter is initialized to be 1",
                    step_curr.state.rw_counter.expr(),
                    1.expr(),
                )
            });
            // q_step needs to be enabled on the last row
            cb.condition(q_step_last, |cb| {
                cb.require_equal("q_step == 1", q_step.clone(), 1.expr());
            });
            // Except when step is enabled, the step counter needs to decrease by 1
            cb.condition(1.expr() - q_step.clone(), |cb| {
                cb.require_equal(
                    "num_rows_left_cur := num_rows_left_next + 1",
                    num_rows_left_cur.clone(),
                    num_rows_left_next + 1.expr(),
                );
            });
            // Enforce that q_step := num_rows_until_next_step == 0
            let is_zero = 1.expr() - (num_rows_left_cur.clone() * num_rows_left_inverse.clone());
            cb.require_zero(
                "num_rows_left_cur * is_zero == 0",
                num_rows_left_cur * is_zero.clone(),
            );
            cb.require_zero(
                "num_rows_left_inverse * is_zero == 0",
                num_rows_left_inverse * is_zero.clone(),
            );
            cb.require_equal("q_step == is_zero", q_step, is_zero);
            // On each usable row
            cb.gate(q_usable)
        });

        let mut stored_expressions_map = HashMap::new();

        let step_next = Step::new(meta, advices, MAX_STEP_HEIGHT, true);
        let word_powers_of_randomness = challenges.evm_word_powers_of_randomness();
        let lookup_powers_of_randomness = challenges.lookup_input_powers_of_randomness();
        macro_rules! configure_gadget {
            () => {
                Self::configure_gadget(
                    meta,
                    advices,
                    q_usable,
                    q_step,
                    num_rows_until_next_step,
                    q_step_first,
                    q_step_last,
                    &challenges,
                    &word_powers_of_randomness,
                    &lookup_powers_of_randomness,
                    &step_curr,
                    &step_next,
                    &mut height_map,
                    &mut stored_expressions_map,
                )
            };
        }

        let cell_manager = step_curr.cell_manager.clone();

        let config = Self {
            q_usable,
            q_step,
            constants,
            num_rows_until_next_step,
            num_rows_inv,
            q_step_first,
            q_step_last,
            advices,
            // internal states
            begin_tx_gadget: configure_gadget!(),
            end_block_gadget: configure_gadget!(),
            end_tx_gadget: configure_gadget!(),
            // opcode gadgets
            add_sub_gadget: configure_gadget!(),
            addmod_gadget: configure_gadget!(),
            bitwise_gadget: configure_gadget!(),
            byte_gadget: configure_gadget!(),
            call_op_gadget: configure_gadget!(),
            call_value_gadget: configure_gadget!(),
            calldatacopy_gadget: configure_gadget!(),
            calldataload_gadget: configure_gadget!(),
            calldatasize_gadget: configure_gadget!(),
            caller_gadget: configure_gadget!(),
            chainid_gadget: configure_gadget!(),
            codecopy_gadget: configure_gadget!(),
            codesize_gadget: configure_gadget!(),
            comparator_gadget: configure_gadget!(),
            dup_gadget: configure_gadget!(),
            extcodehash_gadget: configure_gadget!(),
            extcodesize_gadget: configure_gadget!(),
            gas_gadget: configure_gadget!(),
            gasprice_gadget: configure_gadget!(),
            iszero_gadget: configure_gadget!(),
            jump_gadget: configure_gadget!(),
            jumpdest_gadget: configure_gadget!(),
            jumpi_gadget: configure_gadget!(),
            log_gadget: configure_gadget!(),
            memory_gadget: configure_gadget!(),
            msize_gadget: configure_gadget!(),
            mul_div_mod_gadget: configure_gadget!(),
            mulmod_gadget: configure_gadget!(),
            not_gadget: configure_gadget!(),
            origin_gadget: configure_gadget!(),
            pc_gadget: configure_gadget!(),
            pop_gadget: configure_gadget!(),
            push_gadget: configure_gadget!(),
            return_revert_gadget: configure_gadget!(),
            sdiv_smod_gadget: configure_gadget!(),
            selfbalance_gadget: configure_gadget!(),
            sha3_gadget: configure_gadget!(),
            address_gadget: configure_gadget!(),
            balance_gadget: configure_gadget!(),
            blockhash_gadget: configure_gadget!(),
            exp_gadget: configure_gadget!(),
            sar_gadget: configure_gadget!(),
            extcodecopy_gadget: configure_gadget!(),
            returndatasize_gadget: configure_gadget!(),
            returndatacopy_gadget: configure_gadget!(),
            create_gadget: configure_gadget!(),
            create2_gadget: configure_gadget!(),
            selfdestruct_gadget: configure_gadget!(),
            shl_shr_gadget: configure_gadget!(),
            signed_comparator_gadget: configure_gadget!(),
            signextend_gadget: configure_gadget!(),
            sload_gadget: configure_gadget!(),
            sstore_gadget: configure_gadget!(),
            stop_gadget: configure_gadget!(),
            swap_gadget: configure_gadget!(),
            block_ctx_u64_gadget: configure_gadget!(),
            block_ctx_u160_gadget: configure_gadget!(),
            block_ctx_u256_gadget: configure_gadget!(),
            // error gadgets
            error_oog_constant: configure_gadget!(),
            error_oog_static_memory_gadget: configure_gadget!(),
            error_stack: configure_gadget!(),
            error_oog_dynamic_memory_gadget: configure_gadget!(),
            error_oog_log: configure_gadget!(),
            error_oog_sload: configure_gadget!(),
            error_oog_sstore: configure_gadget!(),
            error_oog_call: configure_gadget!(),
            error_oog_memory_copy: configure_gadget!(),
            error_oog_account_access: configure_gadget!(),
            error_oog_sha3: configure_gadget!(),
            error_oog_ext_codecopy: configure_gadget!(),
            error_oog_call_code: configure_gadget!(),
            error_oog_delegate_call: configure_gadget!(),
            error_oog_exp: configure_gadget!(),
            error_oog_create2: configure_gadget!(),
            error_oog_static_call: configure_gadget!(),
            error_oog_self_destruct: configure_gadget!(),
            error_oog_code_store: configure_gadget!(),
            error_insufficient_balance: configure_gadget!(),
            error_invalid_jump: configure_gadget!(),
            error_write_protection: configure_gadget!(),
            error_depth: configure_gadget!(),
            error_contract_address_collision: configure_gadget!(),
            error_invalid_creation_code: configure_gadget!(),
            error_return_data_out_of_bound: configure_gadget!(),
            invalid_opcode_gadget: configure_gadget!(),
            // step and presets
            step: step_curr,
            height_map,
            stored_expressions_map,
        };

        Self::configure_lookup(
            meta,
            fixed_table,
            byte_table,
            tx_table,
            rw_table,
            bytecode_table,
            block_table,
            copy_table,
            keccak_table,
            exp_table,
            &challenges,
            &cell_manager,
        );
        config
    }

    pub fn get_step_height_option(&self, execution_state: ExecutionState) -> Option<usize> {
        self.height_map.get(&execution_state).copied()
    }

    pub fn get_step_height(&self, execution_state: ExecutionState) -> usize {
        self.get_step_height_option(execution_state)
            .unwrap_or_else(|| panic!("Execution state unknown: {:?}", execution_state))
    }

    #[allow(clippy::too_many_arguments)]
    fn configure_gadget<G: ExecutionGadget<F>>(
        meta: &mut ConstraintSystem<F>,
        advices: [Column<Advice>; STEP_WIDTH],
        q_usable: Selector,
        q_step: Column<Advice>,
        num_rows_until_next_step: Column<Advice>,
        q_step_first: Selector,
        q_step_last: Selector,
        challenges: &Challenges<Expression<F>>,
        word_powers_of_randomness: &[Expression<F>; 31],
        lookup_powers_of_randomness: &[Expression<F>; 12],
        step_curr: &Step<F>,
        step_next: &Step<F>,
        height_map: &mut HashMap<ExecutionState, usize>,
        stored_expressions_map: &mut HashMap<ExecutionState, Vec<StoredExpression<F>>>,
    ) -> G {
        // Configure the gadget with the max height first so we can find out the actual
        // height
        let height = {
            let mut cb = ConstraintBuilder::new(
                step_curr.clone(),
                step_next.clone(),
                challenges,
                word_powers_of_randomness,
                lookup_powers_of_randomness,
                G::EXECUTION_STATE,
            );
            G::configure(&mut cb);
            let (_, _, height) = cb.build();
            height
        };

        // Now actually configure the gadget with the correct minimal height
        let step_next = &Step::new(meta, advices, height, true);
        let mut cb = ConstraintBuilder::new(
            step_curr.clone(),
            step_next.clone(),
            challenges,
            word_powers_of_randomness,
            lookup_powers_of_randomness,
            G::EXECUTION_STATE,
        );

        let gadget = G::configure(&mut cb);

        // Enforce the step height for this opcode
        let num_rows_until_next_step_next = query_expression(meta, |meta| {
            meta.query_advice(num_rows_until_next_step, Rotation::next())
        });
        cb.require_equal(
            "num_rows_until_next_step_next := height - 1",
            num_rows_until_next_step_next,
            (height - 1).expr(),
        );

        let (constraints, stored_expressions, _) = cb.build();
        debug_assert!(
            !height_map.contains_key(&G::EXECUTION_STATE),
            "execution state already configured"
        );

        height_map.insert(G::EXECUTION_STATE, height);
        debug_assert!(
            !stored_expressions_map.contains_key(&G::EXECUTION_STATE),
            "execution state already configured"
        );
        stored_expressions_map.insert(G::EXECUTION_STATE, stored_expressions);

        // Enforce the logic for this opcode
        let sel_step: &dyn Fn(&mut VirtualCells<F>) -> Expression<F> =
            &|meta| meta.query_advice(q_step, Rotation::cur());
        let sel_step_first: &dyn Fn(&mut VirtualCells<F>) -> Expression<F> =
            &|meta| meta.query_selector(q_step_first);
        let sel_step_last: &dyn Fn(&mut VirtualCells<F>) -> Expression<F> =
            &|meta| meta.query_selector(q_step_last);
        let sel_not_step_last: &dyn Fn(&mut VirtualCells<F>) -> Expression<F> = &|meta| {
            meta.query_advice(q_step, Rotation::cur()) * not::expr(meta.query_selector(q_step_last))
        };

        for (selector, constraints) in [
            (sel_step, constraints.step),
            (sel_step_first, constraints.step_first),
            (sel_step_last, constraints.step_last),
            (sel_not_step_last, constraints.not_step_last),
        ] {
            if !constraints.is_empty() {
                meta.create_gate(G::NAME, |meta| {
                    let q_usable = meta.query_selector(q_usable);
                    let selector = selector(meta);
                    constraints.into_iter().map(move |(name, constraint)| {
                        (name, q_usable.clone() * selector.clone() * constraint)
                    })
                });
            }
        }

        // Enforce the state transitions for this opcode
        meta.create_gate("Constrain state machine transitions", |meta| {
            let q_usable = meta.query_selector(q_usable);
            let q_step = meta.query_advice(q_step, Rotation::cur());
            let q_step_last = meta.query_selector(q_step_last);

            // ExecutionState transition should be correct.
            iter::empty()
                .chain(
                    IntoIterator::into_iter([
                        (
                            "EndTx can only transit to BeginTx or EndBlock",
                            ExecutionState::EndTx,
                            vec![ExecutionState::BeginTx, ExecutionState::EndBlock],
                        ),
                        (
                            "EndBlock can only transit to EndBlock",
                            ExecutionState::EndBlock,
                            vec![ExecutionState::EndBlock],
                        ),
                    ])
                    .filter(move |(_, from, _)| *from == G::EXECUTION_STATE)
                    .map(|(_, _, to)| 1.expr() - step_next.execution_state_selector(to)),
                )
                .chain(
                    IntoIterator::into_iter([
                        (
                            "Only EndTx can transit to BeginTx",
                            ExecutionState::BeginTx,
                            vec![ExecutionState::EndTx],
                        ),
                        (
                            "Only ExecutionState which halts or BeginTx can transit to EndTx",
                            ExecutionState::EndTx,
                            ExecutionState::iter()
                                .filter(ExecutionState::halts)
                                .chain(iter::once(ExecutionState::BeginTx))
                                .collect(),
                        ),
                        (
                            "Only EndTx or EndBlock can transit to EndBlock",
                            ExecutionState::EndBlock,
                            vec![ExecutionState::EndTx, ExecutionState::EndBlock],
                        ),
                    ])
                    .filter(move |(_, _, from)| !from.contains(&G::EXECUTION_STATE))
                    .map(|(_, to, _)| step_next.execution_state_selector([to])),
                )
                // Accumulate all state transition checks.
                // This can be done because all summed values are enforced to be boolean.
                .reduce(|accum, poly| accum + poly)
                .map(move |poly| {
                    q_usable.clone()
                        * q_step.clone()
                        * (1.expr() - q_step_last.clone())
                        * step_curr.execution_state_selector([G::EXECUTION_STATE])
                        * poly
                })
        });

        gadget
    }

    #[allow(clippy::too_many_arguments)]
    fn configure_lookup(
        meta: &mut ConstraintSystem<F>,
        fixed_table: &dyn LookupTable<F>,
        byte_table: &dyn LookupTable<F>,
        tx_table: &dyn LookupTable<F>,
        rw_table: &dyn LookupTable<F>,
        bytecode_table: &dyn LookupTable<F>,
        block_table: &dyn LookupTable<F>,
        copy_table: &dyn LookupTable<F>,
        keccak_table: &dyn LookupTable<F>,
        exp_table: &dyn LookupTable<F>,
        challenges: &Challenges<Expression<F>>,
        cell_manager: &CellManager<F>,
    ) {
        let lookup_powers_of_randomness: [Expression<F>; 31] =
            challenges.lookup_input_powers_of_randomness();
        for column in cell_manager.columns().iter() {
            if let CellType::Lookup(table) = column.cell_type {
                let name = format!("{:?}", table);
                meta.lookup_any(Box::leak(name.into_boxed_str()), |meta| {
                    let table_expressions = match table {
                        Table::Fixed => fixed_table,
                        Table::Tx => tx_table,
                        Table::Rw => rw_table,
                        Table::Bytecode => bytecode_table,
                        Table::Block => block_table,
                        Table::Byte => byte_table,
                        Table::Copy => copy_table,
                        Table::Keccak => keccak_table,
                        Table::Exp => exp_table,
                    }
                    .table_exprs(meta);
                    vec![(
                        column.expr(),
                        rlc::expr(&table_expressions, &lookup_powers_of_randomness),
                    )]
                });
            }
        }
    }

    /// Assign columns related to step counter
    fn assign_q_step(
        &self,
        region: &mut Region<'_, F>,
        offset: usize,
        height: usize,
    ) -> Result<(), Error> {
        for idx in 0..height {
            let offset = offset + idx;
            self.q_usable.enable(region, offset)?;
            region.assign_advice(
                || "step selector",
                self.q_step,
                offset,
                || Value::known(if idx == 0 { F::one() } else { F::zero() }),
            )?;
            let value = if idx == 0 {
                F::zero()
            } else {
                F::from((height - idx) as u64)
            };
            region.assign_advice(
                || "step height",
                self.num_rows_until_next_step,
                offset,
                || Value::known(value),
            )?;
            region.assign_advice(
                || "step height inv",
                self.num_rows_inv,
                offset,
                || Value::known(value.invert().unwrap_or(F::zero())),
            )?;
        }
        Ok(())
    }

    /// Assign block
    /// When exact is enabled, assign exact steps in block without padding for
    /// unit test purpose
    pub fn assign_block(
        &self,
        layouter: &mut impl Layouter<F>,
        block: &Block<F>,
        challenges: &Challenges<Value<F>>,
    ) -> Result<(), Error> {
        layouter.assign_region(
            || "Execution step",
            |mut region| {
                log::info!("start execution step assignment");
                let mut offset = 0;

                self.q_step_first.enable(&mut region, offset)?;

                let dummy_tx = Transaction::default();
                let last_call = block
                    .txs
                    .last()
                    .map(|tx| tx.calls[0].clone())
                    .unwrap_or_else(Call::default);
                let end_block_not_last = &block.end_block_not_last;
                let end_block_last = &block.end_block_last;
                // Collect all steps
                let mut steps = block
                    .txs
                    .iter()
                    .flat_map(|tx| {
                        tx.steps
                            .iter()
                            .map(move |step| (tx, &tx.calls[step.call_index], step))
                    })
                    .chain(std::iter::once((&dummy_tx, &last_call, end_block_not_last)))
                    .peekable();

                let evm_rows = block.evm_circuit_pad_to;
                let no_padding = evm_rows == 0;

                // part1: assign real steps
                loop {
                    let (transaction, call, step) = steps.next().expect("should not be empty");
                    let next = steps.peek();
                    if next.is_none() {
                        break;
                    }
                    let height = self.get_step_height(step.execution_state);

                    // Assign the step witness
                    self.assign_exec_step(
                        &mut region,
                        offset,
                        block,
                        transaction,
                        call,
                        step,
                        height,
                        next.copied(),
                        challenges,
                    )?;

                    // q_step logic
                    self.assign_q_step(&mut region, offset, height)?;

                    offset += height;
                }

                // part2: assign non-last EndBlock steps when padding needed
                if !no_padding {
                    if offset >= evm_rows {
                        log::error!(
                            "evm circuit offset larger than padding: {} > {}",
                            offset,
                            evm_rows
                        );
                        return Err(Error::Synthesis);
                    }
                    let height = self.get_step_height(ExecutionState::EndBlock);
                    debug_assert_eq!(height, 1);
                    let last_row = evm_rows - 1;
                    log::trace!(
                        "assign non-last EndBlock in range [{},{})",
                        offset,
                        last_row
                    );
                    self.assign_same_exec_step_in_range(
                        &mut region,
                        offset,
                        last_row,
                        block,
                        &dummy_tx,
                        &last_call,
                        end_block_not_last,
                        height,
                        challenges,
                    )?;

                    for row_idx in offset..last_row {
                        self.assign_q_step(&mut region, row_idx, height)?;
                    }
                    offset = last_row;
                }

                // part3: assign the last EndBlock at offset `evm_rows - 1`
                let height = self.get_step_height(ExecutionState::EndBlock);
                debug_assert_eq!(height, 1);
                log::trace!("assign last EndBlock at offset {}", offset);
                self.assign_exec_step(
                    &mut region,
                    offset,
                    block,
                    &dummy_tx,
                    &last_call,
                    end_block_last,
                    height,
                    None,
                    challenges,
                )?;
                self.assign_q_step(&mut region, offset, height)?;
                // enable q_step_last
                self.q_step_last.enable(&mut region, offset)?;
                offset += height;

                // part4:
                // These are still referenced (but not used) in next rows
                region.assign_advice(
                    || "step height",
                    self.num_rows_until_next_step,
                    offset,
                    || Value::known(F::zero()),
                )?;
                region.assign_advice(
                    || "step height inv",
                    self.q_step,
                    offset,
                    || Value::known(F::zero()),
                )?;

                log::info!("finish execution step assignment");
                Ok(())
            },
        )
    }

    #[allow(clippy::too_many_arguments)]
    fn assign_same_exec_step_in_range(
        &self,
        region: &mut Region<'_, F>,
        offset_begin: usize,
        offset_end: usize,
        block: &Block<F>,
        transaction: &Transaction,
        call: &Call,
        step: &ExecStep,
        height: usize,
        challenges: &Challenges<Value<F>>,
    ) -> Result<(), Error> {
        if offset_end <= offset_begin {
            return Ok(());
        }
        assert_eq!(height, 1);
        assert!(step.rw_indices.is_empty());
        assert!(matches!(step.execution_state, ExecutionState::EndBlock));

        // Disable access to next step deliberately for "repeatable" step
        let region = &mut CachedRegion::<'_, '_, F>::new(
            region,
            challenges,
            self.advices.to_vec(),
            1,
            offset_begin,
        );
        self.assign_exec_step_int(region, offset_begin, block, transaction, call, step)?;

        region.replicate_assignment_for_range(
            || format!("repeat {:?} rows", step.execution_state),
            offset_begin + 1,
            offset_end,
        )?;

        Ok(())
    }

    #[allow(clippy::too_many_arguments)]
    fn assign_exec_step(
        &self,
        region: &mut Region<'_, F>,
        offset: usize,
        block: &Block<F>,
        transaction: &Transaction,
        call: &Call,
        step: &ExecStep,
        height: usize,
        next: Option<(&Transaction, &Call, &ExecStep)>,
        challenges: &Challenges<Value<F>>,
    ) -> Result<(), Error> {
        if !matches!(step.execution_state, ExecutionState::EndBlock) {
            log::trace!(
                "assign_exec_step offset: {} state {:?} step: {:?} call: {:?}",
                offset,
                step.execution_state,
                step,
                call
            );
        }
        // Make the region large enough for the current step and the next step.
        // The next step's next step may also be accessed, so make the region large
        // enough for 3 steps.
        let region = &mut CachedRegion::<'_, '_, F>::new(
            region,
            challenges,
            self.advices.to_vec(),
            MAX_STEP_HEIGHT * 3,
            offset,
        );

        // Also set the witness of the next step.
        // These may be used in stored expressions and
        // so their witness values need to be known to be able
        // to correctly calculate the intermediate value.
        if let Some((transaction_next, call_next, step_next)) = next {
            self.assign_exec_step_int(
                region,
                offset + height,
                block,
                transaction_next,
                call_next,
                step_next,
            )?;
        }

        self.assign_exec_step_int(region, offset, block, transaction, call, step)
    }

    fn assign_exec_step_int(
        &self,
        region: &mut CachedRegion<'_, '_, F>,
        offset: usize,
        block: &Block<F>,
        transaction: &Transaction,
        call: &Call,
        step: &ExecStep,
    ) -> Result<(), Error> {
        self.step
            .assign_exec_step(region, offset, block, call, step)?;

        macro_rules! assign_exec_step {
            ($gadget:expr) => {
                $gadget.assign_exec_step(region, offset, block, transaction, call, step)?
            };
        }

        match step.execution_state {
            // internal states
            ExecutionState::BeginTx => assign_exec_step!(self.begin_tx_gadget),
            ExecutionState::EndTx => assign_exec_step!(self.end_tx_gadget),
            ExecutionState::EndBlock => assign_exec_step!(self.end_block_gadget),
            // opcode
            ExecutionState::ADD_SUB => assign_exec_step!(self.add_sub_gadget),
            ExecutionState::ADDMOD => assign_exec_step!(self.addmod_gadget),
            ExecutionState::ADDRESS => assign_exec_step!(self.address_gadget),
            ExecutionState::BALANCE => assign_exec_step!(self.balance_gadget),
            ExecutionState::BITWISE => assign_exec_step!(self.bitwise_gadget),
            ExecutionState::BYTE => assign_exec_step!(self.byte_gadget),
            ExecutionState::CALL_OP => assign_exec_step!(self.call_op_gadget),
            ExecutionState::CALLDATACOPY => assign_exec_step!(self.calldatacopy_gadget),
            ExecutionState::CALLDATALOAD => assign_exec_step!(self.calldataload_gadget),
            ExecutionState::CALLDATASIZE => assign_exec_step!(self.calldatasize_gadget),
            ExecutionState::CALLER => assign_exec_step!(self.caller_gadget),
            ExecutionState::CALLVALUE => assign_exec_step!(self.call_value_gadget),
            ExecutionState::CHAINID => assign_exec_step!(self.chainid_gadget),
            ExecutionState::CODECOPY => assign_exec_step!(self.codecopy_gadget),
            ExecutionState::CODESIZE => assign_exec_step!(self.codesize_gadget),
            ExecutionState::CMP => assign_exec_step!(self.comparator_gadget),
            ExecutionState::DUP => assign_exec_step!(self.dup_gadget),
            ExecutionState::EXP => assign_exec_step!(self.exp_gadget),
            ExecutionState::EXTCODEHASH => assign_exec_step!(self.extcodehash_gadget),
            ExecutionState::EXTCODESIZE => assign_exec_step!(self.extcodesize_gadget),
            ExecutionState::GAS => assign_exec_step!(self.gas_gadget),
            ExecutionState::GASPRICE => assign_exec_step!(self.gasprice_gadget),
            ExecutionState::ISZERO => assign_exec_step!(self.iszero_gadget),
            ExecutionState::JUMP => assign_exec_step!(self.jump_gadget),
            ExecutionState::JUMPDEST => assign_exec_step!(self.jumpdest_gadget),
            ExecutionState::JUMPI => assign_exec_step!(self.jumpi_gadget),
            ExecutionState::LOG => assign_exec_step!(self.log_gadget),
            ExecutionState::MEMORY => assign_exec_step!(self.memory_gadget),
            ExecutionState::MSIZE => assign_exec_step!(self.msize_gadget),
            ExecutionState::MUL_DIV_MOD => assign_exec_step!(self.mul_div_mod_gadget),
            ExecutionState::MULMOD => assign_exec_step!(self.mulmod_gadget),
            ExecutionState::NOT => assign_exec_step!(self.not_gadget),
            ExecutionState::ORIGIN => assign_exec_step!(self.origin_gadget),
            ExecutionState::PC => assign_exec_step!(self.pc_gadget),
            ExecutionState::POP => assign_exec_step!(self.pop_gadget),
            ExecutionState::PUSH => assign_exec_step!(self.push_gadget),
            ExecutionState::RETURN_REVERT => assign_exec_step!(self.return_revert_gadget),
            ExecutionState::RETURNDATASIZE => assign_exec_step!(self.returndatasize_gadget),
            ExecutionState::RETURNDATACOPY => assign_exec_step!(self.returndatacopy_gadget),
            ExecutionState::SAR => assign_exec_step!(self.sar_gadget),
            ExecutionState::SCMP => assign_exec_step!(self.signed_comparator_gadget),
            ExecutionState::SDIV_SMOD => assign_exec_step!(self.sdiv_smod_gadget),
            ExecutionState::BLOCKCTXU64 => assign_exec_step!(self.block_ctx_u64_gadget),
            ExecutionState::BLOCKCTXU160 => assign_exec_step!(self.block_ctx_u160_gadget),
            ExecutionState::BLOCKCTXU256 => assign_exec_step!(self.block_ctx_u256_gadget),
            ExecutionState::BLOCKHASH => assign_exec_step!(self.blockhash_gadget),
            ExecutionState::SELFBALANCE => assign_exec_step!(self.selfbalance_gadget),
            // dummy gadgets
            ExecutionState::EXTCODECOPY => assign_exec_step!(self.extcodecopy_gadget),
            ExecutionState::CREATE => assign_exec_step!(self.create_gadget),
            ExecutionState::CREATE2 => assign_exec_step!(self.create2_gadget),
            ExecutionState::SELFDESTRUCT => assign_exec_step!(self.selfdestruct_gadget),
            // end of dummy gadgets
            ExecutionState::SHA3 => assign_exec_step!(self.sha3_gadget),
            ExecutionState::SHL_SHR => assign_exec_step!(self.shl_shr_gadget),
            ExecutionState::SIGNEXTEND => assign_exec_step!(self.signextend_gadget),
            ExecutionState::SLOAD => assign_exec_step!(self.sload_gadget),
            ExecutionState::SSTORE => assign_exec_step!(self.sstore_gadget),
            ExecutionState::STOP => assign_exec_step!(self.stop_gadget),
            ExecutionState::SWAP => assign_exec_step!(self.swap_gadget),
            // dummy errors
            ExecutionState::ErrorOutOfGasStaticMemoryExpansion => {
                assign_exec_step!(self.error_oog_static_memory_gadget)
            }
            ExecutionState::ErrorOutOfGasConstant => {
                assign_exec_step!(self.error_oog_constant)
            }
            ExecutionState::ErrorOutOfGasCALL => {
                assign_exec_step!(self.error_oog_call)
            }
            ExecutionState::ErrorOutOfGasDynamicMemoryExpansion => {
                assign_exec_step!(self.error_oog_dynamic_memory_gadget)
            }
            ExecutionState::ErrorOutOfGasLOG => {
                assign_exec_step!(self.error_oog_log)
            }
            ExecutionState::ErrorOutOfGasSLOAD => {
                assign_exec_step!(self.error_oog_sload)
            }
            ExecutionState::ErrorOutOfGasSSTORE => {
                assign_exec_step!(self.error_oog_sstore)
            }
            ExecutionState::ErrorOutOfGasMemoryCopy => {
                assign_exec_step!(self.error_oog_memory_copy)
            }
            ExecutionState::ErrorOutOfGasAccountAccess => {
                assign_exec_step!(self.error_oog_account_access)
            }
            ExecutionState::ErrorOutOfGasSHA3 => {
                assign_exec_step!(self.error_oog_sha3)
            }
            ExecutionState::ErrorOutOfGasEXTCODECOPY => {
                assign_exec_step!(self.error_oog_ext_codecopy)
            }
            ExecutionState::ErrorOutOfGasCALLCODE => {
                assign_exec_step!(self.error_oog_call_code)
            }
            ExecutionState::ErrorOutOfGasDELEGATECALL => {
                assign_exec_step!(self.error_oog_delegate_call)
            }
            ExecutionState::ErrorOutOfGasEXP => {
                assign_exec_step!(self.error_oog_exp)
            }
            ExecutionState::ErrorOutOfGasCREATE2 => {
                assign_exec_step!(self.error_oog_create2)
            }
            ExecutionState::ErrorOutOfGasSTATICCALL => {
                assign_exec_step!(self.error_oog_static_call)
            }
            ExecutionState::ErrorOutOfGasSELFDESTRUCT => {
                assign_exec_step!(self.error_oog_self_destruct)
            }

            ExecutionState::ErrorOutOfGasCodeStore => {
                assign_exec_step!(self.error_oog_code_store)
            }
            ExecutionState::ErrorStack => {
                assign_exec_step!(self.error_stack)
            }

            ExecutionState::ErrorInsufficientBalance => {
                assign_exec_step!(self.error_insufficient_balance)
            }
            ExecutionState::ErrorInvalidJump => {
                assign_exec_step!(self.error_invalid_jump)
            }
            ExecutionState::ErrorWriteProtection => {
                assign_exec_step!(self.error_write_protection)
            }
            ExecutionState::ErrorDepth => {
                assign_exec_step!(self.error_depth)
            }
            ExecutionState::ErrorContractAddressCollision => {
                assign_exec_step!(self.error_contract_address_collision)
            }
            ExecutionState::ErrorInvalidCreationCode => {
                assign_exec_step!(self.error_invalid_creation_code)
            }
            ExecutionState::ErrorReturnDataOutOfBound => {
                assign_exec_step!(self.error_return_data_out_of_bound)
            }

            ExecutionState::ErrorInvalidOpcode => {
                assign_exec_step!(self.invalid_opcode_gadget)
            }

            _ => evm_unimplemented!("unimplemented ExecutionState: {:?}", step.execution_state),
        }

        // Fill in the witness values for stored expressions
        let assigned_stored_expressions = self.assign_stored_expressions(region, offset, step)?;

        // enable with `RUST_LOG=debug`
        if log::log_enabled!(log::Level::Debug) {
<<<<<<< HEAD
            // expensive function call
            Self::check_rw_lookup(
                &assigned_stored_expressions,
                step,
                block,
                region.challenges(),
            );
=======
            let is_padding_step = matches!(step.execution_state, ExecutionState::EndBlock)
                && step.rw_indices.is_empty();
            if !is_padding_step {
                // expensive function call
                Self::check_rw_lookup(
                    &assigned_stored_expressions,
                    step,
                    block,
                    region.challenges(),
                );
            }
>>>>>>> b8a3ae41
        }
        //}
        Ok(())
    }

    fn assign_stored_expressions(
        &self,
        region: &mut CachedRegion<'_, '_, F>,
        offset: usize,
        step: &ExecStep,
    ) -> Result<Vec<(String, F)>, Error> {
        let mut assigned_stored_expressions = Vec::new();
        for stored_expression in self
            .stored_expressions_map
            .get(&step.execution_state)
            .unwrap_or_else(|| panic!("Execution state unknown: {:?}", step.execution_state))
        {
            let assigned = stored_expression.assign(region, offset)?;
            assigned.value().map(|v| {
                let name = stored_expression.name.clone();
                assigned_stored_expressions.push((name, *v));
            });
        }
        Ok(assigned_stored_expressions)
    }

    fn check_rw_lookup(
        assigned_stored_expressions: &[(String, F)],
        step: &ExecStep,
        block: &Block<F>,
        challenges: &Challenges<Value<F>>,
    ) {
        let mut evm_randomness = F::zero();
        challenges.evm_word().map(|v| evm_randomness = v);
        let mut lookup_randomness = F::zero();
        challenges.lookup_input().map(|v| lookup_randomness = v);
        if evm_randomness.is_zero_vartime() || lookup_randomness.is_zero_vartime() {
            // challenges not ready
            return;
        }
        let mut assigned_rw_values = Vec::new();
        // Reversion lookup expressions have different ordering compared to rw table,
        // making it a bit complex to check,
        // so we skip checking reversion lookups.
        for (name, v) in assigned_stored_expressions {
            if name.starts_with("rw lookup ")
                && !name.contains(" with reversion")
                && !v.is_zero_vartime()
                && !assigned_rw_values.contains(&(name.clone(), *v))
            {
                assigned_rw_values.push((name.clone(), *v));
            }
        }

        let rlc_assignments: BTreeSet<_> = block
            .rws
            .table_assignments()
            .iter()
            .map(|rw| {
<<<<<<< HEAD
                challenges
                    .evm_word()
                    .map(|randomness| rw.table_assignment_aux(randomness).rlc(randomness))
            })
            .fold(BTreeSet::<F>::new(), |mut set, value| {
                value.map(|value| set.insert(value));
=======
                rw.table_assignment_aux(evm_randomness)
                    .rlc(lookup_randomness)
            })
            .fold(BTreeSet::<F>::new(), |mut set, value| {
                set.insert(value);
>>>>>>> b8a3ae41
                set
            });

        for (name, value) in assigned_rw_values.iter() {
            if !rlc_assignments.contains(value) {
                log::error!("rw lookup error: name: {}, step: {:?}", *name, step);
            }
        }
        challenges.evm_word().map(|randomness| {
        for (idx, assigned_rw_value) in assigned_rw_values.iter().enumerate() {
            let rw_idx = step.rw_indices[idx];
            let rw = block.rws[rw_idx];
<<<<<<< HEAD
            let table_assignments = rw.table_assignment_aux(randomness);
            let rlc = table_assignments.rlc(randomness);
=======
            let table_assignments = rw.table_assignment_aux(evm_randomness);
            let rlc = table_assignments.rlc(lookup_randomness);
>>>>>>> b8a3ae41
            if rlc != assigned_rw_value.1 {
                log::error!(
                    "incorrect rw witness. lookup input name: \"{}\"\n{:?}\nrw: {:?}, rw index: {:?}, {}th rw of step {:?}",
                    assigned_rw_value.0,
                    assigned_rw_value.1,
                    rw,
                    rw_idx,
                    idx,
                    step.execution_state);
            }
        }
    });
    }
}<|MERGE_RESOLUTION|>--- conflicted
+++ resolved
@@ -1230,15 +1230,6 @@
 
         // enable with `RUST_LOG=debug`
         if log::log_enabled!(log::Level::Debug) {
-<<<<<<< HEAD
-            // expensive function call
-            Self::check_rw_lookup(
-                &assigned_stored_expressions,
-                step,
-                block,
-                region.challenges(),
-            );
-=======
             let is_padding_step = matches!(step.execution_state, ExecutionState::EndBlock)
                 && step.rw_indices.is_empty();
             if !is_padding_step {
@@ -1250,7 +1241,6 @@
                     region.challenges(),
                 );
             }
->>>>>>> b8a3ae41
         }
         //}
         Ok(())
@@ -1310,20 +1300,11 @@
             .table_assignments()
             .iter()
             .map(|rw| {
-<<<<<<< HEAD
-                challenges
-                    .evm_word()
-                    .map(|randomness| rw.table_assignment_aux(randomness).rlc(randomness))
-            })
-            .fold(BTreeSet::<F>::new(), |mut set, value| {
-                value.map(|value| set.insert(value));
-=======
                 rw.table_assignment_aux(evm_randomness)
                     .rlc(lookup_randomness)
             })
             .fold(BTreeSet::<F>::new(), |mut set, value| {
                 set.insert(value);
->>>>>>> b8a3ae41
                 set
             });
 
@@ -1332,17 +1313,11 @@
                 log::error!("rw lookup error: name: {}, step: {:?}", *name, step);
             }
         }
-        challenges.evm_word().map(|randomness| {
         for (idx, assigned_rw_value) in assigned_rw_values.iter().enumerate() {
             let rw_idx = step.rw_indices[idx];
             let rw = block.rws[rw_idx];
-<<<<<<< HEAD
-            let table_assignments = rw.table_assignment_aux(randomness);
-            let rlc = table_assignments.rlc(randomness);
-=======
             let table_assignments = rw.table_assignment_aux(evm_randomness);
             let rlc = table_assignments.rlc(lookup_randomness);
->>>>>>> b8a3ae41
             if rlc != assigned_rw_value.1 {
                 log::error!(
                     "incorrect rw witness. lookup input name: \"{}\"\n{:?}\nrw: {:?}, rw index: {:?}, {}th rw of step {:?}",
@@ -1354,6 +1329,5 @@
                     step.execution_state);
             }
         }
-    });
     }
 }