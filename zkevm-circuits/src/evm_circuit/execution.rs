use super::util::{CachedRegion, CellManager, StoredExpression};
use crate::{
    evm_circuit::{
        param::{MAX_STEP_HEIGHT, STEP_WIDTH},
        step::{ExecutionState, Step},
        table::Table,
        util::{
            constraint_builder::{BaseConstraintBuilder, ConstraintBuilder},
            rlc, CellType,
        },
        witness::{Block, Call, ExecStep, Transaction},
    },
    table::LookupTable,
    util::{query_expression, Expr},
};
use eth_types::Field;
use gadgets::util::not;
use halo2_proofs::{
    arithmetic::FieldExt,
    circuit::{Layouter, Region, Value},
    plonk::{Advice, Column, ConstraintSystem, Error, Expression, Fixed, Selector, VirtualCells},
    poly::Rotation,
};
use std::{
    collections::{BTreeSet, HashMap},
    iter,
};
use strum::IntoEnumIterator;

mod add_sub;
mod addmod;
mod address;
mod balance;
mod begin_tx;
mod bitwise;
mod block_ctx;
mod blockhash;
mod byte;
mod calldatacopy;
mod calldataload;
mod calldatasize;
mod caller;
mod callop;
mod callvalue;
mod chainid;
mod codecopy;
mod codesize;
mod comparator;
mod dummy;
mod dup;
mod end_block;
mod end_tx;
mod error_invalid_jump;
mod error_oog_call;
mod error_oog_constant;
mod error_oog_static_memory;
mod error_stack;
mod exp;
mod extcodehash;
mod extcodesize;
mod gas;
mod gasprice;
mod is_zero;
mod jump;
mod jumpdest;
mod jumpi;
mod logs;
mod memory;
mod msize;
mod mul_div_mod;
mod mulmod;
#[path = "execution/not.rs"]
mod opcode_not;
mod origin;
mod pc;
mod pop;
mod push;
mod return_revert;
mod returndatacopy;
mod returndatasize;
mod sar;
mod sdiv_smod;
mod selfbalance;
mod sha3;
mod shl_shr;
mod signed_comparator;
mod signextend;
mod sload;
mod sstore;
mod stop;
mod swap;

use self::sha3::Sha3Gadget;
use add_sub::AddSubGadget;
use addmod::AddModGadget;
use address::AddressGadget;
use balance::BalanceGadget;
use begin_tx::BeginTxGadget;
use bitwise::BitwiseGadget;
use block_ctx::{BlockCtxU160Gadget, BlockCtxU256Gadget, BlockCtxU64Gadget};
use blockhash::BlockHashGadget;
use byte::ByteGadget;
use calldatacopy::CallDataCopyGadget;
use calldataload::CallDataLoadGadget;
use calldatasize::CallDataSizeGadget;
use caller::CallerGadget;
use callop::CallOpGadget;
use callvalue::CallValueGadget;
use chainid::ChainIdGadget;
use codecopy::CodeCopyGadget;
use codesize::CodesizeGadget;
use comparator::ComparatorGadget;
use dummy::DummyGadget;
use dup::DupGadget;
use end_block::EndBlockGadget;
use end_tx::EndTxGadget;
use error_invalid_jump::ErrorInvalidJumpGadget;
use error_oog_call::ErrorOOGCallGadget;
use error_oog_constant::ErrorOOGConstantGadget;
use error_stack::ErrorStackGadget;
use exp::ExponentiationGadget;
use extcodehash::ExtcodehashGadget;
use extcodesize::ExtcodesizeGadget;
use gas::GasGadget;
use gasprice::GasPriceGadget;
use is_zero::IsZeroGadget;
use jump::JumpGadget;
use jumpdest::JumpdestGadget;
use jumpi::JumpiGadget;
use logs::LogGadget;
use memory::MemoryGadget;
use msize::MsizeGadget;
use mul_div_mod::MulDivModGadget;
use mulmod::MulModGadget;
use opcode_not::NotGadget;
use origin::OriginGadget;
use pc::PcGadget;
use pop::PopGadget;
use push::PushGadget;
use return_revert::ReturnRevertGadget;
use returndatacopy::ReturnDataCopyGadget;
use returndatasize::ReturnDataSizeGadget;
use sar::SarGadget;
use sdiv_smod::SignedDivModGadget;
use selfbalance::SelfbalanceGadget;
use shl_shr::ShlShrGadget;
use signed_comparator::SignedComparatorGadget;
use signextend::SignextendGadget;
use sload::SloadGadget;
use sstore::SstoreGadget;
use stop::StopGadget;
use swap::SwapGadget;

pub(crate) trait ExecutionGadget<F: FieldExt> {
    const NAME: &'static str;

    const EXECUTION_STATE: ExecutionState;

    fn configure(cb: &mut ConstraintBuilder<F>) -> Self;

    fn assign_exec_step(
        &self,
        region: &mut CachedRegion<'_, '_, F>,
        offset: usize,
        block: &Block<F>,
        transaction: &Transaction,
        call: &Call,
        step: &ExecStep,
    ) -> Result<(), Error>;
}

#[derive(Clone, Debug)]
pub(crate) struct ExecutionConfig<F> {
    // EVM Circuit selector, which enables all usable rows.  The rows where this selector is
    // disabled won't verify any constraint (they can be unused rows or rows with blinding
    // factors).
    q_usable: Selector,
    // Dynamic selector that is enabled at the rows where each assigned execution step starts (a
    // step has dynamic height).
    q_step: Column<Advice>,
    // Column to hold constant values used for copy constraints
    constants: Column<Fixed>,
    num_rows_until_next_step: Column<Advice>,
    num_rows_inv: Column<Advice>,
    // Selector enabled in the row where the first execution step starts.
    q_step_first: Selector,
    // Selector enabled in the row where the last execution step starts.
    q_step_last: Selector,
    advices: [Column<Advice>; STEP_WIDTH],
    step: Step<F>,
    height_map: HashMap<ExecutionState, usize>,
    stored_expressions_map: HashMap<ExecutionState, Vec<StoredExpression<F>>>,
    // internal state gadgets
    begin_tx_gadget: BeginTxGadget<F>,
    end_block_gadget: EndBlockGadget<F>,
    end_tx_gadget: EndTxGadget<F>,
    // opcode gadgets
    add_sub_gadget: AddSubGadget<F>,
    addmod_gadget: AddModGadget<F>,
    address_gadget: AddressGadget<F>,
    balance_gadget: BalanceGadget<F>,
    bitwise_gadget: BitwiseGadget<F>,
    byte_gadget: ByteGadget<F>,
    call_op_gadget: CallOpGadget<F>,
    call_value_gadget: CallValueGadget<F>,
    calldatacopy_gadget: CallDataCopyGadget<F>,
    calldataload_gadget: CallDataLoadGadget<F>,
    calldatasize_gadget: CallDataSizeGadget<F>,
    caller_gadget: CallerGadget<F>,
    chainid_gadget: ChainIdGadget<F>,
    codecopy_gadget: CodeCopyGadget<F>,
    codesize_gadget: CodesizeGadget<F>,
    comparator_gadget: ComparatorGadget<F>,
    dup_gadget: DupGadget<F>,
    exp_gadget: ExponentiationGadget<F>,
    extcodehash_gadget: ExtcodehashGadget<F>,
    extcodesize_gadget: ExtcodesizeGadget<F>,
    gas_gadget: GasGadget<F>,
    gasprice_gadget: GasPriceGadget<F>,
    iszero_gadget: IsZeroGadget<F>,
    jump_gadget: JumpGadget<F>,
    jumpdest_gadget: JumpdestGadget<F>,
    jumpi_gadget: JumpiGadget<F>,
    log_gadget: LogGadget<F>,
    memory_gadget: MemoryGadget<F>,
    msize_gadget: MsizeGadget<F>,
    mul_div_mod_gadget: MulDivModGadget<F>,
    mulmod_gadget: MulModGadget<F>,
    not_gadget: NotGadget<F>,
    origin_gadget: OriginGadget<F>,
    pc_gadget: PcGadget<F>,
    pop_gadget: PopGadget<F>,
    push_gadget: PushGadget<F>,
    return_revert_gadget: ReturnRevertGadget<F>,
    sar_gadget: SarGadget<F>,
    sdiv_smod_gadget: SignedDivModGadget<F>,
    selfbalance_gadget: SelfbalanceGadget<F>,
    sha3_gadget: Sha3Gadget<F>,
    shl_shr_gadget: ShlShrGadget<F>,
<<<<<<< HEAD
    extcodesize_gadget: DummyGadget<F, 1, 1, { ExecutionState::EXTCODESIZE }>,
=======
    sar_gadget: DummyGadget<F, 2, 1, { ExecutionState::SAR }>,
>>>>>>> a606660d
    extcodecopy_gadget: DummyGadget<F, 4, 0, { ExecutionState::EXTCODECOPY }>,
    returndatasize_gadget: ReturnDataSizeGadget<F>,
    returndatacopy_gadget: ReturnDataCopyGadget<F>,
    create_gadget: DummyGadget<F, 3, 1, { ExecutionState::CREATE }>,
    create2_gadget: DummyGadget<F, 4, 1, { ExecutionState::CREATE2 }>,
    selfdestruct_gadget: DummyGadget<F, 1, 0, { ExecutionState::SELFDESTRUCT }>,
    signed_comparator_gadget: SignedComparatorGadget<F>,
    signextend_gadget: SignextendGadget<F>,
    sload_gadget: SloadGadget<F>,
    sstore_gadget: SstoreGadget<F>,
    stop_gadget: StopGadget<F>,
    swap_gadget: SwapGadget<F>,
    blockhash_gadget: BlockHashGadget<F>,
    block_ctx_u64_gadget: BlockCtxU64Gadget<F>,
    block_ctx_u160_gadget: BlockCtxU160Gadget<F>,
    block_ctx_u256_gadget: BlockCtxU256Gadget<F>,
    // error gadgets
    error_oog_call: ErrorOOGCallGadget<F>,
    error_oog_constant: ErrorOOGConstantGadget<F>,
    error_oog_static_memory_gadget:
        DummyGadget<F, 0, 0, { ExecutionState::ErrorOutOfGasStaticMemoryExpansion }>,
    error_stack: ErrorStackGadget<F>,
    error_oog_dynamic_memory_gadget:
        DummyGadget<F, 0, 0, { ExecutionState::ErrorOutOfGasDynamicMemoryExpansion }>,
    error_oog_log: DummyGadget<F, 0, 0, { ExecutionState::ErrorOutOfGasLOG }>,
    error_oog_sload: DummyGadget<F, 0, 0, { ExecutionState::ErrorOutOfGasSLOAD }>,
    error_oog_sstore: DummyGadget<F, 0, 0, { ExecutionState::ErrorOutOfGasSSTORE }>,
    error_oog_memory_copy: DummyGadget<F, 0, 0, { ExecutionState::ErrorOutOfGasMemoryCopy }>,
    error_oog_account_access: DummyGadget<F, 0, 0, { ExecutionState::ErrorOutOfGasAccountAccess }>,
    error_oog_sha3: DummyGadget<F, 0, 0, { ExecutionState::ErrorOutOfGasSHA3 }>,
    error_oog_ext_codecopy: DummyGadget<F, 0, 0, { ExecutionState::ErrorOutOfGasEXTCODECOPY }>,
    error_oog_call_code: DummyGadget<F, 0, 0, { ExecutionState::ErrorOutOfGasCALLCODE }>,
    error_oog_delegate_call: DummyGadget<F, 0, 0, { ExecutionState::ErrorOutOfGasDELEGATECALL }>,
    error_oog_exp: DummyGadget<F, 0, 0, { ExecutionState::ErrorOutOfGasEXP }>,
    error_oog_create2: DummyGadget<F, 0, 0, { ExecutionState::ErrorOutOfGasCREATE2 }>,
    error_oog_static_call: DummyGadget<F, 0, 0, { ExecutionState::ErrorOutOfGasSTATICCALL }>,
    error_oog_self_destruct: DummyGadget<F, 0, 0, { ExecutionState::ErrorOutOfGasSELFDESTRUCT }>,
    error_oog_code_store: DummyGadget<F, 0, 0, { ExecutionState::ErrorOutOfGasCodeStore }>,
    error_insufficient_balance: DummyGadget<F, 0, 0, { ExecutionState::ErrorInsufficientBalance }>,
    error_invalid_jump: ErrorInvalidJumpGadget<F>,
    error_depth: DummyGadget<F, 0, 0, { ExecutionState::ErrorDepth }>,
    error_write_protection: DummyGadget<F, 0, 0, { ExecutionState::ErrorWriteProtection }>,
    error_contract_address_collision:
        DummyGadget<F, 0, 0, { ExecutionState::ErrorContractAddressCollision }>,
    error_invalid_creation_code: DummyGadget<F, 0, 0, { ExecutionState::ErrorInvalidCreationCode }>,
    error_return_data_out_of_bound:
        DummyGadget<F, 0, 0, { ExecutionState::ErrorReturnDataOutOfBound }>,
    invalid_opcode_gadget: DummyGadget<F, 0, 0, { ExecutionState::ErrorInvalidOpcode }>,
}

impl<F: Field> ExecutionConfig<F> {
    #[allow(clippy::too_many_arguments)]
    pub(crate) fn configure(
        meta: &mut ConstraintSystem<F>,
        power_of_randomness: [Expression<F>; 31],
        fixed_table: &dyn LookupTable<F>,
        byte_table: &dyn LookupTable<F>,
        tx_table: &dyn LookupTable<F>,
        rw_table: &dyn LookupTable<F>,
        bytecode_table: &dyn LookupTable<F>,
        block_table: &dyn LookupTable<F>,
        copy_table: &dyn LookupTable<F>,
        keccak_table: &dyn LookupTable<F>,
        exp_table: &dyn LookupTable<F>,
    ) -> Self {
        let q_usable = meta.complex_selector();
        let q_step = meta.advice_column();
        let constants = meta.fixed_column();
        meta.enable_constant(constants);
        let num_rows_until_next_step = meta.advice_column();
        let num_rows_inv = meta.advice_column();
        let q_step_first = meta.complex_selector();
        let q_step_last = meta.complex_selector();
        let advices = [(); STEP_WIDTH].map(|_| meta.advice_column());

        let step_curr = Step::new(meta, advices, 0, false);
        let mut height_map = HashMap::new();

        meta.create_gate("Constrain execution state", |meta| {
            let q_usable = meta.query_selector(q_usable);
            let q_step = meta.query_advice(q_step, Rotation::cur());
            let q_step_first = meta.query_selector(q_step_first);
            let q_step_last = meta.query_selector(q_step_last);

            let execution_state_selector_constraints = step_curr.state.execution_state.configure();

            // NEW: Enabled, this will break hand crafted tests, maybe we can remove them?
            let first_step_check = {
                let begin_tx_end_block_selector = step_curr
                    .execution_state_selector([ExecutionState::BeginTx, ExecutionState::EndBlock]);
                iter::once((
                    "First step should be BeginTx or EndBlock",
                    q_step_first * (1.expr() - begin_tx_end_block_selector),
                ))
            };

            let last_step_check = {
                let end_block_selector =
                    step_curr.execution_state_selector([ExecutionState::EndBlock]);
                iter::once((
                    "Last step should be EndBlock",
                    q_step_last * (1.expr() - end_block_selector),
                ))
            };

            execution_state_selector_constraints
                .into_iter()
                .map(move |(name, poly)| (name, q_usable.clone() * q_step.clone() * poly))
                .chain(first_step_check)
                .chain(last_step_check)
        });

        meta.create_gate("q_step", |meta| {
            let q_usable = meta.query_selector(q_usable);
            let q_step_first = meta.query_selector(q_step_first);
            let q_step_last = meta.query_selector(q_step_last);
            let q_step = meta.query_advice(q_step, Rotation::cur());
            let num_rows_left_cur = meta.query_advice(num_rows_until_next_step, Rotation::cur());
            let num_rows_left_next = meta.query_advice(num_rows_until_next_step, Rotation::next());
            let num_rows_left_inverse = meta.query_advice(num_rows_inv, Rotation::cur());

            let mut cb = BaseConstraintBuilder::default();
            // q_step needs to be enabled on the first row
            // rw_counter starts at 1
            cb.condition(q_step_first, |cb| {
                cb.require_equal("q_step == 1", q_step.clone(), 1.expr());
                cb.require_equal(
                    "rw_counter is initialized to be 1",
                    step_curr.state.rw_counter.expr(),
                    1.expr(),
                )
            });
            // q_step needs to be enabled on the last row
            cb.condition(q_step_last, |cb| {
                cb.require_equal("q_step == 1", q_step.clone(), 1.expr());
            });
            // Except when step is enabled, the step counter needs to decrease by 1
            cb.condition(1.expr() - q_step.clone(), |cb| {
                cb.require_equal(
                    "num_rows_left_cur := num_rows_left_next + 1",
                    num_rows_left_cur.clone(),
                    num_rows_left_next + 1.expr(),
                );
            });
            // Enforce that q_step := num_rows_until_next_step == 0
            let is_zero = 1.expr() - (num_rows_left_cur.clone() * num_rows_left_inverse.clone());
            cb.require_zero(
                "num_rows_left_cur * is_zero == 0",
                num_rows_left_cur * is_zero.clone(),
            );
            cb.require_zero(
                "num_rows_left_inverse * is_zero == 0",
                num_rows_left_inverse * is_zero.clone(),
            );
            cb.require_equal("q_step == is_zero", q_step, is_zero);
            // On each usable row
            cb.gate(q_usable)
        });

        let mut stored_expressions_map = HashMap::new();
        let step_next = Step::new(meta, advices, MAX_STEP_HEIGHT, true);
        macro_rules! configure_gadget {
            () => {
                Self::configure_gadget(
                    meta,
                    advices,
                    q_usable,
                    q_step,
                    num_rows_until_next_step,
                    q_step_first,
                    q_step_last,
                    &power_of_randomness,
                    &step_curr,
                    &step_next,
                    &mut height_map,
                    &mut stored_expressions_map,
                )
            };
        }

        let cell_manager = step_curr.cell_manager.clone();
        let config = Self {
            q_usable,
            q_step,
            constants,
            num_rows_until_next_step,
            num_rows_inv,
            q_step_first,
            q_step_last,
            advices,
            // internal states
            begin_tx_gadget: configure_gadget!(),
            end_block_gadget: configure_gadget!(),
            end_tx_gadget: configure_gadget!(),
            // opcode gadgets
            add_sub_gadget: configure_gadget!(),
            addmod_gadget: configure_gadget!(),
            bitwise_gadget: configure_gadget!(),
            byte_gadget: configure_gadget!(),
            call_op_gadget: configure_gadget!(),
            call_value_gadget: configure_gadget!(),
            calldatacopy_gadget: configure_gadget!(),
            calldataload_gadget: configure_gadget!(),
            calldatasize_gadget: configure_gadget!(),
            caller_gadget: configure_gadget!(),
            chainid_gadget: configure_gadget!(),
            codecopy_gadget: configure_gadget!(),
            codesize_gadget: configure_gadget!(),
            comparator_gadget: configure_gadget!(),
            dup_gadget: configure_gadget!(),
            extcodehash_gadget: configure_gadget!(),
            extcodesize_gadget: configure_gadget!(),
            gas_gadget: configure_gadget!(),
            gasprice_gadget: configure_gadget!(),
            iszero_gadget: configure_gadget!(),
            jump_gadget: configure_gadget!(),
            jumpdest_gadget: configure_gadget!(),
            jumpi_gadget: configure_gadget!(),
            log_gadget: configure_gadget!(),
            memory_gadget: configure_gadget!(),
            msize_gadget: configure_gadget!(),
            mul_div_mod_gadget: configure_gadget!(),
            mulmod_gadget: configure_gadget!(),
            not_gadget: configure_gadget!(),
            origin_gadget: configure_gadget!(),
            pc_gadget: configure_gadget!(),
            pop_gadget: configure_gadget!(),
            push_gadget: configure_gadget!(),
            return_revert_gadget: configure_gadget!(),
            sdiv_smod_gadget: configure_gadget!(),
            selfbalance_gadget: configure_gadget!(),
            sha3_gadget: configure_gadget!(),
            address_gadget: configure_gadget!(),
            balance_gadget: configure_gadget!(),
            blockhash_gadget: configure_gadget!(),
            exp_gadget: configure_gadget!(),
            sar_gadget: configure_gadget!(),
            extcodecopy_gadget: configure_gadget!(),
            returndatasize_gadget: configure_gadget!(),
            returndatacopy_gadget: configure_gadget!(),
            create_gadget: configure_gadget!(),
            create2_gadget: configure_gadget!(),
            selfdestruct_gadget: configure_gadget!(),
            shl_shr_gadget: configure_gadget!(),
            signed_comparator_gadget: configure_gadget!(),
            signextend_gadget: configure_gadget!(),
            sload_gadget: configure_gadget!(),
            sstore_gadget: configure_gadget!(),
            stop_gadget: configure_gadget!(),
            swap_gadget: configure_gadget!(),
            block_ctx_u64_gadget: configure_gadget!(),
            block_ctx_u160_gadget: configure_gadget!(),
            block_ctx_u256_gadget: configure_gadget!(),
            // error gadgets
            error_oog_constant: configure_gadget!(),
            error_oog_static_memory_gadget: configure_gadget!(),
            error_stack: configure_gadget!(),
            error_oog_dynamic_memory_gadget: configure_gadget!(),
            error_oog_log: configure_gadget!(),
            error_oog_sload: configure_gadget!(),
            error_oog_sstore: configure_gadget!(),
            error_oog_call: configure_gadget!(),
            error_oog_memory_copy: configure_gadget!(),
            error_oog_account_access: configure_gadget!(),
            error_oog_sha3: configure_gadget!(),
            error_oog_ext_codecopy: configure_gadget!(),
            error_oog_call_code: configure_gadget!(),
            error_oog_delegate_call: configure_gadget!(),
            error_oog_exp: configure_gadget!(),
            error_oog_create2: configure_gadget!(),
            error_oog_static_call: configure_gadget!(),
            error_oog_self_destruct: configure_gadget!(),
            error_oog_code_store: configure_gadget!(),
            error_insufficient_balance: configure_gadget!(),
            error_invalid_jump: configure_gadget!(),
            error_write_protection: configure_gadget!(),
            error_depth: configure_gadget!(),
            error_contract_address_collision: configure_gadget!(),
            error_invalid_creation_code: configure_gadget!(),
            error_return_data_out_of_bound: configure_gadget!(),
            invalid_opcode_gadget: configure_gadget!(),
            // step and presets
            step: step_curr,
            height_map,
            stored_expressions_map,
        };

        Self::configure_lookup(
            meta,
            fixed_table,
            byte_table,
            tx_table,
            rw_table,
            bytecode_table,
            block_table,
            copy_table,
            keccak_table,
            exp_table,
            &power_of_randomness,
            &cell_manager,
        );

        config
    }

    pub fn get_step_height_option(&self, execution_state: ExecutionState) -> Option<usize> {
        self.height_map.get(&execution_state).copied()
    }

    pub fn get_step_height(&self, execution_state: ExecutionState) -> usize {
        self.get_step_height_option(execution_state)
            .unwrap_or_else(|| panic!("Execution state unknown: {:?}", execution_state))
    }

    #[allow(clippy::too_many_arguments)]
    fn configure_gadget<G: ExecutionGadget<F>>(
        meta: &mut ConstraintSystem<F>,
        advices: [Column<Advice>; STEP_WIDTH],
        q_usable: Selector,
        q_step: Column<Advice>,
        num_rows_until_next_step: Column<Advice>,
        q_step_first: Selector,
        q_step_last: Selector,
        power_of_randomness: &[Expression<F>; 31],
        step_curr: &Step<F>,
        step_next: &Step<F>,
        height_map: &mut HashMap<ExecutionState, usize>,
        stored_expressions_map: &mut HashMap<ExecutionState, Vec<StoredExpression<F>>>,
    ) -> G {
        // Configure the gadget with the max height first so we can find out the actual
        // height
        let height = {
            let mut cb = ConstraintBuilder::new(
                step_curr.clone(),
                step_next.clone(),
                power_of_randomness,
                G::EXECUTION_STATE,
            );
            G::configure(&mut cb);
            let (_, _, height) = cb.build();
            height
        };

        // Now actually configure the gadget with the correct minimal height
        let step_next = &Step::new(meta, advices, height, true);
        let mut cb = ConstraintBuilder::new(
            step_curr.clone(),
            step_next.clone(),
            power_of_randomness,
            G::EXECUTION_STATE,
        );

        let gadget = G::configure(&mut cb);

        // Enforce the step height for this opcode
        let num_rows_until_next_step_next = query_expression(meta, |meta| {
            meta.query_advice(num_rows_until_next_step, Rotation::next())
        });
        cb.require_equal(
            "num_rows_until_next_step_next := height - 1",
            num_rows_until_next_step_next,
            (height - 1).expr(),
        );

        let (constraints, stored_expressions, _) = cb.build();
        debug_assert!(
            !height_map.contains_key(&G::EXECUTION_STATE),
            "execution state already configured"
        );
        height_map.insert(G::EXECUTION_STATE, height);
        debug_assert!(
            !stored_expressions_map.contains_key(&G::EXECUTION_STATE),
            "execution state already configured"
        );
        stored_expressions_map.insert(G::EXECUTION_STATE, stored_expressions);

        // Enforce the logic for this opcode
        let sel_step: &dyn Fn(&mut VirtualCells<F>) -> Expression<F> =
            &|meta| meta.query_advice(q_step, Rotation::cur());
        let sel_step_first: &dyn Fn(&mut VirtualCells<F>) -> Expression<F> =
            &|meta| meta.query_selector(q_step_first);
        let sel_step_last: &dyn Fn(&mut VirtualCells<F>) -> Expression<F> =
            &|meta| meta.query_selector(q_step_last);
        let sel_not_step_last: &dyn Fn(&mut VirtualCells<F>) -> Expression<F> = &|meta| {
            meta.query_advice(q_step, Rotation::cur()) * not::expr(meta.query_selector(q_step_last))
        };
        for (selector, constraints) in [
            (sel_step, constraints.step),
            (sel_step_first, constraints.step_first),
            (sel_step_last, constraints.step_last),
            (sel_not_step_last, constraints.not_step_last),
        ] {
            if !constraints.is_empty() {
                meta.create_gate(G::NAME, |meta| {
                    let q_usable = meta.query_selector(q_usable);
                    let selector = selector(meta);
                    constraints.into_iter().map(move |(name, constraint)| {
                        (name, q_usable.clone() * selector.clone() * constraint)
                    })
                });
            }
        }

        // Enforce the state transitions for this opcode
        meta.create_gate("Constrain state machine transitions", |meta| {
            let q_usable = meta.query_selector(q_usable);
            let q_step = meta.query_advice(q_step, Rotation::cur());
            let q_step_last = meta.query_selector(q_step_last);

            // ExecutionState transition should be correct.
            iter::empty()
                .chain(
                    IntoIterator::into_iter([
                        (
                            "EndTx can only transit to BeginTx or EndBlock",
                            ExecutionState::EndTx,
                            vec![ExecutionState::BeginTx, ExecutionState::EndBlock],
                        ),
                        (
                            "EndBlock can only transit to EndBlock",
                            ExecutionState::EndBlock,
                            vec![ExecutionState::EndBlock],
                        ),
                    ])
                    .filter(move |(_, from, _)| *from == G::EXECUTION_STATE)
                    .map(|(_, _, to)| 1.expr() - step_next.execution_state_selector(to)),
                )
                .chain(
                    IntoIterator::into_iter([
                        (
                            "Only EndTx can transit to BeginTx",
                            ExecutionState::BeginTx,
                            vec![ExecutionState::EndTx],
                        ),
                        (
                            "Only ExecutionState which halts or BeginTx can transit to EndTx",
                            ExecutionState::EndTx,
                            ExecutionState::iter()
                                .filter(ExecutionState::halts)
                                .chain(iter::once(ExecutionState::BeginTx))
                                .collect(),
                        ),
                        (
                            "Only EndTx or EndBlock can transit to EndBlock",
                            ExecutionState::EndBlock,
                            vec![ExecutionState::EndTx, ExecutionState::EndBlock],
                        ),
                    ])
                    .filter(move |(_, _, from)| !from.contains(&G::EXECUTION_STATE))
                    .map(|(_, to, _)| step_next.execution_state_selector([to])),
                )
                // Accumulate all state transition checks.
                // This can be done because all summed values are enforced to be boolean.
                .reduce(|accum, poly| accum + poly)
                .map(move |poly| {
                    q_usable.clone()
                        * q_step.clone()
                        * (1.expr() - q_step_last.clone())
                        * step_curr.execution_state_selector([G::EXECUTION_STATE])
                        * poly
                })
        });

        gadget
    }

    #[allow(clippy::too_many_arguments)]
    fn configure_lookup(
        meta: &mut ConstraintSystem<F>,
        fixed_table: &dyn LookupTable<F>,
        byte_table: &dyn LookupTable<F>,
        tx_table: &dyn LookupTable<F>,
        rw_table: &dyn LookupTable<F>,
        bytecode_table: &dyn LookupTable<F>,
        block_table: &dyn LookupTable<F>,
        copy_table: &dyn LookupTable<F>,
        keccak_table: &dyn LookupTable<F>,
        exp_table: &dyn LookupTable<F>,
        power_of_randomness: &[Expression<F>; 31],
        cell_manager: &CellManager<F>,
    ) {
        for column in cell_manager.columns().iter() {
            if let CellType::Lookup(table) = column.cell_type {
                let name = format!("{:?}", table);
                meta.lookup_any(Box::leak(name.into_boxed_str()), |meta| {
                    let table_expressions = match table {
                        Table::Fixed => fixed_table,
                        Table::Tx => tx_table,
                        Table::Rw => rw_table,
                        Table::Bytecode => bytecode_table,
                        Table::Block => block_table,
                        Table::Byte => byte_table,
                        Table::Copy => copy_table,
                        Table::Keccak => keccak_table,
                        Table::Exp => exp_table,
                    }
                    .table_exprs(meta);
                    vec![(
                        column.expr(),
                        rlc::expr(&table_expressions, power_of_randomness),
                    )]
                });
            }
        }
    }

    /// Assign block
    /// When exact is enabled, assign exact steps in block without padding for
    /// unit test purpose
    pub fn assign_block(
        &self,
        layouter: &mut impl Layouter<F>,
        block: &Block<F>,
    ) -> Result<(), Error> {
        let power_of_randomness = (1..32)
            .map(|exp| block.randomness.pow(&[exp, 0, 0, 0]))
            .collect::<Vec<F>>()
            .try_into()
            .unwrap();

        layouter.assign_region(
            || "Execution step",
            |mut region| {
                let mut offset = 0;

                self.q_step_first.enable(&mut region, offset)?;

                let dummy_tx = Transaction::default();
                let last_call = block
                    .txs
                    .last()
                    .map(|tx| tx.calls[0].clone())
                    .unwrap_or_else(Call::default);
                let end_block_not_last = &block.end_block_not_last;
                let end_block_last = &block.end_block_last;
                // Collect all steps
                let mut steps = block
                    .txs
                    .iter()
                    .flat_map(|tx| tx.steps.iter().map(move |step| (tx, step)))
                    .peekable();

                let evm_rows = block.evm_circuit_pad_to;
                let exact = evm_rows == 0;

                let mut no_next_step = false;
                let mut get_next = |cur_state: ExecutionState, offset: &usize| match steps.next() {
                    Some((transaction, step)) => Ok(Some((
                        transaction,
                        &transaction.calls[step.call_index],
                        step,
                    ))),
                    None => {
                        if no_next_step {
                            return Ok(None);
                        }

                        let mut block_step = end_block_not_last;
                        let cur_state_height = self.get_step_height(cur_state);
                        if !exact && offset + cur_state_height >= evm_rows {
                            log::error!(
                                "evm circuit larger than evm_rows: {} >= {}",
                                offset + cur_state_height,
                                evm_rows
                            );
                            return Err(Error::Synthesis);
                        }
                        if exact || evm_rows - (offset + cur_state_height) == 1 {
                            block_step = end_block_last;
                            no_next_step = true;
                        }

                        Ok(Some((&dummy_tx, &last_call, block_step)))
                    }
                };

                let mut next = get_next(ExecutionState::BeginTx, &offset)?;
                while let Some((transaction, call, step)) = next {
                    next = get_next(step.execution_state, &offset)?;
                    let height = self.get_step_height(step.execution_state);

                    // Assign the step witness
                    self.assign_exec_step(
                        &mut region,
                        offset,
                        block,
                        transaction,
                        call,
                        step,
                        height,
                        next,
                        power_of_randomness,
                    )?;

                    // q_step logic
                    for idx in 0..height {
                        let offset = offset + idx;
                        self.q_usable.enable(&mut region, offset)?;
                        region.assign_advice(
                            || "step selector",
                            self.q_step,
                            offset,
                            || Value::known(if idx == 0 { F::one() } else { F::zero() }),
                        )?;
                        let value = if idx == 0 {
                            F::zero()
                        } else {
                            F::from((height - idx) as u64)
                        };
                        region.assign_advice(
                            || "step height",
                            self.num_rows_until_next_step,
                            offset,
                            || Value::known(value),
                        )?;
                        region.assign_advice(
                            || "step height inv",
                            self.num_rows_inv,
                            offset,
                            || Value::known(value.invert().unwrap_or(F::zero())),
                        )?;
                    }
                    offset += height;

                    if !exact && offset > evm_rows {
                        log::error!(
                            "evm circuit offset larger than padding: {} > {}",
                            offset,
                            evm_rows
                        );
                        return Err(Error::Synthesis);
                    }

                    if next.is_none() {
                        // Assert that EndBlock height is 1
                        debug_assert_eq!(height, 1);
                    }
                }

                // These are still referenced (but not used) in next rows
                region.assign_advice(
                    || "step height",
                    self.num_rows_until_next_step,
                    offset,
                    || Value::known(F::zero()),
                )?;
                region.assign_advice(
                    || "step height inv",
                    self.q_step,
                    offset,
                    || Value::known(F::zero()),
                )?;

                const END_BLOCK_HEIGHT: usize = 1;
                self.q_step_last
                    .enable(&mut region, offset - END_BLOCK_HEIGHT)?;

                Ok(())
            },
        )
    }

    #[allow(clippy::too_many_arguments)]
    fn assign_exec_step(
        &self,
        region: &mut Region<'_, F>,
        offset: usize,
        block: &Block<F>,
        transaction: &Transaction,
        call: &Call,
        step: &ExecStep,
        height: usize,
        next: Option<(&Transaction, &Call, &ExecStep)>,
        power_of_randomness: [F; 31],
    ) -> Result<(), Error> {
        if !matches!(step.execution_state, ExecutionState::EndBlock) {
            log::trace!(
                "assign_exec_step offset: {} state {:?} step: {:?} call: {:?}",
                offset,
                step.execution_state,
                step,
                call
            );
        }
        // Make the region large enough for the current step and the next step.
        // The next step's next step may also be accessed, so make the region large
        // enough for 3 steps.
        let region = &mut CachedRegion::<'_, '_, F>::new(
            region,
            power_of_randomness,
            STEP_WIDTH,
            MAX_STEP_HEIGHT * 3,
            self.advices[0].index(),
            offset,
        );

        // Also set the witness of the next step.
        // These may be used in stored expressions and
        // so their witness values need to be known to be able
        // to correctly calculate the intermediate value.
        if let Some((transaction_next, call_next, step_next)) = next {
            self.assign_exec_step_int(
                region,
                offset + height,
                block,
                transaction_next,
                call_next,
                step_next,
            )?;
        }

        self.assign_exec_step_int(region, offset, block, transaction, call, step)
    }

    fn assign_exec_step_int(
        &self,
        region: &mut CachedRegion<'_, '_, F>,
        offset: usize,
        block: &Block<F>,
        transaction: &Transaction,
        call: &Call,
        step: &ExecStep,
    ) -> Result<(), Error> {
        self.step
            .assign_exec_step(region, offset, block, call, step)?;

        macro_rules! assign_exec_step {
            ($gadget:expr) => {
                $gadget.assign_exec_step(region, offset, block, transaction, call, step)?
            };
        }

        match step.execution_state {
            // internal states
            ExecutionState::BeginTx => assign_exec_step!(self.begin_tx_gadget),
            ExecutionState::EndTx => assign_exec_step!(self.end_tx_gadget),
            ExecutionState::EndBlock => assign_exec_step!(self.end_block_gadget),
            // opcode
            ExecutionState::ADD_SUB => assign_exec_step!(self.add_sub_gadget),
            ExecutionState::ADDMOD => assign_exec_step!(self.addmod_gadget),
            ExecutionState::ADDRESS => assign_exec_step!(self.address_gadget),
            ExecutionState::BALANCE => assign_exec_step!(self.balance_gadget),
            ExecutionState::BITWISE => assign_exec_step!(self.bitwise_gadget),
            ExecutionState::BYTE => assign_exec_step!(self.byte_gadget),
            ExecutionState::CALL_OP => assign_exec_step!(self.call_op_gadget),
            ExecutionState::CALLDATACOPY => assign_exec_step!(self.calldatacopy_gadget),
            ExecutionState::CALLDATALOAD => assign_exec_step!(self.calldataload_gadget),
            ExecutionState::CALLDATASIZE => assign_exec_step!(self.calldatasize_gadget),
            ExecutionState::CALLER => assign_exec_step!(self.caller_gadget),
            ExecutionState::CALLVALUE => assign_exec_step!(self.call_value_gadget),
            ExecutionState::CHAINID => assign_exec_step!(self.chainid_gadget),
            ExecutionState::CODECOPY => assign_exec_step!(self.codecopy_gadget),
            ExecutionState::CODESIZE => assign_exec_step!(self.codesize_gadget),
            ExecutionState::CMP => assign_exec_step!(self.comparator_gadget),
            ExecutionState::DUP => assign_exec_step!(self.dup_gadget),
            ExecutionState::EXP => assign_exec_step!(self.exp_gadget),
            ExecutionState::EXTCODEHASH => assign_exec_step!(self.extcodehash_gadget),
            ExecutionState::EXTCODESIZE => assign_exec_step!(self.extcodesize_gadget),
            ExecutionState::GAS => assign_exec_step!(self.gas_gadget),
            ExecutionState::GASPRICE => assign_exec_step!(self.gasprice_gadget),
            ExecutionState::ISZERO => assign_exec_step!(self.iszero_gadget),
            ExecutionState::JUMP => assign_exec_step!(self.jump_gadget),
            ExecutionState::JUMPDEST => assign_exec_step!(self.jumpdest_gadget),
            ExecutionState::JUMPI => assign_exec_step!(self.jumpi_gadget),
            ExecutionState::LOG => assign_exec_step!(self.log_gadget),
            ExecutionState::MEMORY => assign_exec_step!(self.memory_gadget),
            ExecutionState::MSIZE => assign_exec_step!(self.msize_gadget),
            ExecutionState::MUL_DIV_MOD => assign_exec_step!(self.mul_div_mod_gadget),
            ExecutionState::MULMOD => assign_exec_step!(self.mulmod_gadget),
            ExecutionState::NOT => assign_exec_step!(self.not_gadget),
            ExecutionState::ORIGIN => assign_exec_step!(self.origin_gadget),
            ExecutionState::PC => assign_exec_step!(self.pc_gadget),
            ExecutionState::POP => assign_exec_step!(self.pop_gadget),
            ExecutionState::PUSH => assign_exec_step!(self.push_gadget),
            ExecutionState::RETURN_REVERT => assign_exec_step!(self.return_revert_gadget),
            ExecutionState::RETURNDATASIZE => assign_exec_step!(self.returndatasize_gadget),
            ExecutionState::RETURNDATACOPY => assign_exec_step!(self.returndatacopy_gadget),
            ExecutionState::SAR => assign_exec_step!(self.sar_gadget),
            ExecutionState::SCMP => assign_exec_step!(self.signed_comparator_gadget),
            ExecutionState::SDIV_SMOD => assign_exec_step!(self.sdiv_smod_gadget),
            ExecutionState::BLOCKCTXU64 => assign_exec_step!(self.block_ctx_u64_gadget),
            ExecutionState::BLOCKCTXU160 => assign_exec_step!(self.block_ctx_u160_gadget),
            ExecutionState::BLOCKCTXU256 => assign_exec_step!(self.block_ctx_u256_gadget),
            ExecutionState::BLOCKHASH => assign_exec_step!(self.blockhash_gadget),
            ExecutionState::SELFBALANCE => assign_exec_step!(self.selfbalance_gadget),
            // dummy gadgets
<<<<<<< HEAD
            ExecutionState::EXTCODESIZE => assign_exec_step!(self.extcodesize_gadget),
=======
            ExecutionState::SAR => assign_exec_step!(self.sar_gadget),
>>>>>>> a606660d
            ExecutionState::EXTCODECOPY => assign_exec_step!(self.extcodecopy_gadget),
            ExecutionState::CREATE => assign_exec_step!(self.create_gadget),
            ExecutionState::CREATE2 => assign_exec_step!(self.create2_gadget),
            ExecutionState::SELFDESTRUCT => assign_exec_step!(self.selfdestruct_gadget),
            // end of dummy gadgets
            ExecutionState::SHA3 => assign_exec_step!(self.sha3_gadget),
            ExecutionState::SHL_SHR => assign_exec_step!(self.shl_shr_gadget),
            ExecutionState::SIGNEXTEND => assign_exec_step!(self.signextend_gadget),
            ExecutionState::SLOAD => assign_exec_step!(self.sload_gadget),
            ExecutionState::SSTORE => assign_exec_step!(self.sstore_gadget),
            ExecutionState::STOP => assign_exec_step!(self.stop_gadget),
            ExecutionState::SWAP => assign_exec_step!(self.swap_gadget),
            // dummy errors
            ExecutionState::ErrorOutOfGasStaticMemoryExpansion => {
                assign_exec_step!(self.error_oog_static_memory_gadget)
            }
            ExecutionState::ErrorOutOfGasConstant => {
                assign_exec_step!(self.error_oog_constant)
            }
            ExecutionState::ErrorOutOfGasCALL => {
                assign_exec_step!(self.error_oog_call)
            }
            ExecutionState::ErrorOutOfGasDynamicMemoryExpansion => {
                assign_exec_step!(self.error_oog_dynamic_memory_gadget)
            }
            ExecutionState::ErrorOutOfGasLOG => {
                assign_exec_step!(self.error_oog_log)
            }
            ExecutionState::ErrorOutOfGasSLOAD => {
                assign_exec_step!(self.error_oog_sload)
            }
            ExecutionState::ErrorOutOfGasSSTORE => {
                assign_exec_step!(self.error_oog_sstore)
            }
            ExecutionState::ErrorOutOfGasMemoryCopy => {
                assign_exec_step!(self.error_oog_memory_copy)
            }
            ExecutionState::ErrorOutOfGasAccountAccess => {
                assign_exec_step!(self.error_oog_account_access)
            }
            ExecutionState::ErrorOutOfGasSHA3 => {
                assign_exec_step!(self.error_oog_sha3)
            }
            ExecutionState::ErrorOutOfGasEXTCODECOPY => {
                assign_exec_step!(self.error_oog_ext_codecopy)
            }
            ExecutionState::ErrorOutOfGasCALLCODE => {
                assign_exec_step!(self.error_oog_call_code)
            }
            ExecutionState::ErrorOutOfGasDELEGATECALL => {
                assign_exec_step!(self.error_oog_delegate_call)
            }
            ExecutionState::ErrorOutOfGasEXP => {
                assign_exec_step!(self.error_oog_exp)
            }
            ExecutionState::ErrorOutOfGasCREATE2 => {
                assign_exec_step!(self.error_oog_create2)
            }
            ExecutionState::ErrorOutOfGasSTATICCALL => {
                assign_exec_step!(self.error_oog_static_call)
            }
            ExecutionState::ErrorOutOfGasSELFDESTRUCT => {
                assign_exec_step!(self.error_oog_self_destruct)
            }

            ExecutionState::ErrorOutOfGasCodeStore => {
                assign_exec_step!(self.error_oog_code_store)
            }
            ExecutionState::ErrorStack => {
                assign_exec_step!(self.error_stack)
            }

            ExecutionState::ErrorInsufficientBalance => {
                assign_exec_step!(self.error_insufficient_balance)
            }
            ExecutionState::ErrorInvalidJump => {
                assign_exec_step!(self.error_invalid_jump)
            }
            ExecutionState::ErrorWriteProtection => {
                assign_exec_step!(self.error_write_protection)
            }
            ExecutionState::ErrorDepth => {
                assign_exec_step!(self.error_depth)
            }
            ExecutionState::ErrorContractAddressCollision => {
                assign_exec_step!(self.error_contract_address_collision)
            }
            ExecutionState::ErrorInvalidCreationCode => {
                assign_exec_step!(self.error_invalid_creation_code)
            }
            ExecutionState::ErrorReturnDataOutOfBound => {
                assign_exec_step!(self.error_return_data_out_of_bound)
            }

            ExecutionState::ErrorInvalidOpcode => {
                assign_exec_step!(self.invalid_opcode_gadget)
            }

            _ => unimplemented!("unimplemented ExecutionState: {:?}", step.execution_state),
        }

        // Fill in the witness values for stored expressions
        let assigned_stored_expressions = self.assign_stored_expressions(region, offset, step)?;

        // enable with `RUST_LOG=debug`
        if log::log_enabled!(log::Level::Debug) {
            // expensive function call
            Self::check_rw_lookup(&assigned_stored_expressions, step, block);
        }
        Ok(())
    }

    fn assign_stored_expressions(
        &self,
        region: &mut CachedRegion<'_, '_, F>,
        offset: usize,
        step: &ExecStep,
    ) -> Result<Vec<(String, F)>, Error> {
        let mut assigned_stored_expressions = Vec::new();
        for stored_expression in self
            .stored_expressions_map
            .get(&step.execution_state)
            .unwrap_or_else(|| panic!("Execution state unknown: {:?}", step.execution_state))
        {
            let assigned = stored_expression.assign(region, offset)?;
            assigned.value().map(|v| {
                let name = stored_expression.name.clone();
                assigned_stored_expressions.push((name, *v));
            });
        }
        Ok(assigned_stored_expressions)
    }

    fn check_rw_lookup(
        assigned_stored_expressions: &[(String, F)],
        step: &ExecStep,
        block: &Block<F>,
    ) {
        let mut assigned_rw_values = Vec::new();
        // Reversion lookup expressions have different ordering compared to rw table,
        // making it a bit complex to check,
        // so we skip checking reversion lookups.
        for (name, v) in assigned_stored_expressions {
            if name.starts_with("rw lookup ")
                && !name.contains(" with reversion")
                && !v.is_zero_vartime()
                && !assigned_rw_values.contains(&(name.clone(), *v))
            {
                assigned_rw_values.push((name.clone(), *v));
            }
        }

        let rlc_assignments: BTreeSet<_> = block
            .rws
            .table_assignments()
            .iter()
            .map(|rw| {
                rw.table_assignment_aux(block.randomness)
                    .rlc(block.randomness)
            })
            .collect();

        for (name, value) in assigned_rw_values.iter() {
            if !rlc_assignments.contains(value) {
                log::error!("rw lookup error: name: {}, step: {:?}", *name, step);
            }
        }
        for (idx, assigned_rw_value) in assigned_rw_values.iter().enumerate() {
            let rw_idx = step.rw_indices[idx];
            let rw = block.rws[rw_idx];
            let table_assignments = rw.table_assignment_aux(block.randomness);
            let rlc = table_assignments.rlc(block.randomness);
            if rlc != assigned_rw_value.1 {
                log::error!(
                    "incorrect rw witness. lookup input name: \"{}\"\n{:?}\nrw: {:?}, rw index: {:?}, {}th rw of step {:?}",
                    assigned_rw_value.0,
                    assigned_rw_value.1,
                    rw,
                    rw_idx,
                    idx,
                    step.execution_state);
            }
        }
    }
}<|MERGE_RESOLUTION|>--- conflicted
+++ resolved
@@ -237,11 +237,6 @@
     selfbalance_gadget: SelfbalanceGadget<F>,
     sha3_gadget: Sha3Gadget<F>,
     shl_shr_gadget: ShlShrGadget<F>,
-<<<<<<< HEAD
-    extcodesize_gadget: DummyGadget<F, 1, 1, { ExecutionState::EXTCODESIZE }>,
-=======
-    sar_gadget: DummyGadget<F, 2, 1, { ExecutionState::SAR }>,
->>>>>>> a606660d
     extcodecopy_gadget: DummyGadget<F, 4, 0, { ExecutionState::EXTCODECOPY }>,
     returndatasize_gadget: ReturnDataSizeGadget<F>,
     returndatacopy_gadget: ReturnDataCopyGadget<F>,
@@ -1028,11 +1023,6 @@
             ExecutionState::BLOCKHASH => assign_exec_step!(self.blockhash_gadget),
             ExecutionState::SELFBALANCE => assign_exec_step!(self.selfbalance_gadget),
             // dummy gadgets
-<<<<<<< HEAD
-            ExecutionState::EXTCODESIZE => assign_exec_step!(self.extcodesize_gadget),
-=======
-            ExecutionState::SAR => assign_exec_step!(self.sar_gadget),
->>>>>>> a606660d
             ExecutionState::EXTCODECOPY => assign_exec_step!(self.extcodecopy_gadget),
             ExecutionState::CREATE => assign_exec_step!(self.create_gadget),
             ExecutionState::CREATE2 => assign_exec_step!(self.create2_gadget),
