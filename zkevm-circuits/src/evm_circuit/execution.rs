use super::util::{CachedRegion, CellManager, StoredExpression};
use crate::{
    evm_circuit::{
        param::{MAX_STEP_HEIGHT, STEP_WIDTH},
        step::{ExecutionState, Step},
        table::Table,
        util::{
            constraint_builder::{BaseConstraintBuilder, ConstraintBuilder},
            rlc, CellType,
        },
        witness::{Block, Call, ExecStep, Transaction},
    },
    table::LookupTable,
    util::Expr,
};
use eth_types::Field;
use halo2_proofs::{
    arithmetic::FieldExt,
    circuit::{Layouter, Region},
    plonk::{Advice, Column, ConstraintSystem, Error, Expression, Selector, VirtualCells},
    poly::Rotation,
};
use std::{collections::HashMap, iter};
use strum::IntoEnumIterator;

mod add_sub;
mod addmod;
<<<<<<< HEAD
mod balance;
=======
mod address;
>>>>>>> 55c6dfbc
mod begin_tx;
mod bitwise;
mod block_ctx;
mod byte;
mod call;
mod calldatacopy;
mod calldataload;
mod calldatasize;
mod caller;
mod callvalue;
mod chainid;
mod codecopy;
mod codesize;
mod comparator;
mod dummy;
mod dup;
mod end_block;
mod end_tx;
mod error_oog_constant;
mod error_oog_static_memory;
mod extcodehash;
mod gas;
mod gasprice;
mod is_zero;
mod jump;
mod jumpdest;
mod jumpi;
mod logs;
mod memory;
mod msize;
mod mul_div_mod;
mod mulmod;
mod not;
mod origin;
mod pc;
mod pop;
mod push;
mod r#return;
mod sdiv_smod;
mod selfbalance;
mod sha3;
mod shr;
mod signed_comparator;
mod signextend;
mod sload;
mod sstore;
mod stop;
mod swap;

use self::sha3::Sha3Gadget;
use add_sub::AddSubGadget;
use addmod::AddModGadget;
<<<<<<< HEAD
use balance::BalanceGadget;
=======
use address::AddressGadget;
>>>>>>> 55c6dfbc
use begin_tx::BeginTxGadget;
use bitwise::BitwiseGadget;
use block_ctx::{BlockCtxU160Gadget, BlockCtxU256Gadget, BlockCtxU64Gadget};
use byte::ByteGadget;
use call::CallGadget;
use calldatacopy::CallDataCopyGadget;
use calldataload::CallDataLoadGadget;
use calldatasize::CallDataSizeGadget;
use caller::CallerGadget;
use callvalue::CallValueGadget;
use chainid::ChainIdGadget;
use codecopy::CodeCopyGadget;
use codesize::CodesizeGadget;
use comparator::ComparatorGadget;
use dummy::DummyGadget;
use dup::DupGadget;
use end_block::EndBlockGadget;
use end_tx::EndTxGadget;
use error_oog_constant::ErrorOOGConstantGadget;
use extcodehash::ExtcodehashGadget;
use gas::GasGadget;
use gasprice::GasPriceGadget;
use is_zero::IsZeroGadget;
use jump::JumpGadget;
use jumpdest::JumpdestGadget;
use jumpi::JumpiGadget;
use logs::LogGadget;
use memory::MemoryGadget;
use msize::MsizeGadget;
use mul_div_mod::MulDivModGadget;
use mulmod::MulModGadget;
use not::NotGadget;
use origin::OriginGadget;
use pc::PcGadget;
use pop::PopGadget;
use push::PushGadget;
use r#return::ReturnGadget;
use sdiv_smod::SignedDivModGadget;
use selfbalance::SelfbalanceGadget;
use shr::ShrGadget;
use signed_comparator::SignedComparatorGadget;
use signextend::SignextendGadget;
use sload::SloadGadget;
use sstore::SstoreGadget;
use stop::StopGadget;
use swap::SwapGadget;

pub(crate) trait ExecutionGadget<F: FieldExt> {
    const NAME: &'static str;

    const EXECUTION_STATE: ExecutionState;

    fn configure(cb: &mut ConstraintBuilder<F>) -> Self;

    fn assign_exec_step(
        &self,
        region: &mut CachedRegion<'_, '_, F>,
        offset: usize,
        block: &Block<F>,
        transaction: &Transaction,
        call: &Call,
        step: &ExecStep,
    ) -> Result<(), Error>;
}

#[derive(Clone, Debug)]
pub(crate) struct ExecutionConfig<F> {
    q_usable: Selector,
    q_step: Column<Advice>,
    num_rows_until_next_step: Column<Advice>,
    num_rows_inv: Column<Advice>,
    q_step_first: Selector,
    q_step_last: Selector,
    advices: [Column<Advice>; STEP_WIDTH],
    step: Step<F>,
    height_map: HashMap<ExecutionState, usize>,
    stored_expressions_map: HashMap<ExecutionState, Vec<StoredExpression<F>>>,
    // internal state gadgets
    begin_tx_gadget: BeginTxGadget<F>,
    end_block_gadget: EndBlockGadget<F>,
    end_tx_gadget: EndTxGadget<F>,
    // opcode gadgets
    add_sub_gadget: AddSubGadget<F>,
    addmod_gadget: AddModGadget<F>,
<<<<<<< HEAD
    balance_gadget: BalanceGadget<F>,
=======
    address_gadget: AddressGadget<F>,
>>>>>>> 55c6dfbc
    bitwise_gadget: BitwiseGadget<F>,
    byte_gadget: ByteGadget<F>,
    call_gadget: CallGadget<F>,
    call_value_gadget: CallValueGadget<F>,
    calldatacopy_gadget: CallDataCopyGadget<F>,
    calldataload_gadget: CallDataLoadGadget<F>,
    calldatasize_gadget: CallDataSizeGadget<F>,
    caller_gadget: CallerGadget<F>,
    chainid_gadget: ChainIdGadget<F>,
    codecopy_gadget: CodeCopyGadget<F>,
    codesize_gadget: CodesizeGadget<F>,
    comparator_gadget: ComparatorGadget<F>,
    dup_gadget: DupGadget<F>,
    extcodehash_gadget: ExtcodehashGadget<F>,
    gas_gadget: GasGadget<F>,
    gasprice_gadget: GasPriceGadget<F>,
    iszero_gadget: IsZeroGadget<F>,
    jump_gadget: JumpGadget<F>,
    jumpdest_gadget: JumpdestGadget<F>,
    jumpi_gadget: JumpiGadget<F>,
    log_gadget: LogGadget<F>,
    memory_gadget: MemoryGadget<F>,
    msize_gadget: MsizeGadget<F>,
    mul_div_mod_gadget: MulDivModGadget<F>,
    mulmod_gadget: MulModGadget<F>,
    not_gadget: NotGadget<F>,
    origin_gadget: OriginGadget<F>,
    pc_gadget: PcGadget<F>,
    pop_gadget: PopGadget<F>,
    push_gadget: PushGadget<F>,
    return_gadget: ReturnGadget<F>,
    sdiv_smod_gadget: SignedDivModGadget<F>,
    selfbalance_gadget: SelfbalanceGadget<F>,
    sha3_gadget: Sha3Gadget<F>,
    shr_gadget: ShrGadget<F>,
<<<<<<< HEAD
    address_gadget: DummyGadget<F, 0, 1, { ExecutionState::ADDRESS }>,
=======
    balance_gadget: DummyGadget<F, 1, 1, { ExecutionState::BALANCE }>,
>>>>>>> 55c6dfbc
    blockhash_gadget: DummyGadget<F, 1, 1, { ExecutionState::BLOCKHASH }>,
    exp_gadget: DummyGadget<F, 2, 1, { ExecutionState::EXP }>,
    shl_gadget: DummyGadget<F, 2, 1, { ExecutionState::SHL }>,
    sar_gadget: DummyGadget<F, 2, 1, { ExecutionState::SAR }>,
    extcodesize_gadget: DummyGadget<F, 1, 1, { ExecutionState::EXTCODESIZE }>,
    extcodecopy_gadget: DummyGadget<F, 4, 0, { ExecutionState::EXTCODECOPY }>,
    returndatasize_gadget: DummyGadget<F, 0, 1, { ExecutionState::RETURNDATASIZE }>,
    returndatacopy_gadget: DummyGadget<F, 3, 0, { ExecutionState::RETURNDATACOPY }>,
    create_gadget: DummyGadget<F, 3, 1, { ExecutionState::CREATE }>,
    callcode_gadget: DummyGadget<F, 7, 1, { ExecutionState::CALLCODE }>,
    delegatecall_gadget: DummyGadget<F, 6, 1, { ExecutionState::DELEGATECALL }>,
    create2_gadget: DummyGadget<F, 4, 1, { ExecutionState::CREATE2 }>,
    staticcall_gadget: DummyGadget<F, 6, 1, { ExecutionState::STATICCALL }>,
    selfdestruct_gadget: DummyGadget<F, 1, 0, { ExecutionState::SELFDESTRUCT }>,
    signed_comparator_gadget: SignedComparatorGadget<F>,
    signextend_gadget: SignextendGadget<F>,
    sload_gadget: SloadGadget<F>,
    sstore_gadget: SstoreGadget<F>,
    stop_gadget: StopGadget<F>,
    swap_gadget: SwapGadget<F>,
    block_ctx_u64_gadget: BlockCtxU64Gadget<F>,
    block_ctx_u160_gadget: BlockCtxU160Gadget<F>,
    block_ctx_u256_gadget: BlockCtxU256Gadget<F>,
    // error gadgets
    error_oog_constant: ErrorOOGConstantGadget<F>,
    error_oog_static_memory_gadget:
        DummyGadget<F, 0, 0, { ExecutionState::ErrorOutOfGasStaticMemoryExpansion }>,
    error_stack_overflow: DummyGadget<F, 0, 0, { ExecutionState::ErrorStackOverflow }>,
    error_stack_underflow: DummyGadget<F, 0, 0, { ExecutionState::ErrorStackUnderflow }>,
    error_oog_dynamic_memory_gadget:
        DummyGadget<F, 0, 0, { ExecutionState::ErrorOutOfGasDynamicMemoryExpansion }>,
    error_oog_log: DummyGadget<F, 0, 0, { ExecutionState::ErrorOutOfGasLOG }>,
    error_oog_sload: DummyGadget<F, 0, 0, { ExecutionState::ErrorOutOfGasSLOAD }>,
    error_oog_sstore: DummyGadget<F, 0, 0, { ExecutionState::ErrorOutOfGasSSTORE }>,
    error_oog_call: DummyGadget<F, 0, 0, { ExecutionState::ErrorOutOfGasCALL }>,
    error_oog_memory_copy: DummyGadget<F, 0, 0, { ExecutionState::ErrorOutOfGasMemoryCopy }>,
    error_oog_account_access: DummyGadget<F, 0, 0, { ExecutionState::ErrorOutOfGasAccountAccess }>,
    error_oog_sha3: DummyGadget<F, 0, 0, { ExecutionState::ErrorOutOfGasSHA3 }>,
    error_oog_ext_codecopy: DummyGadget<F, 0, 0, { ExecutionState::ErrorOutOfGasEXTCODECOPY }>,
    error_oog_call_code: DummyGadget<F, 0, 0, { ExecutionState::ErrorOutOfGasCALLCODE }>,
    error_oog_delegate_call: DummyGadget<F, 0, 0, { ExecutionState::ErrorOutOfGasDELEGATECALL }>,
    error_oog_exp: DummyGadget<F, 0, 0, { ExecutionState::ErrorOutOfGasEXP }>,
    error_oog_create2: DummyGadget<F, 0, 0, { ExecutionState::ErrorOutOfGasCREATE2 }>,
    error_oog_static_call: DummyGadget<F, 0, 0, { ExecutionState::ErrorOutOfGasSTATICCALL }>,
    error_oog_self_destruct: DummyGadget<F, 0, 0, { ExecutionState::ErrorOutOfGasSELFDESTRUCT }>,
    error_oog_code_store: DummyGadget<F, 0, 0, { ExecutionState::ErrorOutOfGasCodeStore }>,
    error_insufficient_balance: DummyGadget<F, 0, 0, { ExecutionState::ErrorInsufficientBalance }>,
    error_invalid_jump: DummyGadget<F, 0, 0, { ExecutionState::ErrorInvalidJump }>,
    error_depth: DummyGadget<F, 0, 0, { ExecutionState::ErrorDepth }>,
    error_write_protection: DummyGadget<F, 0, 0, { ExecutionState::ErrorWriteProtection }>,
    error_contract_address_collision:
        DummyGadget<F, 0, 0, { ExecutionState::ErrorContractAddressCollision }>,
    error_invalid_creation_code: DummyGadget<F, 0, 0, { ExecutionState::ErrorInvalidCreationCode }>,
    error_return_data_out_of_bound:
        DummyGadget<F, 0, 0, { ExecutionState::ErrorReturnDataOutOfBound }>,
    invalid_opcode_gadget: DummyGadget<F, 0, 0, { ExecutionState::ErrorInvalidOpcode }>,
}

impl<F: Field> ExecutionConfig<F> {
    #[allow(clippy::too_many_arguments)]
    pub(crate) fn configure(
        meta: &mut ConstraintSystem<F>,
        power_of_randomness: [Expression<F>; 31],
        fixed_table: &dyn LookupTable<F>,
        byte_table: &dyn LookupTable<F>,
        tx_table: &dyn LookupTable<F>,
        rw_table: &dyn LookupTable<F>,
        bytecode_table: &dyn LookupTable<F>,
        block_table: &dyn LookupTable<F>,
        copy_table: &dyn LookupTable<F>,
        keccak_table: &dyn LookupTable<F>,
    ) -> Self {
        let q_usable = meta.complex_selector();
        let q_step = meta.advice_column();
        let num_rows_until_next_step = meta.advice_column();
        let num_rows_inv = meta.advice_column();
        let q_step_first = meta.complex_selector();
        let q_step_last = meta.complex_selector();
        let advices = [(); STEP_WIDTH].map(|_| meta.advice_column());

        let step_curr = Step::new(meta, advices, 0);
        let mut height_map = HashMap::new();

        meta.create_gate("Constrain execution state", |meta| {
            let q_usable = meta.query_selector(q_usable);
            let q_step = meta.query_advice(q_step, Rotation::cur());
            let q_step_first = meta.query_selector(q_step_first);
            let q_step_last = meta.query_selector(q_step_last);

            // Only one of execution_state should be enabled
            let sum_to_one = (
                "Only one of execution_state should be enabled",
                step_curr
                    .state
                    .execution_state
                    .iter()
                    .fold(1u64.expr(), |acc, cell| acc - cell.expr()),
            );

            // Cells representation for execution_state should be bool.
            let bool_checks = step_curr.state.execution_state.iter().map(|cell| {
                (
                    "Representation for execution_state should be bool",
                    cell.expr() * (1u64.expr() - cell.expr()),
                )
            });

            let _first_step_check = {
                let begin_tx_selector =
                    step_curr.execution_state_selector([ExecutionState::BeginTx]);
                iter::once((
                    "First step should be BeginTx",
                    q_step_first * (1.expr() - begin_tx_selector),
                ))
            };

            let _last_step_check = {
                let end_block_selector =
                    step_curr.execution_state_selector([ExecutionState::EndBlock]);
                iter::once((
                    "Last step should be EndBlock",
                    q_step_last * (1.expr() - end_block_selector),
                ))
            };

            iter::once(sum_to_one)
                .chain(bool_checks)
                .map(move |(name, poly)| (name, q_usable.clone() * q_step.clone() * poly))
            // TODO: Enable these after incomplete trace is no longer necessary.
            // .chain(first_step_check)
            // .chain(last_step_check)
        });

        meta.create_gate("q_step", |meta| {
            let q_usable = meta.query_selector(q_usable);
            let q_step_first = meta.query_selector(q_step_first);
            let q_step = meta.query_advice(q_step, Rotation::cur());
            let num_rows_left_cur = meta.query_advice(num_rows_until_next_step, Rotation::cur());
            let num_rows_left_next = meta.query_advice(num_rows_until_next_step, Rotation::next());
            let num_rows_left_inverse = meta.query_advice(num_rows_inv, Rotation::cur());

            let mut cb = BaseConstraintBuilder::default();
            // q_step needs to be enabled on the first row
            cb.condition(q_step_first, |cb| {
                cb.require_equal("q_step == 1", q_step.clone(), 1.expr());
            });
            // Except when step is enabled, the step counter needs to decrease by 1
            cb.condition(1.expr() - q_step.clone(), |cb| {
                cb.require_equal(
                    "num_rows_left_cur := num_rows_left_next + 1",
                    num_rows_left_cur.clone(),
                    num_rows_left_next + 1.expr(),
                );
            });
            // Enforce that q_step := num_rows_until_next_step == 0
            let is_zero = 1.expr() - (num_rows_left_cur.clone() * num_rows_left_inverse.clone());
            cb.require_zero(
                "num_rows_left_cur * is_zero == 0",
                num_rows_left_cur * is_zero.clone(),
            );
            cb.require_zero(
                "num_rows_left_inverse * is_zero == 0",
                num_rows_left_inverse * is_zero.clone(),
            );
            cb.require_equal("q_step == is_zero", q_step, is_zero);
            // On each usable row
            cb.gate(q_usable)
        });

        let mut stored_expressions_map = HashMap::new();
        let step_next = Step::new(meta, advices, MAX_STEP_HEIGHT);
        macro_rules! configure_gadget {
            () => {
                Self::configure_gadget(
                    meta,
                    advices,
                    q_usable,
                    q_step,
                    num_rows_until_next_step,
                    q_step_first,
                    q_step_last,
                    &power_of_randomness,
                    &step_curr,
                    &step_next,
                    &mut height_map,
                    &mut stored_expressions_map,
                )
            };
        }

        let cell_manager = step_curr.cell_manager.clone();
        let config = Self {
            q_usable,
            q_step,
            num_rows_until_next_step,
            num_rows_inv,
            q_step_first,
            q_step_last,
            advices,
            // internal states
            begin_tx_gadget: configure_gadget!(),
            end_block_gadget: configure_gadget!(),
            end_tx_gadget: configure_gadget!(),
            // opcode gadgets
            add_sub_gadget: configure_gadget!(),
            addmod_gadget: configure_gadget!(),
            bitwise_gadget: configure_gadget!(),
            byte_gadget: configure_gadget!(),
            call_gadget: configure_gadget!(),
            call_value_gadget: configure_gadget!(),
            calldatacopy_gadget: configure_gadget!(),
            calldataload_gadget: configure_gadget!(),
            calldatasize_gadget: configure_gadget!(),
            caller_gadget: configure_gadget!(),
            chainid_gadget: configure_gadget!(),
            codecopy_gadget: configure_gadget!(),
            codesize_gadget: configure_gadget!(),
            comparator_gadget: configure_gadget!(),
            dup_gadget: configure_gadget!(),
            extcodehash_gadget: configure_gadget!(),
            gas_gadget: configure_gadget!(),
            gasprice_gadget: configure_gadget!(),
            iszero_gadget: configure_gadget!(),
            jump_gadget: configure_gadget!(),
            jumpdest_gadget: configure_gadget!(),
            jumpi_gadget: configure_gadget!(),
            log_gadget: configure_gadget!(),
            memory_gadget: configure_gadget!(),
            msize_gadget: configure_gadget!(),
            mul_div_mod_gadget: configure_gadget!(),
            mulmod_gadget: configure_gadget!(),
            not_gadget: configure_gadget!(),
            origin_gadget: configure_gadget!(),
            pc_gadget: configure_gadget!(),
            pop_gadget: configure_gadget!(),
            push_gadget: configure_gadget!(),
            return_gadget: configure_gadget!(),
            sdiv_smod_gadget: configure_gadget!(),
            selfbalance_gadget: configure_gadget!(),
            sha3_gadget: configure_gadget!(),
            address_gadget: configure_gadget!(),
            balance_gadget: configure_gadget!(),
            blockhash_gadget: configure_gadget!(),
            exp_gadget: configure_gadget!(),
            shl_gadget: configure_gadget!(),
            sar_gadget: configure_gadget!(),
            extcodesize_gadget: configure_gadget!(),
            extcodecopy_gadget: configure_gadget!(),
            returndatasize_gadget: configure_gadget!(),
            returndatacopy_gadget: configure_gadget!(),
            create_gadget: configure_gadget!(),
            callcode_gadget: configure_gadget!(),
            delegatecall_gadget: configure_gadget!(),
            create2_gadget: configure_gadget!(),
            staticcall_gadget: configure_gadget!(),
            selfdestruct_gadget: configure_gadget!(),
            shr_gadget: configure_gadget!(),
            signed_comparator_gadget: configure_gadget!(),
            signextend_gadget: configure_gadget!(),
            sload_gadget: configure_gadget!(),
            sstore_gadget: configure_gadget!(),
            stop_gadget: configure_gadget!(),
            swap_gadget: configure_gadget!(),
            block_ctx_u64_gadget: configure_gadget!(),
            block_ctx_u160_gadget: configure_gadget!(),
            block_ctx_u256_gadget: configure_gadget!(),
            // error gadgets
            error_oog_constant: configure_gadget!(),
            error_oog_static_memory_gadget: configure_gadget!(),
            error_stack_overflow: configure_gadget!(),
            error_stack_underflow: configure_gadget!(),
            error_oog_dynamic_memory_gadget: configure_gadget!(),
            error_oog_log: configure_gadget!(),
            error_oog_sload: configure_gadget!(),
            error_oog_sstore: configure_gadget!(),
            error_oog_call: configure_gadget!(),
            error_oog_memory_copy: configure_gadget!(),
            error_oog_account_access: configure_gadget!(),
            error_oog_sha3: configure_gadget!(),
            error_oog_ext_codecopy: configure_gadget!(),
            error_oog_call_code: configure_gadget!(),
            error_oog_delegate_call: configure_gadget!(),
            error_oog_exp: configure_gadget!(),
            error_oog_create2: configure_gadget!(),
            error_oog_static_call: configure_gadget!(),
            error_oog_self_destruct: configure_gadget!(),
            error_oog_code_store: configure_gadget!(),
            error_insufficient_balance: configure_gadget!(),
            error_invalid_jump: configure_gadget!(),
            error_write_protection: configure_gadget!(),
            error_depth: configure_gadget!(),
            error_contract_address_collision: configure_gadget!(),
            error_invalid_creation_code: configure_gadget!(),
            error_return_data_out_of_bound: configure_gadget!(),
            invalid_opcode_gadget: configure_gadget!(),
            // step and presets
            step: step_curr,
            height_map,
            stored_expressions_map,
        };

        Self::configure_lookup(
            meta,
            fixed_table,
            byte_table,
            tx_table,
            rw_table,
            bytecode_table,
            block_table,
            copy_table,
            keccak_table,
            &power_of_randomness,
            &cell_manager,
        );

        config
    }

    pub fn get_step_height_option(&self, execution_state: ExecutionState) -> Option<usize> {
        self.height_map.get(&execution_state).copied()
    }

    pub fn get_step_height(&self, execution_state: ExecutionState) -> usize {
        self.get_step_height_option(execution_state)
            .unwrap_or_else(|| panic!("Execution state unknown: {:?}", execution_state))
    }

    #[allow(clippy::too_many_arguments)]
    fn configure_gadget<G: ExecutionGadget<F>>(
        meta: &mut ConstraintSystem<F>,
        advices: [Column<Advice>; STEP_WIDTH],
        q_usable: Selector,
        q_step: Column<Advice>,
        num_rows_until_next_step: Column<Advice>,
        q_step_first: Selector,
        q_step_last: Selector,
        power_of_randomness: &[Expression<F>; 31],
        step_curr: &Step<F>,
        step_next: &Step<F>,
        height_map: &mut HashMap<ExecutionState, usize>,
        stored_expressions_map: &mut HashMap<ExecutionState, Vec<StoredExpression<F>>>,
    ) -> G {
        // Configure the gadget with the max height first so we can find out the actual
        // height
        let height = {
            let mut cb = ConstraintBuilder::new(
                step_curr.clone(),
                step_next.clone(),
                power_of_randomness,
                G::EXECUTION_STATE,
            );
            G::configure(&mut cb);
            let (_, _, _, height) = cb.build();
            height
        };

        // Now actually configure the gadget with the correct minimal height
        let step_next = &Step::new(meta, advices, height);
        let mut cb = ConstraintBuilder::new(
            step_curr.clone(),
            step_next.clone(),
            power_of_randomness,
            G::EXECUTION_STATE,
        );

        let gadget = G::configure(&mut cb);

        // Enforce the step height for this opcode
        let mut num_rows_until_next_step_next = 0.expr();
        meta.create_gate("query num rows", |meta| {
            num_rows_until_next_step_next =
                meta.query_advice(num_rows_until_next_step, Rotation::next());
            vec![0.expr()]
        });
        cb.require_equal(
            "num_rows_until_next_step_next := height - 1",
            num_rows_until_next_step_next,
            (height - 1).expr(),
        );

        let (constraints, constraints_first_step, stored_expressions, _) = cb.build();
        debug_assert!(
            !height_map.contains_key(&G::EXECUTION_STATE),
            "execution state already configured"
        );
        height_map.insert(G::EXECUTION_STATE, height);
        debug_assert!(
            !stored_expressions_map.contains_key(&G::EXECUTION_STATE),
            "execution state already configured"
        );
        stored_expressions_map.insert(G::EXECUTION_STATE, stored_expressions);

        // Enforce the logic for this opcode
        let q_steps: &dyn Fn(&mut VirtualCells<F>) -> Expression<F> =
            &|meta| meta.query_advice(q_step, Rotation::cur());
        let q_steps_first: &dyn Fn(&mut VirtualCells<F>) -> Expression<F> =
            &|meta| meta.query_selector(q_step_first);
        for (selector, constraints) in [
            (q_steps, constraints),
            (q_steps_first, constraints_first_step),
        ] {
            if !constraints.is_empty() {
                meta.create_gate(G::NAME, |meta| {
                    let q_usable = meta.query_selector(q_usable);
                    let selector = selector(meta);
                    constraints.into_iter().map(move |(name, constraint)| {
                        (name, q_usable.clone() * selector.clone() * constraint)
                    })
                });
            }
        }

        // Enforce the state transitions for this opcode
        meta.create_gate("Constrain state machine transitions", |meta| {
            let q_usable = meta.query_selector(q_usable);
            let q_step = meta.query_advice(q_step, Rotation::cur());
            let q_step_last = meta.query_selector(q_step_last);

            // ExecutionState transition should be correct.
            iter::empty()
                .chain(
                    IntoIterator::into_iter([
                        (
                            "EndTx can only transit to BeginTx or EndBlock",
                            ExecutionState::EndTx,
                            vec![ExecutionState::BeginTx, ExecutionState::EndBlock],
                        ),
                        (
                            "EndBlock can only transit to EndBlock",
                            ExecutionState::EndBlock,
                            vec![ExecutionState::EndBlock],
                        ),
                    ])
                    .filter(move |(_, from, _)| *from == G::EXECUTION_STATE)
                    .map(|(_, _, to)| 1.expr() - step_next.execution_state_selector(to)),
                )
                .chain(
                    IntoIterator::into_iter([
                        (
                            "Only EndTx can transit to BeginTx",
                            ExecutionState::BeginTx,
                            vec![ExecutionState::EndTx],
                        ),
                        (
                            "Only ExecutionState which halts or BeginTx can transit to EndTx",
                            ExecutionState::EndTx,
                            ExecutionState::iter()
                                .filter(ExecutionState::halts)
                                .chain(iter::once(ExecutionState::BeginTx))
                                .collect(),
                        ),
                        (
                            "Only EndTx or EndBlock can transit to EndBlock",
                            ExecutionState::EndBlock,
                            vec![ExecutionState::EndTx, ExecutionState::EndBlock],
                        ),
                    ])
                    .filter(move |(_, _, from)| !from.contains(&G::EXECUTION_STATE))
                    .map(|(_, to, _)| step_next.execution_state_selector([to])),
                )
                // Accumulate all state transition checks.
                // This can be done because all summed values are enforced to be boolean.
                .reduce(|accum, poly| accum + poly)
                .map(move |poly| {
                    q_usable.clone()
                        * q_step.clone()
                        * (1.expr() - q_step_last.clone())
                        * step_curr.execution_state_selector([G::EXECUTION_STATE])
                        * poly
                })
        });

        gadget
    }

    #[allow(clippy::too_many_arguments)]
    fn configure_lookup(
        meta: &mut ConstraintSystem<F>,
        fixed_table: &dyn LookupTable<F>,
        byte_table: &dyn LookupTable<F>,
        tx_table: &dyn LookupTable<F>,
        rw_table: &dyn LookupTable<F>,
        bytecode_table: &dyn LookupTable<F>,
        block_table: &dyn LookupTable<F>,
        copy_table: &dyn LookupTable<F>,
        keccak_table: &dyn LookupTable<F>,
        power_of_randomness: &[Expression<F>; 31],
        cell_manager: &CellManager<F>,
    ) {
        for column in cell_manager.columns().iter() {
            if let CellType::Lookup(table) = column.cell_type {
                let name = format!("{:?}", table);
                meta.lookup_any(Box::leak(name.into_boxed_str()), |meta| {
                    let table_expressions = match table {
                        Table::Fixed => fixed_table,
                        Table::Tx => tx_table,
                        Table::Rw => rw_table,
                        Table::Bytecode => bytecode_table,
                        Table::Block => block_table,
                        Table::Byte => byte_table,
                        Table::Copy => copy_table,
                        Table::Keccak => keccak_table,
                    }
                    .table_exprs(meta);
                    vec![(
                        column.expr(),
                        rlc::expr(&table_expressions, power_of_randomness),
                    )]
                });
            }
        }
    }

    /// Assign block
    /// When exact is enabled, assign exact steps in block without padding for
    /// unit test purpose
    pub fn assign_block(
        &self,
        layouter: &mut impl Layouter<F>,
        block: &Block<F>,
        _exact: bool,
    ) -> Result<(), Error> {
        let power_of_randomness = (1..32)
            .map(|exp| block.randomness.pow(&[exp, 0, 0, 0]))
            .collect::<Vec<F>>()
            .try_into()
            .unwrap();

        layouter.assign_region(
            || "Execution step",
            |mut region| {
                let mut offset = 0;

                self.q_step_first.enable(&mut region, offset)?;

                // Collect all steps
                let mut steps = block
                    .txs
                    .iter()
                    .flat_map(|tx| tx.steps.iter().map(move |step| (tx, step)))
                    .peekable();

                let mut last_height = 0;
                while let Some((transaction, step)) = steps.next() {
                    let call = &transaction.calls[step.call_index];
                    let height = self.get_step_height(step.execution_state);

                    // Assign the step witness
                    self.assign_exec_step(
                        &mut region,
                        offset,
                        block,
                        transaction,
                        call,
                        step,
                        height,
                        steps.peek().map(|&(transaction, step)| {
                            (transaction, &transaction.calls[step.call_index], step)
                        }),
                        power_of_randomness,
                    )?;

                    // q_step logic
                    for idx in 0..height {
                        let offset = offset + idx;
                        self.q_usable.enable(&mut region, offset)?;
                        region.assign_advice(
                            || "step selector",
                            self.q_step,
                            offset,
                            || Ok(if idx == 0 { F::one() } else { F::zero() }),
                        )?;
                        let value = if idx == 0 {
                            F::zero()
                        } else {
                            F::from((height - idx) as u64)
                        };
                        region.assign_advice(
                            || "step height",
                            self.num_rows_until_next_step,
                            offset,
                            || Ok(value),
                        )?;
                        region.assign_advice(
                            || "step height inv",
                            self.num_rows_inv,
                            offset,
                            || Ok(value.invert().unwrap_or(F::zero())),
                        )?;
                    }

                    offset += height;
                    last_height = height;
                }
                // These are still referenced (but not used) in next rows
                region.assign_advice(
                    || "step height",
                    self.num_rows_until_next_step,
                    offset,
                    || Ok(F::zero()),
                )?;
                region.assign_advice(
                    || "step height inv",
                    self.q_step,
                    offset,
                    || Ok(F::zero()),
                )?;

                // If not exact:
                // TODO: Pad leftover region to the desired capacity
                // TODO: Enable q_step_last
                self.q_step_last.enable(&mut region, offset - last_height)?;

                Ok(())
            },
        )
    }

    #[allow(clippy::too_many_arguments)]
    fn assign_exec_step(
        &self,
        region: &mut Region<'_, F>,
        offset: usize,
        block: &Block<F>,
        transaction: &Transaction,
        call: &Call,
        step: &ExecStep,
        height: usize,
        next: Option<(&Transaction, &Call, &ExecStep)>,
        power_of_randomness: [F; 31],
    ) -> Result<(), Error> {
        // Make the region large enough for the current step and the next step.
        // The next step's next step may also be accessed, so make the region large
        // enough for 3 steps.
        let region = &mut CachedRegion::<'_, '_, F>::new(
            region,
            power_of_randomness,
            STEP_WIDTH,
            MAX_STEP_HEIGHT * 3,
            self.advices[0].index(),
            offset,
        );

        // Also set the witness of the next step.
        // These may be used in stored expressions and
        // so their witness values need to be known to be able
        // to correctly calculate the intermediate value.
        if let Some((transaction_next, call_next, step_next)) = next {
            self.assign_exec_step_int(
                region,
                offset + height,
                block,
                transaction_next,
                call_next,
                step_next,
            )?;
        }

        self.assign_exec_step_int(region, offset, block, transaction, call, step)
    }

    fn assign_exec_step_int(
        &self,
        region: &mut CachedRegion<'_, '_, F>,
        offset: usize,
        block: &Block<F>,
        transaction: &Transaction,
        call: &Call,
        step: &ExecStep,
    ) -> Result<(), Error> {
        log::trace!("assign_exec_step offset:{} step:{:?}", offset, step);
        self.step
            .assign_exec_step(region, offset, block, transaction, call, step)?;

        macro_rules! assign_exec_step {
            ($gadget:expr) => {
                $gadget.assign_exec_step(region, offset, block, transaction, call, step)?
            };
        }

        match step.execution_state {
            // internal states
            ExecutionState::BeginTx => assign_exec_step!(self.begin_tx_gadget),
            ExecutionState::EndTx => assign_exec_step!(self.end_tx_gadget),
            ExecutionState::EndBlock => assign_exec_step!(self.end_block_gadget),
            // opcode
            ExecutionState::ADD_SUB => assign_exec_step!(self.add_sub_gadget),
            ExecutionState::ADDMOD => assign_exec_step!(self.addmod_gadget),
<<<<<<< HEAD
            ExecutionState::BALANCE => assign_exec_step!(self.balance_gadget),
=======
            ExecutionState::ADDRESS => assign_exec_step!(self.address_gadget),
>>>>>>> 55c6dfbc
            ExecutionState::BITWISE => assign_exec_step!(self.bitwise_gadget),
            ExecutionState::BYTE => assign_exec_step!(self.byte_gadget),
            ExecutionState::CALL => assign_exec_step!(self.call_gadget),
            ExecutionState::CALLDATACOPY => assign_exec_step!(self.calldatacopy_gadget),
            ExecutionState::CALLDATALOAD => assign_exec_step!(self.calldataload_gadget),
            ExecutionState::CALLDATASIZE => assign_exec_step!(self.calldatasize_gadget),
            ExecutionState::CALLER => assign_exec_step!(self.caller_gadget),
            ExecutionState::CALLVALUE => assign_exec_step!(self.call_value_gadget),
            ExecutionState::CHAINID => assign_exec_step!(self.chainid_gadget),
            ExecutionState::CODECOPY => assign_exec_step!(self.codecopy_gadget),
            ExecutionState::CODESIZE => assign_exec_step!(self.codesize_gadget),
            ExecutionState::CMP => assign_exec_step!(self.comparator_gadget),
            ExecutionState::DUP => assign_exec_step!(self.dup_gadget),
            ExecutionState::EXTCODEHASH => assign_exec_step!(self.extcodehash_gadget),
            ExecutionState::GAS => assign_exec_step!(self.gas_gadget),
            ExecutionState::GASPRICE => assign_exec_step!(self.gasprice_gadget),
            ExecutionState::ISZERO => assign_exec_step!(self.iszero_gadget),
            ExecutionState::JUMP => assign_exec_step!(self.jump_gadget),
            ExecutionState::JUMPDEST => assign_exec_step!(self.jumpdest_gadget),
            ExecutionState::JUMPI => assign_exec_step!(self.jumpi_gadget),
            ExecutionState::LOG => assign_exec_step!(self.log_gadget),
            ExecutionState::MEMORY => assign_exec_step!(self.memory_gadget),
            ExecutionState::MSIZE => assign_exec_step!(self.msize_gadget),
            ExecutionState::MUL_DIV_MOD => assign_exec_step!(self.mul_div_mod_gadget),
            ExecutionState::MULMOD => assign_exec_step!(self.mulmod_gadget),
            ExecutionState::NOT => assign_exec_step!(self.not_gadget),
            ExecutionState::ORIGIN => assign_exec_step!(self.origin_gadget),
            ExecutionState::PC => assign_exec_step!(self.pc_gadget),
            ExecutionState::POP => assign_exec_step!(self.pop_gadget),
            ExecutionState::PUSH => assign_exec_step!(self.push_gadget),
            ExecutionState::RETURN => assign_exec_step!(self.return_gadget),
            ExecutionState::SCMP => assign_exec_step!(self.signed_comparator_gadget),
            ExecutionState::SDIV_SMOD => assign_exec_step!(self.sdiv_smod_gadget),
            ExecutionState::BLOCKCTXU64 => assign_exec_step!(self.block_ctx_u64_gadget),
            ExecutionState::BLOCKCTXU160 => assign_exec_step!(self.block_ctx_u160_gadget),
            ExecutionState::BLOCKCTXU256 => assign_exec_step!(self.block_ctx_u256_gadget),
            ExecutionState::SELFBALANCE => assign_exec_step!(self.selfbalance_gadget),
            // dummy gadgets
<<<<<<< HEAD
            ExecutionState::ADDRESS => assign_exec_step!(self.address_gadget),
=======
            ExecutionState::BALANCE => assign_exec_step!(self.balance_gadget),
>>>>>>> 55c6dfbc
            ExecutionState::BLOCKHASH => assign_exec_step!(self.blockhash_gadget),
            ExecutionState::EXP => assign_exec_step!(self.exp_gadget),
            ExecutionState::SHL => assign_exec_step!(self.shl_gadget),
            ExecutionState::SAR => assign_exec_step!(self.sar_gadget),
            ExecutionState::EXTCODESIZE => assign_exec_step!(self.extcodesize_gadget),
            ExecutionState::EXTCODECOPY => assign_exec_step!(self.extcodecopy_gadget),
            ExecutionState::RETURNDATASIZE => assign_exec_step!(self.returndatasize_gadget),
            ExecutionState::RETURNDATACOPY => assign_exec_step!(self.returndatacopy_gadget),
            ExecutionState::CREATE => assign_exec_step!(self.create_gadget),
            ExecutionState::CALLCODE => assign_exec_step!(self.callcode_gadget),
            ExecutionState::DELEGATECALL => assign_exec_step!(self.delegatecall_gadget),
            ExecutionState::CREATE2 => assign_exec_step!(self.create2_gadget),
            ExecutionState::STATICCALL => assign_exec_step!(self.staticcall_gadget),
            ExecutionState::SELFDESTRUCT => assign_exec_step!(self.selfdestruct_gadget),
            // end of dummy gadgets
            ExecutionState::SHA3 => assign_exec_step!(self.sha3_gadget),
            ExecutionState::SHR => assign_exec_step!(self.shr_gadget),
            ExecutionState::SIGNEXTEND => assign_exec_step!(self.signextend_gadget),
            ExecutionState::SLOAD => assign_exec_step!(self.sload_gadget),
            ExecutionState::SSTORE => assign_exec_step!(self.sstore_gadget),
            ExecutionState::STOP => assign_exec_step!(self.stop_gadget),
            ExecutionState::SWAP => assign_exec_step!(self.swap_gadget),
            // dummy errors
            ExecutionState::ErrorOutOfGasStaticMemoryExpansion => {
                assign_exec_step!(self.error_oog_static_memory_gadget)
            }
            ExecutionState::ErrorOutOfGasConstant => {
                assign_exec_step!(self.error_oog_constant)
            }
            ExecutionState::ErrorOutOfGasDynamicMemoryExpansion => {
                assign_exec_step!(self.error_oog_dynamic_memory_gadget)
            }
            ExecutionState::ErrorOutOfGasLOG => {
                assign_exec_step!(self.error_oog_log)
            }
            ExecutionState::ErrorOutOfGasSLOAD => {
                assign_exec_step!(self.error_oog_sload)
            }
            ExecutionState::ErrorOutOfGasSSTORE => {
                assign_exec_step!(self.error_oog_sstore)
            }
            ExecutionState::ErrorOutOfGasCALL => {
                assign_exec_step!(self.error_oog_call)
            }
            ExecutionState::ErrorOutOfGasMemoryCopy => {
                assign_exec_step!(self.error_oog_memory_copy)
            }
            ExecutionState::ErrorOutOfGasAccountAccess => {
                assign_exec_step!(self.error_oog_account_access)
            }
            ExecutionState::ErrorOutOfGasSHA3 => {
                assign_exec_step!(self.error_oog_sha3)
            }
            ExecutionState::ErrorOutOfGasEXTCODECOPY => {
                assign_exec_step!(self.error_oog_ext_codecopy)
            }
            ExecutionState::ErrorOutOfGasCALLCODE => {
                assign_exec_step!(self.error_oog_call_code)
            }
            ExecutionState::ErrorOutOfGasDELEGATECALL => {
                assign_exec_step!(self.error_oog_delegate_call)
            }
            ExecutionState::ErrorOutOfGasEXP => {
                assign_exec_step!(self.error_oog_exp)
            }
            ExecutionState::ErrorOutOfGasCREATE2 => {
                assign_exec_step!(self.error_oog_create2)
            }
            ExecutionState::ErrorOutOfGasSTATICCALL => {
                assign_exec_step!(self.error_oog_static_call)
            }
            ExecutionState::ErrorOutOfGasSELFDESTRUCT => {
                assign_exec_step!(self.error_oog_self_destruct)
            }

            ExecutionState::ErrorOutOfGasCodeStore => {
                assign_exec_step!(self.error_oog_code_store)
            }
            ExecutionState::ErrorStackOverflow => {
                assign_exec_step!(self.error_stack_overflow)
            }
            ExecutionState::ErrorStackUnderflow => {
                assign_exec_step!(self.error_stack_underflow)
            }
            ExecutionState::ErrorInsufficientBalance => {
                assign_exec_step!(self.error_insufficient_balance)
            }
            ExecutionState::ErrorInvalidJump => {
                assign_exec_step!(self.error_invalid_jump)
            }
            ExecutionState::ErrorWriteProtection => {
                assign_exec_step!(self.error_write_protection)
            }
            ExecutionState::ErrorDepth => {
                assign_exec_step!(self.error_depth)
            }
            ExecutionState::ErrorContractAddressCollision => {
                assign_exec_step!(self.error_contract_address_collision)
            }
            ExecutionState::ErrorInvalidCreationCode => {
                assign_exec_step!(self.error_invalid_creation_code)
            }
            ExecutionState::ErrorReturnDataOutOfBound => {
                assign_exec_step!(self.error_return_data_out_of_bound)
            }

            ExecutionState::ErrorInvalidOpcode => {
                assign_exec_step!(self.invalid_opcode_gadget)
            }

            _ => unimplemented!("unimplemented ExecutionState: {:?}", step.execution_state),
        }

        // Fill in the witness values for stored expressions
        let assigned_stored_expressions = self.assign_stored_expressions(region, offset, step)?;

        Self::check_rw_lookup(&assigned_stored_expressions, step, block);
        Ok(())
    }

    fn assign_stored_expressions(
        &self,
        region: &mut CachedRegion<'_, '_, F>,
        offset: usize,
        step: &ExecStep,
    ) -> Result<Vec<(String, F)>, Error> {
        let mut assigned_stored_expressions = Vec::new();
        for stored_expression in self
            .stored_expressions_map
            .get(&step.execution_state)
            .unwrap_or_else(|| panic!("Execution state unknown: {:?}", step.execution_state))
        {
            let assigned = stored_expression.assign(region, offset)?;
            if let Some(v) = assigned.value() {
                let name = stored_expression.name.clone();
                assigned_stored_expressions.push((name, *v))
            }
        }
        Ok(assigned_stored_expressions)
    }

    fn check_rw_lookup(
        assigned_stored_expressions: &[(String, F)],
        step: &ExecStep,
        block: &Block<F>,
    ) {
        let mut assigned_rw_values = Vec::new();
        // Reversion lookup expressions have different ordering compared to rw table,
        // making it a bit complex to check,
        // so we skip checking reversion lookups.
        for (name, v) in assigned_stored_expressions {
            if name.starts_with("rw lookup ")
                && !name.contains(" with reversion")
                && !v.is_zero_vartime()
                && !assigned_rw_values.contains(&(name.clone(), *v))
            {
                assigned_rw_values.push((name.clone(), *v));
            }
        }

        for (idx, assigned_rw_value) in assigned_rw_values.iter().enumerate() {
            let rw_idx = step.rw_indices[idx];
            let rw = block.rws[rw_idx];
            let table_assignments = rw.table_assignment(block.randomness);
            let rlc = table_assignments.rlc(block.randomness);
            if rlc != assigned_rw_value.1 {
                log::error!(
                    "incorrect rw witness. lookup input name: \"{}\". rw: {:?}, rw index: {:?}, {}th rw of step {:?}",
                    assigned_rw_value.0,
                    rw,
                    rw_idx,
                    idx,
                    step.execution_state);
            }
        }
    }
}<|MERGE_RESOLUTION|>--- conflicted
+++ resolved
@@ -25,11 +25,8 @@
 
 mod add_sub;
 mod addmod;
-<<<<<<< HEAD
+mod address;
 mod balance;
-=======
-mod address;
->>>>>>> 55c6dfbc
 mod begin_tx;
 mod bitwise;
 mod block_ctx;
@@ -82,11 +79,8 @@
 use self::sha3::Sha3Gadget;
 use add_sub::AddSubGadget;
 use addmod::AddModGadget;
-<<<<<<< HEAD
+use address::AddressGadget;
 use balance::BalanceGadget;
-=======
-use address::AddressGadget;
->>>>>>> 55c6dfbc
 use begin_tx::BeginTxGadget;
 use bitwise::BitwiseGadget;
 use block_ctx::{BlockCtxU160Gadget, BlockCtxU256Gadget, BlockCtxU64Gadget};
@@ -171,11 +165,8 @@
     // opcode gadgets
     add_sub_gadget: AddSubGadget<F>,
     addmod_gadget: AddModGadget<F>,
-<<<<<<< HEAD
+    address_gadget: AddressGadget<F>,
     balance_gadget: BalanceGadget<F>,
-=======
-    address_gadget: AddressGadget<F>,
->>>>>>> 55c6dfbc
     bitwise_gadget: BitwiseGadget<F>,
     byte_gadget: ByteGadget<F>,
     call_gadget: CallGadget<F>,
@@ -211,11 +202,6 @@
     selfbalance_gadget: SelfbalanceGadget<F>,
     sha3_gadget: Sha3Gadget<F>,
     shr_gadget: ShrGadget<F>,
-<<<<<<< HEAD
-    address_gadget: DummyGadget<F, 0, 1, { ExecutionState::ADDRESS }>,
-=======
-    balance_gadget: DummyGadget<F, 1, 1, { ExecutionState::BALANCE }>,
->>>>>>> 55c6dfbc
     blockhash_gadget: DummyGadget<F, 1, 1, { ExecutionState::BLOCKHASH }>,
     exp_gadget: DummyGadget<F, 2, 1, { ExecutionState::EXP }>,
     shl_gadget: DummyGadget<F, 2, 1, { ExecutionState::SHL }>,
@@ -904,11 +890,8 @@
             // opcode
             ExecutionState::ADD_SUB => assign_exec_step!(self.add_sub_gadget),
             ExecutionState::ADDMOD => assign_exec_step!(self.addmod_gadget),
-<<<<<<< HEAD
+            ExecutionState::ADDRESS => assign_exec_step!(self.address_gadget),
             ExecutionState::BALANCE => assign_exec_step!(self.balance_gadget),
-=======
-            ExecutionState::ADDRESS => assign_exec_step!(self.address_gadget),
->>>>>>> 55c6dfbc
             ExecutionState::BITWISE => assign_exec_step!(self.bitwise_gadget),
             ExecutionState::BYTE => assign_exec_step!(self.byte_gadget),
             ExecutionState::CALL => assign_exec_step!(self.call_gadget),
@@ -947,11 +930,6 @@
             ExecutionState::BLOCKCTXU256 => assign_exec_step!(self.block_ctx_u256_gadget),
             ExecutionState::SELFBALANCE => assign_exec_step!(self.selfbalance_gadget),
             // dummy gadgets
-<<<<<<< HEAD
-            ExecutionState::ADDRESS => assign_exec_step!(self.address_gadget),
-=======
-            ExecutionState::BALANCE => assign_exec_step!(self.balance_gadget),
->>>>>>> 55c6dfbc
             ExecutionState::BLOCKHASH => assign_exec_step!(self.blockhash_gadget),
             ExecutionState::EXP => assign_exec_step!(self.exp_gadget),
             ExecutionState::SHL => assign_exec_step!(self.shl_gadget),
