--- conflicted
+++ resolved
@@ -1,14 +1,9 @@
 use super::{
     param::{
-<<<<<<< HEAD
-        BLOCK_TABLE_LOOKUPS, BYTECODE_TABLE_LOOKUPS, COPY_TABLE_LOOKUPS, EXP_TABLE_LOOKUPS,
-        FIXED_TABLE_LOOKUPS, KECCAK_TABLE_LOOKUPS, MODEXP_TABLE_LOOKUPS, N_BYTE_LOOKUPS,
-=======
         BLOCK_TABLE_LOOKUPS, BYTECODE_TABLE_LOOKUPS, COPY_TABLE_LOOKUPS, ECC_TABLE_LOOKUPS,
         EXP_TABLE_LOOKUPS, FIXED_TABLE_LOOKUPS, KECCAK_TABLE_LOOKUPS, N_BYTE_LOOKUPS,
->>>>>>> 7e5675c5
         N_COPY_COLUMNS, N_PHASE1_COLUMNS, POW_OF_RAND_TABLE_LOOKUPS, RW_TABLE_LOOKUPS,
-        SIG_TABLE_LOOKUPS, TX_TABLE_LOOKUPS,
+        SIG_TABLE_LOOKUPS, TX_TABLE_LOOKUPS, MODEXP_TABLE_LOOKUPS,
     },
     util::{instrumentation::Instrument, CachedRegion, CellManager, StoredExpression},
     EvmCircuitExports,
@@ -208,11 +203,7 @@
 use origin::OriginGadget;
 use pc::PcGadget;
 use pop::PopGadget;
-<<<<<<< HEAD
-use precompiles::{EcrecoverGadget, IdentityGadget, ModExpGadget};
-=======
-use precompiles::{EcAddGadget, EcMulGadget, EcPairingGadget, EcrecoverGadget, IdentityGadget};
->>>>>>> 7e5675c5
+use precompiles::{EcAddGadget, EcMulGadget, EcPairingGadget, EcrecoverGadget, IdentityGadget, ModExpGadget};
 use push::PushGadget;
 use return_revert::ReturnRevertGadget;
 use returndatacopy::ReturnDataCopyGadget;
@@ -361,20 +352,10 @@
     precompile_sha2_gadget: Box<BasePrecompileGadget<F, { ExecutionState::PrecompileSha256 }>>,
     precompile_ripemd_gadget: Box<BasePrecompileGadget<F, { ExecutionState::PrecompileRipemd160 }>>,
     precompile_identity_gadget: Box<IdentityGadget<F>>,
-<<<<<<< HEAD
     precompile_modexp_gadget: Box<ModExpGadget<F>>,
-    precompile_bn128add_gadget:
-        Box<BasePrecompileGadget<F, { ExecutionState::PrecompileBn256Add }>>,
-    precompile_bn128mul_gadget:
-        Box<BasePrecompileGadget<F, { ExecutionState::PrecompileBn256ScalarMul }>>,
-    precompile_bn128pairing_gadget:
-        Box<BasePrecompileGadget<F, { ExecutionState::PrecompileBn256Pairing }>>,
-=======
-    precompile_modexp_gadget: Box<BasePrecompileGadget<F, { ExecutionState::PrecompileBigModExp }>>,
     precompile_bn128add_gadget: Box<EcAddGadget<F>>,
     precompile_bn128mul_gadget: Box<EcMulGadget<F>>,
     precompile_bn128pairing_gadget: Box<EcPairingGadget<F>>,
->>>>>>> 7e5675c5
     precompile_blake2f_gadget: Box<BasePrecompileGadget<F, { ExecutionState::PrecompileBlake2f }>>,
 }
 
@@ -394,11 +375,8 @@
         keccak_table: &dyn LookupTable<F>,
         exp_table: &dyn LookupTable<F>,
         sig_table: &dyn LookupTable<F>,
-<<<<<<< HEAD
         modexp_table: &dyn LookupTable<F>,
-=======
         ecc_table: &dyn LookupTable<F>,
->>>>>>> 7e5675c5
         pow_of_rand_table: &dyn LookupTable<F>,
     ) -> Self {
         let mut instrument = Instrument::default();
@@ -674,11 +652,8 @@
             keccak_table,
             exp_table,
             sig_table,
-<<<<<<< HEAD
             modexp_table,
-=======
             ecc_table,
->>>>>>> 7e5675c5
             pow_of_rand_table,
             &challenges,
             &cell_manager,
@@ -936,11 +911,8 @@
         keccak_table: &dyn LookupTable<F>,
         exp_table: &dyn LookupTable<F>,
         sig_table: &dyn LookupTable<F>,
-<<<<<<< HEAD
         modexp_table: &dyn LookupTable<F>,
-=======
         ecc_table: &dyn LookupTable<F>,
->>>>>>> 7e5675c5
         pow_of_rand_table: &dyn LookupTable<F>,
         challenges: &Challenges<Expression<F>>,
         cell_manager: &CellManager<F>,
@@ -959,11 +931,8 @@
                         Table::Keccak => keccak_table,
                         Table::Exp => exp_table,
                         Table::Sig => sig_table,
-<<<<<<< HEAD
                         Table::ModExp => modexp_table,
-=======
                         Table::Ecc => ecc_table,
->>>>>>> 7e5675c5
                         Table::PowOfRand => pow_of_rand_table,
                     }
                     .table_exprs(meta);
@@ -1265,11 +1234,8 @@
             ("EVM_lookup_keccak", KECCAK_TABLE_LOOKUPS),
             ("EVM_lookup_exp", EXP_TABLE_LOOKUPS),
             ("EVM_lookup_sig", SIG_TABLE_LOOKUPS),
-<<<<<<< HEAD
             ("EVM_lookup_modexp", MODEXP_TABLE_LOOKUPS),
-=======
             ("EVM_lookup_ecc", ECC_TABLE_LOOKUPS),
->>>>>>> 7e5675c5
             ("EVM_lookup_pow_of_rand", POW_OF_RAND_TABLE_LOOKUPS),
             ("EVM_adv_phase2", N_PHASE2_COLUMNS),
             ("EVM_copy", N_COPY_COLUMNS),
