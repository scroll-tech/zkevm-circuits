--- conflicted
+++ resolved
@@ -112,11 +112,8 @@
     swap_gadget: SwapGadget<F>,
     msize_gadget: MsizeGadget<F>,
     coinbase_gadget: CoinbaseGadget<F>,
-<<<<<<< HEAD
+    timestamp_gadget: TimestampGadget<F>,
     sload_gadget: SloadGadget<F>,
-=======
-    timestamp_gadget: TimestampGadget<F>,
->>>>>>> 4732717f
 }
 
 impl<F: FieldExt> ExecutionConfig<F> {
@@ -244,11 +241,8 @@
             swap_gadget: configure_gadget!(),
             msize_gadget: configure_gadget!(),
             coinbase_gadget: configure_gadget!(),
-<<<<<<< HEAD
-            sload_gadget: configure_gadget!(),
-=======
             timestamp_gadget: configure_gadget!(),
->>>>>>> 4732717f
+            sload_gadget: SloadGadget<F>,
             step: step_curr,
             presets_map,
         };
@@ -496,14 +490,8 @@
             ExecutionState::DUP => assign_exec_step!(self.dup_gadget),
             ExecutionState::SWAP => assign_exec_step!(self.swap_gadget),
             ExecutionState::COINBASE => assign_exec_step!(self.coinbase_gadget),
-<<<<<<< HEAD
-            ExecutionState::SLOAD => {
-                assign_exec_step!(self.sload_gadget)
-=======
-            ExecutionState::TIMESTAMP => {
-                assign_exec_step!(self.timestamp_gadget)
->>>>>>> 4732717f
-            }
+            ExecutionState::TIMESTAMP => assign_exec_step!(self.timestamp_gadget),
+            ExecutionState::SLOAD => assign_exec_step!(self.sload_gadget),
             ExecutionState::ErrorOutOfGasPureMemory => {
                 assign_exec_step!(self.error_oog_pure_memory_gadget)
             }
