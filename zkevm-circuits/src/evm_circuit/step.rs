--- conflicted
+++ resolved
@@ -13,11 +13,7 @@
     witness::Transaction,
 };
 use bus_mapping::{evm::OpcodeId, precompile::PrecompileCalls};
-<<<<<<< HEAD
 use eth_types::{evm_types::GasCost, Field, ToWord};
-=======
-use eth_types::{evm_types::GasCost, Field};
->>>>>>> fb271ea6
 use halo2_proofs::{
     circuit::Value,
     plonk::{Advice, Column, ConstraintSystem, Error, Expression},
