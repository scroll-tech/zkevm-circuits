--- conflicted
+++ resolved
@@ -27,7 +27,7 @@
 
 use crate::{
     evm_circuit::util::constraint_builder::{BaseConstraintBuilder, ConstrainBuilderCommon},
-    table::{LookupTable, RlpFsmRlpTable, U8Table},
+    table::{LookupTable, RlpFsmRlpTable, U16Table, U8Table},
     util::{Challenges, SubCircuit, SubCircuitConfig},
     witness::{
         Block, DataTable, Format, RlpFsmWitnessGen, RlpFsmWitnessRow, RlpTag, RomTableRow, State,
@@ -280,13 +280,9 @@
     /// ROM table
     rom_table: RlpFsmRomTable,
     /// Range256 table
-<<<<<<< HEAD
-    u8_table: RangeTable<{ 1 << 8 }>,
+    u8_table: U8Table,
     /// Range u16 table
-    u16_table: RangeTable<{ 1 << 16 }>,
-=======
-    u8_table: U8Table,
->>>>>>> 8950effa
+    u16_table: U16Table,
 }
 
 impl<F: Field> RlpCircuitConfig<F> {
@@ -295,12 +291,8 @@
         meta: &mut ConstraintSystem<F>,
         rom_table: RlpFsmRomTable,
         data_table: RlpFsmDataTable,
-<<<<<<< HEAD
-        u8_table: RangeTable<{ 1 << 8 }>,
-        u16_table: RangeTable<{ 1 << 16 }>,
-=======
         u8_table: U8Table,
->>>>>>> 8950effa
+        u16_table: U16Table,
         rlp_table: RlpFsmRlpTable,
         challenges: &Challenges<Expression<F>>,
     ) -> Self {
@@ -1790,13 +1782,9 @@
     /// RLP table.
     pub rlp_table: RlpFsmRlpTable,
     /// u8 table
-<<<<<<< HEAD
-    pub u8_table: RangeTable<{ 1 << 8 }>,
+    pub u8_table: U8Table,
     /// u16 table
-    pub u16_table: RangeTable<{ 1 << 16 }>,
-=======
-    pub u8_table: U8Table,
->>>>>>> 8950effa
+    pub u16_table: U16Table,
     /// Challenge API.
     pub challenges: Challenges<Expression<F>>,
 }
