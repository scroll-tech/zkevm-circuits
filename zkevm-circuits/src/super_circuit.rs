//! The Super Circuit is a circuit that contains all the circuits of the
//! zkEVM in order to achieve two things:
//! - Check the correct integration between circuits via the shared lookup tables, to verify that
//!   the table layouts match.
//! - Allow having a single circuit setup for which a proof can be generated that would be verified
//!   under a single aggregation circuit for the first milestone.
//!
//! The current implementation contains the following circuits:
//!
//! - [x] EVM Circuit
//! - [ ] State Circuit
//! - [x] Tx Circuit
//! - [x] Bytecode Circuit
//! - [x] Copy Circuit
//! - [x] Exponentiation Circuit
//! - [ ] Keccak Circuit
//! - [ ] MPT Circuit
//! - [x] PublicInputs Circuit
//!
//! And the following shared tables, with the circuits that use them:
//!
//! - [x] Copy Table
//!   - [x] Copy Circuit
//!   - [x] EVM Circuit
//! - [x] Exponentiation Table
//!   - [x] EVM Circuit
//! - [ ] Rw Table
//!   - [ ] State Circuit
//!   - [ ] EVM Circuit
//!   - [ ] Copy Circuit
//! - [x] Tx Table
//!   - [x] Tx Circuit
//!   - [x] EVM Circuit
//!   - [x] Copy Circuit
//!   - [x] PublicInputs Circuit
//! - [x] Bytecode Table
//!   - [x] Bytecode Circuit
//!   - [x] EVM Circuit
//!   - [x] Copy Circuit
//! - [ ] Block Table
//!   - [ ] EVM Circuit
//!   - [x] PublicInputs Circuit
//! - [ ] MPT Table
//!   - [ ] MPT Circuit
//!   - [ ] State Circuit
//! - [x] Keccak Table
//!   - [ ] Keccak Circuit
//!   - [ ] EVM Circuit
//!   - [x] Bytecode Circuit
//!   - [x] Tx Circuit
//!   - [ ] MPT Circuit

#[cfg(any(feature = "test", test))]
pub(crate) mod test;

#[cfg(feature = "poseidon-codehash")]
use crate::bytecode_circuit::circuit::to_poseidon_hash::{
    ToHashBlockBytecodeCircuitConfigArgs, ToHashBlockCircuitConfig, HASHBLOCK_BYTES_IN_FIELD,
};
#[cfg(not(feature = "poseidon-codehash"))]
use crate::bytecode_circuit::circuit::BytecodeCircuitConfig;
use crate::{
    bytecode_circuit::circuit::{BytecodeCircuit, BytecodeCircuitConfigArgs},
    copy_circuit::{CopyCircuit, CopyCircuitConfig, CopyCircuitConfigArgs},
    ecc_circuit::{EccCircuit, EccCircuitConfig, EccCircuitConfigArgs},
    evm_circuit::{EvmCircuit, EvmCircuitConfig, EvmCircuitConfigArgs},
    exp_circuit::{ExpCircuit, ExpCircuitConfig},
    keccak_circuit::{KeccakCircuit, KeccakCircuitConfig, KeccakCircuitConfigArgs},
    poseidon_circuit::{PoseidonCircuit, PoseidonCircuitConfig, PoseidonCircuitConfigArgs},
    precompile_circuit,
    sig_circuit::{SigCircuit, SigCircuitConfig, SigCircuitConfigArgs},
    tx_circuit::{TxCircuit, TxCircuitConfig, TxCircuitConfigArgs},
    util::{log2_ceil, SubCircuit, SubCircuitConfig},
    witness::{block_convert, Block},
};

#[cfg(feature = "zktrie")]
use crate::mpt_circuit::{MptCircuit, MptCircuitConfig, MptCircuitConfigArgs};

use crate::util::Challenges;

use crate::{
    state_circuit::{StateCircuit, StateCircuitConfig, StateCircuitConfigArgs},
    table::{
<<<<<<< HEAD
        BlockTable, BytecodeTable, CopyTable, ExpTable, KeccakTable, ModExpTable, MptTable,
        PoseidonTable, PowOfRandTable, RlpFsmRlpTable as RlpTable, RwTable, TxTable,
=======
        BlockTable, BytecodeTable, CopyTable, EccTable, ExpTable, KeccakTable, MptTable,
        PoseidonTable, PowOfRandTable, RlpFsmRlpTable as RlpTable, RwTable, SigTable, TxTable,
>>>>>>> 7e5675c5
    },
};

use crate::util::circuit_stats;
use bus_mapping::{
    circuit_input_builder::{CircuitInputBuilder, CircuitsParams},
    mock::BlockData,
};
use eth_types::{geth_types::GethData, Field};
use halo2_proofs::{
    circuit::{Layouter, SimpleFloorPlanner, Value},
    halo2curves::bn256::Fr,
    plonk::{Circuit, ConstraintSystem, Error},
};
use itertools::Itertools;
use snark_verifier_sdk::CircuitExt;

use crate::{
    pi_circuit::{PiCircuit, PiCircuitConfig, PiCircuitConfigArgs},
    rlp_circuit_fsm::{RlpCircuit, RlpCircuitConfig, RlpCircuitConfigArgs},
    witness::Transaction,
};

/// Configuration of the Super Circuit
#[derive(Clone)]
pub struct SuperCircuitConfig<F: Field> {
    block_table: BlockTable,
    mpt_table: MptTable,
    rlp_table: RlpTable,
    tx_table: TxTable,
    poseidon_table: PoseidonTable,
    evm_circuit: EvmCircuitConfig<F>,
    state_circuit: StateCircuitConfig<F>,
    tx_circuit: TxCircuitConfig<F>,
    sig_circuit: SigCircuitConfig<F>,
<<<<<<< HEAD
    modexp_circuit: precompile_circuit::modexp::ModExpCircuitConfig,
=======
    ecc_circuit: EccCircuitConfig<F>,
>>>>>>> 7e5675c5
    #[cfg(not(feature = "poseidon-codehash"))]
    bytecode_circuit: BytecodeCircuitConfig<F>,
    #[cfg(feature = "poseidon-codehash")]
    bytecode_circuit: ToHashBlockCircuitConfig<F, HASHBLOCK_BYTES_IN_FIELD>,
    copy_circuit: CopyCircuitConfig<F>,
    keccak_circuit: KeccakCircuitConfig<F>,
    poseidon_circuit: PoseidonCircuitConfig<F>,
    pi_circuit: PiCircuitConfig<F>,
    exp_circuit: ExpCircuitConfig<F>,
    rlp_circuit: RlpCircuitConfig<F>,
    /// Mpt Circuit
    #[cfg(feature = "zktrie")]
    mpt_circuit: MptCircuitConfig<F>,
}

/// Circuit configuration arguments
pub struct SuperCircuitConfigArgs {
    /// Max txs
    pub max_txs: usize,
    /// Max calldata
    pub max_calldata: usize,
    /// Max inner blocks
    pub max_inner_blocks: usize,
    /// Mock randomness
    pub mock_randomness: u64,
    /// Challenges
    pub challenges: crate::util::Challenges,
}

impl SubCircuitConfig<Fr> for SuperCircuitConfig<Fr> {
    type ConfigArgs = SuperCircuitConfigArgs;

    /// Configure SuperCircuitConfig
    fn new(
        meta: &mut ConstraintSystem<Fr>,
        Self::ConfigArgs {
            max_txs,
            max_calldata,
            max_inner_blocks,
            mock_randomness: _mock_randomness,
            challenges,
        }: Self::ConfigArgs,
    ) -> Self {
        let log_circuit_info = |meta: &ConstraintSystem<Fr>, tag: &str| {
            log::debug!("circuit info after {}: {:#?}", tag, circuit_stats(meta));
        };
        let challenges_expr = challenges.exprs(meta);

        let tx_table = TxTable::construct(meta);
        log_circuit_info(meta, "tx table");
        let rw_table = RwTable::construct(meta);
        log_circuit_info(meta, "rw table");

        let mpt_table = MptTable::construct(meta);
        log_circuit_info(meta, "mpt table");
        let poseidon_table = PoseidonTable::construct(meta);
        log_circuit_info(meta, "poseidon table");

        let bytecode_table = BytecodeTable::construct(meta);
        log_circuit_info(meta, "bytecode table");
        let block_table = BlockTable::construct(meta);
        log_circuit_info(meta, "block table");
        let q_copy_table = meta.fixed_column();
        log::debug!("q_copy_table {:?}", q_copy_table);
        let copy_table = CopyTable::construct(meta, q_copy_table);
        log_circuit_info(meta, "copy table");
        let exp_table = ExpTable::construct(meta);
        log_circuit_info(meta, "exp table");
        let rlp_table = RlpTable::construct(meta);
        log_circuit_info(meta, "rlp table");
        let keccak_table = KeccakTable::construct(meta);
        log_circuit_info(meta, "keccak table");
        let sig_table = SigTable::construct(meta);
        log_circuit_info(meta, "sig table");
<<<<<<< HEAD
        let modexp_table = ModExpTable::construct(meta);
        log_circuit_info(meta, "modexp table");
=======
        let ecc_table = EccTable::construct(meta);
        log_circuit_info(meta, "ecc table");
>>>>>>> 7e5675c5
        let pow_of_rand_table = PowOfRandTable::construct(meta, &challenges_expr);
        log_circuit_info(meta, "power of randomness table");

        let keccak_circuit = KeccakCircuitConfig::new(
            meta,
            KeccakCircuitConfigArgs {
                keccak_table: keccak_table.clone(),
                challenges: challenges_expr.clone(),
            },
        );
        log_circuit_info(meta, "keccak circuit");

        let poseidon_circuit =
            PoseidonCircuitConfig::new(meta, PoseidonCircuitConfigArgs { poseidon_table });
        log_circuit_info(meta, "poseidon circuit");

        let rlp_circuit = RlpCircuitConfig::new(
            meta,
            RlpCircuitConfigArgs {
                rlp_table,
                challenges: challenges_expr.clone(),
            },
        );
        log_circuit_info(meta, "rlp circuit");

        let pi_circuit = PiCircuitConfig::new(
            meta,
            PiCircuitConfigArgs {
                max_txs,
                max_calldata,
                max_inner_blocks,
                block_table: block_table.clone(),
                keccak_table: keccak_table.clone(),
                tx_table: tx_table.clone(),
                challenges: challenges_expr.clone(),
            },
        );
        log_circuit_info(meta, "pi circuit");

        let tx_circuit = TxCircuitConfig::new(
            meta,
            TxCircuitConfigArgs {
                block_table: block_table.clone(),
                tx_table: tx_table.clone(),
                keccak_table: keccak_table.clone(),
                rlp_table,
                sig_table,
                challenges: challenges_expr.clone(),
            },
        );
        log_circuit_info(meta, "tx circuit");

        #[cfg(not(feature = "poseidon-codehash"))]
        let bytecode_circuit = BytecodeCircuitConfig::new(
            meta,
            BytecodeCircuitConfigArgs {
                bytecode_table: bytecode_table.clone(),
                keccak_table: keccak_table.clone(),
                challenges: challenges_expr.clone(),
            },
        );
        #[cfg(feature = "poseidon-codehash")]
        let bytecode_circuit = ToHashBlockCircuitConfig::new(
            meta,
            ToHashBlockBytecodeCircuitConfigArgs {
                base_args: BytecodeCircuitConfigArgs {
                    bytecode_table: bytecode_table.clone(),
                    keccak_table: keccak_table.clone(),
                    challenges: challenges_expr.clone(),
                },
                poseidon_table,
            },
        );

        log_circuit_info(meta, "bytecode circuit");

        let copy_circuit = CopyCircuitConfig::new(
            meta,
            CopyCircuitConfigArgs {
                tx_table: tx_table.clone(),
                rw_table,
                bytecode_table: bytecode_table.clone(),
                copy_table,
                q_enable: q_copy_table,
                challenges: challenges_expr.clone(),
            },
        );
        log_circuit_info(meta, "copy circuit");

        #[cfg(feature = "zktrie")]
        let mpt_circuit = MptCircuitConfig::new(
            meta,
            MptCircuitConfigArgs {
                poseidon_table,
                mpt_table,
                challenges,
            },
        );
        #[cfg(feature = "zktrie")]
        log_circuit_info(meta, "zktrie circuit");

        let sig_circuit = SigCircuitConfig::new(
            meta,
            SigCircuitConfigArgs {
                keccak_table: keccak_table.clone(),
                sig_table,
                challenges: challenges_expr.clone(),
            },
        );
        log_circuit_info(meta, "sig circuit");

<<<<<<< HEAD
        let modexp_circuit =
            precompile_circuit::modexp::ModExpCircuitConfig::new(meta, modexp_table);
        log_circuit_info(meta, "modexp circuit");
=======
        let ecc_circuit = EccCircuitConfig::new(
            meta,
            EccCircuitConfigArgs {
                ecc_table,
                challenges: challenges_expr.clone(),
            },
        );
        log_circuit_info(meta, "ecc circuit");
>>>>>>> 7e5675c5

        let state_circuit = StateCircuitConfig::new(
            meta,
            StateCircuitConfigArgs {
                rw_table,
                mpt_table,
                challenges: challenges_expr.clone(),
            },
        );
        log_circuit_info(meta, "state circuit");

        let exp_circuit = ExpCircuitConfig::new(meta, exp_table);
        log_circuit_info(meta, "exp circuit");

        let evm_circuit = EvmCircuitConfig::new(
            meta,
            EvmCircuitConfigArgs {
                challenges: challenges_expr,
                tx_table: tx_table.clone(),
                rw_table,
                bytecode_table,
                block_table: block_table.clone(),
                copy_table,
                keccak_table,
                exp_table,
                sig_table,
<<<<<<< HEAD
                modexp_table,
=======
                ecc_table,
>>>>>>> 7e5675c5
                pow_of_rand_table,
            },
        );
        log_circuit_info(meta, "evm circuit");

        #[cfg(feature = "onephase")]
        if meta.max_phase() != 0 {
            log::warn!("max_phase: {}", meta.max_phase());
        }

        SuperCircuitConfig {
            block_table,
            mpt_table,
            tx_table,
            rlp_table,
            poseidon_table,
            evm_circuit,
            state_circuit,
            copy_circuit,
            bytecode_circuit,
            keccak_circuit,
            poseidon_circuit,
            pi_circuit,
            rlp_circuit,
            tx_circuit,
            exp_circuit,
            sig_circuit,
<<<<<<< HEAD
            modexp_circuit,
=======
            ecc_circuit,
>>>>>>> 7e5675c5
            #[cfg(feature = "zktrie")]
            mpt_circuit,
        }
    }
}

/// The Super Circuit contains all the zkEVM circuits
#[derive(Clone, Default, Debug)]
pub struct SuperCircuit<
    F: Field,
    const MAX_TXS: usize,
    const MAX_CALLDATA: usize,
    const MAX_INNER_BLOCKS: usize,
    const MOCK_RANDOMNESS: u64,
> {
    /// EVM Circuit
    pub evm_circuit: EvmCircuit<F>,
    /// State Circuit
    pub state_circuit: StateCircuit<F>,
    /// The transaction circuit that will be used in the `synthesize` step.
    pub tx_circuit: TxCircuit<F>,
    /// Public Input Circuit
    pub pi_circuit: PiCircuit<F>,
    /// Bytecode Circuit
    pub bytecode_circuit: BytecodeCircuit<F>,
    /// Copy Circuit
    pub copy_circuit: CopyCircuit<F>,
    /// Exp Circuit
    pub exp_circuit: ExpCircuit<F>,
    /// Keccak Circuit
    pub keccak_circuit: KeccakCircuit<F>,
    /// Poseidon hash Circuit
    pub poseidon_circuit: PoseidonCircuit<F>,
    /// Sig Circuit
    pub sig_circuit: SigCircuit<F>,
<<<<<<< HEAD
    /// Modexp Circuit
    pub modexp_circuit: precompile_circuit::modexp::ModExpCircuit<F>,
=======
    /// Ecc Circuit
    pub ecc_circuit: EccCircuit<F, 9>,
>>>>>>> 7e5675c5
    /// Rlp Circuit
    pub rlp_circuit: RlpCircuit<F, Transaction>,
    /// Mpt Circuit
    #[cfg(feature = "zktrie")]
    pub mpt_circuit: MptCircuit<F>,
}

impl<
        F: Field,
        const MAX_TXS: usize,
        const MAX_CALLDATA: usize,
        const MAX_INNER_BLOCKS: usize,
        const MOCK_RANDOMNESS: u64,
    > SuperCircuit<F, MAX_TXS, MAX_CALLDATA, MAX_INNER_BLOCKS, MOCK_RANDOMNESS>
{
    /// Return the number of rows required to verify a given block
    pub fn get_num_rows_required(block: &Block<Fr>) -> usize {
        let num_rows_evm_circuit = EvmCircuit::<Fr>::get_num_rows_required(block);
        assert_eq!(block.circuits_params.max_txs, MAX_TXS);
        // FIXME: need to call the SigCircuit::get_num_rows_required instead
        // let num_rows_tx_circuit =
        //     TxCircuitConfig::<F>::get_num_rows_required(block.circuits_params.max_txs);
        // num_rows_evm_circuit.max(num_rows_tx_circuit)
        num_rows_evm_circuit
    }
    /// Return the minimum number of rows required to prove the block
    pub fn min_num_rows_block_subcircuits(block: &Block<Fr>) -> (Vec<usize>, Vec<usize>) {
        let evm = EvmCircuit::min_num_rows_block(block);
        let state = StateCircuit::min_num_rows_block(block);
        let bytecode = BytecodeCircuit::min_num_rows_block(block);
        let copy = CopyCircuit::min_num_rows_block(block);
        let keccak = KeccakCircuit::min_num_rows_block(block);
        let tx = TxCircuit::min_num_rows_block(block);
        let rlp = RlpCircuit::min_num_rows_block(block);
        let exp = ExpCircuit::min_num_rows_block(block);
        let mod_exp = precompile_circuit::modexp::ModExpCircuit::min_num_rows_block(block);
        let pi = PiCircuit::min_num_rows_block(block);
        let poseidon = (0, 0); //PoseidonCircuit::min_num_rows_block(block);
        #[cfg(feature = "zktrie")]
        let mpt = MptCircuit::<Fr>::min_num_rows_block(block);

        let rows: Vec<(usize, usize)> = vec![
            evm,
            state,
            bytecode,
            copy,
            keccak,
            tx,
            rlp,
            exp,
            mod_exp,
            pi,
            poseidon,
            #[cfg(feature = "zktrie")]
            mpt,
        ];
        let (rows_without_padding, rows_with_padding): (Vec<usize>, Vec<usize>) =
            rows.into_iter().unzip();
        log::debug!(
            "subcircuit rows(without padding): {:?}",
            rows_without_padding
        );
        log::debug!("subcircuit rows(with    padding): {:?}", rows_with_padding);
        (rows_without_padding, rows_with_padding)
    }
}

// Eventhough the SuperCircuit is not a subcircuit we implement the SubCircuit
// trait for it in order to get the `new_from_block` and `instance` methods that
// allow us to generalize integration tests.
impl<
        const MAX_TXS: usize,
        const MAX_CALLDATA: usize,
        const MAX_INNER_BLOCKS: usize,
        const MOCK_RANDOMNESS: u64,
    > SubCircuit<Fr>
    for SuperCircuit<Fr, MAX_TXS, MAX_CALLDATA, MAX_INNER_BLOCKS, MOCK_RANDOMNESS>
{
    type Config = SuperCircuitConfig<Fr>;

    fn unusable_rows() -> usize {
        itertools::max([
            EvmCircuit::<Fr>::unusable_rows(),
            StateCircuit::<Fr>::unusable_rows(),
            TxCircuit::<Fr>::unusable_rows(),
            PiCircuit::<Fr>::unusable_rows(),
            BytecodeCircuit::<Fr>::unusable_rows(),
            CopyCircuit::<Fr>::unusable_rows(),
            ExpCircuit::<Fr>::unusable_rows(),
            KeccakCircuit::<Fr>::unusable_rows(),
        ])
        .unwrap()
    }

    fn new_from_block(block: &Block<Fr>) -> Self {
        let evm_circuit = EvmCircuit::new_from_block(block);
        let state_circuit = StateCircuit::new_from_block(block);
        let tx_circuit = TxCircuit::new_from_block(block);
        let pi_circuit = PiCircuit::new_from_block(block);
        let bytecode_circuit = BytecodeCircuit::new_from_block(block);
        let copy_circuit = CopyCircuit::new_from_block_no_external(block);
        let exp_circuit = ExpCircuit::new_from_block(block);
        let modexp_circuit = precompile_circuit::modexp::ModExpCircuit::new_from_block(block);
        let keccak_circuit = KeccakCircuit::new_from_block(block);
        let poseidon_circuit = PoseidonCircuit::new_from_block(block);
        let rlp_circuit = RlpCircuit::new_from_block(block);
        let sig_circuit = SigCircuit::new_from_block(block);
        let ecc_circuit = EccCircuit::new_from_block(block);
        #[cfg(feature = "zktrie")]
        let mpt_circuit = MptCircuit::new_from_block(block);
        SuperCircuit::<Fr, MAX_TXS, MAX_CALLDATA, MAX_INNER_BLOCKS, MOCK_RANDOMNESS> {
            evm_circuit,
            state_circuit,
            tx_circuit,
            pi_circuit,
            bytecode_circuit,
            copy_circuit,
            exp_circuit,
            keccak_circuit,
            poseidon_circuit,
            rlp_circuit,
            sig_circuit,
<<<<<<< HEAD
            modexp_circuit,
=======
            ecc_circuit,
>>>>>>> 7e5675c5
            #[cfg(feature = "zktrie")]
            mpt_circuit,
        }
    }

    /// Returns suitable inputs for the SuperCircuit.
    fn instance(&self) -> Vec<Vec<Fr>> {
        let mut instance = Vec::new();
        instance.extend_from_slice(&self.keccak_circuit.instance());
        instance.extend_from_slice(&self.pi_circuit.instance());
        instance.extend_from_slice(&self.tx_circuit.instance());
        instance.extend_from_slice(&self.bytecode_circuit.instance());
        instance.extend_from_slice(&self.copy_circuit.instance());
        instance.extend_from_slice(&self.state_circuit.instance());
        instance.extend_from_slice(&self.exp_circuit.instance());
        instance.extend_from_slice(&self.evm_circuit.instance());

        instance
    }

    /// Return the minimum number of rows required to prove the block
    fn min_num_rows_block(block: &Block<Fr>) -> (usize, usize) {
        let (rows_without_padding, rows_with_padding) = Self::min_num_rows_block_subcircuits(block);
        (
            itertools::max(rows_without_padding).unwrap(),
            itertools::max(rows_with_padding).unwrap(),
        )
    }

    /// Make the assignments to the SuperCircuit
    fn synthesize_sub(
        &self,
        config: &Self::Config,
        challenges: &crate::util::Challenges<Value<Fr>>,
        layouter: &mut impl Layouter<Fr>,
    ) -> Result<(), Error> {
        self.keccak_circuit
            .synthesize_sub(&config.keccak_circuit, challenges, layouter)?;
        self.poseidon_circuit
            .synthesize_sub(&config.poseidon_circuit, challenges, layouter)?;
        self.bytecode_circuit
            .synthesize_sub(&config.bytecode_circuit, challenges, layouter)?;
        self.tx_circuit
            .synthesize_sub(&config.tx_circuit, challenges, layouter)?;
        self.sig_circuit
            .synthesize_sub(&config.sig_circuit, challenges, layouter)?;
        self.modexp_circuit
            .synthesize_sub(&config.modexp_circuit, challenges, layouter)?;
        self.state_circuit
            .synthesize_sub(&config.state_circuit, challenges, layouter)?;
        self.copy_circuit
            .synthesize_sub(&config.copy_circuit, challenges, layouter)?;
        self.exp_circuit
            .synthesize_sub(&config.exp_circuit, challenges, layouter)?;
        self.evm_circuit
            .synthesize_sub(&config.evm_circuit, challenges, layouter)?;

        self.pi_circuit
            .synthesize_sub(&config.pi_circuit, challenges, layouter)?;

        self.pi_circuit.connect_export(
            layouter,
            self.state_circuit.exports.borrow().as_ref(),
            self.evm_circuit.exports.borrow().as_ref(),
        )?;

        self.rlp_circuit
            .synthesize_sub(&config.rlp_circuit, challenges, layouter)?;
        // load both poseidon table and zktrie table
        #[cfg(feature = "zktrie")]
        self.mpt_circuit
            .synthesize_sub(&config.mpt_circuit, challenges, layouter)?;

        Ok(())
    }
}

impl<
        const MAX_TXS: usize,
        const MAX_CALLDATA: usize,
        const MAX_INNER_BLOCKS: usize,
        const MOCK_RANDOMNESS: u64,
    > Circuit<Fr> for SuperCircuit<Fr, MAX_TXS, MAX_CALLDATA, MAX_INNER_BLOCKS, MOCK_RANDOMNESS>
{
    type Config = (SuperCircuitConfig<Fr>, Challenges);
    type FloorPlanner = SimpleFloorPlanner;

    fn without_witnesses(&self) -> Self {
        Self::default()
    }

    fn configure(meta: &mut ConstraintSystem<Fr>) -> Self::Config {
        let challenges = Challenges::construct(meta);
        (
            SuperCircuitConfig::new(
                meta,
                SuperCircuitConfigArgs {
                    max_txs: MAX_TXS,
                    max_calldata: MAX_CALLDATA,
                    max_inner_blocks: MAX_INNER_BLOCKS,
                    mock_randomness: MOCK_RANDOMNESS,
                    challenges,
                },
            ),
            challenges,
        )
    }

    fn synthesize(
        &self,
        (config, challenges): Self::Config,
        mut layouter: impl Layouter<Fr>,
    ) -> Result<(), Error> {
        let challenges = challenges.values(&layouter);

        let block = self.evm_circuit.block.as_ref().unwrap();

        config.tx_table.load(
            &mut layouter,
            &block.txs,
            block.circuits_params.max_txs,
            block.circuits_params.max_calldata,
            block.chain_id,
            &challenges,
        )?;

        self.synthesize_sub(&config, &challenges, &mut layouter)
    }
}

impl<
        const MAX_TXS: usize,
        const MAX_CALLDATA: usize,
        const MAX_INNER_BLOCKS: usize,
        const MOCK_RANDOMNESS: u64,
    > CircuitExt<Fr>
    for SuperCircuit<Fr, MAX_TXS, MAX_CALLDATA, MAX_INNER_BLOCKS, MOCK_RANDOMNESS>
{
    fn num_instance(&self) -> Vec<usize> {
        self.instances().iter().map(|l| l.len()).collect_vec()
    }

    fn instances(&self) -> Vec<Vec<Fr>> {
        self.instance()
    }
}

impl<
        const MAX_TXS: usize,
        const MAX_CALLDATA: usize,
        const MAX_INNER_BLOCKS: usize,
        const MOCK_RANDOMNESS: u64,
    > SuperCircuit<Fr, MAX_TXS, MAX_CALLDATA, MAX_INNER_BLOCKS, MOCK_RANDOMNESS>
{
    /// From the witness data, generate a SuperCircuit instance with all of the
    /// sub-circuits filled with their corresponding witnesses.
    ///
    /// Also, return with it the minimum required SRS degree for the
    /// circuit and the Public Inputs needed.
    #[allow(clippy::type_complexity)]
    pub fn build(
        geth_data: GethData,
        circuits_params: CircuitsParams,
    ) -> Result<(u32, Self, Vec<Vec<Fr>>, CircuitInputBuilder), bus_mapping::Error> {
        let block_data =
            BlockData::new_from_geth_data_with_params(geth_data.clone(), circuits_params);

        let mut builder = block_data.new_circuit_input_builder();
        builder
            .handle_block(&geth_data.eth_block, &geth_data.geth_traces)
            .expect("could not handle block tx");

        let ret = Self::build_from_circuit_input_builder(&builder)?;
        Ok((ret.0, ret.1, ret.2, builder))
    }

    /// From CircuitInputBuilder, generate a SuperCircuit instance with all of
    /// the sub-circuits filled with their corresponding witnesses.
    ///
    /// Also, return with it the minimum required SRS degree for the circuit and
    /// the Public Inputs needed.
    pub fn build_from_circuit_input_builder(
        builder: &CircuitInputBuilder,
    ) -> Result<(u32, Self, Vec<Vec<Fr>>), bus_mapping::Error> {
        let mut block = block_convert(&builder.block, &builder.code_db).unwrap();
        block.randomness = Fr::from(MOCK_RANDOMNESS);
        assert_eq!(block.circuits_params.max_txs, MAX_TXS);
        assert_eq!(block.circuits_params.max_calldata, MAX_CALLDATA);
        Self::build_from_witness_block(block)
    }
    /// ..
    pub fn build_from_witness_block(
        block: Block<Fr>,
    ) -> Result<(u32, Self, Vec<Vec<Fr>>), bus_mapping::Error> {
        log::debug!(
            "super circuit build_from_witness_block, circuits_params {:?}",
            block.circuits_params
        );

        let (_, rows_needed) = Self::min_num_rows_block(&block);
        let k = log2_ceil(Self::unusable_rows() + rows_needed);
        log::debug!("super circuit needs k = {}", k);

        let circuit =
            SuperCircuit::<Fr, MAX_TXS, MAX_CALLDATA,MAX_INNER_BLOCKS,  MOCK_RANDOMNESS>::new_from_block(&block);

        let instance = circuit.instance();
        Ok((k, circuit, instance))
    }
}<|MERGE_RESOLUTION|>--- conflicted
+++ resolved
@@ -82,13 +82,8 @@
 use crate::{
     state_circuit::{StateCircuit, StateCircuitConfig, StateCircuitConfigArgs},
     table::{
-<<<<<<< HEAD
-        BlockTable, BytecodeTable, CopyTable, ExpTable, KeccakTable, ModExpTable, MptTable,
-        PoseidonTable, PowOfRandTable, RlpFsmRlpTable as RlpTable, RwTable, TxTable,
-=======
-        BlockTable, BytecodeTable, CopyTable, EccTable, ExpTable, KeccakTable, MptTable,
+        BlockTable, BytecodeTable, CopyTable, EccTable, ExpTable, KeccakTable, ModExpTable, MptTable,
         PoseidonTable, PowOfRandTable, RlpFsmRlpTable as RlpTable, RwTable, SigTable, TxTable,
->>>>>>> 7e5675c5
     },
 };
 
@@ -124,11 +119,8 @@
     state_circuit: StateCircuitConfig<F>,
     tx_circuit: TxCircuitConfig<F>,
     sig_circuit: SigCircuitConfig<F>,
-<<<<<<< HEAD
     modexp_circuit: precompile_circuit::modexp::ModExpCircuitConfig,
-=======
     ecc_circuit: EccCircuitConfig<F>,
->>>>>>> 7e5675c5
     #[cfg(not(feature = "poseidon-codehash"))]
     bytecode_circuit: BytecodeCircuitConfig<F>,
     #[cfg(feature = "poseidon-codehash")]
@@ -203,13 +195,10 @@
         log_circuit_info(meta, "keccak table");
         let sig_table = SigTable::construct(meta);
         log_circuit_info(meta, "sig table");
-<<<<<<< HEAD
         let modexp_table = ModExpTable::construct(meta);
         log_circuit_info(meta, "modexp table");
-=======
         let ecc_table = EccTable::construct(meta);
         log_circuit_info(meta, "ecc table");
->>>>>>> 7e5675c5
         let pow_of_rand_table = PowOfRandTable::construct(meta, &challenges_expr);
         log_circuit_info(meta, "power of randomness table");
 
@@ -321,11 +310,9 @@
         );
         log_circuit_info(meta, "sig circuit");
 
-<<<<<<< HEAD
         let modexp_circuit =
             precompile_circuit::modexp::ModExpCircuitConfig::new(meta, modexp_table);
         log_circuit_info(meta, "modexp circuit");
-=======
         let ecc_circuit = EccCircuitConfig::new(
             meta,
             EccCircuitConfigArgs {
@@ -334,7 +321,6 @@
             },
         );
         log_circuit_info(meta, "ecc circuit");
->>>>>>> 7e5675c5
 
         let state_circuit = StateCircuitConfig::new(
             meta,
@@ -361,11 +347,8 @@
                 keccak_table,
                 exp_table,
                 sig_table,
-<<<<<<< HEAD
                 modexp_table,
-=======
                 ecc_table,
->>>>>>> 7e5675c5
                 pow_of_rand_table,
             },
         );
@@ -393,11 +376,8 @@
             tx_circuit,
             exp_circuit,
             sig_circuit,
-<<<<<<< HEAD
             modexp_circuit,
-=======
             ecc_circuit,
->>>>>>> 7e5675c5
             #[cfg(feature = "zktrie")]
             mpt_circuit,
         }
@@ -433,13 +413,10 @@
     pub poseidon_circuit: PoseidonCircuit<F>,
     /// Sig Circuit
     pub sig_circuit: SigCircuit<F>,
-<<<<<<< HEAD
     /// Modexp Circuit
     pub modexp_circuit: precompile_circuit::modexp::ModExpCircuit<F>,
-=======
     /// Ecc Circuit
     pub ecc_circuit: EccCircuit<F, 9>,
->>>>>>> 7e5675c5
     /// Rlp Circuit
     pub rlp_circuit: RlpCircuit<F, Transaction>,
     /// Mpt Circuit
@@ -562,11 +539,8 @@
             poseidon_circuit,
             rlp_circuit,
             sig_circuit,
-<<<<<<< HEAD
             modexp_circuit,
-=======
             ecc_circuit,
->>>>>>> 7e5675c5
             #[cfg(feature = "zktrie")]
             mpt_circuit,
         }
