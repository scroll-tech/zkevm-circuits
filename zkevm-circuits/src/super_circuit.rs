//! The Super Circuit is a circuit that contains all the circuits of the
//! zkEVM in order to achieve two things:
//! - Check the correct integration between circuits via the shared lookup tables, to verify that
//!   the table layouts match.
//! - Allow having a single circuit setup for which a proof can be generated that would be verified
//!   under a single aggregation circuit for the first milestone.
//!
//! The current implementation contains the following circuits:
//!
//! - [x] EVM Circuit
//! - [ ] State Circuit
//! - [x] Tx Circuit
//! - [x] Bytecode Circuit
//! - [x] Copy Circuit
//! - [x] Exponentiation Circuit
//! - [ ] Keccak Circuit
//! - [ ] MPT Circuit
//! - [x] PublicInputs Circuit
//!
//! And the following shared tables, with the circuits that use them:
//!
//! - [x] Copy Table
//!   - [x] Copy Circuit
//!   - [x] EVM Circuit
//! - [x] Exponentiation Table
//!   - [x] EVM Circuit
//! - [ ] Rw Table
//!   - [ ] State Circuit
//!   - [ ] EVM Circuit
//!   - [ ] Copy Circuit
//! - [x] Tx Table
//!   - [x] Tx Circuit
//!   - [x] EVM Circuit
//!   - [x] Copy Circuit
//!   - [x] PublicInputs Circuit
//! - [x] Bytecode Table
//!   - [x] Bytecode Circuit
//!   - [x] EVM Circuit
//!   - [x] Copy Circuit
//! - [ ] Block Table
//!   - [ ] EVM Circuit
//!   - [x] PublicInputs Circuit
//! - [ ] MPT Table
//!   - [ ] MPT Circuit
//!   - [ ] State Circuit
//! - [x] Keccak Table
//!   - [ ] Keccak Circuit
//!   - [ ] EVM Circuit
//!   - [x] Bytecode Circuit
//!   - [x] Tx Circuit
//!   - [ ] MPT Circuit

#[cfg(any(feature = "test", test))]
pub(crate) mod test;

#[cfg(feature = "poseidon-codehash")]
use crate::bytecode_circuit::circuit::to_poseidon_hash::{
    ToHashBlockBytecodeCircuitConfigArgs, ToHashBlockCircuitConfig, HASHBLOCK_BYTES_IN_FIELD,
};
#[cfg(not(feature = "poseidon-codehash"))]
use crate::bytecode_circuit::circuit::BytecodeCircuitConfig;
use crate::{
    bytecode_circuit::circuit::{BytecodeCircuit, BytecodeCircuitConfigArgs},
    copy_circuit::{CopyCircuit, CopyCircuitConfig, CopyCircuitConfigArgs},
    evm_circuit::{EvmCircuit, EvmCircuitConfig, EvmCircuitConfigArgs},
    exp_circuit::{ExpCircuit, ExpCircuitConfig},
    keccak_circuit::{KeccakCircuit, KeccakCircuitConfig, KeccakCircuitConfigArgs},
    poseidon_circuit::{PoseidonCircuit, PoseidonCircuitConfig, PoseidonCircuitConfigArgs},
    sig_circuit::{SigCircuit, SigCircuitConfig, SigCircuitConfigArgs},
    table::SigTable,
    tx_circuit::{TxCircuit, TxCircuitConfig, TxCircuitConfigArgs},
    util::{log2_ceil, SubCircuit, SubCircuitConfig},
    witness::{block_convert, Block},
};

#[cfg(feature = "zktrie")]
use crate::mpt_circuit::{MptCircuit, MptCircuitConfig, MptCircuitConfigArgs};

use crate::util::Challenges;

use crate::{
    state_circuit::{StateCircuit, StateCircuitConfig, StateCircuitConfigArgs},
    table::{
        BlockTable, BytecodeTable, CopyTable, ExpTable, KeccakTable, MptTable, PoseidonTable,
<<<<<<< HEAD
        RlpFsmRlpTable as RlpTable, RwTable, TxTable, ModExpTable,
=======
        PowOfRandTable, RlpFsmRlpTable as RlpTable, RwTable, TxTable,
>>>>>>> 4cd59565
    },
};

use crate::util::circuit_stats;
use bus_mapping::{
    circuit_input_builder::{CircuitInputBuilder, CircuitsParams},
    mock::BlockData,
};
use eth_types::{geth_types::GethData, Field};
use halo2_proofs::{
    circuit::{Layouter, SimpleFloorPlanner, Value},
    halo2curves::bn256::Fr,
    plonk::{Circuit, ConstraintSystem, Error},
};
use itertools::Itertools;
use snark_verifier_sdk::CircuitExt;

use crate::{
    pi_circuit::{PiCircuit, PiCircuitConfig, PiCircuitConfigArgs},
    rlp_circuit_fsm::{RlpCircuit, RlpCircuitConfig, RlpCircuitConfigArgs},
    witness::Transaction,
};

/// Configuration of the Super Circuit
#[derive(Clone)]
pub struct SuperCircuitConfig<F: Field> {
    block_table: BlockTable,
    mpt_table: MptTable,
    rlp_table: RlpTable,
    tx_table: TxTable,
    poseidon_table: PoseidonTable,
    evm_circuit: EvmCircuitConfig<F>,
    state_circuit: StateCircuitConfig<F>,
    tx_circuit: TxCircuitConfig<F>,
    sig_circuit: SigCircuitConfig<F>,
    #[cfg(not(feature = "poseidon-codehash"))]
    bytecode_circuit: BytecodeCircuitConfig<F>,
    #[cfg(feature = "poseidon-codehash")]
    bytecode_circuit: ToHashBlockCircuitConfig<F, HASHBLOCK_BYTES_IN_FIELD>,
    copy_circuit: CopyCircuitConfig<F>,
    keccak_circuit: KeccakCircuitConfig<F>,
    poseidon_circuit: PoseidonCircuitConfig<F>,
    pi_circuit: PiCircuitConfig<F>,
    exp_circuit: ExpCircuitConfig<F>,
    rlp_circuit: RlpCircuitConfig<F>,
    /// Mpt Circuit
    #[cfg(feature = "zktrie")]
    mpt_circuit: MptCircuitConfig<F>,
}

/// Circuit configuration arguments
pub struct SuperCircuitConfigArgs {
    /// Max txs
    pub max_txs: usize,
    /// Max calldata
    pub max_calldata: usize,
    /// Max inner blocks
    pub max_inner_blocks: usize,
    /// Mock randomness
    pub mock_randomness: u64,
    /// Challenges
    pub challenges: crate::util::Challenges,
}

impl SubCircuitConfig<Fr> for SuperCircuitConfig<Fr> {
    type ConfigArgs = SuperCircuitConfigArgs;

    /// Configure SuperCircuitConfig
    fn new(
        meta: &mut ConstraintSystem<Fr>,
        Self::ConfigArgs {
            max_txs,
            max_calldata,
            max_inner_blocks,
            mock_randomness: _mock_randomness,
            challenges,
        }: Self::ConfigArgs,
    ) -> Self {
        let log_circuit_info = |meta: &ConstraintSystem<Fr>, tag: &str| {
            log::debug!("circuit info after {}: {:#?}", tag, circuit_stats(meta));
        };
        let challenges_expr = challenges.exprs(meta);

        let tx_table = TxTable::construct(meta);
        log_circuit_info(meta, "tx table");
        let rw_table = RwTable::construct(meta);
        log_circuit_info(meta, "rw table");

        let mpt_table = MptTable::construct(meta);
        log_circuit_info(meta, "mpt table");
        let poseidon_table = PoseidonTable::construct(meta);
        log_circuit_info(meta, "poseidon table");

        let bytecode_table = BytecodeTable::construct(meta);
        log_circuit_info(meta, "bytecode table");
        let block_table = BlockTable::construct(meta);
        log_circuit_info(meta, "block table");
        let q_copy_table = meta.fixed_column();
        log::debug!("q_copy_table {:?}", q_copy_table);
        let copy_table = CopyTable::construct(meta, q_copy_table);
        log_circuit_info(meta, "copy table");
        let exp_table = ExpTable::construct(meta);
        log_circuit_info(meta, "exp table");
        let rlp_table = RlpTable::construct(meta);
        log_circuit_info(meta, "rlp table");
        let keccak_table = KeccakTable::construct(meta);
        log_circuit_info(meta, "keccak table");
        let sig_table = SigTable::construct(meta);
        log_circuit_info(meta, "sig table");
<<<<<<< HEAD
        let modexp_table = ModExpTable::construct(meta);
        log_circuit_info(meta, "modexp table");
=======
        let pow_of_rand_table = PowOfRandTable::construct(meta, &challenges_expr);
        log_circuit_info(meta, "power of randomness table");
>>>>>>> 4cd59565

        let keccak_circuit = KeccakCircuitConfig::new(
            meta,
            KeccakCircuitConfigArgs {
                keccak_table: keccak_table.clone(),
                challenges: challenges_expr.clone(),
            },
        );
        log_circuit_info(meta, "keccak circuit");

        let poseidon_circuit =
            PoseidonCircuitConfig::new(meta, PoseidonCircuitConfigArgs { poseidon_table });
        log_circuit_info(meta, "poseidon circuit");

        let rlp_circuit = RlpCircuitConfig::new(
            meta,
            RlpCircuitConfigArgs {
                rlp_table,
                challenges: challenges_expr.clone(),
            },
        );
        log_circuit_info(meta, "rlp circuit");

        let pi_circuit = PiCircuitConfig::new(
            meta,
            PiCircuitConfigArgs {
                max_txs,
                max_calldata,
                max_inner_blocks,
                block_table: block_table.clone(),
                keccak_table: keccak_table.clone(),
                tx_table: tx_table.clone(),
                challenges: challenges_expr.clone(),
            },
        );
        log_circuit_info(meta, "pi circuit");

        let tx_circuit = TxCircuitConfig::new(
            meta,
            TxCircuitConfigArgs {
                block_table: block_table.clone(),
                tx_table: tx_table.clone(),
                keccak_table: keccak_table.clone(),
                rlp_table,
                sig_table,
                challenges: challenges_expr.clone(),
            },
        );
        log_circuit_info(meta, "tx circuit");

        #[cfg(not(feature = "poseidon-codehash"))]
        let bytecode_circuit = BytecodeCircuitConfig::new(
            meta,
            BytecodeCircuitConfigArgs {
                bytecode_table: bytecode_table.clone(),
                keccak_table: keccak_table.clone(),
                challenges: challenges_expr.clone(),
            },
        );
        #[cfg(feature = "poseidon-codehash")]
        let bytecode_circuit = ToHashBlockCircuitConfig::new(
            meta,
            ToHashBlockBytecodeCircuitConfigArgs {
                base_args: BytecodeCircuitConfigArgs {
                    bytecode_table: bytecode_table.clone(),
                    keccak_table: keccak_table.clone(),
                    challenges: challenges_expr.clone(),
                },
                poseidon_table,
            },
        );

        log_circuit_info(meta, "bytecode circuit");

        let copy_circuit = CopyCircuitConfig::new(
            meta,
            CopyCircuitConfigArgs {
                tx_table: tx_table.clone(),
                rw_table,
                bytecode_table: bytecode_table.clone(),
                copy_table,
                q_enable: q_copy_table,
                challenges: challenges_expr.clone(),
            },
        );
        log_circuit_info(meta, "copy circuit");

        #[cfg(feature = "zktrie")]
        let mpt_circuit = MptCircuitConfig::new(
            meta,
            MptCircuitConfigArgs {
                poseidon_table,
                mpt_table,
                challenges,
            },
        );
        #[cfg(feature = "zktrie")]
        log_circuit_info(meta, "zktrie circuit");

        let sig_circuit = SigCircuitConfig::new(
            meta,
            SigCircuitConfigArgs {
                keccak_table: keccak_table.clone(),
                sig_table,
                challenges: challenges_expr.clone(),
            },
        );
        log_circuit_info(meta, "sig circuit");

        let state_circuit = StateCircuitConfig::new(
            meta,
            StateCircuitConfigArgs {
                rw_table,
                mpt_table,
                challenges: challenges_expr.clone(),
            },
        );
        log_circuit_info(meta, "state circuit");

        let exp_circuit = ExpCircuitConfig::new(meta, exp_table);
        log_circuit_info(meta, "exp circuit");

        let evm_circuit = EvmCircuitConfig::new(
            meta,
            EvmCircuitConfigArgs {
                challenges: challenges_expr,
                tx_table: tx_table.clone(),
                rw_table,
                bytecode_table,
                block_table: block_table.clone(),
                copy_table,
                keccak_table,
                exp_table,
                sig_table,
<<<<<<< HEAD
                modexp_table,
=======
                pow_of_rand_table,
>>>>>>> 4cd59565
            },
        );
        log_circuit_info(meta, "evm circuit");

        #[cfg(feature = "onephase")]
        if meta.max_phase() != 0 {
            log::warn!("max_phase: {}", meta.max_phase());
        }

        SuperCircuitConfig {
            block_table,
            mpt_table,
            tx_table,
            rlp_table,
            poseidon_table,
            evm_circuit,
            state_circuit,
            copy_circuit,
            bytecode_circuit,
            keccak_circuit,
            poseidon_circuit,
            pi_circuit,
            rlp_circuit,
            tx_circuit,
            exp_circuit,
            sig_circuit,
            #[cfg(feature = "zktrie")]
            mpt_circuit,
        }
    }
}

/// The Super Circuit contains all the zkEVM circuits
#[derive(Clone, Default, Debug)]
pub struct SuperCircuit<
    F: Field,
    const MAX_TXS: usize,
    const MAX_CALLDATA: usize,
    const MAX_INNER_BLOCKS: usize,
    const MOCK_RANDOMNESS: u64,
> {
    /// EVM Circuit
    pub evm_circuit: EvmCircuit<F>,
    /// State Circuit
    pub state_circuit: StateCircuit<F>,
    /// The transaction circuit that will be used in the `synthesize` step.
    pub tx_circuit: TxCircuit<F>,
    /// Public Input Circuit
    pub pi_circuit: PiCircuit<F>,
    /// Bytecode Circuit
    pub bytecode_circuit: BytecodeCircuit<F>,
    /// Copy Circuit
    pub copy_circuit: CopyCircuit<F>,
    /// Exp Circuit
    pub exp_circuit: ExpCircuit<F>,
    /// Keccak Circuit
    pub keccak_circuit: KeccakCircuit<F>,
    /// Poseidon hash Circuit
    pub poseidon_circuit: PoseidonCircuit<F>,
    /// Sig Circuit
    pub sig_circuit: SigCircuit<F>,
    /// Rlp Circuit
    pub rlp_circuit: RlpCircuit<F, Transaction>,
    /// Mpt Circuit
    #[cfg(feature = "zktrie")]
    pub mpt_circuit: MptCircuit<F>,
}

impl<
        F: Field,
        const MAX_TXS: usize,
        const MAX_CALLDATA: usize,
        const MAX_INNER_BLOCKS: usize,
        const MOCK_RANDOMNESS: u64,
    > SuperCircuit<F, MAX_TXS, MAX_CALLDATA, MAX_INNER_BLOCKS, MOCK_RANDOMNESS>
{
    /// Return the number of rows required to verify a given block
    pub fn get_num_rows_required(block: &Block<Fr>) -> usize {
        let num_rows_evm_circuit = EvmCircuit::<Fr>::get_num_rows_required(block);
        assert_eq!(block.circuits_params.max_txs, MAX_TXS);
        // FIXME: need to call the SigCircuit::get_num_rows_required instead
        // let num_rows_tx_circuit =
        //     TxCircuitConfig::<F>::get_num_rows_required(block.circuits_params.max_txs);
        // num_rows_evm_circuit.max(num_rows_tx_circuit)
        num_rows_evm_circuit
    }
    /// Return the minimum number of rows required to prove the block
    pub fn min_num_rows_block_subcircuits(block: &Block<Fr>) -> (Vec<usize>, Vec<usize>) {
        let evm = EvmCircuit::min_num_rows_block(block);
        let state = StateCircuit::min_num_rows_block(block);
        let bytecode = BytecodeCircuit::min_num_rows_block(block);
        let copy = CopyCircuit::min_num_rows_block(block);
        let keccak = KeccakCircuit::min_num_rows_block(block);
        let tx = TxCircuit::min_num_rows_block(block);
        let rlp = RlpCircuit::min_num_rows_block(block);
        let exp = ExpCircuit::min_num_rows_block(block);
        let pi = PiCircuit::min_num_rows_block(block);
        let poseidon = (0, 0); //PoseidonCircuit::min_num_rows_block(block);
        #[cfg(feature = "zktrie")]
        let mpt = MptCircuit::<Fr>::min_num_rows_block(block);

        let rows: Vec<(usize, usize)> = vec![
            evm,
            state,
            bytecode,
            copy,
            keccak,
            tx,
            rlp,
            exp,
            pi,
            poseidon,
            #[cfg(feature = "zktrie")]
            mpt,
        ];
        let (rows_without_padding, rows_with_padding): (Vec<usize>, Vec<usize>) =
            rows.into_iter().unzip();
        log::debug!(
            "subcircuit rows(without padding): {:?}",
            rows_without_padding
        );
        log::debug!("subcircuit rows(with    padding): {:?}", rows_with_padding);
        (rows_without_padding, rows_with_padding)
    }
}

// Eventhough the SuperCircuit is not a subcircuit we implement the SubCircuit
// trait for it in order to get the `new_from_block` and `instance` methods that
// allow us to generalize integration tests.
impl<
        const MAX_TXS: usize,
        const MAX_CALLDATA: usize,
        const MAX_INNER_BLOCKS: usize,
        const MOCK_RANDOMNESS: u64,
    > SubCircuit<Fr>
    for SuperCircuit<Fr, MAX_TXS, MAX_CALLDATA, MAX_INNER_BLOCKS, MOCK_RANDOMNESS>
{
    type Config = SuperCircuitConfig<Fr>;

    fn unusable_rows() -> usize {
        itertools::max([
            EvmCircuit::<Fr>::unusable_rows(),
            StateCircuit::<Fr>::unusable_rows(),
            TxCircuit::<Fr>::unusable_rows(),
            PiCircuit::<Fr>::unusable_rows(),
            BytecodeCircuit::<Fr>::unusable_rows(),
            CopyCircuit::<Fr>::unusable_rows(),
            ExpCircuit::<Fr>::unusable_rows(),
            KeccakCircuit::<Fr>::unusable_rows(),
        ])
        .unwrap()
    }

    fn new_from_block(block: &Block<Fr>) -> Self {
        let evm_circuit = EvmCircuit::new_from_block(block);
        let state_circuit = StateCircuit::new_from_block(block);
        let tx_circuit = TxCircuit::new_from_block(block);
        let pi_circuit = PiCircuit::new_from_block(block);
        let bytecode_circuit = BytecodeCircuit::new_from_block(block);
        let copy_circuit = CopyCircuit::new_from_block_no_external(block);
        let exp_circuit = ExpCircuit::new_from_block(block);
        let keccak_circuit = KeccakCircuit::new_from_block(block);
        let poseidon_circuit = PoseidonCircuit::new_from_block(block);
        let rlp_circuit = RlpCircuit::new_from_block(block);
        let sig_circuit = SigCircuit::new_from_block(block);
        #[cfg(feature = "zktrie")]
        let mpt_circuit = MptCircuit::new_from_block(block);
        SuperCircuit::<Fr, MAX_TXS, MAX_CALLDATA, MAX_INNER_BLOCKS, MOCK_RANDOMNESS> {
            evm_circuit,
            state_circuit,
            tx_circuit,
            pi_circuit,
            bytecode_circuit,
            copy_circuit,
            exp_circuit,
            keccak_circuit,
            poseidon_circuit,
            rlp_circuit,
            sig_circuit,
            #[cfg(feature = "zktrie")]
            mpt_circuit,
        }
    }

    /// Returns suitable inputs for the SuperCircuit.
    fn instance(&self) -> Vec<Vec<Fr>> {
        let mut instance = Vec::new();
        instance.extend_from_slice(&self.keccak_circuit.instance());
        instance.extend_from_slice(&self.pi_circuit.instance());
        instance.extend_from_slice(&self.tx_circuit.instance());
        instance.extend_from_slice(&self.bytecode_circuit.instance());
        instance.extend_from_slice(&self.copy_circuit.instance());
        instance.extend_from_slice(&self.state_circuit.instance());
        instance.extend_from_slice(&self.exp_circuit.instance());
        instance.extend_from_slice(&self.evm_circuit.instance());

        instance
    }

    /// Return the minimum number of rows required to prove the block
    fn min_num_rows_block(block: &Block<Fr>) -> (usize, usize) {
        let (rows_without_padding, rows_with_padding) = Self::min_num_rows_block_subcircuits(block);
        (
            itertools::max(rows_without_padding).unwrap(),
            itertools::max(rows_with_padding).unwrap(),
        )
    }

    /// Make the assignments to the SuperCircuit
    fn synthesize_sub(
        &self,
        config: &Self::Config,
        challenges: &crate::util::Challenges<Value<Fr>>,
        layouter: &mut impl Layouter<Fr>,
    ) -> Result<(), Error> {
        self.keccak_circuit
            .synthesize_sub(&config.keccak_circuit, challenges, layouter)?;
        self.poseidon_circuit
            .synthesize_sub(&config.poseidon_circuit, challenges, layouter)?;
        self.bytecode_circuit
            .synthesize_sub(&config.bytecode_circuit, challenges, layouter)?;
        self.tx_circuit
            .synthesize_sub(&config.tx_circuit, challenges, layouter)?;
        self.sig_circuit
            .synthesize_sub(&config.sig_circuit, challenges, layouter)?;
        self.state_circuit
            .synthesize_sub(&config.state_circuit, challenges, layouter)?;
        self.copy_circuit
            .synthesize_sub(&config.copy_circuit, challenges, layouter)?;
        self.exp_circuit
            .synthesize_sub(&config.exp_circuit, challenges, layouter)?;
        self.evm_circuit
            .synthesize_sub(&config.evm_circuit, challenges, layouter)?;

        self.pi_circuit
            .synthesize_sub(&config.pi_circuit, challenges, layouter)?;

        self.pi_circuit.connect_export(
            layouter,
            self.state_circuit.exports.borrow().as_ref(),
            self.evm_circuit.exports.borrow().as_ref(),
        )?;

        self.rlp_circuit
            .synthesize_sub(&config.rlp_circuit, challenges, layouter)?;
        // load both poseidon table and zktrie table
        #[cfg(feature = "zktrie")]
        self.mpt_circuit
            .synthesize_sub(&config.mpt_circuit, challenges, layouter)?;

        Ok(())
    }
}

impl<
        const MAX_TXS: usize,
        const MAX_CALLDATA: usize,
        const MAX_INNER_BLOCKS: usize,
        const MOCK_RANDOMNESS: u64,
    > Circuit<Fr> for SuperCircuit<Fr, MAX_TXS, MAX_CALLDATA, MAX_INNER_BLOCKS, MOCK_RANDOMNESS>
{
    type Config = (SuperCircuitConfig<Fr>, Challenges);
    type FloorPlanner = SimpleFloorPlanner;

    fn without_witnesses(&self) -> Self {
        Self::default()
    }

    fn configure(meta: &mut ConstraintSystem<Fr>) -> Self::Config {
        let challenges = Challenges::construct(meta);
        (
            SuperCircuitConfig::new(
                meta,
                SuperCircuitConfigArgs {
                    max_txs: MAX_TXS,
                    max_calldata: MAX_CALLDATA,
                    max_inner_blocks: MAX_INNER_BLOCKS,
                    mock_randomness: MOCK_RANDOMNESS,
                    challenges,
                },
            ),
            challenges,
        )
    }

    fn synthesize(
        &self,
        (config, challenges): Self::Config,
        mut layouter: impl Layouter<Fr>,
    ) -> Result<(), Error> {
        let challenges = challenges.values(&layouter);

        let block = self.evm_circuit.block.as_ref().unwrap();

        // PI circuit had the hardcoded constants for RegionIndex of block table
        // and tx table (which are 0 and 1).
        // The reason for that is the assignment of block/tx tables are done in
        // their load() functions which however do not emit the cells.
        // To set up copy constraints between pi cells and block/tx table cells,
        // we need to construct them manually.
        config.tx_table.load(
            &mut layouter,
            &block.txs,
            block.circuits_params.max_txs,
            block.circuits_params.max_calldata,
            block.chain_id,
            &challenges,
        )?;

        config.mpt_table.load(
            &mut layouter,
            &self.state_circuit.updates,
            block.circuits_params.max_mpt_rows,
            challenges.evm_word(),
        )?;

        self.synthesize_sub(&config, &challenges, &mut layouter)
    }
}

impl<
        const MAX_TXS: usize,
        const MAX_CALLDATA: usize,
        const MAX_INNER_BLOCKS: usize,
        const MOCK_RANDOMNESS: u64,
    > CircuitExt<Fr>
    for SuperCircuit<Fr, MAX_TXS, MAX_CALLDATA, MAX_INNER_BLOCKS, MOCK_RANDOMNESS>
{
    fn num_instance(&self) -> Vec<usize> {
        self.instances().iter().map(|l| l.len()).collect_vec()
    }

    fn instances(&self) -> Vec<Vec<Fr>> {
        self.instance()
    }
}

impl<
        const MAX_TXS: usize,
        const MAX_CALLDATA: usize,
        const MAX_INNER_BLOCKS: usize,
        const MOCK_RANDOMNESS: u64,
    > SuperCircuit<Fr, MAX_TXS, MAX_CALLDATA, MAX_INNER_BLOCKS, MOCK_RANDOMNESS>
{
    /// From the witness data, generate a SuperCircuit instance with all of the
    /// sub-circuits filled with their corresponding witnesses.
    ///
    /// Also, return with it the minimum required SRS degree for the
    /// circuit and the Public Inputs needed.
    #[allow(clippy::type_complexity)]
    pub fn build(
        geth_data: GethData,
        circuits_params: CircuitsParams,
    ) -> Result<(u32, Self, Vec<Vec<Fr>>, CircuitInputBuilder), bus_mapping::Error> {
        let block_data =
            BlockData::new_from_geth_data_with_params(geth_data.clone(), circuits_params);

        let mut builder = block_data.new_circuit_input_builder();
        builder
            .handle_block(&geth_data.eth_block, &geth_data.geth_traces)
            .expect("could not handle block tx");

        let ret = Self::build_from_circuit_input_builder(&builder)?;
        Ok((ret.0, ret.1, ret.2, builder))
    }

    /// From CircuitInputBuilder, generate a SuperCircuit instance with all of
    /// the sub-circuits filled with their corresponding witnesses.
    ///
    /// Also, return with it the minimum required SRS degree for the circuit and
    /// the Public Inputs needed.
    pub fn build_from_circuit_input_builder(
        builder: &CircuitInputBuilder,
    ) -> Result<(u32, Self, Vec<Vec<Fr>>), bus_mapping::Error> {
        let mut block = block_convert(&builder.block, &builder.code_db).unwrap();
        block.randomness = Fr::from(MOCK_RANDOMNESS);
        assert_eq!(block.circuits_params.max_txs, MAX_TXS);
        assert_eq!(block.circuits_params.max_calldata, MAX_CALLDATA);
        Self::build_from_witness_block(block)
    }
    /// ..
    pub fn build_from_witness_block(
        block: Block<Fr>,
    ) -> Result<(u32, Self, Vec<Vec<Fr>>), bus_mapping::Error> {
        log::debug!(
            "super circuit build_from_witness_block, circuits_params {:?}",
            block.circuits_params
        );

        let (_, rows_needed) = Self::min_num_rows_block(&block);
        let k = log2_ceil(Self::unusable_rows() + rows_needed);
        log::debug!("super circuit needs k = {}", k);

        let circuit =
            SuperCircuit::<Fr, MAX_TXS, MAX_CALLDATA,MAX_INNER_BLOCKS,  MOCK_RANDOMNESS>::new_from_block(&block);

        let instance = circuit.instance();
        Ok((k, circuit, instance))
    }
}<|MERGE_RESOLUTION|>--- conflicted
+++ resolved
@@ -82,11 +82,7 @@
     state_circuit::{StateCircuit, StateCircuitConfig, StateCircuitConfigArgs},
     table::{
         BlockTable, BytecodeTable, CopyTable, ExpTable, KeccakTable, MptTable, PoseidonTable,
-<<<<<<< HEAD
-        RlpFsmRlpTable as RlpTable, RwTable, TxTable, ModExpTable,
-=======
-        PowOfRandTable, RlpFsmRlpTable as RlpTable, RwTable, TxTable,
->>>>>>> 4cd59565
+        PowOfRandTable, RlpFsmRlpTable as RlpTable, RwTable, TxTable, ModExpTable
     },
 };
 
@@ -196,13 +192,10 @@
         log_circuit_info(meta, "keccak table");
         let sig_table = SigTable::construct(meta);
         log_circuit_info(meta, "sig table");
-<<<<<<< HEAD
         let modexp_table = ModExpTable::construct(meta);
         log_circuit_info(meta, "modexp table");
-=======
         let pow_of_rand_table = PowOfRandTable::construct(meta, &challenges_expr);
         log_circuit_info(meta, "power of randomness table");
->>>>>>> 4cd59565
 
         let keccak_circuit = KeccakCircuitConfig::new(
             meta,
@@ -337,11 +330,8 @@
                 keccak_table,
                 exp_table,
                 sig_table,
-<<<<<<< HEAD
                 modexp_table,
-=======
                 pow_of_rand_table,
->>>>>>> 4cd59565
             },
         );
         log_circuit_info(meta, "evm circuit");
