//! The Super Circuit is a circuit that contains all the circuits of the
//! zkEVM in order to achieve two things:
//! - Check the correct integration between circuits via the shared lookup tables, to verify that
//!   the table layouts match.
//! - Allow having a single circuit setup for which a proof can be generated that would be verified
//!   under a single aggregation circuit for the first milestone.
//!
//! The current implementation contains the following circuits:
//!
//! - [x] EVM Circuit
//! - [ ] State Circuit
//! - [x] Tx Circuit
//! - [x] Bytecode Circuit
//! - [x] Copy Circuit
//! - [x] Exponentiation Circuit
//! - [ ] Keccak Circuit
//! - [ ] MPT Circuit
//! - [x] PublicInputs Circuit
//!
//! And the following shared tables, with the circuits that use them:
//!
//! - [x] Copy Table
//!   - [x] Copy Circuit
//!   - [x] EVM Circuit
//! - [x] Exponentiation Table
//!   - [x] EVM Circuit
//! - [ ] Rw Table
//!   - [ ] State Circuit
//!   - [ ] EVM Circuit
//!   - [ ] Copy Circuit
//! - [x] Tx Table
//!   - [x] Tx Circuit
//!   - [x] EVM Circuit
//!   - [x] Copy Circuit
//!   - [x] PublicInputs Circuit
//! - [x] Bytecode Table
//!   - [x] Bytecode Circuit
//!   - [x] EVM Circuit
//!   - [x] Copy Circuit
//! - [ ] Block Table
//!   - [ ] EVM Circuit
//!   - [x] PublicInputs Circuit
//! - [ ] MPT Table
//!   - [ ] MPT Circuit
//!   - [ ] State Circuit
//! - [x] Keccak Table
//!   - [ ] Keccak Circuit
//!   - [ ] EVM Circuit
//!   - [x] Bytecode Circuit
//!   - [x] Tx Circuit
//!   - [ ] MPT Circuit
pub(crate) mod precompile_block_trace;
#[cfg(any(feature = "test", test))]
pub(crate) mod test;

#[cfg(feature = "poseidon-codehash")]
use crate::bytecode_circuit::circuit::to_poseidon_hash::{
    ToHashBlockBytecodeCircuitConfigArgs, ToHashBlockCircuitConfig, HASHBLOCK_BYTES_IN_FIELD,
};
#[cfg(not(feature = "poseidon-codehash"))]
use crate::bytecode_circuit::circuit::BytecodeCircuitConfig;
use crate::{
    bytecode_circuit::circuit::{BytecodeCircuit, BytecodeCircuitConfigArgs},
    copy_circuit::{CopyCircuit, CopyCircuitConfig, CopyCircuitConfigArgs},
    // ecc_circuit::{EccCircuit, EccCircuitConfig, EccCircuitConfigArgs},
    evm_circuit::{EvmCircuit, EvmCircuitConfig, EvmCircuitConfigArgs},
    exp_circuit::{ExpCircuit, ExpCircuitArgs, ExpCircuitConfig},
    keccak_circuit::{
        keccak_packed_multi::get_num_rows_per_round, KeccakCircuit, KeccakCircuitConfig,
        KeccakCircuitConfigArgs,
    },
    modexp_circuit::{ModExpCircuit, ModExpCircuitConfig},
    pi_circuit::{PiCircuit, PiCircuitConfig, PiCircuitConfigArgs},
    poseidon_circuit::{PoseidonCircuit, PoseidonCircuitConfig, PoseidonCircuitConfigArgs},
    rlp_circuit_fsm::{RlpCircuit, RlpCircuitConfig, RlpCircuitConfigArgs},
<<<<<<< HEAD
    // sig_circuit::{SigCircuit, SigCircuitConfig, SigCircuitConfigArgs},
=======
    sha256_circuit::{
        CircuitConfig as SHA256CircuitConfig, CircuitConfigArgs as SHA256CircuitConfigArgs,
        SHA256Circuit,
    },
    sig_circuit::{SigCircuit, SigCircuitConfig, SigCircuitConfigArgs},
>>>>>>> 88e28e4b
    state_circuit::{StateCircuit, StateCircuitConfig, StateCircuitConfigArgs},
    table::{
        BlockTable, BytecodeTable, CopyTable, EccTable, ExpTable, KeccakTable, ModExpTable,
        MptTable, PoseidonTable, PowOfRandTable, RlpFsmRlpTable as RlpTable, RwTable, SHA256Table,
        SigTable, TxTable, U16Table, U8Table,
    },
    tx_circuit::{TxCircuit, TxCircuitConfig, TxCircuitConfigArgs},
    util::{circuit_stats, log2_ceil, Challenges, SubCircuit, SubCircuitConfig},
    witness::{block_convert, Block, Transaction},
};

#[cfg(feature = "zktrie")]
use crate::mpt_circuit::{MptCircuit, MptCircuitConfig, MptCircuitConfigArgs};

use bus_mapping::{
    circuit_input_builder::{CircuitInputBuilder, CircuitsParams},
    mock::BlockData,
};
use eth_types::{geth_types::GethData, Field};
use halo2_proofs::{
    circuit::{Layouter, SimpleFloorPlanner, Value},
    halo2curves::bn256::Fr,
    plonk::{Circuit, ConstraintSystem, Error},
};
use itertools::Itertools;
use snark_verifier_sdk::CircuitExt;

/// Configuration of the Super Circuit
#[derive(Clone)]
pub struct SuperCircuitConfig<F: Field> {
    block_table: BlockTable,
    mpt_table: MptTable,
    rlp_table: RlpTable,
    tx_table: TxTable,
    poseidon_table: PoseidonTable,
    u8_table: U8Table,
    u16_table: U16Table,
    evm_circuit: EvmCircuitConfig<F>,
    state_circuit: StateCircuitConfig<F>,
    tx_circuit: TxCircuitConfig<F>,
    // sig_circuit: SigCircuitConfig<F>,
    modexp_circuit: ModExpCircuitConfig,
<<<<<<< HEAD
    // ecc_circuit: EccCircuitConfig<F>,
=======
    ecc_circuit: EccCircuitConfig<F>,
    sha256_circuit: SHA256CircuitConfig,
>>>>>>> 88e28e4b
    #[cfg(not(feature = "poseidon-codehash"))]
    bytecode_circuit: BytecodeCircuitConfig<F>,
    #[cfg(feature = "poseidon-codehash")]
    bytecode_circuit: ToHashBlockCircuitConfig<F, HASHBLOCK_BYTES_IN_FIELD>,
    copy_circuit: CopyCircuitConfig<F>,
    keccak_circuit: KeccakCircuitConfig<F>,
    poseidon_circuit: PoseidonCircuitConfig<F>,
    pi_circuit: PiCircuitConfig<F>,
    exp_circuit: ExpCircuitConfig<F>,
    rlp_circuit: RlpCircuitConfig<F>,
    /// Mpt Circuit
    #[cfg(feature = "zktrie")]
    mpt_circuit: MptCircuitConfig<F>,
}

/// Circuit configuration arguments
pub struct SuperCircuitConfigArgs {
    /// Max txs
    pub max_txs: usize,
    /// Max calldata
    pub max_calldata: usize,
    /// Max inner blocks
    pub max_inner_blocks: usize,
    /// Mock randomness
    pub mock_randomness: u64,
    /// Challenges
    pub challenges: crate::util::Challenges,
}

impl SubCircuitConfig<Fr> for SuperCircuitConfig<Fr> {
    type ConfigArgs = SuperCircuitConfigArgs;

    /// Configure SuperCircuitConfig
    fn new(
        meta: &mut ConstraintSystem<Fr>,
        Self::ConfigArgs {
            max_txs: _,
            max_calldata: _,
            max_inner_blocks: _,
            mock_randomness: _mock_randomness,
            challenges,
        }: Self::ConfigArgs,
    ) -> Self {
        let log_circuit_info = |meta: &ConstraintSystem<Fr>, tag: &str| {
            log::debug!("circuit info after {}: {:#?}", tag, circuit_stats(meta));
        };
        let challenges_expr = challenges.exprs(meta);

        let tx_table = TxTable::construct(meta);
        log_circuit_info(meta, "tx table");
        let rw_table = RwTable::construct(meta);
        log_circuit_info(meta, "rw table");

        let mpt_table = MptTable::construct(meta);
        log_circuit_info(meta, "mpt table");
        let poseidon_table = PoseidonTable::construct(meta);
        log_circuit_info(meta, "poseidon table");

        let bytecode_table = BytecodeTable::construct(meta);
        log_circuit_info(meta, "bytecode table");
        let block_table = BlockTable::construct(meta);
        log_circuit_info(meta, "block table");
        let q_copy_table = meta.fixed_column();
        log::debug!("q_copy_table {:?}", q_copy_table);
        let copy_table = CopyTable::construct(meta, q_copy_table);
        log_circuit_info(meta, "copy table");
        let exp_table = ExpTable::construct(meta);
        log_circuit_info(meta, "exp table");
        let rlp_table = RlpTable::construct(meta);
        log_circuit_info(meta, "rlp table");
        let keccak_table = KeccakTable::construct(meta);
        log_circuit_info(meta, "keccak table");
        let sha256_table = SHA256Table::construct(meta);
        log_circuit_info(meta, "sha256 table");
        let sig_table = SigTable::construct(meta);
        log_circuit_info(meta, "sig table");
        let modexp_table = ModExpTable::construct(meta);
        log_circuit_info(meta, "modexp table");
        let ecc_table = EccTable::construct(meta);
        log_circuit_info(meta, "ecc table");
        let pow_of_rand_table = PowOfRandTable::construct(meta, &challenges_expr);
        log_circuit_info(meta, "power of randomness table");

        let u8_table = U8Table::construct(meta);
        log_circuit_info(meta, "u8 table");
        let u16_table = U16Table::construct(meta);
        log_circuit_info(meta, "u16 table");

        assert!(get_num_rows_per_round() == 12);
        let keccak_circuit = KeccakCircuitConfig::new(
            meta,
            KeccakCircuitConfigArgs {
                keccak_table: keccak_table.clone(),
                challenges: challenges_expr.clone(),
            },
        );
        log_circuit_info(meta, "keccak circuit");

        let sha256_circuit = SHA256CircuitConfig::new(
            meta,
            SHA256CircuitConfigArgs {
                sha256_table: sha256_table.clone(),
                challenges: challenges_expr.clone(),
            },
        );
        log_circuit_info(meta, "sha256 circuit");

        let poseidon_circuit =
            PoseidonCircuitConfig::new(meta, PoseidonCircuitConfigArgs { poseidon_table });
        log_circuit_info(meta, "poseidon circuit");

        let rlp_circuit = RlpCircuitConfig::new(
            meta,
            RlpCircuitConfigArgs {
                rlp_table,
                u8_table,
                challenges: challenges_expr.clone(),
            },
        );
        log_circuit_info(meta, "rlp circuit");

        let pi_circuit = PiCircuitConfig::new(
            meta,
            PiCircuitConfigArgs {
                block_table: block_table.clone(),
                keccak_table: keccak_table.clone(),
                tx_table: tx_table.clone(),
                challenges: challenges_expr.clone(),
            },
        );
        log_circuit_info(meta, "pi circuit");

        let tx_circuit = TxCircuitConfig::new(
            meta,
            TxCircuitConfigArgs {
                block_table: block_table.clone(),
                tx_table: tx_table.clone(),
                keccak_table: keccak_table.clone(),
                rlp_table,
                sig_table,
                u8_table,
                u16_table,
                challenges: challenges_expr.clone(),
            },
        );
        log_circuit_info(meta, "tx circuit");

        #[cfg(not(feature = "poseidon-codehash"))]
        let bytecode_circuit = BytecodeCircuitConfig::new(
            meta,
            BytecodeCircuitConfigArgs {
                bytecode_table: bytecode_table.clone(),
                keccak_table: keccak_table.clone(),
                challenges: challenges_expr.clone(),
            },
        );
        #[cfg(feature = "poseidon-codehash")]
        let bytecode_circuit = ToHashBlockCircuitConfig::new(
            meta,
            ToHashBlockBytecodeCircuitConfigArgs {
                base_args: BytecodeCircuitConfigArgs {
                    bytecode_table: bytecode_table.clone(),
                    keccak_table: keccak_table.clone(),
                    challenges: challenges_expr.clone(),
                },
                poseidon_table,
            },
        );

        log_circuit_info(meta, "bytecode circuit");

        let copy_circuit = CopyCircuitConfig::new(
            meta,
            CopyCircuitConfigArgs {
                tx_table: tx_table.clone(),
                rw_table,
                bytecode_table: bytecode_table.clone(),
                copy_table,
                q_enable: q_copy_table,
                challenges: challenges_expr.clone(),
            },
        );
        log_circuit_info(meta, "copy circuit");

        #[cfg(feature = "zktrie")]
        let mpt_circuit = MptCircuitConfig::new(
            meta,
            MptCircuitConfigArgs {
                poseidon_table,
                mpt_table,
                challenges,
            },
        );
        #[cfg(feature = "zktrie")]
        log_circuit_info(meta, "zktrie circuit");

        let modexp_circuit = ModExpCircuitConfig::new(meta, modexp_table);
        log_circuit_info(meta, "modexp circuit");
        let state_circuit = StateCircuitConfig::new(
            meta,
            StateCircuitConfigArgs {
                rw_table,
                mpt_table,
                challenges: challenges_expr.clone(),
            },
        );
        log_circuit_info(meta, "state circuit");

        let exp_circuit = ExpCircuitConfig::new(
            meta,
            ExpCircuitArgs {
                exp_table,
                u16_table,
            },
        );
        log_circuit_info(meta, "exp circuit");

        let evm_circuit = EvmCircuitConfig::new(
            meta,
            EvmCircuitConfigArgs {
                challenges: challenges_expr.clone(),
                tx_table: tx_table.clone(),
                rw_table,
                bytecode_table,
                block_table: block_table.clone(),
                copy_table,
                keccak_table: keccak_table.clone(),
                sha256_table,
                exp_table,
                sig_table,
                modexp_table,
                ecc_table,
                pow_of_rand_table,
            },
        );
        log_circuit_info(meta, "evm circuit");

        // Sig Circuit and ECC Circuit use halo2-lib's vertifcal assignments gates
        // and need to be configured after Circuits with higher counts of unique rotation queries
        // (ex. Keccak, EVM) to avoid assigning advice values into blinding area.
        // let sig_circuit = SigCircuitConfig::new(
        //     meta,
        //     SigCircuitConfigArgs {
        //         keccak_table,
        //         sig_table,
        //         challenges: challenges_expr.clone(),
        //     },
        // );
        log_circuit_info(meta, "sig circuit");

        // let ecc_circuit = EccCircuitConfig::new(
        //     meta,
        //     EccCircuitConfigArgs {
        //         ecc_table,
        //         challenges: challenges_expr,
        //     },
        // );
        log_circuit_info(meta, "ecc circuit");

        #[cfg(feature = "onephase")]
        if meta.max_phase() != 0 {
            log::warn!("max_phase: {}", meta.max_phase());
        }

        SuperCircuitConfig {
            block_table,
            mpt_table,
            tx_table,
            rlp_table,
            poseidon_table,
            u8_table,
            u16_table,
            evm_circuit,
            state_circuit,
            copy_circuit,
            bytecode_circuit,
            keccak_circuit,
            sha256_circuit,
            poseidon_circuit,
            pi_circuit,
            rlp_circuit,
            tx_circuit,
            exp_circuit,
            // sig_circuit,
            modexp_circuit,
            // ecc_circuit,
            #[cfg(feature = "zktrie")]
            mpt_circuit,
        }
    }
}

/// Row usage for each sub circuit
#[derive(Clone, Default, Debug)]
pub struct SubcircuitRowUsage {
    /// Subcircuit name
    pub name: String,
    // TODO: better name?
    /// Without padding
    pub row_num_real: usize,
    /// With padding
    pub row_num_total: usize,
}

/// The Super Circuit contains all the zkEVM circuits
#[derive(Clone, Debug)]
pub struct SuperCircuit<
    F: Field,
    const MAX_TXS: usize,
    const MAX_CALLDATA: usize,
    const MAX_INNER_BLOCKS: usize,
    const MOCK_RANDOMNESS: u64,
> {
    /// EVM Circuit
    pub evm_circuit: EvmCircuit<F>,
    /// State Circuit
    pub state_circuit: StateCircuit<F>,
    /// The transaction circuit that will be used in the `synthesize` step.
    pub tx_circuit: TxCircuit<F>,
    /// Public Input Circuit
    pub pi_circuit: PiCircuit<F>,
    /// Bytecode Circuit
    pub bytecode_circuit: BytecodeCircuit<F>,
    /// Copy Circuit
    pub copy_circuit: CopyCircuit<F>,
    /// Exp Circuit
    pub exp_circuit: ExpCircuit<F>,
    /// Keccak Circuit
    pub keccak_circuit: KeccakCircuit<F>,
    /// SHA256 Circuit
    pub sha256_circuit: SHA256Circuit<F>,
    /// Poseidon hash Circuit
    pub poseidon_circuit: PoseidonCircuit<F>,
    /// Sig Circuit
    // pub sig_circuit: SigCircuit<F>,
    /// Modexp Circuit
    pub modexp_circuit: ModExpCircuit<F>,
    // /// Ecc Circuit
    // pub ecc_circuit: EccCircuit<F, 9>,
    /// Rlp Circuit
    pub rlp_circuit: RlpCircuit<F, Transaction>,
    /// Mpt Circuit
    #[cfg(feature = "zktrie")]
    pub mpt_circuit: MptCircuit<F>,

    circuit_params: CircuitsParams,
}

impl<
        F: Field,
        const MAX_TXS: usize,
        const MAX_CALLDATA: usize,
        const MAX_INNER_BLOCKS: usize,
        const MOCK_RANDOMNESS: u64,
    > SuperCircuit<F, MAX_TXS, MAX_CALLDATA, MAX_INNER_BLOCKS, MOCK_RANDOMNESS>
{
    /// Return the number of rows required to verify a given block
    pub fn get_num_rows_required(block: &Block<Fr>) -> usize {
        let num_rows_evm_circuit = EvmCircuit::<Fr>::get_num_rows_required(block);
        assert_eq!(block.circuits_params.max_txs, MAX_TXS);
        // FIXME: need to call the SigCircuit::get_num_rows_required instead
        // let num_rows_tx_circuit =
        //     TxCircuitConfig::<F>::get_num_rows_required(block.circuits_params.max_txs);
        // num_rows_evm_circuit.max(num_rows_tx_circuit)
        num_rows_evm_circuit
    }
    /// Return the minimum number of rows required to prove the block
    pub fn min_num_rows_block_subcircuits(block: &Block<Fr>) -> Vec<SubcircuitRowUsage> {
        log::debug!("start min_num_rows_block_subcircuits");
        let mut rows = Vec::new();
        let mut push = |name, usage| {
            log::debug!("{name} circuit row: {usage:?}");
            rows.push((name, usage));
        };
        let evm = EvmCircuit::min_num_rows_block(block);
        push("evm", evm);
        let state = StateCircuit::min_num_rows_block(block);
        push("state", state);
        let bytecode = BytecodeCircuit::min_num_rows_block(block);
        push("bytecode", bytecode);
        let copy = CopyCircuit::min_num_rows_block(block);
        push("copy", copy);
        let keccak = KeccakCircuit::min_num_rows_block(block);
        push("keccak", keccak);
        let sha256 = SHA256Circuit::min_num_rows_block(block);
        push("sha256", sha256);
        let tx = TxCircuit::min_num_rows_block(block);
        push("tx", tx);
        let rlp = RlpCircuit::min_num_rows_block(block);
        push("rlp", rlp);
        let exp = ExpCircuit::min_num_rows_block(block);
        push("exp", exp);
        let mod_exp = ModExpCircuit::min_num_rows_block(block);
        push("mod_exp", mod_exp);
        let pi = PiCircuit::min_num_rows_block(block);
        push("pi", pi);
        let poseidon = PoseidonCircuit::min_num_rows_block(block);
        push("poseidon", poseidon);
        // let sig = SigCircuit::min_num_rows_block(block);
        // push("sig", sig);
        // let ecc = EccCircuit::<Fr, 9>::min_num_rows_block(block);
        // push("ecc", ecc);
        #[cfg(feature = "zktrie")]
        {
            let mpt = MptCircuit::<Fr>::min_num_rows_block(block);
            push("mpt", mpt);
        }

        let row_usage_details = rows
            .into_iter()
            .map(|(name, (row_num_real, row_num_total))| SubcircuitRowUsage {
                name: name.to_string(),
                row_num_real,
                row_num_total,
            })
            .collect_vec();
        {
            let mut row_usage_details_sorted = row_usage_details.clone();
            row_usage_details_sorted.sort_by_key(|r| r.row_num_real);
            row_usage_details_sorted.reverse();
            for detail in &row_usage_details_sorted {
                log::debug!("row detail {} {}", detail.name, detail.row_num_real);
            }
        }
        row_usage_details
    }
}

// Eventhough the SuperCircuit is not a subcircuit we implement the SubCircuit
// trait for it in order to get the `new_from_block` and `instance` methods that
// allow us to generalize integration tests.
impl<
        const MAX_TXS: usize,
        const MAX_CALLDATA: usize,
        const MAX_INNER_BLOCKS: usize,
        const MOCK_RANDOMNESS: u64,
    > SubCircuit<Fr>
    for SuperCircuit<Fr, MAX_TXS, MAX_CALLDATA, MAX_INNER_BLOCKS, MOCK_RANDOMNESS>
{
    type Config = SuperCircuitConfig<Fr>;

    fn unusable_rows() -> usize {
        itertools::max([
            EvmCircuit::<Fr>::unusable_rows(),
            StateCircuit::<Fr>::unusable_rows(),
            TxCircuit::<Fr>::unusable_rows(),
            // TODO: The PiCircuit unusable_rows fn is not implemented
            // and returns the arbitrary default number, causing overflow
            // PiCircuit::<Fr>::unusable_rows(),
            BytecodeCircuit::<Fr>::unusable_rows(),
            CopyCircuit::<Fr>::unusable_rows(),
            ExpCircuit::<Fr>::unusable_rows(),
            KeccakCircuit::<Fr>::unusable_rows(),
        ])
        .unwrap()
    }

    fn new_from_block(block: &Block<Fr>) -> Self {
        let evm_circuit = EvmCircuit::new_from_block(block);
        let state_circuit = StateCircuit::new_from_block(block);
        let tx_circuit = TxCircuit::new_from_block(block);
        let pi_circuit = PiCircuit::new_from_block(block);
        let bytecode_circuit = BytecodeCircuit::new_from_block(block);
        let copy_circuit = CopyCircuit::new_from_block_no_external(block);
        let exp_circuit = ExpCircuit::new_from_block(block);
        let modexp_circuit = ModExpCircuit::new_from_block(block);
        let keccak_circuit = KeccakCircuit::new_from_block(block);
        let sha256_circuit = SHA256Circuit::new_from_block(block);
        let poseidon_circuit = PoseidonCircuit::new_from_block(block);
        let rlp_circuit = RlpCircuit::new_from_block(block);
        // let sig_circuit = SigCircuit::new_from_block(block);
        // let ecc_circuit = EccCircuit::new_from_block(block);
        #[cfg(feature = "zktrie")]
        let mpt_circuit = MptCircuit::new_from_block(block);
        SuperCircuit::<Fr, MAX_TXS, MAX_CALLDATA, MAX_INNER_BLOCKS, MOCK_RANDOMNESS> {
            evm_circuit,
            state_circuit,
            tx_circuit,
            pi_circuit,
            bytecode_circuit,
            copy_circuit,
            exp_circuit,
            keccak_circuit,
            sha256_circuit,
            poseidon_circuit,
            rlp_circuit,
            // sig_circuit,
            modexp_circuit,
            // ecc_circuit,
            #[cfg(feature = "zktrie")]
            mpt_circuit,
            circuit_params: block.circuits_params,
        }
    }

    /// Returns suitable inputs for the SuperCircuit.
    fn instance(&self) -> Vec<Vec<Fr>> {
        let mut instance = Vec::new();
        instance.extend_from_slice(&self.keccak_circuit.instance());
        instance.extend_from_slice(&self.pi_circuit.instance());
        instance.extend_from_slice(&self.tx_circuit.instance());
        instance.extend_from_slice(&self.bytecode_circuit.instance());
        instance.extend_from_slice(&self.copy_circuit.instance());
        instance.extend_from_slice(&self.state_circuit.instance());
        instance.extend_from_slice(&self.exp_circuit.instance());
        instance.extend_from_slice(&self.evm_circuit.instance());

        instance
    }

    /// Return the minimum number of rows required to prove the block
    fn min_num_rows_block(block: &Block<Fr>) -> (usize, usize) {
        let row_usage = Self::min_num_rows_block_subcircuits(block);
        (
            itertools::max(row_usage.iter().map(|x| x.row_num_real)).unwrap(),
            itertools::max(row_usage.iter().map(|x| x.row_num_total)).unwrap(),
        )
    }

    /// Make the assignments to the SuperCircuit
    fn synthesize_sub(
        &self,
        config: &Self::Config,
        challenges: &crate::util::Challenges<Value<Fr>>,
        layouter: &mut impl Layouter<Fr>,
    ) -> Result<(), Error> {
        log::debug!("assigning evm_circuit");
        self.evm_circuit
            .synthesize_sub(&config.evm_circuit, challenges, layouter)?;

        if !challenges.lookup_input().is_none() {
            let is_mock_prover = format!("{:?}", challenges.lookup_input()) == *"Value { inner: Some(0x207a52ba34e1ed068be1e33b0bc39c8ede030835f549fe5c0dbe91dce97d17d2) }";
            if is_mock_prover {
                log::info!("continue assignment only for 3rd phase");
            } else {
                log::info!("only evm circuit needs 3rd phase assignment");
                return Ok(());
            }
        }
        log::debug!("assigning keccak_circuit");
        self.keccak_circuit
            .synthesize_sub(&config.keccak_circuit, challenges, layouter)?;
        log::debug!("assigning sha256_circuit");
        self.sha256_circuit
            .synthesize_sub(&config.sha256_circuit, challenges, layouter)?;
        log::debug!("assigning poseidon_circuit");
        self.poseidon_circuit
            .synthesize_sub(&config.poseidon_circuit, challenges, layouter)?;
        log::debug!("assigning bytecode_circuit");
        self.bytecode_circuit
            .synthesize_sub(&config.bytecode_circuit, challenges, layouter)?;
        log::debug!("assigning tx_circuit");
        self.tx_circuit
            .synthesize_sub(&config.tx_circuit, challenges, layouter)?;
        log::debug!("assigning sig_circuit");
        // self.sig_circuit
        //     .synthesize_sub(&config.sig_circuit, challenges, layouter)?;
        log::debug!("assigning ecc_circuit");
        // self.ecc_circuit
        //     .synthesize_sub(&config.ecc_circuit, challenges, layouter)?;
        log::debug!("assigning modexp_circuit");
        self.modexp_circuit
            .synthesize_sub(&config.modexp_circuit, challenges, layouter)?;
        log::debug!("assigning state_circuit");
        self.state_circuit
            .synthesize_sub(&config.state_circuit, challenges, layouter)?;
        log::debug!("assigning copy_circuit");
        self.copy_circuit
            .synthesize_sub(&config.copy_circuit, challenges, layouter)?;
        log::debug!("assigning exp_circuit");
        self.exp_circuit
            .synthesize_sub(&config.exp_circuit, challenges, layouter)?;

        log::debug!("assigning pi_circuit");
        self.pi_circuit
            .import_tx_values(self.tx_circuit.value_cells.borrow().clone().unwrap());
        self.pi_circuit
            .synthesize_sub(&config.pi_circuit, challenges, layouter)?;
        self.pi_circuit.connect_export(
            layouter,
            self.state_circuit.exports.borrow().as_ref(),
            self.evm_circuit.exports.borrow().as_ref(),
        )?;

        log::debug!("assigning rlp_circuit");
        self.rlp_circuit
            .synthesize_sub(&config.rlp_circuit, challenges, layouter)?;

        // load both poseidon table and zktrie table
        #[cfg(feature = "zktrie")]
        {
            log::debug!("assigning mpt_circuit");
            self.mpt_circuit
                .synthesize_sub(&config.mpt_circuit, challenges, layouter)?;
        }

        log::debug!("super circuit synthesize_sub done");
        Ok(())
    }
}

impl<
        const MAX_TXS: usize,
        const MAX_CALLDATA: usize,
        const MAX_INNER_BLOCKS: usize,
        const MOCK_RANDOMNESS: u64,
    > Circuit<Fr> for SuperCircuit<Fr, MAX_TXS, MAX_CALLDATA, MAX_INNER_BLOCKS, MOCK_RANDOMNESS>
{
    type Config = (SuperCircuitConfig<Fr>, Challenges);
    type FloorPlanner = SimpleFloorPlanner;
    #[cfg(feature = "circuit-params")]
    type Params = ();

    fn without_witnesses(&self) -> Self {
        let dummy_block = Block::<Fr> {
            circuits_params: self.circuit_params,
            ..Default::default()
        };
        Self::new_from_block(&dummy_block)
    }

    fn configure(meta: &mut ConstraintSystem<Fr>) -> Self::Config {
        let challenges = Challenges::construct(meta);
        (
            SuperCircuitConfig::new(
                meta,
                SuperCircuitConfigArgs {
                    max_txs: MAX_TXS,
                    max_calldata: MAX_CALLDATA,
                    max_inner_blocks: MAX_INNER_BLOCKS,
                    mock_randomness: MOCK_RANDOMNESS,
                    challenges,
                },
            ),
            challenges,
        )
    }

    fn synthesize(
        &self,
        (config, challenges): Self::Config,
        mut layouter: impl Layouter<Fr>,
    ) -> Result<(), Error> {
        let challenges = challenges.values(&layouter);

        config.u8_table.load(&mut layouter)?;
        config.u16_table.load(&mut layouter)?;

        self.synthesize_sub(&config, &challenges, &mut layouter)
    }
}

impl<
        const MAX_TXS: usize,
        const MAX_CALLDATA: usize,
        const MAX_INNER_BLOCKS: usize,
        const MOCK_RANDOMNESS: u64,
    > CircuitExt<Fr>
    for SuperCircuit<Fr, MAX_TXS, MAX_CALLDATA, MAX_INNER_BLOCKS, MOCK_RANDOMNESS>
{
    fn num_instance(&self) -> Vec<usize> {
        self.instances().iter().map(|l| l.len()).collect_vec()
    }

    fn instances(&self) -> Vec<Vec<Fr>> {
        self.instance()
    }
}

impl<
        const MAX_TXS: usize,
        const MAX_CALLDATA: usize,
        const MAX_INNER_BLOCKS: usize,
        const MOCK_RANDOMNESS: u64,
    > SuperCircuit<Fr, MAX_TXS, MAX_CALLDATA, MAX_INNER_BLOCKS, MOCK_RANDOMNESS>
{
    /// From the witness data, generate a SuperCircuit instance with all of the
    /// sub-circuits filled with their corresponding witnesses.
    ///
    /// Also, return with it the minimum required SRS degree for the
    /// circuit and the Public Inputs needed.
    #[allow(clippy::type_complexity)]
    pub fn build(
        geth_data: GethData,
        circuits_params: CircuitsParams,
    ) -> Result<(u32, Self, Vec<Vec<Fr>>, CircuitInputBuilder), bus_mapping::Error> {
        let block_data =
            BlockData::new_from_geth_data_with_params(geth_data.clone(), circuits_params);

        let mut builder = block_data.new_circuit_input_builder();
        builder
            .handle_block(&geth_data.eth_block, &geth_data.geth_traces)
            .expect("could not handle block tx");

        let ret = Self::build_from_circuit_input_builder(&builder)?;
        Ok((ret.0, ret.1, ret.2, builder))
    }

    /// From CircuitInputBuilder, generate a SuperCircuit instance with all of
    /// the sub-circuits filled with their corresponding witnesses.
    ///
    /// Also, return with it the minimum required SRS degree for the circuit and
    /// the Public Inputs needed.
    pub fn build_from_circuit_input_builder(
        builder: &CircuitInputBuilder,
    ) -> Result<(u32, Self, Vec<Vec<Fr>>), bus_mapping::Error> {
        let block = block_convert(&builder.block, &builder.code_db).unwrap();
        assert_eq!(block.circuits_params.max_txs, MAX_TXS);
        assert_eq!(block.circuits_params.max_calldata, MAX_CALLDATA);
        Self::build_from_witness_block(block)
    }
    /// ..
    pub fn build_from_witness_block(
        block: Block<Fr>,
    ) -> Result<(u32, Self, Vec<Vec<Fr>>), bus_mapping::Error> {
        log::debug!(
            "super circuit build_from_witness_block, circuits_params {:?}",
            block.circuits_params
        );

        let (_, rows_needed) = Self::min_num_rows_block(&block);
        let k = log2_ceil(Self::unusable_rows() + rows_needed);
        log::debug!("super circuit needs k = {}", k);

        let circuit =
            SuperCircuit::<Fr, MAX_TXS, MAX_CALLDATA,MAX_INNER_BLOCKS, MOCK_RANDOMNESS>::new_from_block(&block);

        let instance = circuit.instance();
        Ok((k, circuit, instance))
    }
}<|MERGE_RESOLUTION|>--- conflicted
+++ resolved
@@ -73,15 +73,10 @@
     pi_circuit::{PiCircuit, PiCircuitConfig, PiCircuitConfigArgs},
     poseidon_circuit::{PoseidonCircuit, PoseidonCircuitConfig, PoseidonCircuitConfigArgs},
     rlp_circuit_fsm::{RlpCircuit, RlpCircuitConfig, RlpCircuitConfigArgs},
-<<<<<<< HEAD
-    // sig_circuit::{SigCircuit, SigCircuitConfig, SigCircuitConfigArgs},
-=======
     sha256_circuit::{
         CircuitConfig as SHA256CircuitConfig, CircuitConfigArgs as SHA256CircuitConfigArgs,
         SHA256Circuit,
     },
-    sig_circuit::{SigCircuit, SigCircuitConfig, SigCircuitConfigArgs},
->>>>>>> 88e28e4b
     state_circuit::{StateCircuit, StateCircuitConfig, StateCircuitConfigArgs},
     table::{
         BlockTable, BytecodeTable, CopyTable, EccTable, ExpTable, KeccakTable, ModExpTable,
@@ -124,12 +119,8 @@
     tx_circuit: TxCircuitConfig<F>,
     // sig_circuit: SigCircuitConfig<F>,
     modexp_circuit: ModExpCircuitConfig,
-<<<<<<< HEAD
     // ecc_circuit: EccCircuitConfig<F>,
-=======
-    ecc_circuit: EccCircuitConfig<F>,
     sha256_circuit: SHA256CircuitConfig,
->>>>>>> 88e28e4b
     #[cfg(not(feature = "poseidon-codehash"))]
     bytecode_circuit: BytecodeCircuitConfig<F>,
     #[cfg(feature = "poseidon-codehash")]
