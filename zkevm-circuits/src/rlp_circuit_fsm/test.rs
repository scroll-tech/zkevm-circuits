#![allow(unused_imports)]
use crate::{rlp_circuit_fsm::RlpCircuit, witness::Transaction};
use eth_types::{geth_types::TxType, word, Address};
use ethers_core::{
    types::{
        transaction::eip2718::TypedTransaction, Eip1559TransactionRequest,
        Transaction as EthTransaction, TransactionRequest,
    },
    utils::rlp::{Decodable, Rlp},
};
use ethers_signers::Wallet;
use halo2_proofs::{dev::MockProver, halo2curves::bn256::Fr};
use mock::{eth, MOCK_CHAIN_ID};
use rand::rngs::OsRng;

#[cfg(test)]
fn get_tx(is_eip155: bool) -> Transaction {
    let rng = &mut OsRng;
    let from = Wallet::new(rng);
    let mut tx = TransactionRequest::new()
        .to(Address::random())
        .value(eth(10))
        .data(Vec::new())
        .gas_price(word!("0x4321"))
        .gas(word!("0x77320"))
        .nonce(word!("0x7f"));
    if is_eip155 {
        tx = tx.chain_id(*MOCK_CHAIN_ID);
    }
    let (tx_type, unsigned_bytes) = if is_eip155 {
        (TxType::Eip155, tx.rlp().to_vec())
    } else {
        (TxType::PreEip155, tx.rlp_unsigned().to_vec())
    };
    let typed_tx: TypedTransaction = tx.into();
    let sig = from.sign_transaction_sync(&typed_tx);
    let signed_bytes = typed_tx.rlp_signed(&sig).to_vec();

    log::debug!("num_unsigned_bytes: {}", unsigned_bytes.len());
    log::debug!("num_signed_bytes: {}", signed_bytes.len());

    Transaction::new_from_rlp_bytes(tx_type, signed_bytes, unsigned_bytes)
}

#[test]
fn test_eip_155_tx() {
    let tx = get_tx(true);
    let rlp_circuit = RlpCircuit::<Fr, Transaction> {
        txs: vec![tx],
        max_txs: 10,
        size: 500,
        _marker: Default::default(),
    };

    let mock_prover = MockProver::run(17, &rlp_circuit, vec![]);
    assert!(mock_prover.is_ok());
    let mock_prover = mock_prover.unwrap();
    if let Err(errors) = mock_prover.verify_par() {
        log::debug!("errors.len() = {}", errors.len());
    }

    mock_prover.assert_satisfied_par();
}

#[test]
fn test_pre_eip155_tx() {
    let tx = get_tx(false);
    let rlp_circuit = RlpCircuit::<Fr, Transaction> {
        txs: vec![tx],
        max_txs: 10,
        size: 500,
        _marker: Default::default(),
    };

    let mock_prover = MockProver::run(17, &rlp_circuit, vec![]);
    assert!(mock_prover.is_ok());
    let mock_prover = mock_prover.unwrap();
    if let Err(errors) = mock_prover.verify_par() {
        log::debug!("errors.len() = {}", errors.len());
    }

    mock_prover.assert_satisfied_par();
}

#[test]
fn test_l1_msg_tx() {
    let raw_tx_rlp_bytes = hex::decode("7ef901b60b825dc0941a258d17bf244c4df02d40343a7626a9d321e10580b901848ef1332e000000000000000000000000ea08a65b1829af779261e768d609e59279b510f2000000000000000000000000f2ec6b6206f6208e8f9b394efc1a01c1cbde77750000000000000000000000000000000000000000000000000000000000000001000000000000000000000000000000000000000000000000000000000000000b00000000000000000000000000000000000000000000000000000000000000a000000000000000000000000000000000000000000000000000000000000000a4232e87480000000000000000000000002b5ad5c4795c026514f8317c7a215e218dccd6cf0000000000000000000000002b5ad5c4795c026514f8317c7a215e218dccd6cf0000000000000000000000000000000000000000000000000000000000000001000000000000000000000000000000000000000000000000000000000000008000000000000000000000000000000000000000000000000000000000000000000000000000000000000000000000000000000000000000000000000094478cdd110520a8e733e2acf9e543d2c687ea5239")
        .expect("decode tx's hex shall not fail");

    let eth_tx = EthTransaction::decode(&Rlp::new(&raw_tx_rlp_bytes))
        .expect("decode tx's rlp bytes shall not fail");

    // testing sign RLP decoding
    let tx = Transaction::new_from_rlp_signed_bytes(TxType::L1Msg, eth_tx.rlp().to_vec());
    let rlp_circuit = RlpCircuit::<Fr, Transaction> {
        txs: vec![tx],
        max_txs: 10,
        size: 1000,
        _marker: Default::default(),
    };

<<<<<<< HEAD
    let mock_prover = MockProver::run(17, &rlp_circuit, vec![]);
=======
    let mock_prover = MockProver::run(14, &rlp_circuit, vec![]);
>>>>>>> d0e7a07e
    assert!(mock_prover.is_ok());

    let mock_prover = mock_prover.unwrap();

    mock_prover.assert_satisfied_par();
}

#[test]
fn test_eip1559_tx() {
    let raw_tx_rlp_bytes = hex::decode("02f901e901833c3139842b27f14d86012309ce540083055ca8945f65f7b609678448494de4c87521cdf6cef1e93280b8e4fa558b7100000000000000000000000095ad61b0a150d79219dcf64e1e6cc01f0b64c4ce000000000000000000000000000000000000000000000000000000000000006000000000000000000000000000000000000000000000000000000000000000a0000000000000000000000000000000000000000000000000000000000000000100000000000000000000000016a217dedfacdf9c23edb84b57154f26a15848e60000000000000000000000000000000000000000000000000000000000000001000000000000000000000000000000000000000000028cad80bb7cf17e27c4c8f893f7945f65f7b609678448494de4c87521cdf6cef1e932e1a0d2dc2a0881b05440a4908cf506b4871b1f7eaa46ea0c5dfdcda5f52bc17164a4f8599495ad61b0a150d79219dcf64e1e6cc01f0b64c4cef842a0ba03decd934aae936605e9d437c401439ec4cefbad5795e0965100f929fe339ca0b36e2afa1a25492257090107ad99d079032e543c8dd1ffcd44cf14a96d3015ac80a0821193127789b107351f670025dd3b862f5836e5155f627a29741a251e8d28e8a07ea1e82b1bf6f29c5d0f1e4024acdb698086ac40c353704d7d5e301fb916f2e3")
        .expect("decode tx's hex shall not fail");

    let eth_tx = EthTransaction::decode(&Rlp::new(&raw_tx_rlp_bytes))
        .expect("decode tx's rlp bytes shall not fail");

    let eth_tx_req: Eip1559TransactionRequest = (&eth_tx).into();
    let rlp_unsigned = eth_tx_req.rlp().to_vec();

    let tx = Transaction::new_from_rlp_bytes(TxType::Eip1559, raw_tx_rlp_bytes, rlp_unsigned);
    let rlp_circuit = RlpCircuit::<Fr, Transaction> {
        txs: vec![tx],
        max_txs: 10,
        size: 1000,
        _marker: Default::default(),
    };

<<<<<<< HEAD
    let mock_prover = MockProver::run(17, &rlp_circuit, vec![]);
=======
    let mock_prover = MockProver::run(14, &rlp_circuit, vec![]);
>>>>>>> d0e7a07e
    assert!(mock_prover.is_ok());
    let mock_prover = mock_prover.unwrap();
    if let Err(errors) = mock_prover.verify_par() {
        log::debug!("errors.len() = {}", errors.len());
    }

    mock_prover.assert_satisfied_par();
}<|MERGE_RESOLUTION|>--- conflicted
+++ resolved
@@ -99,11 +99,7 @@
         _marker: Default::default(),
     };
 
-<<<<<<< HEAD
-    let mock_prover = MockProver::run(17, &rlp_circuit, vec![]);
-=======
     let mock_prover = MockProver::run(14, &rlp_circuit, vec![]);
->>>>>>> d0e7a07e
     assert!(mock_prover.is_ok());
 
     let mock_prover = mock_prover.unwrap();
@@ -130,11 +126,7 @@
         _marker: Default::default(),
     };
 
-<<<<<<< HEAD
-    let mock_prover = MockProver::run(17, &rlp_circuit, vec![]);
-=======
     let mock_prover = MockProver::run(14, &rlp_circuit, vec![]);
->>>>>>> d0e7a07e
     assert!(mock_prover.is_ok());
     let mock_prover = mock_prover.unwrap();
     if let Err(errors) = mock_prover.verify_par() {
