--- conflicted
+++ resolved
@@ -128,47 +128,22 @@
     let mut rng = rand::thread_rng();
 
     let circuit = EccCircuit::<Fr> {
-<<<<<<< HEAD
-        ec_add_unequal_ops: 5,
-        ec_double_ops: 5,
-        ec_mul_nonzero_ops: 5,
-        ec_pairing1_ops: 1,
-        ec_pairing2_ops: 2,
-        ec_pairing3_ops: 1,
-        ec_pairing4_ops: 2,
-        add_ops: gen(&mut rng, 4),
-        mul_ops: gen(&mut rng, 3),
-        pairing_ops: gen(&mut rng, 2),
-=======
         max_add_ops: 10,
         max_mul_ops: 10,
         max_pairing_ops: 4,
         add_ops: gen(&mut rng, 9),
         mul_ops: gen(&mut rng, 8),
         pairing_ops: gen(&mut rng, 3),
->>>>>>> 036823e5
         _marker: PhantomData,
     };
     let prover1 = MockProver::<Fr>::run(LOG_TOTAL_NUM_ROWS, &circuit, vec![]).unwrap();
 
     let circuit = EccCircuit::<Fr> {
-<<<<<<< HEAD
-        ec_add_unequal_ops: 5,
-        ec_double_ops: 5,
-        ec_mul_nonzero_ops: 5,
-        ec_pairing1_ops: 1,
-        ec_pairing2_ops: 2,
-        ec_pairing3_ops: 1,
-        ec_pairing4_ops: 2,
-        add_ops: gen(&mut rng, 3),
-        mul_ops: gen(&mut rng, 2),
-=======
         max_add_ops: 10,
         max_mul_ops: 10,
         max_pairing_ops: 4,
         add_ops: gen(&mut rng, 7),
         mul_ops: gen(&mut rng, 6),
->>>>>>> 036823e5
         pairing_ops: gen(&mut rng, 1),
         _marker: PhantomData,
     };
