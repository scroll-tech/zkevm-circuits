--- conflicted
+++ resolved
@@ -306,7 +306,7 @@
             msg: _,
             msg_hash,
         } = sign_data;
-        let (sig_r, sig_s, _v) = signature;
+        let (sig_r, sig_s, v) = signature;
         log::trace!("sig_r     : {:?}", sig_r);
         log::trace!("sig_s     : {:?}", sig_s);
         log::trace!("msg_hash  : {:?}", msg_hash);
@@ -317,15 +317,8 @@
 
         // build Fq chip from Fp chip
         let fq_chip = FqChip::construct(ecdsa_chip.range.clone(), 88, 3, modulus::<Fq>());
-<<<<<<< HEAD
-
         let integer_r =
             fq_chip.load_private(ctx, FqChip::<F>::fe_to_witness(&Value::known(*sig_r)));
-
-=======
-        let integer_r =
-            fq_chip.load_private(ctx, FqChip::<F>::fe_to_witness(&Value::known(*sig_r)));
->>>>>>> 0bb75755
         let integer_s =
             fq_chip.load_private(ctx, FqChip::<F>::fe_to_witness(&Value::known(*sig_s)));
         let msg_hash =
@@ -337,11 +330,7 @@
         //
         // WARNING: this circuit does not enforce the returned value to be true
         // make sure the caller checks this result!
-<<<<<<< HEAD
         let (sig_is_valid, y_coord) = ecdsa_verify_no_pubkey_check::<F, Fp, Fq, Secp256k1Affine>(
-=======
-        let sig_is_valid = ecdsa_verify_no_pubkey_check::<F, Fp, Fq, Secp256k1Affine>(
->>>>>>> 0bb75755
             &ecc_chip.field_chip,
             ctx,
             &pk_assigned,
@@ -351,8 +340,7 @@
             4,
             4,
         );
-<<<<<<< HEAD
-        log::trace!("ECDSA res {:?}", sig_is_valid);
+        log::trace!("ECDSA res : {:?}", sig_is_valid);
 
         // =======================================
         // constrains v == y.is_oddness()
@@ -402,19 +390,13 @@
             .field_chip
             .range
             .range_check(ctx, &assigned_y_tmp, 88);
-=======
-        log::trace!("ECDSA res : {:?}", sig_is_valid);
->>>>>>> 0bb75755
 
         Ok(AssignedECDSA {
             pk: pk_assigned,
             msg_hash,
-<<<<<<< HEAD
             integer_r,
             integer_s,
             v: assigned_y_is_odd,
-=======
->>>>>>> 0bb75755
             sig_is_valid,
         })
     }
@@ -477,26 +459,14 @@
         &self,
         ctx: &mut Context<'v, F>,
         ecdsa_chip: &FpChip<F>,
-<<<<<<< HEAD
-        sign_data: Option<&SignData>,
+        sign_data: &SignData,
         assigned_data: &AssignedECDSA<'v, F, FpChip<F>>,
-=======
-        sign_data: &SignData,
->>>>>>> 0bb75755
     ) -> Result<SignDataDecomposed<'a, 'v, F>, Error> {
         // build ecc chip from Fp chip
         let ecc_chip = EccChip::<F, FpChip<F>>::construct(ecdsa_chip.clone());
 
         let zero = ecdsa_chip.range.gate.load_zero(ctx);
 
-<<<<<<< HEAD
-        let sign_data = match sign_data {
-            Some(sign_data) => sign_data.clone(),
-            None => SignData::default(),
-        };
-
-=======
->>>>>>> 0bb75755
         // ================================================
         // step 0. powers of aux parameters
         // ================================================
@@ -767,24 +737,9 @@
                 let mut ctx = ecdsa_chip.new_context(region);
 
                 // ================================================
-<<<<<<< HEAD
-                // step 0: assert the signature is valid in circuit
-=======
-                // step 1: decompose the keys and messages
+                // step 1: assert the signature is valid in circuit
                 // ================================================
-                let sign_data_decomposed = signatures
-                    .iter()
-                    .chain(
-                        std::iter::repeat(&SignData::default())
-                            .take(self.max_verif - signatures.len()),
-                    )
-                    .map(|sign_data| self.sign_data_decomposition(&mut ctx, ecdsa_chip, sign_data))
-                    .collect::<Result<Vec<SignDataDecomposed<F>>, Error>>()?;
-
-                // ================================================
-                // step 2: assert the signature is valid in circuit
->>>>>>> 0bb75755
-                // ================================================
+
                 let assigned_ecdsas = signatures
                     .iter()
                     .chain(
@@ -795,19 +750,24 @@
                     .collect::<Result<Vec<AssignedECDSA<F, FpChip<F>>>, Error>>()?;
 
                 // ================================================
-                // step 1: decompose the keys and messages
+                // step 2: decompose the keys and messages
                 // ================================================
-                let mut sign_data_decomposed_vec = Vec::new();
-                for (i, assigned_ecdsa) in assigned_ecdsas.iter().enumerate() {
-                    let sign_data = signatures.get(i); // None when padding (enabled when address == 0)
-                    let sign_data_decomposed = self.sign_data_decomposition(
-                        &mut ctx,
-                        ecdsa_chip,
-                        sign_data,
-                        assigned_ecdsa,
-                    )?;
-                    sign_data_decomposed_vec.push(sign_data_decomposed);
-                }
+                let sign_data_decomposed = signatures
+                    .iter()
+                    .chain(
+                        std::iter::repeat(&SignData::default())
+                            .take(self.max_verif - signatures.len()),
+                    )
+                    .zip_eq(assigned_ecdsas.iter())
+                    .map(|(sign_data, assigned_ecdsa)| {
+                        self.sign_data_decomposition(
+                            &mut ctx,
+                            ecdsa_chip,
+                            sign_data,
+                            assigned_ecdsa,
+                        )
+                    })
+                    .collect::<Result<Vec<SignDataDecomposed<F>>, Error>>()?;
 
                 // IMPORTANT: Move to Phase2 before RLC
                 log::debug!("before proceeding to the next phase");
@@ -823,24 +783,6 @@
                 // ================================================
                 // step 3: compute RLC of keys and messages
                 // ================================================
-<<<<<<< HEAD
-                let mut assigned_sig_verifs: Vec<AssignedSignatureVerify<F>> = Vec::new();
-                let mut deferred_keccak_check = Vec::new();
-                for (i, e) in assigned_ecdsas.iter().enumerate() {
-                    let sign_data = signatures.get(i); // None when padding (enabled when address == 0)
-                    let sign_data_decomposed = &sign_data_decomposed_vec[i];
-                    let (to_be_keccak_checked, assigned_sig_verif) = self.assign_sig_verify(
-                        &mut ctx,
-                        &ecdsa_chip.range,
-                        sign_data,
-                        sign_data_decomposed,
-                        challenges,
-                        e,
-                    )?;
-                    assigned_sig_verifs.push(assigned_sig_verif);
-                    deferred_keccak_check.push(to_be_keccak_checked);
-                }
-=======
                 let assigned_keccak_values_and_sigs =
                         signatures
                             .iter()
@@ -857,14 +799,13 @@
                                     sign_data,
                                     sign_data_decomp,
                                     challenges,
-                                    &assigned_ecdsa.sig_is_valid,
+                                    assigned_ecdsa,
                                 )
                             })
                             .collect::<Result<
                                 Vec<([AssignedValue<F>; 3], AssignedSignatureVerify<F>)>,
                                 Error,
                             >>()?;
->>>>>>> 0bb75755
 
                 // ================================================
                 // step 4: deferred keccak checks
