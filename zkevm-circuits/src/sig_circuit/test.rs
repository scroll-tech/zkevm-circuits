--- conflicted
+++ resolved
@@ -109,11 +109,7 @@
             good_ecrecover_data.2,
             good_ecrecover_data.3,
         ),
-<<<<<<< HEAD
         // 9. valid msg_hash, r, s, v but pubkey not recovered
-=======
-        // 9. cannot recover even if all inputs are valid
->>>>>>> f5b630e1
         (
             word!("0x571b659b539a9da729fca1f2efdd8b07d6a7042e0640ac5ce3a8c5e3445523d7"),
             word!("0x5d14c6d7824ddecc43d307891c4fae49307e370f827fae93e014796665705800"),
@@ -139,11 +135,7 @@
     log::debug!("signatures=");
     log::debug!("{:#?}", signatures);
 
-<<<<<<< HEAD
-    run::<Fr>(LOG_TOTAL_NUM_ROWS as u32, 16, signatures);
-=======
     run::<Fr>(LOG_TOTAL_NUM_ROWS as u32, 9, signatures);
->>>>>>> f5b630e1
 }
 
 #[test]
