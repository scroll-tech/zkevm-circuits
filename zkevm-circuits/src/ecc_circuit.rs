--- conflicted
+++ resolved
@@ -84,11 +84,7 @@
         let fp_config = FpConfig::configure(
             meta,
             FpStrategy::Simple,
-<<<<<<< HEAD
-            &[50, 1], // num advice
-=======
             &[30, 1], // num advice
->>>>>>> 036823e5
             &[17],    // num lookup advice
             1,        // num fixed
             13,       // lookup bits
@@ -218,15 +214,9 @@
                 let mut ec_adds_assigned = self
                     .add_ops
                     .iter()
-<<<<<<< HEAD
-                    .filter(|add_op| !add_op.is_zero() && !add_op.inputs_equal())
-                    .chain(std::iter::repeat(&EcAddOp::dummy_unequal()))
-                    .take(self.ec_add_unequal_ops)
-=======
                     .filter(|add_op| !add_op.is_zero())
                     .chain(std::iter::repeat(&EcAddOp::default()))
                     .take(self.max_add_ops)
->>>>>>> 036823e5
                     .map(|add_op| {
                         let point_p =
                             self.assign_g1(&mut ctx, &ecc_chip, add_op.p, keccak_powers.clone());
@@ -234,13 +224,6 @@
                             self.assign_g1(&mut ctx, &ecc_chip, add_op.q, keccak_powers.clone());
                         let point_r =
                             self.assign_g1(&mut ctx, &ecc_chip, add_op.r, keccak_powers.clone());
-<<<<<<< HEAD
-                        let point_r_got = ecc_chip.add_unequal(
-                            &mut ctx,
-                            &point_p.decomposed.ec_point,
-                            &point_q.decomposed.ec_point,
-                            false, // strict == true, as we check for whether or not P == Q
-=======
                         let point_r_got = ecc_chip.sum::<G1Affine>(
                             &mut ctx,
                             [
@@ -248,7 +231,6 @@
                                 point_q.decomposed.ec_point.clone(),
                             ]
                             .into_iter(),
->>>>>>> 036823e5
                         );
                         ecc_chip.assert_equal(&mut ctx, &point_r.decomposed.ec_point, &point_r_got);
                         EcAddAssigned {
@@ -295,13 +277,8 @@
                     .mul_ops
                     .iter()
                     .filter(|mul_op| !mul_op.is_zero())
-<<<<<<< HEAD
-                    .chain(std::iter::repeat(&EcMulOp::dummy_non_zero()))
-                    .take(self.ec_mul_nonzero_ops)
-=======
                     .chain(std::iter::repeat(&EcMulOp::default()))
                     .take(self.max_mul_ops)
->>>>>>> 036823e5
                     .map(|mul_op| {
                         let point_p =
                             self.assign_g1(&mut ctx, &ecc_chip, mul_op.p, keccak_powers.clone());
@@ -333,9 +310,9 @@
                 let ec_pairings1_assigned = self
                     .pairing_ops
                     .iter()
-                    .filter(|pairing_op| pairing_op.is_pairing(1usize))
-                    .chain(std::iter::repeat(&EcPairingOp::dummy_pair1()))
-                    .take(self.ec_pairing1_ops)
+                    .filter(|pairing_op| !pairing_op.is_zero())
+                    .chain(std::iter::repeat(&EcPairingOp::default()))
+                    .take(self.max_pairing_ops)
                     .map(|pairing_op| {
                         let g1s = pairing_op
                             .inputs
@@ -424,162 +401,16 @@
                         let pairs = g1s
                             .iter()
                             .zip(g2s.iter())
-                            .filter_map(|(g1_assigned, g2_assigned)| {
-                                if g1_assigned.decomposed.is_identity
-                                    && g2_assigned.decomposed.is_identity
-                                {
-                                    None
-                                } else {
-                                    Some((
-                                        &g1_assigned.decomposed.ec_point,
-                                        &g2_assigned.decomposed.ec_point,
-                                    ))
-                                }
-                            })
+                            .map(|(g1, g2)| (&g1.decomposed.ec_point, &g2.decomposed.ec_point))
                             .collect_vec();
 
-                        debug_assert_eq!(pairs.len(), 1);
-                        let success = {
-                            let gt = {
-                                let gt = pairing_chip.miller_loop(&mut ctx, pairs[0].1, pairs[0].0);
-                                fp12_chip.final_exp(&mut ctx, &gt)
-                            };
-                            // whether pairing check was successful.
-                            let one = fp12_chip.load_constant(&mut ctx, Fq12::one());
-                            fp12_chip.is_equal(&mut ctx, &gt, &one)
-                        };
-
-                        ecc_chip.field_chip().range().gate().assert_equal(
-                            &mut ctx,
-                            QuantumCell::Existing(success),
-                            QuantumCell::Witness(Value::known(
-                                pairing_op
-                                    .output
-                                    .to_scalar()
-                                    .expect("EcPairing output = {0, 1}"),
-                            )),
-                        );
-
-                        EcPairingAssigned {
-                            g1s,
-                            g2s,
-                            input_rlc,
-                            success,
-                        }
-                    })
-                    .collect_vec();
-
-                // e(G1 . G2) * e(G1 . G2)
-                let ec_pairings2_assigned = self
-                    .pairing_ops
-                    .iter()
-                    .filter(|pairing_op| pairing_op.is_pairing(2usize))
-                    .chain(std::iter::repeat(&EcPairingOp::dummy_pair2()))
-                    .take(self.ec_pairing2_ops)
-                    .map(|pairing_op| {
-                        let g1s = pairing_op
-                            .inputs
-                            .iter()
-                            .map(|i| {
-                                let (x_cells, y_cells) = self.decompose_g1(i.0);
-                                let decomposed = G1Decomposed {
-                                    ec_point: pairing_chip
-                                        .load_private_g1(&mut ctx, Value::known(i.0)),
-                                    is_identity: i.0.is_identity().into(),
-                                    x_cells: x_cells.clone(),
-                                    y_cells: y_cells.clone(),
-                                };
-                                G1Assigned {
-                                    decomposed,
-                                    x_rlc: pairing_chip.fp_chip.range.gate.inner_product(
-                                        &mut ctx,
-                                        x_cells,
-                                        keccak_powers.clone(),
-                                    ),
-                                    y_rlc: pairing_chip.fp_chip.range.gate.inner_product(
-                                        &mut ctx,
-                                        y_cells,
-                                        keccak_powers.clone(),
-                                    ),
-                                }
-                            })
-                            .collect_vec();
-                        let g2s = pairing_op
-                            .inputs
-                            .iter()
-                            .map(|i| {
-                                let [x_c0_cells, x_c1_cells, y_c0_cells, y_c1_cells] =
-                                    self.decompose_g2(i.1);
-                                let decomposed = G2Decomposed {
-                                    ec_point: pairing_chip
-                                        .load_private_g2(&mut ctx, Value::known(i.1)),
-                                    is_identity: i.1.is_identity().into(),
-                                    x_c0_cells: x_c0_cells.clone(),
-                                    x_c1_cells: x_c1_cells.clone(),
-                                    y_c0_cells: y_c0_cells.clone(),
-                                    y_c1_cells: y_c1_cells.clone(),
-                                };
-                                G2Assigned {
-                                    decomposed,
-                                    x_c0_rlc: pairing_chip.fp_chip.range.gate.inner_product(
-                                        &mut ctx,
-                                        x_c0_cells,
-                                        keccak_powers.clone(),
-                                    ),
-                                    x_c1_rlc: pairing_chip.fp_chip.range.gate.inner_product(
-                                        &mut ctx,
-                                        x_c1_cells,
-                                        keccak_powers.clone(),
-                                    ),
-                                    y_c0_rlc: pairing_chip.fp_chip.range.gate.inner_product(
-                                        &mut ctx,
-                                        y_c0_cells,
-                                        keccak_powers.clone(),
-                                    ),
-                                    y_c1_rlc: pairing_chip.fp_chip.range.gate.inner_product(
-                                        &mut ctx,
-                                        y_c1_cells,
-                                        keccak_powers.clone(),
-                                    ),
-                                }
-                            })
-                            .collect_vec();
-
-                        // RLC over the entire input bytes.
-                        let input_cells = std::iter::empty()
-                            .chain(g1s.iter().map(|g1| g1.decomposed.x_cells.clone()))
-                            .chain(g1s.iter().map(|g1| g1.decomposed.y_cells.clone()))
-                            .chain(g2s.iter().map(|g2| g2.decomposed.x_c0_cells.clone()))
-                            .chain(g2s.iter().map(|g2| g2.decomposed.x_c1_cells.clone()))
-                            .chain(g2s.iter().map(|g2| g2.decomposed.y_c0_cells.clone()))
-                            .chain(g2s.iter().map(|g2| g2.decomposed.y_c1_cells.clone()))
-                            .flatten()
-                            .collect::<Vec<QuantumCell<F>>>();
-                        let input_rlc = pairing_chip.fp_chip.range.gate.inner_product(
-                            &mut ctx,
-                            input_cells,
-                            keccak_powers.clone(),
-                        );
-
-                        let pairs = g1s
-                            .iter()
-                            .zip(g2s.iter())
-                            .filter_map(|(g1_assigned, g2_assigned)| {
-                                if g1_assigned.decomposed.is_identity
-                                    && g2_assigned.decomposed.is_identity
-                                {
-                                    None
-                                } else {
-                                    Some((
-                                        &g1_assigned.decomposed.ec_point,
-                                        &g2_assigned.decomposed.ec_point,
-                                    ))
-                                }
-                            })
-                            .collect_vec();
-
-                        debug_assert_eq!(pairs.len(), 2);
-                        let success = {
+                        let success = if pairs.is_empty() {
+                            ecc_chip
+                                .field_chip()
+                                .range()
+                                .gate()
+                                .load_constant(&mut ctx, F::one())
+                        } else {
                             let gt = {
                                 let gt = pairing_chip.multi_miller_loop(&mut ctx, pairs);
                                 fp12_chip.final_exp(&mut ctx, &gt)
@@ -704,18 +535,7 @@
                         let pairs = g1s
                             .iter()
                             .zip(g2s.iter())
-                            .filter_map(|(g1_assigned, g2_assigned)| {
-                                if g1_assigned.decomposed.is_identity
-                                    && g2_assigned.decomposed.is_identity
-                                {
-                                    None
-                                } else {
-                                    Some((
-                                        &g1_assigned.decomposed.ec_point,
-                                        &g2_assigned.decomposed.ec_point,
-                                    ))
-                                }
-                            })
+                            .map(|(g1, g2)| (&g1.decomposed.ec_point, &g2.decomposed.ec_point))
                             .collect_vec();
 
                         debug_assert_eq!(pairs.len(), 3);
@@ -753,15 +573,9 @@
                 let mut ec_pairings_assigned = self
                     .pairing_ops
                     .iter()
-<<<<<<< HEAD
                     .filter(|pairing_op| pairing_op.is_pairing(4usize))
                     .chain(std::iter::repeat(&EcPairingOp::dummy_pair4()))
                     .take(self.ec_pairing4_ops)
-=======
-                    .filter(|pairing_op| !pairing_op.is_zero())
-                    .chain(std::iter::repeat(&EcPairingOp::default()))
-                    .take(self.max_pairing_ops)
->>>>>>> 036823e5
                     .map(|pairing_op| {
                         let g1s = pairing_op
                             .inputs
@@ -850,13 +664,21 @@
                         let pairs = g1s
                             .iter()
                             .zip(g2s.iter())
-                            .map(|(g1, g2)| (&g1.decomposed.ec_point, &g2.decomposed.ec_point))
+                            .filter_map(|(g1_assigned, g2_assigned)| {
+                                if g1_assigned.decomposed.is_identity
+                                    && g2_assigned.decomposed.is_identity
+                                {
+                                    None
+                                } else {
+                                    Some((
+                                        &g1_assigned.decomposed.ec_point,
+                                        &g2_assigned.decomposed.ec_point,
+                                    ))
+                                }
+                            })
                             .collect_vec();
 
-<<<<<<< HEAD
                         debug_assert_eq!(pairs.len(), 4);
-=======
->>>>>>> 036823e5
                         let success = {
                             let gt = {
                                 let gt = pairing_chip.multi_miller_loop(&mut ctx, pairs);
