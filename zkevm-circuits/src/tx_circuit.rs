//! The transaction circuit implementation.

// Naming notes:
// - *_be: Big-Endian bytes
// - *_le: Little-Endian bytes

#[cfg(any(feature = "test", test, feature = "test-circuits"))]
/// TxCircuitTester is the combined circuit of tx circuit and sig circuit.
mod dev;
#[cfg(any(feature = "test", test))]
mod test;
#[cfg(any(feature = "test", test, feature = "test-circuits"))]
pub use dev::TxCircuitTester as TestTxCircuit;

use crate::{
    evm_circuit::util::constraint_builder::{BaseConstraintBuilder, ConstrainBuilderCommon},
    sig_circuit::SigCircuit,
    table::{
        BlockTable, KeccakTable, LookupTable, RlpFsmRlpTable as RlpTable, SigTable, TxFieldTag,
        TxTable,
    },
    util::{keccak, random_linear_combine_word as rlc, SubCircuit, SubCircuitConfig},
    witness,
    witness::{rlp_fsm::Tag, RlpTag, Transaction},
};
use bus_mapping::circuit_input_builder::keccak_inputs_sign_verify;
use eth_types::{sign_types::SignData, Address, Field, ToAddress, ToLittleEndian, ToScalar};
use gadgets::{
    binary_number::{BinaryNumberChip, BinaryNumberConfig},
    is_equal::{IsEqualChip, IsEqualConfig, IsEqualInstruction},
    util::{and, not, select, sum, Expr},
};
use halo2_proofs::{
    circuit::{Layouter, Region, Value},
    plonk::{Advice, Column, ConstraintSystem, Error, Expression, VirtualCells},
    poly::Rotation,
};
use log::error;
use num::Zero;
use std::{
    collections::{BTreeMap, BTreeSet, HashMap},
    iter,
    marker::PhantomData,
};

use crate::{
    table::TxFieldTag::{
        BlockNumber, CallData, CallDataGasCost, CallDataLength, CallDataRLC, CalleeAddress,
        CallerAddress, Gas, GasPrice, IsCreate, Nonce, SigR, SigS, SigV, TxDataGasCost,
        TxHashLength, TxHashRLC, TxSignHash, TxSignLength, TxSignRLC,
    },
    util::is_zero::{IsZeroChip, IsZeroConfig},
};
#[cfg(feature = "onephase")]
use halo2_proofs::plonk::FirstPhase as SecondPhase;
#[cfg(not(feature = "onephase"))]
use halo2_proofs::plonk::SecondPhase;
use halo2_proofs::plonk::{Fixed, TableColumn};

use crate::{
    table::{BlockContextFieldTag::CumNumTxs, TxFieldTag::ChainID},
    util::rlc_be_bytes,
    witness::{
        Format::{L1MsgHash, TxHashEip155, TxHashPreEip155, TxSignEip155, TxSignPreEip155},
        RlpTag::{GasCost, Len, Null, RLC},
        Tag::TxType as RLPTxType,
    },
};
use eth_types::geth_types::{
    TxType,
    TxType::{Eip155, L1Msg, PreEip155},
};
use gadgets::comparator::{ComparatorChip, ComparatorConfig, ComparatorInstruction};

/// Number of rows of one tx occupies in the fixed part of tx table
pub const TX_LEN: usize = 22;
/// Offset of TxHash tag in the tx table
pub const TX_HASH_OFFSET: usize = 21;
/// Offset of ChainID tag in the tx table
pub const CHAIN_ID_OFFSET: usize = 12;

#[derive(Copy, Clone, Debug, PartialEq, Eq, Hash)]
enum LookupCondition {
    // lookup into tx table
    TxCalldata,
    // lookup into rlp table
    L1MsgHash,
    RlpSignTag,
    RlpHashTag,
    // lookup into keccak table
    Keccak,
}

/// Config for TxCircuit
#[derive(Clone, Debug)]
pub struct TxCircuitConfig<F: Field> {
    minimum_rows: usize,

    // This is only true at the first row of calldata part of tx table
    q_calldata_first: Column<Fixed>,
    q_calldata_last: Column<Fixed>,
    tx_table: TxTable,
    tx_tag_bits: BinaryNumberConfig<TxFieldTag, 5>,

    // A selector which is enabled at 2nd row
    q_second: Column<Fixed>,
    tx_type: Column<Advice>,
    tx_type_bits: BinaryNumberConfig<TxType, 3>,
    // The associated rlp tag to lookup in the RLP table
    rlp_tag: Column<Advice>,
    // Whether tag's RLP-encoded value is 0x80 = rlp([])
    is_none: Column<Advice>,

    u16_table: TableColumn,

    /// Verify if the tx_id is zero or not.
    tx_id_is_zero: IsZeroConfig<F>,
    /// Primarily used to verify if the `CallDataLength` is zero or non-zero
    ///  and `CallData` byte is zero or non-zero.
    value_is_zero: IsZeroConfig<F>,
    /// We use an equality gadget to know whether the tx id changes between
    /// subsequent rows or not.
    tx_id_unchanged: IsEqualConfig<F>,

    /// Columns used to reduce degree
    is_tag_block_num: Column<Advice>,
    is_calldata: Column<Advice>,
    is_caller_address: Column<Advice>,
    is_l1_msg: Column<Advice>,
    is_chain_id: Column<Advice>,
    lookup_conditions: HashMap<LookupCondition, Column<Advice>>,

    /// Columns for accumulating call_data_length and call_data_gas_cost
    /// A boolean advice column, which is turned on only for the last byte in
    /// call data.
    is_final: Column<Advice>,
    /// An accumulator value used to correctly calculate the calldata gas cost
    /// for a tx.
    calldata_gas_cost_acc: Column<Advice>,
    /// An accumulator value used to correctly calculate the RLC(calldata) for a tx.
    calldata_rlc: Column<Advice>,
    /// 1st phase column which equals to tx_table.value when is_calldata is true
    /// We need this because tx_table.value is a 2nd phase column and is used to get calldata_rlc.
    /// It's not safe to do RLC on columns of same phase.
    calldata_byte: Column<Advice>,

    /// Columns for ensuring that BlockNum is correct
    is_padding_tx: Column<Advice>,
    /// Tx id must be no greater than cum_num_txs
    tx_id_cmp_cum_num_txs: ComparatorConfig<F, 2>,
    /// Cumulative number of txs up to a block
    cum_num_txs: Column<Advice>,

    /// Address recovered by SignVerifyChip
    sv_address: Column<Advice>,

    sig_table: SigTable,

    // External tables
    block_table: BlockTable,
    rlp_table: RlpTable,
    keccak_table: KeccakTable,

    _marker: PhantomData<F>,
}

/// Circuit configuration arguments
pub struct TxCircuitConfigArgs<F: Field> {
    /// TxTable
    pub tx_table: TxTable,
    /// Block Table
    pub block_table: BlockTable,
    /// KeccakTable
    pub keccak_table: KeccakTable,
    /// RlpTable
    pub rlp_table: RlpTable,
    /// SigTable
    pub sig_table: SigTable,
    /// Challenges
    pub challenges: crate::util::Challenges<Expression<F>>,
}

impl<F: Field> SubCircuitConfig<F> for TxCircuitConfig<F> {
    type ConfigArgs = TxCircuitConfigArgs<F>;

    /// Return a new TxCircuitConfig
    fn new(
        meta: &mut ConstraintSystem<F>,
        Self::ConfigArgs {
            tx_table,
            block_table,
            keccak_table,
            rlp_table,
            sig_table,
            challenges,
        }: Self::ConfigArgs,
    ) -> Self {
        let q_enable = tx_table.q_enable;
        let q_second = meta.fixed_column();
        let q_calldata_first = meta.fixed_column();
<<<<<<< HEAD

=======
        let q_calldata_last = meta.fixed_column();
>>>>>>> c01e206f
        // tag, rlp_tag, tx_type, is_none
        let tx_type = meta.advice_column();
        let rlp_tag = meta.advice_column();
        let is_none = meta.advice_column();
        let tag_bits = BinaryNumberChip::configure(meta, q_enable, Some(tx_table.tag.into()));
        let tx_type_bits = BinaryNumberChip::configure(meta, q_enable, Some(tx_type.into()));

        // columns for constraining BlockNum is valid
        let cum_num_txs = meta.advice_column();
        let is_padding_tx = meta.advice_column();

        // columns for accumulating length and gas_cost of call_data
        let is_final = meta.advice_column();
        let calldata_gas_cost_acc = meta.advice_column();
        let calldata_rlc = meta.advice_column_in(SecondPhase);
        let calldata_byte = meta.advice_column();

        // fixed column for showing (tx_id' - tx_id) < 2^16
        let u16_table = meta.lookup_table_column();

        // booleans to reduce degree
        let is_l1_msg = meta.advice_column();
        let is_calldata = meta.advice_column();
        let is_caller_address = meta.advice_column();
        let is_chain_id = meta.advice_column();
        let is_tag_block_num = meta.advice_column();
        let lookup_conditions = [
            LookupCondition::TxCalldata,
            LookupCondition::L1MsgHash,
            LookupCondition::RlpSignTag,
            LookupCondition::RlpHashTag,
            LookupCondition::Keccak,
        ]
        .into_iter()
        .map(|condition| (condition, meta.advice_column()))
        .collect::<HashMap<LookupCondition, Column<Advice>>>();

        // TODO: add lookup to SignVerify table for sv_address
        let sv_address = meta.advice_column();
        meta.enable_equality(tx_table.value);

        let log_deg = |s: &'static str, meta: &mut ConstraintSystem<F>| {
            debug_assert!(meta.degree() <= 9);
            log::info!("after {}, meta.degree: {}", s, meta.degree());
        };

        // tx_id == 0
        let tx_id_is_zero = IsZeroChip::configure(
            meta,
            |meta| meta.query_fixed(q_enable, Rotation::cur()),
            tx_table.tx_id,
            |meta| meta.advice_column(),
        );

        // macros
        macro_rules! is_tx_tag {
            ($var:ident, $tag_variant:ident) => {
                let $var = |meta: &mut VirtualCells<F>| {
                    tag_bits.value_equals(TxFieldTag::$tag_variant, Rotation::cur())(meta)
                };
            };
        }

        // tx tags
        is_tx_tag!(is_null, Null);
        is_tx_tag!(is_nonce, Nonce);
        is_tx_tag!(is_gas_price, GasPrice);
        is_tx_tag!(is_gas, Gas);
        is_tx_tag!(is_caller_addr, CallerAddress);
        is_tx_tag!(is_to, CalleeAddress);
        is_tx_tag!(is_create, IsCreate);
        is_tx_tag!(is_value, Value);
        is_tx_tag!(is_data, CallData);
        is_tx_tag!(is_data_length, CallDataLength);
        is_tx_tag!(is_data_gas_cost, CallDataGasCost);
        is_tx_tag!(is_tx_gas_cost, TxDataGasCost);
        is_tx_tag!(is_data_rlc, CallDataRLC);
        is_tx_tag!(is_chain_id_expr, ChainID);
        is_tx_tag!(is_sig_v, SigV);
        is_tx_tag!(is_sig_r, SigR);
        is_tx_tag!(is_sig_s, SigS);
        is_tx_tag!(is_sign_length, TxSignLength);
        is_tx_tag!(is_sign_rlc, TxSignRLC);
        is_tx_tag!(is_hash_length, TxHashLength);
        is_tx_tag!(is_hash_rlc, TxHashRLC);
        is_tx_tag!(is_sign_hash, TxSignHash);
        is_tx_tag!(is_hash, TxHash);
        is_tx_tag!(is_block_num, BlockNumber);

        let tx_id_unchanged = IsEqualChip::configure(
            meta,
            |meta| meta.query_fixed(q_enable, Rotation::cur()),
            |meta| meta.query_advice(tx_table.tx_id, Rotation::cur()),
            |meta| meta.query_advice(tx_table.tx_id, Rotation::next()),
        );

        // testing if value is zero for tags
        let value_is_zero = IsZeroChip::configure(
            meta,
            |meta| {
                and::expr(vec![
                    meta.query_fixed(q_enable, Rotation::cur()),
                    sum::expr(vec![
                        // if caller_address is zero, then skip the sig verify.
                        is_caller_addr(meta),
                        // if call_data_length is zero, then skip lookup to tx table for call data
                        is_data_length(meta),
                        // if call data byte is zero, then gas_cost = 4 (16 otherwise)
                        is_data(meta),
                    ]),
                ])
            },
            tx_table.value,
            |meta| meta.advice_column_in(SecondPhase), // value is at 2nd phase
        );

        // tx_id transition
        meta.create_gate("tx_id starts with 1", |meta| {
            let mut cb = BaseConstraintBuilder::default();

            cb.require_equal(
                "tx_id == 1",
                meta.query_advice(tx_table.tx_id, Rotation::cur()),
                1.expr(),
            );

            cb.gate(meta.query_fixed(q_second, Rotation::cur()))
        });
        meta.create_gate("tx_id transition", |meta| {
            let mut cb = BaseConstraintBuilder::default();

            // if tag_next == Nonce, then tx_id' = tx_id + 1
            cb.condition(tag_bits.value_equals(Nonce, Rotation::next())(meta), |cb| {
                cb.require_equal(
                    "tx_id increments",
                    meta.query_advice(tx_table.tx_id, Rotation::next()),
                    meta.query_advice(tx_table.tx_id, Rotation::cur()) + 1.expr(),
                );
            });
            // if tag_next != Nonce, then tx_id' = tx_id, tx_type' = tx_type
            cb.condition(
                not::expr(tag_bits.value_equals(Nonce, Rotation::next())(meta)),
                |cb| {
                    cb.require_equal(
                        "tx_id does not change",
                        meta.query_advice(tx_table.tx_id, Rotation::next()),
                        meta.query_advice(tx_table.tx_id, Rotation::cur()),
                    );
                    cb.require_equal(
                        "tx_type does not change",
                        meta.query_advice(tx_type, Rotation::next()),
                        meta.query_advice(tx_type, Rotation::cur()),
                    );
                },
            );

            cb.condition(tx_id_unchanged.is_equal_expression.expr(), |cb| {
                cb.require_equal(
                    "sv_address does not change",
                    meta.query_advice(sv_address, Rotation::next()),
                    meta.query_advice(sv_address, Rotation::cur()),
                );
            });

            cb.gate(and::expr([
                meta.query_fixed(q_enable, Rotation::cur()),
                not::expr(meta.query_advice(is_calldata, Rotation::next())),
            ]))
        });

        // Basic constraints
        meta.create_gate("basic constraints", |meta| {
            let mut cb = BaseConstraintBuilder::default();

            let rlp_tag_map: Vec<(Expression<F>, RlpTag)> = vec![
                (is_nonce(meta), Tag::Nonce.into()),
                (is_gas_price(meta), Tag::GasPrice.into()),
                (is_gas(meta), Tag::Gas.into()),
                (is_to(meta), Tag::To.into()),
                (is_value(meta), Tag::Value.into()),
                (is_data_rlc(meta), Tag::Data.into()),
                (is_sig_v(meta), Tag::SigV.into()),
                (is_sig_r(meta), Tag::SigR.into()),
                (is_sig_s(meta), Tag::SigS.into()),
                (is_sign_length(meta), Len),
                (is_sign_rlc(meta), RLC),
                (is_hash_length(meta), Len),
                (is_hash_rlc(meta), RLC),
                (is_caller_addr(meta), Tag::Sender.into()),
                (is_tx_gas_cost(meta), GasCost),
                // tx tags which correspond to Null
                (is_null(meta), Null),
                (is_create(meta), Null),
                (is_data_length(meta), Null),
                (is_data_gas_cost(meta), Null),
                (is_sign_hash(meta), Null),
                (is_hash(meta), Null),
                (is_data(meta), Null),
                (is_block_num(meta), Null),
                (is_chain_id_expr(meta), Tag::ChainId.into()),
            ];

            cb.require_boolean(
                "is_none is boolean",
                meta.query_advice(is_none, Rotation::cur()),
            );

            cb.require_in_set(
                "tx_type supported",
                meta.query_advice(tx_type, Rotation::cur()),
                vec![
                    usize::from(PreEip155).expr(),
                    usize::from(Eip155).expr(),
                    usize::from(L1Msg).expr(),
                ],
            );

            cb.require_equal(
                "associated rlp_tag",
                meta.query_advice(rlp_tag, Rotation::cur()),
                rlp_tag_map.into_iter().fold(0.expr(), |acc, (expr, tag)| {
                    acc + usize::from(tag).expr() * expr
                }),
            );

            cb.condition(is_to(meta), |cb| {
                cb.require_equal(
                    "is_create == is_none",
                    // we rely on the assumption that IsCreate is next to CalleeAddress
                    meta.query_advice(tx_table.value, Rotation::next()),
                    meta.query_advice(is_none, Rotation::cur()),
                );
            });

            let is_none_expr = meta.query_advice(is_none, Rotation::cur());
            // is_none == true
            cb.condition(is_none_expr.expr(), |cb| {
                // value == 0
                cb.require_equal(
                    "is_none is true => value == 0",
                    meta.query_advice(tx_table.value, Rotation::cur()),
                    0.expr(),
                );
            });

            // CallData is none =>
            // 1. CallDataLength == 0
            // 2. CallDataGasCost == 0
            cb.condition(and::expr([is_data_rlc(meta), is_none_expr.expr()]), |cb| {
                // we rely on the assumption that CallDataLength and CallDataGasCost are after
                // CallDataRLC
                cb.require_equal(
                    "CallDataLength.value == 0",
                    meta.query_advice(tx_table.value, Rotation::next()),
                    0.expr(),
                );
                cb.require_equal(
                    "CallDataGasCost.value == 0",
                    meta.query_advice(tx_table.value, Rotation(2)),
                    0.expr(),
                );
            });

            // CallData is not none => CallDataLength != 0
            cb.condition(
                and::expr([is_data_rlc(meta), not::expr(is_none_expr)]),
                |cb| {
                    cb.require_zero(
                        "CallDataLength != 0",
                        value_is_zero.expr(Rotation::next())(meta),
                    );
                },
            );

            cb.gate(meta.query_fixed(q_enable, Rotation::cur()))
        });

        //////////////////////////////////////////////////////////
        ///// Constraints for booleans that reducing degree  /////
        //////////////////////////////////////////////////////////
        meta.create_gate("is_calldata", |meta| {
            let mut cb = BaseConstraintBuilder::default();

            cb.require_equal(
                "is_calldata",
                is_data(meta),
                meta.query_advice(is_calldata, Rotation::cur()),
            );

            cb.gate(meta.query_fixed(q_enable, Rotation::cur()))
        });

        meta.create_gate("is_caller_address", |meta| {
            let mut cb = BaseConstraintBuilder::default();

            cb.require_equal(
                "is_caller_address",
                is_caller_addr(meta),
                meta.query_advice(is_caller_address, Rotation::cur()),
            );

            cb.gate(meta.query_fixed(q_enable, Rotation::cur()))
        });

        meta.create_gate("is_chain_id", |meta| {
            let mut cb = BaseConstraintBuilder::default();

            cb.require_equal(
                "is_chain_id",
                is_chain_id_expr(meta),
                meta.query_advice(is_chain_id, Rotation::cur()),
            );

            cb.gate(meta.query_fixed(q_enable, Rotation::cur()))
        });

        meta.create_gate("is_tag_block_num", |meta| {
            let mut cb = BaseConstraintBuilder::default();

            cb.require_equal(
                "is_tag_block_num = (tag == BlockNum)",
                is_block_num(meta),
                meta.query_advice(is_tag_block_num, Rotation::cur()),
            );

            cb.gate(meta.query_fixed(q_enable, Rotation::cur()))
        });

        meta.create_gate("is_l1_msg", |meta| {
            let mut cb = BaseConstraintBuilder::default();

            cb.require_equal(
                "is_l1_msg = (tx_type == L1Msg)",
                meta.query_advice(is_l1_msg, Rotation::cur()),
                tx_type_bits.value_equals(L1Msg, Rotation::cur())(meta),
            );

            cb.gate(meta.query_fixed(q_enable, Rotation::cur()))
        });

        meta.create_gate("calldata lookup into tx table condition", |meta| {
            let mut cb = BaseConstraintBuilder::default();

            cb.require_equal(
                "condition",
                and::expr([
                    is_data_length(meta),
                    not::expr(value_is_zero.expr(Rotation::cur())(meta)),
                ]),
                meta.query_advice(
                    lookup_conditions[&LookupCondition::TxCalldata],
                    Rotation::cur(),
                ),
            );

            cb.gate(meta.query_fixed(q_enable, Rotation::cur()))
        });

        meta.create_gate("sign tag lookup into RLP table condition", |meta| {
            let mut cb = BaseConstraintBuilder::default();

            let is_tag_in_tx_sign = sum::expr([
                is_nonce(meta),
                is_gas_price(meta),
                is_gas(meta),
                is_to(meta),
                is_value(meta),
                is_data_rlc(meta),
                and::expr([
                    meta.query_advice(is_chain_id, Rotation::cur()),
                    tx_type_bits.value_equals(Eip155, Rotation::cur())(meta),
                ]),
                is_sign_length(meta),
                is_sign_rlc(meta),
            ]);

            cb.require_equal(
                "condition",
                is_tag_in_tx_sign,
                meta.query_advice(
                    lookup_conditions[&LookupCondition::RlpSignTag],
                    Rotation::cur(),
                ),
            );

            cb.gate(and::expr([
                meta.query_fixed(q_enable, Rotation::cur()),
                not::expr(meta.query_advice(is_l1_msg, Rotation::cur())),
            ]))
        });

        meta.create_gate("hash tag lookup into RLP table condition", |meta| {
            let mut cb = BaseConstraintBuilder::default();

            let is_tag_in_tx_hash = sum::expr([
                is_nonce(meta),
                is_gas_price(meta),
                is_gas(meta),
                is_to(meta),
                is_value(meta),
                is_tx_gas_cost(meta),
                is_data_rlc(meta),
                is_sig_v(meta),
                is_sig_r(meta),
                is_sig_s(meta),
                is_hash_length(meta),
                is_hash_rlc(meta),
            ]);

            cb.require_equal(
                "condition",
                is_tag_in_tx_hash,
                meta.query_advice(
                    lookup_conditions[&LookupCondition::RlpHashTag],
                    Rotation::cur(),
                ),
            );

            cb.gate(and::expr([
                meta.query_fixed(q_enable, Rotation::cur()),
                not::expr(meta.query_advice(is_l1_msg, Rotation::cur())),
            ]))
        });

        meta.create_gate("l1 msg lookup into RLP table condition", |meta| {
            let mut cb = BaseConstraintBuilder::default();
            let is_tag_in_l1_msg_hash = sum::expr([
                is_nonce(meta),
                is_gas(meta),
                is_to(meta),
                is_value(meta),
                is_data_rlc(meta),
                is_caller_addr(meta),
                is_hash_length(meta),
                is_hash_rlc(meta),
            ]);

            cb.require_equal(
                "lookup into RLP table iff tag in l1 msg hash",
                is_tag_in_l1_msg_hash,
                meta.query_advice(
                    lookup_conditions[&LookupCondition::L1MsgHash],
                    Rotation::cur(),
                ),
            );

            cb.gate(and::expr([
                meta.query_fixed(q_enable, Rotation::cur()),
                meta.query_advice(is_l1_msg, Rotation::cur()),
            ]))
        });

        meta.create_gate("lookup into Keccak table condition", |meta| {
            let mut cb = BaseConstraintBuilder::default();

            let is_tag_sign_or_hash = sum::expr([
                and::expr([
                    is_sign_length(meta),
                    not::expr(meta.query_advice(is_l1_msg, Rotation::cur())),
                ]),
                is_hash_length(meta),
            ]);
            cb.require_equal(
                "condition",
                is_tag_sign_or_hash,
                meta.query_advice(lookup_conditions[&LookupCondition::Keccak], Rotation::cur()),
            );

            cb.gate(meta.query_fixed(q_enable, Rotation::cur()))
        });

        // lookups to RLP table, Tx table, Keccak table
        Self::configure_lookups(
            meta,
            q_enable,
            rlp_tag,
            tx_type_bits,
            tx_id_is_zero.clone(),
            is_none,
            &lookup_conditions,
            is_final,
            is_calldata,
            is_chain_id,
            is_l1_msg,
            sv_address,
            calldata_gas_cost_acc,
            calldata_rlc,
            tx_table.clone(),
            keccak_table.clone(),
            rlp_table,
            sig_table,
        );

        meta.create_gate("tx_gas_cost == 0 for L1 msg", |meta| {
            let mut cb = BaseConstraintBuilder::default();

            cb.condition(is_tx_gas_cost(meta), |cb| {
                cb.require_zero(
                    "tx_gas_cost == 0",
                    meta.query_advice(tx_table.value, Rotation::cur()),
                );
            });

            cb.gate(and::expr([
                meta.query_fixed(q_enable, Rotation::cur()),
                meta.query_advice(is_l1_msg, Rotation::cur()),
            ]))
        });

        ///////////////////////////////////////////////////////////////////////
        ///////////////  constraints on BlockNum  /////////////////////////////
        ///////////////////////////////////////////////////////////////////////
        meta.create_gate("is_padding_tx", |meta| {
            let is_tag_caller_addr = is_caller_addr(meta);
            let mut cb = BaseConstraintBuilder::default();

            // the offset between CallerAddress and BlockNumber
            let offset = usize::from(BlockNumber) - usize::from(CallerAddress);
            // if tag == CallerAddress
            cb.condition(is_tag_caller_addr.expr(), |cb| {
                cb.require_equal(
                    "is_padding_tx = true if caller_address = 0",
                    meta.query_advice(is_padding_tx, Rotation(offset as i32)),
                    value_is_zero.expr(Rotation::cur())(meta),
                );
            });
            cb.gate(meta.query_fixed(q_enable, Rotation::cur()))
        });

        // tx_id <= cum_num_txs
        let tx_id_cmp_cum_num_txs = ComparatorChip::configure(
            meta,
            |meta| meta.query_fixed(q_enable, Rotation::cur()),
            |meta| meta.query_advice(tx_table.tx_id, Rotation::cur()),
            |meta| meta.query_advice(cum_num_txs, Rotation::cur()),
        );

        meta.create_gate("tx_id <= cum_num_txs", |meta| {
            let mut cb = BaseConstraintBuilder::default();

            let (lt_expr, eq_expr) = tx_id_cmp_cum_num_txs.expr(meta, None);
            cb.condition(is_block_num(meta), |cb| {
                cb.require_equal("lt or eq", sum::expr([lt_expr, eq_expr]), true.expr());
            });

            cb.gate(and::expr([
                meta.query_fixed(q_enable, Rotation::cur()),
                not::expr(meta.query_advice(is_padding_tx, Rotation::cur())),
            ]))
        });

        meta.lookup_any("cum_num_txs in block table", |meta| {
            let is_tag_block_num = meta.query_advice(is_tag_block_num, Rotation::cur());
            let block_num = meta.query_advice(tx_table.value, Rotation::cur());
            let cum_num_txs = meta.query_advice(cum_num_txs, Rotation::cur());

            let input_expr = vec![CumNumTxs.expr(), block_num, cum_num_txs];
            let table_expr = block_table.table_exprs(meta);
            let condition = and::expr([
                is_tag_block_num,
                not::expr(meta.query_advice(is_padding_tx, Rotation::cur())),
                meta.query_fixed(q_enable, Rotation::cur()),
            ]);

            input_expr
                .into_iter()
                .zip(table_expr.into_iter())
                .map(|(input, table)| (input * condition.clone(), table))
                .collect::<Vec<_>>()
        });

        ////////////////////////////////////////////////////////////////////////
        ///////////  CallData length and gas_cost calculation  /////////////////
        ////////////////////////////////////////////////////////////////////////
        meta.lookup("tx_id_diff must in u16", |meta| {
            let q_enable = meta.query_fixed(q_enable, Rotation::next());
            let is_calldata = meta.query_advice(is_calldata, Rotation::cur());
            let tx_id = meta.query_advice(tx_table.tx_id, Rotation::cur());
            let tx_id_next = meta.query_advice(tx_table.tx_id, Rotation::next());
            let tx_id_next_is_zero = tx_id_is_zero.expr(Rotation::next())(meta);

            let lookup_condition =
                and::expr([q_enable, is_calldata, not::expr(tx_id_next_is_zero)]);

            vec![(lookup_condition * (tx_id_next - tx_id), u16_table)]
        });

        meta.create_gate("last row of call data", |meta| {
            let q_calldata_last = meta.query_fixed(q_calldata_last, Rotation::cur());
            let is_final = meta.query_advice(is_final, Rotation::cur());

            vec![(q_calldata_last * (is_final - true.expr()))]
        });
        meta.create_gate("calldata_byte == tx_table.value", |meta| {
            let mut cb = BaseConstraintBuilder::default();
            let is_calldata = meta.query_advice(is_calldata, Rotation::cur());

            cb.condition(is_calldata, |cb| {
                cb.require_equal(
                    "calldata_byte == tx_table.value",
                    meta.query_advice(calldata_byte, Rotation::cur()),
                    meta.query_advice(tx_table.value, Rotation::cur()),
                );
            });

            cb.gate(meta.query_fixed(tx_table.q_enable, Rotation::cur()))
        });

        meta.create_gate("tx call data init", |meta| {
            let mut cb = BaseConstraintBuilder::default();

            let value_is_zero = value_is_zero.expr(Rotation::cur())(meta);
            let gas_cost = select::expr(value_is_zero, 4.expr(), 16.expr());

            cb.require_equal(
                "index == 0",
                meta.query_advice(tx_table.index, Rotation::cur()),
                0.expr(),
            );
            cb.require_equal(
                "calldata_gas_cost_acc == gas_cost",
                meta.query_advice(calldata_gas_cost_acc, Rotation::cur()),
                gas_cost,
            );
            cb.require_equal(
                "calldata_rlc == byte",
                meta.query_advice(calldata_rlc, Rotation::cur()),
                meta.query_advice(tx_table.value, Rotation::cur()),
            );

            cb.gate(and::expr([
                meta.query_fixed(q_calldata_first, Rotation::cur()),
                not::expr(tx_id_is_zero.expr(Rotation::cur())(meta)),
            ]))
        });

        meta.create_gate("tx call data bytes", |meta| {
            let mut cb = BaseConstraintBuilder::default();

            let is_final_cur = meta.query_advice(is_final, Rotation::cur());
            cb.require_boolean("is_final is boolean", is_final_cur.clone());

            // checks for any row, except the final call data byte.
            cb.condition(not::expr(is_final_cur.clone()), |cb| {
                cb.require_equal(
                    "index::next == index::cur + 1",
                    meta.query_advice(tx_table.index, Rotation::next()),
                    meta.query_advice(tx_table.index, Rotation::cur()) + 1.expr(),
                );
                cb.require_equal(
                    "tx_id::next == tx_id::cur",
                    tx_id_unchanged.is_equal_expression.clone(),
                    1.expr(),
                );

                let value_next_is_zero = value_is_zero.expr(Rotation::next())(meta);
                let gas_cost_next = select::expr(value_next_is_zero, 4.expr(), 16.expr());
                // call data gas cost accumulator check.
                cb.require_equal(
                    "calldata_gas_cost_acc::next == calldata_gas_cost::cur + gas_cost_next",
                    meta.query_advice(calldata_gas_cost_acc, Rotation::next()),
                    meta.query_advice(calldata_gas_cost_acc, Rotation::cur()) + gas_cost_next,
                );
                cb.require_equal(
                    "calldata_rlc' = calldata_rlc * r + byte'",
                    meta.query_advice(calldata_rlc, Rotation::next()),
                    meta.query_advice(calldata_rlc, Rotation::cur()) * challenges.keccak_input()
                        + meta.query_advice(tx_table.value, Rotation::next()),
                );
            });

            // on the final call data byte, tx_id must change.
            cb.condition(is_final_cur.expr(), |cb| {
                cb.require_zero(
                    "tx_id changes at is_final == 1",
                    tx_id_unchanged.is_equal_expression.clone(),
                );
            });

            cb.condition(
                and::expr([
                    is_final_cur,
                    not::expr(tx_id_is_zero.expr(Rotation::next())(meta)),
                ]),
                |cb| {
                    let value_next_is_zero = value_is_zero.expr(Rotation::next())(meta);
                    let gas_cost_next = select::expr(value_next_is_zero, 4.expr(), 16.expr());

                    cb.require_equal(
                        "index' == 0",
                        meta.query_advice(tx_table.index, Rotation::next()),
                        0.expr(),
                    );
                    cb.require_equal(
                        "calldata_gas_cost_acc' == gas_cost_next",
                        meta.query_advice(calldata_gas_cost_acc, Rotation::next()),
                        gas_cost_next,
                    );
                    cb.require_equal(
                        "calldata_rlc' == byte'",
                        meta.query_advice(calldata_rlc, Rotation::next()),
                        meta.query_advice(tx_table.value, Rotation::next()),
                    );
                },
            );

            cb.gate(and::expr(vec![
                meta.query_fixed(q_enable, Rotation::cur()),
                meta.query_advice(is_calldata, Rotation::cur()),
                not::expr(tx_id_is_zero.expr(Rotation::cur())(meta)),
            ]))
        });

        ////////////////////////////////////////////////////////////////////////
        ///////////   SignVerify recover CallerAddress    //////////////////////
        ////////////////////////////////////////////////////////////////////////
        meta.create_gate("tx signature v", |meta| {
            let mut cb = BaseConstraintBuilder::default();
            let is_chain_id = meta.query_advice(is_chain_id, Rotation::cur());

            //  1. eip155 tx: v Є {chain_id*2 + 35, chain_id*2 + 36}
            cb.condition(
                and::expr([
                    is_chain_id.expr(),
                    tx_type_bits.value_equals(Eip155, Rotation::cur())(meta),
                ]),
                |cb| {
                    // we rely on the assumption that SigV is on the next of ChainID
                    let v = meta.query_advice(tx_table.value, Rotation::next());
                    let chain_id = meta.query_advice(tx_table.value, Rotation::cur());

                    cb.require_boolean(
                        "V - (chain_id * 2 + 35) Є {0, 1}",
                        v - chain_id * 2.expr() - 35.expr(),
                    );
                },
            );

            //  2. pre-eip155 tx: v Є {27, 28}
            cb.condition(
                and::expr([
                    is_chain_id.expr(),
                    tx_type_bits.value_equals(PreEip155, Rotation::cur())(meta),
                ]),
                |cb| {
                    let v = meta.query_advice(tx_table.value, Rotation::next());
                    cb.require_boolean("V - 27 Є {0, 1}", v - 27.expr());
                },
            );

            //  3. l1 msg: v == 0
            cb.condition(
                and::expr([
                    is_chain_id.expr(),
                    tx_type_bits.value_equals(L1Msg, Rotation::cur())(meta),
                ]),
                |cb| {
                    let v = meta.query_advice(tx_table.value, Rotation::next());
                    cb.require_zero("V == 0", v);
                },
            );

            // TODO:
            //  4. eip1559 tx: v Є {0, 1}
            //  5. eip2930 tx: v Є {0, 1}

            cb.gate(meta.query_fixed(q_enable, Rotation::cur()))
        });

        meta.create_gate(
            "caller address == sv_address if it's not zero and tx_type != L1Msg",
            |meta| {
                let mut cb = BaseConstraintBuilder::default();

                cb.condition(not::expr(value_is_zero.expr(Rotation::cur())(meta)), |cb| {
                    cb.require_equal(
                        "caller address == sv_address",
                        meta.query_advice(tx_table.value, Rotation::cur()),
                        meta.query_advice(sv_address, Rotation::cur()),
                    );
                });

                cb.gate(and::expr([
                    meta.query_fixed(q_enable, Rotation::cur()),
                    meta.query_advice(is_caller_address, Rotation::cur()),
                    not::expr(meta.query_advice(is_l1_msg, Rotation::cur())),
                ]))
            },
        );

        log_deg("tx_circuit", meta);

        Self {
            minimum_rows: meta.minimum_rows(),
            q_calldata_first,
            q_calldata_last,
            tx_tag_bits: tag_bits,
            tx_type,
            tx_type_bits,
            rlp_tag,
            is_none,
            q_second,
            u16_table,
            tx_id_is_zero,
            value_is_zero,
            tx_id_unchanged,
            is_calldata,
            is_caller_address,
            tx_id_cmp_cum_num_txs,
            cum_num_txs,
            is_padding_tx,
            lookup_conditions,
            is_l1_msg,
            is_chain_id,
            is_final,
            calldata_gas_cost_acc,
            calldata_rlc,
            calldata_byte,
            sv_address,
            sig_table,
            block_table,
            tx_table,
            keccak_table,
            rlp_table,
            is_tag_block_num,
            _marker: PhantomData,
        }
    }
}

impl<F: Field> TxCircuitConfig<F> {
    #[allow(clippy::too_many_arguments)]
    fn configure_lookups(
        meta: &mut ConstraintSystem<F>,
        q_enable: Column<Fixed>,
        rlp_tag: Column<Advice>,
        tx_type_bits: BinaryNumberConfig<TxType, 3>,
        tx_id_is_zero: IsZeroConfig<F>,
        is_none: Column<Advice>,
        lookup_conditions: &HashMap<LookupCondition, Column<Advice>>,
        is_final: Column<Advice>,
        is_calldata: Column<Advice>,
        is_chain_id: Column<Advice>,
        is_l1_msg_col: Column<Advice>,
        sv_address: Column<Advice>,
        calldata_gas_cost_acc: Column<Advice>,
        calldata_rlc: Column<Advice>,
        tx_table: TxTable,
        keccak_table: KeccakTable,
        rlp_table: RlpTable,
        sig_table: SigTable,
    ) {
        macro_rules! is_tx_type {
            ($var:ident, $type_variant:ident) => {
                let $var = |meta: &mut VirtualCells<F>| {
                    tx_type_bits.value_equals(TxType::$type_variant, Rotation::cur())(meta)
                };
            };
        }
        /////////////////////////////////////////////////////////////////
        /////////////////    block table lookups     ////////////////////
        ///////////////// ////////////////////////////////////////////////

        /////////////////////////////////////////////////////////////////
        /////////////////    tx table lookups     ///////////////////////
        /////////////////////////////////////////////////////////////////
        // lookup to check CallDataGasCost of the tx's call data.
        meta.lookup_any("tx call data gas cost in TxTable", |meta| {
            // if call data length != 0, then we can lookup the calldata gas cost on the
            // last row of the tx's call data bytes.
            let enable = and::expr(vec![
                meta.query_fixed(q_enable, Rotation::cur()),
                meta.query_advice(
                    lookup_conditions[&LookupCondition::TxCalldata],
                    Rotation::cur(),
                ),
            ]);

            vec![
                meta.query_advice(tx_table.tx_id, Rotation::cur()),
                CallData.expr(),
                meta.query_advice(tx_table.value, Rotation::next()), // calldata_gas_cost
                1.expr(),                                            // is_final = 1
            ]
            .into_iter()
            .zip(
                vec![
                    meta.query_advice(tx_table.tx_id, Rotation::cur()),
                    meta.query_fixed(tx_table.tag, Rotation::cur()),
                    meta.query_advice(calldata_gas_cost_acc, Rotation::cur()),
                    meta.query_advice(is_final, Rotation::cur()),
                ]
                .into_iter(),
            )
            .map(|(arg, table)| (enable.clone() * arg, table))
            .collect()
        });
        // We need to handle the case in which some of the call data bytes is skipped in
        // the tx table. If the call data length is larger than 0, then we will
        // do lookup in the tx table to make sure the last call data byte in tx
        // has index = call_data_length-1.
        meta.lookup_any("is_final call data byte should be present", |meta| {
            let enable = and::expr(vec![
                meta.query_fixed(q_enable, Rotation::cur()),
                meta.query_advice(
                    lookup_conditions[&LookupCondition::TxCalldata],
                    Rotation::cur(),
                ),
            ]);
            vec![
                meta.query_advice(tx_table.tx_id, Rotation::cur()),
                CallData.expr(),
                meta.query_advice(tx_table.value, Rotation::cur()) - 1.expr(), /* index starts
                                                                                * from 0 */
                1.expr(), // is_final = true
            ]
            .into_iter()
            .zip(
                vec![
                    meta.query_advice(tx_table.tx_id, Rotation::cur()),
                    meta.query_fixed(tx_table.tag, Rotation::cur()),
                    meta.query_advice(tx_table.index, Rotation::cur()),
                    meta.query_advice(is_final, Rotation::cur()),
                ]
                .into_iter(),
            )
            .map(|(arg, table)| (enable.clone() * arg, table))
            .collect()
        });
        meta.lookup_any("lookup CallDataRLC in the calldata part", |meta| {
            let is_call_data = meta.query_advice(is_calldata, Rotation::cur());
            let calldata_rlc = meta.query_advice(calldata_rlc, Rotation::cur());
            let enable = and::expr([
                meta.query_fixed(tx_table.q_enable, Rotation::cur()),
                is_call_data,
                not::expr(tx_id_is_zero.expr(Rotation::cur())(meta)),
                meta.query_advice(is_final, Rotation::cur()),
            ]);

            let input_exprs = vec![
                meta.query_advice(tx_table.tx_id, Rotation::cur()),
                CallDataRLC.expr(),
                calldata_rlc.expr(),
            ];
            let table_exprs = vec![
                meta.query_advice(tx_table.tx_id, Rotation::cur()),
                meta.query_fixed(tx_table.tag, Rotation::cur()),
                meta.query_advice(tx_table.value, Rotation::cur()),
            ];

            input_exprs
                .into_iter()
                .zip(table_exprs.into_iter())
                .map(|(input, table)| (input * enable.expr(), table))
                .collect()
        });

        /////////////////////////////////////////////////////////////////
        /////////////////    RLP table lookups     //////////////////////
        ///////////////// ////////////////////////////////////////////////
        is_tx_type!(is_pre_eip155, PreEip155);
        is_tx_type!(is_eip155, Eip155);
        is_tx_type!(is_l1_msg, L1Msg);

        // lookup tx type in RLP table for L1Msg only
        meta.lookup_any("lookup tx type in RLP table", |meta| {
            let enable = and::expr([meta.query_fixed(q_enable, Rotation::cur()), is_l1_msg(meta)]);
            let hash_format = L1MsgHash.expr();
            let tag_value = 0x7E.expr();

            let input_exprs = vec![
                1.expr(), // q_enable = true
                meta.query_advice(tx_table.tx_id, Rotation::cur()),
                hash_format,
                RLPTxType.expr(),
                tag_value,
                1.expr(), // is_output = true
                0.expr(), // is_none = false
            ];
            assert_eq!(input_exprs.len(), rlp_table.table_exprs(meta).len());

            input_exprs
                .into_iter()
                .zip(rlp_table.table_exprs(meta).into_iter())
                .map(|(input, table)| (enable.expr() * input, table))
                .collect()
        });

        // lookup tx tag in RLP table for signing.
        meta.lookup_any("lookup tx tag in RLP Table for signing", |meta| {
            let enable = and::expr([
                meta.query_fixed(q_enable, Rotation::cur()),
                meta.query_advice(
                    lookup_conditions[&LookupCondition::RlpSignTag],
                    Rotation::cur(),
                ),
            ]);
            let rlp_tag = meta.query_advice(rlp_tag, Rotation::cur());
            let is_none = meta.query_advice(is_none, Rotation::cur());
            let sign_format = is_pre_eip155(meta) * TxSignPreEip155.expr()
                + is_eip155(meta) * TxSignEip155.expr();

            // q_enable, tx_id, format, rlp_tag, tag_value, is_output, is_none
            vec![
                1.expr(), // q_enable = true
                meta.query_advice(tx_table.tx_id, Rotation::cur()),
                sign_format,
                rlp_tag,
                meta.query_advice(tx_table.value, Rotation::cur()),
                1.expr(), // is_output = true
                is_none,
            ]
            .into_iter()
            .zip(rlp_table.table_exprs(meta).into_iter())
            .map(|(arg, table)| (enable.clone() * arg, table))
            .collect()
        });

        // lookup tx tag in RLP table for hashing
        meta.lookup_any("lookup tx tag in RLP Table for hashing", |meta| {
            let rlp_tag = meta.query_advice(rlp_tag, Rotation::cur());
            let enable = and::expr(vec![
                meta.query_fixed(q_enable, Rotation::cur()),
                sum::expr([
                    meta.query_advice(
                        lookup_conditions[&LookupCondition::RlpHashTag],
                        Rotation::cur(),
                    ),
                    meta.query_advice(
                        lookup_conditions[&LookupCondition::L1MsgHash],
                        Rotation::cur(),
                    ),
                ]),
            ]);
            let is_none = meta.query_advice(is_none, Rotation::cur());
            let hash_format = is_pre_eip155(meta) * TxHashPreEip155.expr()
                + is_eip155(meta) * TxHashEip155.expr()
                + is_l1_msg(meta) * L1MsgHash.expr();

            vec![
                1.expr(), // q_enable = true
                meta.query_advice(tx_table.tx_id, Rotation::cur()),
                hash_format,
                rlp_tag,
                meta.query_advice(tx_table.value, Rotation::cur()),
                1.expr(), // is_output = true
                is_none,
            ]
            .into_iter()
            .zip(rlp_table.table_exprs(meta).into_iter())
            .map(|(arg, table)| (enable.clone() * arg, table))
            .collect()
        });

        ////////////////////////////////////////////////////////////////////
        /////////////////    Sig table lookups     //////////////////////
        ///////////////// //////////////////////////////////////////////////
        meta.lookup_any("Sig table lookup", |meta| {
            let enabled = and::expr([
                // use is_l1_msg_col instead of is_l1_msg(meta) because it has lower degree
                not::expr(meta.query_advice(is_l1_msg_col, Rotation::cur())),
                // lookup to sig table on the ChainID row because we have an indicator of degree 1
                // for ChainID and ChainID is not far from (msg_hash_rlc, sig_v,
                // ...)
                meta.query_advice(is_chain_id, Rotation::cur()),
            ]);

            let msg_hash_rlc = meta.query_advice(tx_table.value, Rotation(6));
            let chain_id = meta.query_advice(tx_table.value, Rotation::cur());
            let sig_v = meta.query_advice(tx_table.value, Rotation(1));
            let sig_r = meta.query_advice(tx_table.value, Rotation(2));
            let sig_s = meta.query_advice(tx_table.value, Rotation(3));
            let sv_address = meta.query_advice(sv_address, Rotation::cur());

            let v = is_eip155(meta) * (sig_v.expr() - 2.expr() * chain_id - 35.expr())
                + is_pre_eip155(meta) * (sig_v.expr() - 27.expr());

            let input_exprs = vec![
                1.expr(),     // q_enable = true
                msg_hash_rlc, // msg_hash_rlc
                v,            // sig_v
                sig_r,        // sig_r
                sig_s,        // sig_s
                sv_address,
                1.expr(), // is_valid
            ];

            // LookupTable::table_exprs is not used here since `is_valid` not used by evm circuit.
            let table_exprs = vec![
                meta.query_fixed(sig_table.q_enable, Rotation::cur()),
                // msg_hash_rlc not needed to be looked up for tx circuit?
                meta.query_advice(sig_table.msg_hash_rlc, Rotation::cur()),
                meta.query_advice(sig_table.sig_v, Rotation::cur()),
                meta.query_advice(sig_table.sig_r_rlc, Rotation::cur()),
                meta.query_advice(sig_table.sig_s_rlc, Rotation::cur()),
                meta.query_advice(sig_table.recovered_addr, Rotation::cur()),
                meta.query_advice(sig_table.is_valid, Rotation::cur()),
            ];

            input_exprs
                .into_iter()
                .zip(table_exprs.into_iter())
                .map(|(input, table)| (input * enabled.expr(), table))
                .collect()
        });

        ////////////////////////////////////////////////////////////////////
        /////////////////    Keccak table lookups     //////////////////////
        ///////////////// //////////////////////////////////////////////////
        // lookup Keccak table for tx sign data hash, i.e. the sighash that has to be
        // signed.
        // lookup Keccak table for tx hash too.
        meta.lookup_any("Keccak table lookup for TxSign and TxHash", |meta| {
            let enable = and::expr(vec![
                meta.query_fixed(q_enable, Rotation::cur()),
                meta.query_advice(lookup_conditions[&LookupCondition::Keccak], Rotation::cur()),
            ]);

            vec![
                1.expr(),                                            // q_enable
                1.expr(),                                            // is_final
                meta.query_advice(tx_table.value, Rotation::next()), // input_rlc
                meta.query_advice(tx_table.value, Rotation::cur()),  // input_len
                meta.query_advice(tx_table.value, Rotation(2)),      // output_rlc
            ]
            .into_iter()
            .zip(keccak_table.table_exprs(meta).into_iter())
            .map(|(arg, table)| (enable.clone() * arg, table))
            .collect()
        });
    }

    /// Load u16 range table.
    pub fn load_aux_tables(&self, layouter: &mut impl Layouter<F>) -> Result<(), Error> {
        layouter.assign_table(
            || "u16 fixed table",
            |mut table| {
                for i in 0..(1 << 16) {
                    table.assign_cell(
                        || format!("u16_row_{i}"),
                        self.u16_table,
                        i,
                        || Value::known(F::from(i as u64)),
                    )?;
                }
                Ok(())
            },
        )?;

        Ok(())
    }

    /// Assigns a tx circuit row and returns the assigned cell of the value in
    /// the row.
    #[allow(clippy::too_many_arguments)]
    fn assign_row(
        &self,
        region: &mut Region<'_, F>,
        offset: &mut usize,
        tx: Option<&Transaction>,
        tx_id: usize,
        tx_id_next: usize,
        tag: TxFieldTag,
        value: Value<F>,
        rlp_tag: Option<RlpTag>,
        is_none: Option<bool>,
        is_padding_tx: Option<bool>,
        cum_num_txs: Option<usize>,
        is_final: Option<bool>,
        calldata_gas_cost_acc: Option<u64>,
        calldata_rlc: Option<Value<F>>,
    ) -> Result<(), Error> {
        // assign to tag, rlp_tag, is_none
        let tag_chip = BinaryNumberChip::construct(self.tx_tag_bits);
        tag_chip.assign(region, *offset, &tag)?;
        let tx_type = tx.map_or(Default::default(), |tx| tx.tx_type);
        let tx_type_chip = BinaryNumberChip::construct(self.tx_type_bits);
        tx_type_chip.assign(region, *offset, &tx_type)?;

        region.assign_advice(
            || "tx_type",
            self.tx_type,
            *offset,
            || Value::known(F::from(usize::from(tx_type) as u64)),
        )?;
        region.assign_advice(
            || "rlp tag",
            self.rlp_tag,
            *offset,
            || Value::known(F::from(usize::from(rlp_tag.unwrap_or(Null)) as u64)),
        )?;
        region.assign_advice(
            || "is_none",
            self.is_none,
            *offset,
            || Value::known(F::from(is_none.unwrap_or(false) as u64)),
        )?;

        // assign to lookup condition columns
        let is_l1_msg = tx.map(|tx| tx.tx_type.is_l1_msg()).unwrap_or(false);
        let mut conditions = HashMap::<LookupCondition, Value<F>>::new();
        if tag == CallData {
            conditions = vec![
                (LookupCondition::TxCalldata, Value::known(F::zero())),
                (LookupCondition::L1MsgHash, Value::known(F::zero())),
                (LookupCondition::RlpSignTag, Value::known(F::zero())),
                (LookupCondition::RlpHashTag, Value::known(F::zero())),
                (LookupCondition::Keccak, Value::known(F::zero())),
            ]
            .into_iter()
            .collect();
        } else {
            // lookup to Tx table for CallDataLength and CallDataGasCost
            conditions.insert(LookupCondition::TxCalldata, {
                let is_data_length = tag == CallDataLength;
                if is_data_length {
                    value.map(|value| F::from(!value.is_zero_vartime() as u64))
                } else {
                    Value::known(F::zero())
                }
            });
            // lookup to RLP table for signing (non L1 msg)
            conditions.insert(LookupCondition::RlpSignTag, {
                let sign_set = [
                    Nonce,
                    GasPrice,
                    Gas,
                    CalleeAddress,
                    TxFieldTag::Value,
                    CallDataRLC,
                    TxSignLength,
                    TxSignRLC,
                ];
                let is_tag_in_set = sign_set.into_iter().filter(|_tag| tag == *_tag).count() == 1;
                let case1 = is_tag_in_set && !is_l1_msg;
                let case2 = (tag == ChainID) && tx.map_or(false, |tx| tx.tx_type.is_eip155_tx());
                Value::known(F::from((case1 || case2) as u64))
            });
            // lookup to RLP table for hashing (non L1 msg)
            conditions.insert(LookupCondition::RlpHashTag, {
                let hash_set = [
                    Nonce,
                    GasPrice,
                    Gas,
                    CalleeAddress,
                    TxFieldTag::Value,
                    CallDataRLC,
                    TxDataGasCost,
                    SigV,
                    SigR,
                    SigS,
                    TxHashLength,
                    TxHashRLC,
                ];
                let is_tag_in_set = hash_set.into_iter().filter(|_tag| tag == *_tag).count() == 1;
                Value::known(F::from((!is_l1_msg && is_tag_in_set) as u64))
            });
            // lookup to RLP table for hashing (L1 msg)
            conditions.insert(LookupCondition::L1MsgHash, {
                let hash_set = [
                    Nonce,
                    Gas,
                    CalleeAddress,
                    TxFieldTag::Value,
                    CallDataRLC,
                    CallerAddress,
                    TxHashLength,
                    TxHashRLC,
                ];

                let is_tag_in_set = hash_set.into_iter().filter(|_tag| tag == *_tag).count() == 1;
                Value::known(F::from((is_l1_msg && is_tag_in_set) as u64))
            });
            // lookup to Keccak table for tx_sign_hash and tx_hash
            conditions.insert(LookupCondition::Keccak, {
                let case1 = (tag == TxSignLength) && !is_l1_msg;
                let case2 = tag == TxHashLength;
                Value::known(F::from((case1 || case2) as u64))
            });
        }
        for (condition, value) in conditions {
            region.assign_advice(
                || format!("lookup condition {condition:?}"),
                self.lookup_conditions[&condition],
                *offset,
                || value,
            )?;
        }

        // assign to columns which are used to reduce degree
        region.assign_advice(
            || "is_l1_msg",
            self.is_l1_msg,
            *offset,
            || Value::known(F::from(is_l1_msg as u64)),
        )?;
        region.assign_advice(
            || "is_tag_block_num",
            self.is_tag_block_num,
            *offset,
            || Value::known(F::from((tag == BlockNumber) as u64)),
        )?;
        region.assign_advice(
            || "is_chain_id",
            self.is_chain_id,
            *offset,
            || Value::known(F::from((tag == ChainID) as u64)),
        )?;
        region.assign_advice(
            || "is_caller_address",
            self.is_caller_address,
            *offset,
            || Value::known(F::from((tag == CallerAddress) as u64)),
        )?;
        region.assign_advice(
            || "is_calldata",
            self.is_calldata,
            *offset,
            || Value::known(F::from((tag == CallData) as u64)),
        )?;

        // assign to is_zero/is_equal chips
        let tx_id_is_zero_chip = IsZeroChip::construct(self.tx_id_is_zero.clone());
        tx_id_is_zero_chip.assign(region, *offset, Value::known(F::from(tx_id as u64)))?;

        let value_is_zero_chip = IsZeroChip::construct(self.value_is_zero.clone());
        value_is_zero_chip.assign(region, *offset, value)?;

        let tx_id_unchanged_chip = IsEqualChip::construct(self.tx_id_unchanged.clone());
        tx_id_unchanged_chip.assign(
            region,
            *offset,
            Value::known(F::from(tx_id as u64)),
            Value::known(F::from(tx_id_next as u64)),
        )?;

        // assign to call_data related columns
        region.assign_advice(
            || "is_final",
            self.is_final,
            *offset,
            || Value::known(F::from(is_final.unwrap_or(false) as u64)),
        )?;
        region.assign_advice(
            || "calldata_gas_cost_acc",
            self.calldata_gas_cost_acc,
            *offset,
            || Value::known(F::from(calldata_gas_cost_acc.unwrap_or_default())),
        )?;
        region.assign_advice(
            || "calldata_rlc",
            self.calldata_rlc,
            *offset,
            || calldata_rlc.unwrap_or(Value::known(F::zero())),
        )?;
        if tag == CallData {
            region.assign_advice(|| "calldata_byte", self.calldata_byte, *offset, || value)?;
        }

        // assign to
        region.assign_advice(
            || "is_padding_tx",
            self.is_padding_tx,
            *offset,
            || Value::known(F::from(is_padding_tx.unwrap_or(false) as u64)),
        )?;
        let tx_id_cmp_cum_num_txs = ComparatorChip::construct(self.tx_id_cmp_cum_num_txs.clone());
        tx_id_cmp_cum_num_txs.assign(
            region,
            *offset,
            F::from(tx_id as u64),
            F::from(cum_num_txs.unwrap_or_default() as u64),
        )?;
        region.assign_advice(
            || "cum_num_txs",
            self.cum_num_txs,
            *offset,
            || Value::known(F::from(cum_num_txs.unwrap_or_default() as u64)),
        )?;

        *offset += 1;

        Ok(())
    }

    fn assign_calldata_zeros(
        &self,
        region: &mut Region<'_, F>,
        start: usize,
        end: usize,
    ) -> Result<(), Error> {
        // let rlp_data = F::from( as u64);
        let tag = F::from(CallData as u64);
        let tx_id_is_zero_chip = IsZeroChip::construct(self.tx_id_is_zero.clone());
        let value_is_zero_chip = IsZeroChip::construct(self.value_is_zero.clone());
        let tx_id_unchanged = IsEqualChip::construct(self.tx_id_unchanged.clone());
        let tag_chip = BinaryNumberChip::construct(self.tx_tag_bits);

        for offset in start..end {
            region.assign_fixed(
                || "q_enable",
                self.tx_table.q_enable,
                offset,
                || Value::known(F::one()),
            )?;
            region.assign_advice(
                || "rlp_tag",
                self.rlp_tag,
                offset,
                || Value::known(F::from(usize::from(Null) as u64)),
            )?;
            region.assign_fixed(|| "tag", self.tx_table.tag, offset, || Value::known(tag))?;
            tag_chip.assign(region, offset, &CallData)?;
            // no need to assign tx_id_is_zero_chip for real prover as tx_id = 0
            tx_id_is_zero_chip.assign(region, offset, Value::known(F::zero()))?;
            // no need to assign value_is_zero_chip for real prover as value = 0
            value_is_zero_chip.assign(region, offset, Value::known(F::zero()))?;
            tx_id_unchanged.assign(
                region,
                offset,
                Value::known(F::zero()),
                Value::known(F::zero()),
            )?;

            for (col, value) in [
                (self.tx_table.tx_id, F::zero()),
                (self.tx_table.index, F::zero()),
                (self.tx_table.value, F::zero()),
                (self.is_final, F::one()),
                (self.is_calldata, F::one()),
                (self.calldata_gas_cost_acc, F::zero()),
            ] {
                region.assign_advice(|| "", col, offset, || Value::known(value))?;
            }
            for col in self.lookup_conditions.values() {
                region.assign_advice(
                    || "lookup condition",
                    *col,
                    offset,
                    || Value::known(F::zero()),
                )?;
            }
        }

        Ok(())
    }

    fn assign_paddings(
        &self,
        region: &mut Region<'_, F>,
        start: usize,
        end: usize,
    ) -> Result<(), Error> {
        for offset in start..end {
            region.assign_fixed(
                || "tag",
                self.tx_table.tag,
                offset,
                || Value::known(F::from(TxFieldTag::Null as u64)),
            )?;
        }

        Ok(())
    }
}

/// Tx Circuit for verifying transaction signatures and tx table.
/// PI circuit ensures that each tx's hash in the tx table is
/// equal to the one in public input. Then we can use RLP circuit to decode each
/// tx field's value from RLP-encoded tx bytes.
#[derive(Clone, Default, Debug)]
pub struct TxCircuit<F: Field> {
    /// Max number of supported transactions
    pub max_txs: usize,
    /// Max number of supported calldata bytes
    pub max_calldata: usize,
    /// List of Transactions
    pub txs: Vec<Transaction>,
    /// Chain ID
    pub chain_id: u64,
    /// Size
    pub size: usize,
    _marker: PhantomData<F>,
}

impl<F: Field> TxCircuit<F> {
    /// Return a new TxCircuit
    pub fn new(max_txs: usize, max_calldata: usize, chain_id: u64, txs: Vec<Transaction>) -> Self {
        log::info!(
            "TxCircuit::new(max_txs = {}, max_calldata = {}, chain_id = {})",
            max_txs,
            max_calldata,
            chain_id
        );
        debug_assert!(txs.len() <= max_txs);

        TxCircuit::<F> {
            max_txs,
            max_calldata,
            txs,
            size: Self::min_num_rows(max_txs, max_calldata),
            chain_id,
            _marker: PhantomData::default(),
        }
    }

    /// Returned data contains both the tx hash and sig hash
    fn keccak_inputs(&self) -> Result<Vec<Vec<u8>>, Error> {
        let mut inputs = Vec::new();

        let padding_tx = {
            let mut tx = Transaction::dummy(self.chain_id);
            tx.id = self.txs.len() + 1;
            tx
        };
        let hash_datas = self
            .txs
            .iter()
            .chain(iter::once(&padding_tx))
            .map(|tx| tx.rlp_signed.clone())
            .collect::<Vec<Vec<u8>>>();
        inputs.extend_from_slice(&hash_datas);

        let sign_datas: Vec<SignData> = self
            .txs
            .iter()
            .chain(iter::once(&padding_tx))
            .enumerate()
            .map(|(_, tx)| {
                if tx.tx_type.is_l1_msg() {
                    Ok(SignData::default())
                } else {
                    tx.sign_data().map_err(|e| {
                        error!("keccak_inputs_tx_circuit error: {:?}", e);
                        Error::Synthesis
                    })
                }
            })
            .collect::<Result<Vec<SignData>, Error>>()?;
        // Keccak inputs from SignVerify Chip
        let sign_verify_inputs = keccak_inputs_sign_verify(&sign_datas);
        inputs.extend_from_slice(&sign_verify_inputs);

        Ok(inputs)
    }

    /// Return the minimum number of rows required to prove an input of a
    /// particular size.
    pub fn min_num_rows(txs_len: usize, call_data_len: usize) -> usize {
        txs_len * TX_LEN + call_data_len
    }

    fn assign_dev_block_table(
        &self,
        config: TxCircuitConfig<F>,
        layouter: &mut impl Layouter<F>,
    ) -> Result<(), Error> {
        let block_nums = self
            .txs
            .iter()
            .map(|tx| tx.block_number)
            .collect::<BTreeSet<u64>>();
        let mut num_txs_in_blocks = BTreeMap::new();
        for tx in self.txs.iter() {
            if let Some(num_txs) = num_txs_in_blocks.get_mut(&tx.block_number) {
                *num_txs += 1;
            } else {
                num_txs_in_blocks.insert(tx.block_number, 1_usize);
            }
        }

        layouter.assign_region(
            || "dev block table",
            |mut region| {
                for (offset, (block_num, cum_num_txs)) in iter::once((0, 0))
                    .chain(block_nums.iter().scan(0, |cum_num_txs, block_num| {
                        *cum_num_txs += num_txs_in_blocks[block_num];
                        Some((*block_num, *cum_num_txs))
                    }))
                    .enumerate()
                {
                    region.assign_fixed(
                        || "block_table.tag",
                        config.block_table.tag,
                        offset,
                        || Value::known(F::from(CumNumTxs as u64)),
                    )?;
                    region.assign_advice(
                        || "block_table.index",
                        config.block_table.index,
                        offset,
                        || Value::known(F::from(block_num)),
                    )?;
                    region.assign_advice(
                        || "block_table.value",
                        config.block_table.value,
                        offset,
                        || Value::known(F::from(cum_num_txs as u64)),
                    )?;
                }
                Ok(())
            },
        )
    }

    fn assign(
        &self,
        config: &TxCircuitConfig<F>,
        challenges: &crate::util::Challenges<Value<F>>,
        layouter: &mut impl Layouter<F>,
        sign_datas: Vec<SignData>,
        padding_txs: &[Transaction],
    ) -> Result<(), Error> {
        let last_off = layouter.assign_region(
            || "tx table aux",
            |mut region| {
                let mut offset = 0;

                let sigs = &sign_datas;

                debug_assert_eq!(padding_txs.len() + self.txs.len(), sigs.len());

                let mut cum_num_txs;
                let mut is_padding_tx;
                // Empty entry
                config.assign_row(
                    &mut region,
                    &mut offset,
                    None,
                    0,                         // tx_id
                    !sigs.is_empty() as usize, // tx_id_next
                    TxFieldTag::Null,
                    Value::known(F::zero()),
                    None,
                    None,
                    None,
                    None,
                    None,
                    None,
                    None,
                )?;

                region.assign_fixed(
                    || "q_second",
                    config.q_second,
                    1,
                    || Value::known(F::one()),
                )?;

                // Assign all tx fields except for call data
                for (i, sign_data) in sigs.iter().enumerate() {
                    let tx = if i < self.txs.len() {
                        &self.txs[i]
                    } else {
                        &padding_txs[i - self.txs.len()]
                    };
                    let rlp_unsigned_tx_be_bytes = tx.rlp_unsigned.clone();
                    let rlp_signed_tx_be_bytes = tx.rlp_signed.clone();
                    if i < self.txs.len() {
                        cum_num_txs = self
                            .txs
                            .iter()
                            .filter(|tx| tx.block_number <= self.txs[i].block_number)
                            .count();
                        is_padding_tx = false;
                    } else {
                        cum_num_txs = 0;
                        is_padding_tx = true;
                    }

                    let tx_sign_hash = {
                        challenges.evm_word().map(|rand| {
                            sign_data
                                .msg
                                .to_vec()
                                .into_iter()
                                .fold(F::zero(), |acc, byte| acc * rand + F::from(byte as u64))
                        })
                    };
                    log::debug!("calldata len: {}", tx.call_data.len());
                    for (tag, rlp_tag, is_none, value) in [
                        // need to be in same order as that tx table load function uses
                        (
                            Nonce,
                            Some(Tag::Nonce.into()),
                            Some(tx.nonce == 0),
                            Value::known(F::from(tx.nonce)),
                        ),
                        (
                            GasPrice,
                            Some(Tag::GasPrice.into()),
                            Some(tx.gas_price.is_zero()),
                            challenges
                                .evm_word()
                                .map(|challenge| rlc(tx.gas_price.to_le_bytes(), challenge)),
                        ),
                        (
                            Gas,
                            Some(Tag::Gas.into()),
                            Some(tx.gas == 0),
                            Value::known(F::from(tx.gas)),
                        ),
                        (
                            CallerAddress,
                            Some(Tag::Sender.into()),
                            None,
                            Value::known(tx.caller_address.to_scalar().expect("tx.from too big")),
                        ),
                        (
                            CalleeAddress,
                            Some(Tag::To.into()),
                            Some(tx.callee_address.is_none()),
                            Value::known(
                                tx.callee_address
                                    .unwrap_or(Address::zero())
                                    .to_scalar()
                                    .expect("tx.to too big"),
                            ),
                        ),
                        (
                            IsCreate,
                            None,
                            None,
                            Value::known(F::from(tx.is_create as u64)),
                        ),
                        (
                            TxFieldTag::Value,
                            Some(Tag::Value.into()),
                            Some(tx.value.is_zero()),
                            challenges
                                .evm_word()
                                .map(|challenge| rlc(tx.value.to_le_bytes(), challenge)),
                        ),
                        (
                            CallDataRLC,
                            Some(Tag::Data.into()),
                            Some(tx.call_data.is_empty()),
                            rlc_be_bytes(&tx.call_data, challenges.keccak_input()),
                        ),
                        (
                            CallDataLength,
                            None,
                            None,
                            Value::known(F::from(tx.call_data.len() as u64)),
                        ),
                        (
                            CallDataGasCost,
                            None,
                            None,
                            Value::known(F::from(tx.call_data_gas_cost)),
                        ),
                        (
                            TxDataGasCost,
                            Some(GasCost),
                            None,
                            Value::known(F::from(tx.tx_data_gas_cost)),
                        ),
                        (
                            ChainID,
                            Some(Tag::ChainId.into()),
                            None,
                            Value::known(F::from(tx.chain_id)),
                        ),
                        (
                            SigV,
                            Some(Tag::SigV.into()),
                            Some(tx.v.is_zero()),
                            Value::known(F::from(tx.v)),
                        ),
                        (
                            SigR,
                            Some(Tag::SigR.into()),
                            Some(tx.r.is_zero()),
                            challenges
                                .evm_word()
                                .map(|challenge| rlc(tx.r.to_le_bytes(), challenge)),
                        ),
                        (
                            SigS,
                            Some(Tag::SigS.into()),
                            Some(tx.s.is_zero()),
                            challenges
                                .evm_word()
                                .map(|challenge| rlc(tx.s.to_le_bytes(), challenge)),
                        ),
                        (
                            TxSignLength,
                            Some(Len),
                            Some(false),
                            Value::known(F::from(rlp_unsigned_tx_be_bytes.len() as u64)),
                        ),
                        (
                            TxSignRLC,
                            Some(RLC),
                            Some(false),
                            challenges.keccak_input().map(|rand| {
                                rlp_unsigned_tx_be_bytes
                                    .iter()
                                    .fold(F::zero(), |acc, byte| acc * rand + F::from(*byte as u64))
                            }),
                        ),
                        (TxSignHash, None, None, tx_sign_hash),
                        (
                            TxHashLength,
                            Some(Len),
                            Some(false),
                            Value::known(F::from(rlp_signed_tx_be_bytes.len() as u64)),
                        ),
                        (
                            TxHashRLC,
                            Some(RLC),
                            Some(false),
                            challenges.keccak_input().map(|rand| {
                                rlp_signed_tx_be_bytes
                                    .iter()
                                    .fold(F::zero(), |acc, byte| acc * rand + F::from(*byte as u64))
                            }),
                        ),
                        (
                            TxFieldTag::TxHash,
                            None,
                            None,
                            challenges.evm_word().map(|challenge| {
                                tx.hash
                                    .to_fixed_bytes()
                                    .into_iter()
                                    .fold(F::zero(), |acc, byte| {
                                        acc * challenge + F::from(byte as u64)
                                    })
                            }),
                        ),
                        (
                            BlockNumber,
                            None,
                            None,
                            Value::known(F::from(tx.block_number)),
                        ),
                    ] {
                        let tx_id_next = match tag {
                            BlockNumber => {
                                if i == sigs.len() - 1 {
                                    self.txs
                                        .iter()
                                        .enumerate()
                                        .find(|(_i, tx)| !tx.call_data.is_empty())
                                        .map(|(i, _tx)| i + 1)
                                        .unwrap_or_else(|| 0)
                                } else {
                                    i + 2
                                }
                            }
                            _ => i + 1,
                        };
                        config.assign_row(
                            &mut region,
                            &mut offset,
                            Some(tx),
                            i + 1,      // tx_id
                            tx_id_next, // tx_id_next
                            tag,
                            value,
                            rlp_tag,
                            is_none,
                            Some(is_padding_tx),
                            Some(cum_num_txs),
                            None,
                            None,
                            None,
                        )?;
                        let sv_address: F = sign_data.get_addr().to_scalar().unwrap();
                        region.assign_advice(
                            || "sv_address",
                            config.sv_address,
                            offset - 1,
                            || Value::known(sv_address),
                        )?;
                    }
                }

                log::debug!("assigning calldata, offset {}", offset);
                assert_eq!(offset, self.max_txs * TX_LEN + 1);

                // Assign call data
                let mut calldata_count = 0;
                for (i, tx) in self.txs.iter().enumerate() {
                    let mut calldata_gas_cost = 0;
                    let mut calldata_rlc = Value::known(F::zero());
                    let calldata_length = tx.call_data.len();
                    calldata_count += calldata_length;
                    for (index, byte) in tx.call_data.iter().enumerate() {
                        assert!(calldata_count < self.max_calldata);
                        let (tx_id_next, is_final) = if index == calldata_length - 1 {
                            if i == self.txs.len() - 1 {
                                (0, true)
                            } else {
                                (
                                    self.txs
                                        .iter()
                                        .enumerate()
                                        .skip(i + 1)
                                        .find(|(_, tx)| !tx.call_data.is_empty())
                                        .map(|(j, _)| j + 1)
                                        .unwrap_or_else(|| 0),
                                    true,
                                )
                            }
                        } else {
                            (i + 1, false)
                        };
                        calldata_gas_cost += if byte.is_zero() { 4 } else { 16 };
                        if i == 0 && index == 0 {
                            region.assign_fixed(
                                || "q_calldata_first",
                                config.q_calldata_first,
                                offset,
                                || Value::known(F::one()),
                            )?;
                        }
                        calldata_rlc = calldata_rlc
                            .zip(challenges.keccak_input())
                            .map(|(rlc, r)| rlc * r + F::from(*byte as u64));
                        config.assign_row(
                            &mut region,
                            &mut offset,
                            Some(tx),
                            i + 1,      // tx_id
                            tx_id_next, // tx_id_next
                            CallData,
                            Value::known(F::from(*byte as u64)),
                            None,
                            None,
                            None,
                            None,
                            Some(is_final),
                            Some(calldata_gas_cost),
                            Some(calldata_rlc),
                        )?;
                    }
                }

                assert!(calldata_count <= self.max_calldata);
                let q_calldata_last_offset = self.max_txs * TX_LEN + self.max_calldata;
                if offset == q_calldata_last_offset + 1 {
                    region.assign_fixed(
                        || "q_calldata_last",
                        config.q_calldata_last,
                        q_calldata_last_offset,
                        || Value::known(F::one()),
                    )?;
                }
                debug_assert_eq!(offset, self.max_txs * TX_LEN + 1 + calldata_count);

                Ok(offset)
            },
        )?;
        if last_off + config.minimum_rows > self.size {
            log::error!(
                "circuit size not enough, last offset {}, minimum_rows {}, self.size {}",
                last_off,
                config.minimum_rows,
                self.size
            );
        }
        layouter.assign_region(
            || "tx table (calldata zeros and paddings)",
            |mut region| {
                if last_off == self.max_txs * TX_LEN + 1 {
                    // The txs do not have any call data bytes
                    // Therefore q_calldata_first is not assigned in prev region.
                    region.assign_fixed(
                        || "q_calldata_first",
                        config.q_calldata_first,
                        0,
                        || Value::known(F::one()),
                    )?;
                }
                if last_off < self.max_txs * TX_LEN + 1 + self.max_calldata {
                    let calldata_count = last_off - self.max_txs * TX_LEN - 1;
                    region.assign_fixed(
                        || "q_calldata_last",
                        config.q_calldata_last,
                        self.max_calldata - calldata_count - 1,
                        || Value::known(F::one()),
                    )?;
                }
                config.assign_calldata_zeros(
                    &mut region,
                    0,
                    self.max_calldata + self.max_txs * TX_LEN + 1 - last_off,
                )?;
                config.assign_paddings(
                    &mut region,
                    self.max_calldata + self.max_txs * TX_LEN + 1 - last_off,
                    self.size - config.minimum_rows - last_off,
                )?;

                Ok(())
            },
        )
    }
}

impl<F: Field> SubCircuit<F> for TxCircuit<F> {
    type Config = TxCircuitConfig<F>;

    fn unusable_rows() -> usize {
        8
    }

    fn new_from_block(block: &witness::Block<F>) -> Self {
        for tx in &block.txs {
            if tx.chain_id != block.chain_id {
                panic!(
                    "inconsistent chain id, block chain id {}, tx {:?}",
                    block.chain_id, tx.chain_id
                );
            }
        }
        Self::new(
            block.circuits_params.max_txs,
            block.circuits_params.max_calldata,
            block.chain_id,
            block.txs.clone(),
        )
    }

    /// Return the minimum number of rows required to prove the block
    fn min_num_rows_block(block: &witness::Block<F>) -> (usize, usize) {
        (
            Self::min_num_rows(
                block.txs.len(),
                block.txs.iter().map(|tx| tx.call_data.len()).sum(),
            ),
            Self::min_num_rows(
                block.circuits_params.max_txs,
                block.circuits_params.max_calldata,
            ),
        )
    }

    /// Make the assignments to the TxCircuit
    fn synthesize_sub(
        &self,
        config: &Self::Config,
        challenges: &crate::util::Challenges<Value<F>>,
        layouter: &mut impl Layouter<F>,
    ) -> Result<(), Error> {
        assert!(self.txs.len() <= self.max_txs);

        let padding_txs = (self.txs.len()..self.max_txs)
            .into_iter()
            .map(|i| {
                let mut tx = Transaction::dummy(self.chain_id);
                tx.id = i + 1;
                tx
            })
            .collect::<Vec<Transaction>>();
        let sign_datas: Vec<SignData> = self
            .txs
            .iter()
            .chain(padding_txs.iter())
            .map(|tx| {
                if tx.tx_type.is_l1_msg() {
                    Ok(SignData::default())
                } else {
                    tx.sign_data().map_err(|e| {
                        error!("tx_to_sign_data error for tx {:?}", e);
                        Error::Synthesis
                    })
                }
            })
            .collect::<Result<Vec<SignData>, Error>>()?;

        config.load_aux_tables(layouter)?;

        // check if tx.caller_address == recovered_pk
        let recovered_pks = keccak_inputs_sign_verify(&sign_datas)
            .into_iter()
            .enumerate()
            .filter(|(idx, _)| {
                // each sign_data produce two inputs for hashing
                // pk -> pk_hash, msg -> msg_hash
                idx % 2 == 0
            })
            .map(|(_, input)| input)
            .collect::<Vec<_>>();

        for (pk, tx) in recovered_pks.into_iter().zip(self.txs.iter()) {
            let pk_hash = keccak(&pk);
            let address = pk_hash.to_address();
            // L1 Msg does not have signature
            if !tx.tx_type.is_l1_msg() && address != tx.caller_address {
                log::error!(
                    "pk address from sign data {:?} does not match the one from tx address {:?}",
                    address,
                    tx.caller_address
                )
            }
        }

        self.assign(config, challenges, layouter, sign_datas, &padding_txs)?;

        Ok(())
    }
}

pub(crate) fn get_sign_data(
    txs: &[Transaction],
    max_txs: usize,
    chain_id: usize,
) -> Result<Vec<SignData>, halo2_proofs::plonk::Error> {
    let padding_txs = (txs.len()..max_txs)
        .into_iter()
        .map(|i| {
            let mut tx = Transaction::dummy(chain_id as u64);
            tx.id = i + 1;
            tx
        })
        .collect::<Vec<Transaction>>();
    let signatures: Vec<SignData> = txs
        .iter()
        .chain(padding_txs.iter())
        .map(|tx| {
            if tx.tx_type.is_l1_msg() {
                // dummy signature
                Ok(SignData::default())
            } else {
                // TODO: map err or still use bus_mapping::err?
                tx.sign_data().map_err(|e| {
                    log::error!("tx_to_sign_data error for tx {:?}", e);
                    halo2_proofs::plonk::Error::Synthesis
                })
            }
        })
        .collect::<Result<Vec<SignData>, halo2_proofs::plonk::Error>>()?;
    Ok(signatures)
}<|MERGE_RESOLUTION|>--- conflicted
+++ resolved
@@ -198,11 +198,7 @@
         let q_enable = tx_table.q_enable;
         let q_second = meta.fixed_column();
         let q_calldata_first = meta.fixed_column();
-<<<<<<< HEAD
-
-=======
         let q_calldata_last = meta.fixed_column();
->>>>>>> c01e206f
         // tag, rlp_tag, tx_type, is_none
         let tx_type = meta.advice_column();
         let rlp_tag = meta.advice_column();
