--- conflicted
+++ resolved
@@ -41,16 +41,12 @@
 };
 use bus_mapping::circuit_input_builder::keccak_inputs_sign_verify;
 use eth_types::{
-<<<<<<< HEAD
-    sign_types::SignData, Address, Field, ToAddress, ToBigEndian, ToLittleEndian, ToScalar,
-=======
     geth_types::{
         TxType,
         TxType::{Eip155, L1Msg, PreEip155},
     },
     sign_types::SignData,
-    Address, Field, ToAddress, ToLittleEndian, ToScalar,
->>>>>>> b20bed27
+    Address, Field, ToAddress, ToBigEndian, ToLittleEndian, ToScalar,
 };
 use gadgets::{
     binary_number::{BinaryNumberChip, BinaryNumberConfig},
@@ -71,32 +67,13 @@
     marker::PhantomData,
 };
 
+use crate::witness::rlp_fsm::ValueTagLength;
 #[cfg(feature = "onephase")]
 use halo2_proofs::plonk::FirstPhase as SecondPhase;
 use halo2_proofs::plonk::Fixed;
 #[cfg(not(feature = "onephase"))]
 use halo2_proofs::plonk::SecondPhase;
-<<<<<<< HEAD
-use halo2_proofs::plonk::{Fixed, TableColumn};
 use itertools::Itertools;
-
-use crate::{
-    table::{BlockContextFieldTag::CumNumTxs, TxFieldTag::ChainID},
-    util::rlc_be_bytes,
-    witness::{
-        rlp_fsm::ValueTagLength,
-        Format::{L1MsgHash, TxHashEip155, TxHashPreEip155, TxSignEip155, TxSignPreEip155},
-        RlpTag::{GasCost, Len, Null, RLC},
-        Tag::TxType as RLPTxType,
-    },
-};
-use eth_types::geth_types::{
-    TxType,
-    TxType::{Eip155, L1Msg, PreEip155},
-};
-use gadgets::comparator::{ComparatorChip, ComparatorConfig, ComparatorInstruction};
-=======
->>>>>>> b20bed27
 
 /// Number of rows of one tx occupies in the fixed part of tx table
 pub const TX_LEN: usize = 23;
@@ -922,12 +899,9 @@
             tx_type_bits,
             rlp_tag,
             is_none,
-<<<<<<< HEAD
             tx_value_rlc,
             tx_value_length,
-=======
             u8_table,
->>>>>>> b20bed27
             u16_table,
             tx_id_is_zero,
             value_is_zero,
@@ -1115,7 +1089,7 @@
                 is_none,
             ]
             .into_iter()
-            .zip_eq(rlp_table.table_exprs(meta).into_iter()) // tag_length_eq_one is the 6th column in rlp table
+            .zip_eq(rlp_table.table_exprs(meta).into_iter())
             .map(|(arg, table)| (enable.clone() * arg, table))
             .collect()
         });
@@ -1962,6 +1936,8 @@
                             TxFieldTag::TxType,
                             None,
                             None,
+                            zero_rlc,
+                            None,
                             Value::known(F::from(tx.tx_type as u64)),
                         ),
                         (
