--- conflicted
+++ resolved
@@ -83,11 +83,7 @@
 use itertools::Itertools;
 
 /// Number of rows of one tx occupies in the fixed part of tx table
-<<<<<<< HEAD
-pub const TX_LEN: usize = 30;
-=======
 pub const TX_LEN: usize = 28;
->>>>>>> 556fc285
 /// Offset of TxHash tag in the tx table
 pub const TX_HASH_OFFSET: usize = 21;
 /// Offset of ChainID tag in the tx table
@@ -1872,8 +1868,6 @@
                 meta.query_advice(tx_table.tx_id, Rotation::cur()),
                 CallDataRLC.expr(),
                 section_rlc.expr(),
-<<<<<<< HEAD
-=======
             ];
             let table_exprs = vec![
                 meta.query_advice(tx_table.tx_id, Rotation::cur()),
@@ -1922,7 +1916,6 @@
                 meta.query_advice(tx_table.tx_id, Rotation::cur()),
                 AccessListStorageKeysLen.expr(),
                 meta.query_advice(sks_acc, Rotation::cur()),
->>>>>>> 556fc285
             ];
             let table_exprs = vec![
                 meta.query_advice(tx_table.tx_id, Rotation::cur()),
@@ -1936,57 +1929,6 @@
                 .map(|(input, table)| (input * enable.expr(), table))
                 .collect()
         });
-<<<<<<< HEAD
-        meta.lookup_any("lookup AccessListAddressLen in the TxTable", |meta| {
-            let enable = and::expr([
-                meta.query_fixed(q_enable, Rotation::cur()),
-                meta.query_advice(is_access_list, Rotation::cur()),
-                meta.query_advice(is_final, Rotation::cur()),
-            ]);
-
-            let input_exprs = vec![
-                meta.query_advice(tx_table.tx_id, Rotation::cur()),
-                AccessListAddressesLen.expr(),
-                meta.query_advice(al_idx, Rotation::cur()),
-            ];
-            let table_exprs = vec![
-                meta.query_advice(tx_table.tx_id, Rotation::cur()),
-                meta.query_fixed(tx_table.tag, Rotation::cur()),
-                meta.query_advice(tx_table.value, Rotation::cur()),
-            ];
-
-            input_exprs
-                .into_iter()
-                .zip(table_exprs)
-                .map(|(input, table)| (input * enable.expr(), table))
-                .collect()
-        });
-        meta.lookup_any("lookup AccessListStorageKeysLen in the TxTable", |meta| {
-            let enable = and::expr([
-                meta.query_fixed(q_enable, Rotation::cur()),
-                meta.query_advice(is_access_list, Rotation::cur()),
-                meta.query_advice(is_final, Rotation::cur()),
-            ]);
-
-            let input_exprs = vec![
-                meta.query_advice(tx_table.tx_id, Rotation::cur()),
-                AccessListStorageKeysLen.expr(),
-                meta.query_advice(sks_acc, Rotation::cur()),
-            ];
-            let table_exprs = vec![
-                meta.query_advice(tx_table.tx_id, Rotation::cur()),
-                meta.query_fixed(tx_table.tag, Rotation::cur()),
-                meta.query_advice(tx_table.value, Rotation::cur()),
-            ];
-
-            input_exprs
-                .into_iter()
-                .zip(table_exprs)
-                .map(|(input, table)| (input * enable.expr(), table))
-                .collect()
-        });
-=======
->>>>>>> 556fc285
         meta.lookup_any("lookup AccessListRLC in the TxTable", |meta| {
             let enable = and::expr([
                 meta.query_fixed(q_enable, Rotation::cur()),
@@ -2658,32 +2600,6 @@
                     ),
                 }),
                 rlc_be_bytes(&tx.max_priority_fee_per_gas.to_be_bytes(), evm_word),
-<<<<<<< HEAD
-            ),
-            (
-                MaxPriorityFeePerGas,
-                Some(RlpTableInputValue {
-                    tag: Tag::MaxPriorityFeePerGas.into(),
-                    is_none: tx.max_priority_fee_per_gas.is_zero(),
-                    be_bytes_len: tx.max_priority_fee_per_gas.tag_length(),
-                    be_bytes_rlc: rlc_be_bytes(
-                        &tx.max_priority_fee_per_gas.to_be_bytes(),
-                        keccak_input,
-                    ),
-                }),
-                rlc_be_bytes(&tx.max_priority_fee_per_gas.to_be_bytes(), evm_word),
-            ),
-            (
-                MaxFeePerGas,
-                Some(RlpTableInputValue {
-                    tag: Tag::MaxFeePerGas.into(),
-                    is_none: tx.max_fee_per_gas.is_zero(),
-                    be_bytes_len: tx.max_fee_per_gas.tag_length(),
-                    be_bytes_rlc: rlc_be_bytes(&tx.max_fee_per_gas.to_be_bytes(), keccak_input),
-                }),
-                rlc_be_bytes(&tx.max_fee_per_gas.to_be_bytes(), evm_word),
-=======
->>>>>>> 556fc285
             ),
             (BlockNumber, None, Value::known(F::from(tx.block_number))),
         ];
