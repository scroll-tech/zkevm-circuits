//! The transaction circuit implementation.

// Naming notes:
// - *_be: Big-Endian bytes
// - *_le: Little-Endian bytes

#[cfg(any(feature = "test", test, feature = "test-circuits"))]
/// TxCircuitTester is the combined circuit of tx circuit and sig circuit.
mod dev;
#[cfg(any(feature = "test", test))]
mod test;
#[cfg(any(feature = "test", test, feature = "test-circuits"))]
pub use dev::TxCircuitTester as TestTxCircuit;

use crate::{
    evm_circuit::util::constraint_builder::{BaseConstraintBuilder, ConstrainBuilderCommon},
    sig_circuit::SigCircuit,
    table::{
        BlockContextFieldTag::{CumNumTxs, NumAllTxs, NumTxs},
        BlockTable, KeccakTable, LookupTable, RlpFsmRlpTable as RlpTable, SigTable, TxFieldTag,
        TxFieldTag::{
<<<<<<< HEAD
            AccessListGasCost, BlockNumber, CallData, CallDataGasCost, CallDataLength, CallDataRLC,
            CalleeAddress, CallerAddress, ChainID, Gas, GasPrice, IsCreate, Nonce, SigR, SigS,
            SigV, TxDataGasCost, TxHashLength, TxHashRLC, TxSignHash, TxSignLength, TxSignRLC,
            AccessListAddress, AccessListStorageKey,
=======
            AccessListAddressesLen, AccessListRLC, AccessListStorageKeysLen, BlockNumber, CallData,
            CallDataGasCost, CallDataLength, CallDataRLC, CalleeAddress, CallerAddress, ChainID,
            Gas, GasPrice, IsCreate, Nonce, SigR, SigS, SigV, TxDataGasCost, TxHashLength,
            TxHashRLC, TxSignHash, TxSignLength, TxSignRLC,
>>>>>>> 07cf6bd3
        },
        TxTable, U16Table, U8Table,
    },
    util::{
        is_zero::{IsZeroChip, IsZeroConfig},
        keccak, rlc_be_bytes, SubCircuit, SubCircuitConfig,
    },
    witness,
    witness::{
        rlp_fsm::{Tag, ValueTagLength},
        Format::{L1MsgHash, TxHashEip155, TxHashPreEip155, TxSignEip155, TxSignPreEip155, TxSignEip2930, TxSignEip1559, TxHashEip2930, TxHashEip1559},
        RlpTag,
        RlpTag::{GasCost, Len, Null, RLC},
        Tag::TxType as RLPTxType,
        Transaction,
    },
};
use bus_mapping::circuit_input_builder::keccak_inputs_sign_verify;
use eth_types::{
    geth_types::{
<<<<<<< HEAD
        TxType,
        TxType::{Eip155, L1Msg, PreEip155, Eip2930, Eip1559},
=======
        access_list_size, TxType,
        TxType::{Eip155, L1Msg, PreEip155},
>>>>>>> 07cf6bd3
    },
    evm_types::GasCost as GS,
    sign_types::SignData,
    Address, Field, ToAddress, ToBigEndian, ToScalar,
};
use ethers_core::utils::{keccak256, rlp::Encodable};
use gadgets::{
    binary_number::{BinaryNumberChip, BinaryNumberConfig},
    comparator::{ComparatorChip, ComparatorConfig, ComparatorInstruction},
    is_equal::{IsEqualChip, IsEqualConfig, IsEqualInstruction},
    less_than::{LtChip, LtConfig, LtInstruction},
    util::{and, not, select, sum, Expr},
};
use halo2_proofs::{
    circuit::{AssignedCell, Layouter, Region, Value},
    plonk::{Advice, Column, ConstraintSystem, Error, Expression, VirtualCells},
    poly::Rotation,
};
use log::error;
use num::Zero;
use std::{
    cell::RefCell,
    collections::{BTreeMap, BTreeSet, HashMap},
    iter,
    marker::PhantomData,
};

use crate::{util::Challenges, witness::rlp_fsm::get_rlp_len_tag_length};
#[cfg(feature = "onephase")]
use halo2_proofs::plonk::FirstPhase as SecondPhase;
use halo2_proofs::plonk::Fixed;
#[cfg(not(feature = "onephase"))]
use halo2_proofs::plonk::SecondPhase;
use itertools::Itertools;

/// Number of rows of one tx occupies in the fixed part of tx table
pub const TX_LEN: usize = 26;
/// Offset of TxHash tag in the tx table
pub const TX_HASH_OFFSET: usize = 21;
/// Offset of ChainID tag in the tx table
pub const CHAIN_ID_OFFSET: usize = 12;

#[derive(Copy, Clone, Debug, PartialEq, Eq, Hash)]
enum LookupCondition {
    // lookup into tx table
    TxCalldata,
    // lookup into rlp table
    L1MsgHash,
    RlpSignTag,
    RlpHashTag,
    // lookup into keccak table
    Keccak,
}

#[derive(Clone, Debug)]
struct RlpTableInputValue<F: Field> {
    tag: RlpTag,
    is_none: bool,
    be_bytes_len: u32,
    be_bytes_rlc: Value<F>,
}

/// Config for TxCircuit
#[derive(Clone, Debug)]
pub struct TxCircuitConfig<F: Field> {
    minimum_rows: usize,

    // This is only true at the first row of calldata part of tx table
    q_calldata_first: Column<Fixed>,
    q_calldata_last: Column<Fixed>,
    // A selector which is enabled at 1st row
    q_first: Column<Fixed>,
    tx_table: TxTable,
    tx_tag_bits: BinaryNumberConfig<TxFieldTag, 5>,

    tx_type: Column<Advice>,
    tx_type_bits: BinaryNumberConfig<TxType, 3>,
    // The associated rlp tag to lookup in the RLP table
    rlp_tag: Column<Advice>,
    // Whether tag's RLP-encoded value is 0x80 = rlp([])
    is_none: Column<Advice>,
    tx_value_length: Column<Advice>,
    tx_value_rlc: Column<Advice>,

    u8_table: U8Table,
    u16_table: U16Table,

    /// Verify if the tx_id is zero or not.
    tx_id_is_zero: IsZeroConfig<F>,
    /// Primarily used to verify if the `CallDataLength` is zero or non-zero
    ///  and `CallData` byte is zero or non-zero.
    value_is_zero: IsZeroConfig<F>,
    /// We use an equality gadget to know whether the tx id changes between
    /// subsequent rows or not.
    tx_id_unchanged: IsEqualConfig<F>,

    /// Columns used to reduce degree
    is_tag_block_num: Column<Advice>,
    is_calldata: Column<Advice>,
    is_caller_address: Column<Advice>,
    is_l1_msg: Column<Advice>,
    is_eip2930: Column<Advice>,
    is_eip1559: Column<Advice>,
    is_chain_id: Column<Advice>,
    lookup_conditions: HashMap<LookupCondition, Column<Advice>>,

    /// Columns for computing num_all_txs
    tx_nonce: Column<Advice>,
    block_num: Column<Advice>,
    block_num_unchanged: IsEqualConfig<F>,
    num_all_txs_acc: Column<Advice>,
    total_l1_popped_before: Column<Advice>,

    /// Columns for accumulating call_data_length and call_data_gas_cost
    /// A boolean advice column, which is turned on only for the last byte in
    /// call data.
    is_final: Column<Advice>,
    /// An accumulator value used to correctly calculate the calldata gas cost
    /// for a tx.
    calldata_gas_cost_acc: Column<Advice>,
    /// An accumulator value used to correctly calculate the RLC(calldata) for a tx.
    calldata_rlc: Column<Advice>,
    /// 1st phase column which equals to tx_table.value when is_calldata is true
    /// We need this because tx_table.value is a 2nd phase column and is used to get calldata_rlc.
    /// It's not safe to do RLC on columns of same phase.
    calldata_byte: Column<Advice>,

    /// Columns for ensuring that BlockNum is correct
    is_padding_tx: Column<Advice>,
    /// Tx id must be no greater than cum_num_txs
    tx_id_cmp_cum_num_txs: ComparatorConfig<F, 2>,
    tx_id_gt_prev_cnt: LtConfig<F, 2>,
    /// Cumulative number of txs up to a block
    cum_num_txs: Column<Advice>,
    /// Number of txs in a block
    num_txs: Column<Advice>,

    /// Address recovered by SignVerifyChip
    sv_address: Column<Advice>,

    sig_table: SigTable,

    // External tables
    block_table: BlockTable,
    rlp_table: RlpTable,
    keccak_table: KeccakTable,

    // Access list columns
    al_idx: Column<Advice>,
    sk_idx: Column<Advice>,
    sks_acc: Column<Advice>,

    _marker: PhantomData<F>,
}

/// Circuit configuration arguments
pub struct TxCircuitConfigArgs<F: Field> {
    /// TxTable
    pub tx_table: TxTable,
    /// Block Table
    pub block_table: BlockTable,
    /// KeccakTable
    pub keccak_table: KeccakTable,
    /// RlpTable
    pub rlp_table: RlpTable,
    /// SigTable
    pub sig_table: SigTable,
    /// Reusable u8 lookup table,
    pub u8_table: U8Table,
    /// Reusable u16 lookup table,
    pub u16_table: U16Table,
    /// Challenges
    pub challenges: crate::util::Challenges<Expression<F>>,
}

impl<F: Field> SubCircuitConfig<F> for TxCircuitConfig<F> {
    type ConfigArgs = TxCircuitConfigArgs<F>;

    /// Return a new TxCircuitConfig
    fn new(
        meta: &mut ConstraintSystem<F>,
        Self::ConfigArgs {
            tx_table,
            block_table,
            keccak_table,
            rlp_table,
            sig_table,
            u8_table,
            u16_table,
            challenges,
        }: Self::ConfigArgs,
    ) -> Self {
        let q_enable = tx_table.q_enable;

        let q_first = meta.fixed_column();
        let q_calldata_first = meta.fixed_column();
        let q_calldata_last = meta.fixed_column();
        // Since we allow skipping l1 txs that could cause potential circuit overflow,
        // the num_all_txs (num_l1_msgs + num_l2_txs) in the input to get chunk data hash
        // does not necessarily equal to num_txs (self.txs.len()) in block table.
        // Therefore we calculated two numbers (num_l1_msgs, num_l2_txs) in tx circuit
        // and then asserts that `num_l1_msgs + num_l2_txs = num_all_txs` in pi circuit.
        //
        // In more detail, all txs in same block are grouped together and we iterate over
        // its txs to get `num_all_txs`.
        //
        //  | is_l1_msg | queue_index | total_l1_popped_before |  num_all_txs  |
        //  |    true   |     q1      |           c            |    q1-c+1     |
        //  |    false  |             |         q1+1           |    q1-c+2     |
        //  |    true   |     q2      |         q1+1           |    q2-c+2     |
        //  |    true   |     q3      |         q2+1           |    q3-c+2     |

        let tx_nonce = meta.advice_column();
        let block_num = meta.advice_column();

        let total_l1_popped_before = meta.advice_column();
        // num_all_txs = num_l1_msgs + num_l2_txs
        let num_all_txs_acc = meta.advice_column();

        // tag, rlp_tag, tx_type, is_none
        let tx_type = meta.advice_column();
        let rlp_tag = meta.advice_column();
        let tx_value_rlc = meta.advice_column_in(SecondPhase);
        let tx_value_length = meta.advice_column();
        let is_none = meta.advice_column();
        let tag_bits = BinaryNumberChip::configure(meta, q_enable, Some(tx_table.tag.into()));
        let tx_type_bits = BinaryNumberChip::configure(meta, q_enable, Some(tx_type.into()));

        // columns for constraining BlockNum is valid
        let cum_num_txs = meta.advice_column();
        // num_of_txs that each block contains
        let num_txs = meta.advice_column();
        let is_padding_tx = meta.advice_column();

        // columns for accumulating length and gas_cost of call_data
        let is_final = meta.advice_column();
        let calldata_gas_cost_acc = meta.advice_column();
        let calldata_rlc = meta.advice_column_in(SecondPhase);
        let calldata_byte = meta.advice_column();

        // booleans to reduce degree
        let is_l1_msg = meta.advice_column();
        let is_eip2930 = meta.advice_column();
        let is_eip1559 = meta.advice_column();
        let is_calldata = meta.advice_column();
        let is_caller_address = meta.advice_column();
        let is_chain_id = meta.advice_column();
        let is_tag_block_num = meta.advice_column();
        let lookup_conditions = [
            LookupCondition::TxCalldata,
            LookupCondition::L1MsgHash,
            LookupCondition::RlpSignTag,
            LookupCondition::RlpHashTag,
            LookupCondition::Keccak,
        ]
        .into_iter()
        .map(|condition| (condition, meta.advice_column()))
        .collect::<HashMap<LookupCondition, Column<Advice>>>();

        // access list columns
        let al_idx = meta.advice_column();
        let sk_idx = meta.advice_column();
        let sks_acc = meta.advice_column();

        // TODO: add lookup to SignVerify table for sv_address
        let sv_address = meta.advice_column();
        meta.enable_equality(tx_table.value);

        let log_deg = |s: &'static str, meta: &mut ConstraintSystem<F>| {
            debug_assert!(meta.degree() <= 9);
            log::info!("after {}, meta.degree: {}", s, meta.degree());
        };

        // tx_id == 0
        let tx_id_is_zero = IsZeroChip::configure(
            meta,
            |meta| meta.query_fixed(q_enable, Rotation::cur()),
            tx_table.tx_id,
            |meta| meta.advice_column(),
        );

        // macros
        macro_rules! is_tx_tag {
            ($var:ident, $tag_variant:ident) => {
                let $var = |meta: &mut VirtualCells<F>| {
                    tag_bits.value_equals(TxFieldTag::$tag_variant, Rotation::cur())(meta)
                };
            };
        }

        // tx tags
        is_tx_tag!(is_null, Null);
        is_tx_tag!(is_nonce, Nonce);
        is_tx_tag!(is_gas_price, GasPrice);
        is_tx_tag!(is_gas, Gas);
        is_tx_tag!(is_caller_addr, CallerAddress);
        is_tx_tag!(is_to, CalleeAddress);
        is_tx_tag!(is_create, IsCreate);
        is_tx_tag!(is_value, Value);
        is_tx_tag!(is_data, CallData);
        is_tx_tag!(is_data_length, CallDataLength);
        is_tx_tag!(is_data_gas_cost, CallDataGasCost);
        is_tx_tag!(is_tx_gas_cost, TxDataGasCost);
        is_tx_tag!(is_data_rlc, CallDataRLC);
        is_tx_tag!(is_chain_id_expr, ChainID);
        is_tx_tag!(is_sig_v, SigV);
        is_tx_tag!(is_sig_r, SigR);
        is_tx_tag!(is_sig_s, SigS);
        is_tx_tag!(is_sign_length, TxSignLength);
        is_tx_tag!(is_sign_rlc, TxSignRLC);
        is_tx_tag!(is_hash_length, TxHashLength);
        is_tx_tag!(is_hash_rlc, TxHashRLC);
        is_tx_tag!(is_sign_hash, TxSignHash);
        is_tx_tag!(is_hash, TxHash);
        is_tx_tag!(is_block_num, BlockNumber);
        is_tx_tag!(is_tx_type, TxType);
<<<<<<< HEAD
        is_tx_tag!(is_access_list_address, AccessListAddress);
        is_tx_tag!(is_access_list_storage_key, AccessListStorageKey);

=======
        is_tx_tag!(is_access_list_addresses_len, AccessListAddressesLen);
        is_tx_tag!(is_access_list_storage_keys_len, AccessListStorageKeysLen);
        is_tx_tag!(is_access_list_rlc, AccessListRLC);
>>>>>>> 07cf6bd3

        let tx_id_unchanged = IsEqualChip::configure(
            meta,
            |meta| meta.query_fixed(q_enable, Rotation::cur()),
            |meta| meta.query_advice(tx_table.tx_id, Rotation::cur()),
            |meta| meta.query_advice(tx_table.tx_id, Rotation::next()),
        );

        // testing if value is zero for tags
        let value_is_zero = IsZeroChip::configure(
            meta,
            |meta| {
                and::expr(vec![
                    meta.query_fixed(q_enable, Rotation::cur()),
                    sum::expr(vec![
                        // if caller_address is zero, then skip the sig verify.
                        is_caller_addr(meta),
                        // if call_data_length is zero, then skip lookup to tx table for call data
                        is_data_length(meta),
                        // if call data byte is zero, then gas_cost = 4 (16 otherwise)
                        is_data(meta),
                    ]),
                ])
            },
            tx_table.value,
            |meta| meta.advice_column_in(SecondPhase), // value is at 2nd phase
        );

        // tx_id transition in the fixed part of tx table
        meta.create_gate("tx_id starts with 1", |meta| {
            let mut cb = BaseConstraintBuilder::default();

            // the first row in tx table are all-zero rows
            cb.require_equal(
                "tx_id == 1",
                meta.query_advice(tx_table.tx_id, Rotation::next()),
                1.expr(),
            );

            cb.gate(meta.query_fixed(q_first, Rotation::cur()))
        });

        meta.create_gate("tx_id transition in the fixed part of tx table", |meta| {
            let mut cb = BaseConstraintBuilder::default();

            // if tag_next == Nonce, then tx_id' = tx_id + 1
            cb.condition(tag_bits.value_equals(Nonce, Rotation::next())(meta), |cb| {
                cb.require_equal(
                    "tx_id increments",
                    meta.query_advice(tx_table.tx_id, Rotation::next()),
                    meta.query_advice(tx_table.tx_id, Rotation::cur()) + 1.expr(),
                );
            });
            // if tag_next != Nonce, then tx_id' = tx_id, tx_type' = tx_type
            cb.condition(
                not::expr(tag_bits.value_equals(Nonce, Rotation::next())(meta)),
                |cb| {
                    cb.require_equal(
                        "tx_id does not change",
                        meta.query_advice(tx_table.tx_id, Rotation::next()),
                        meta.query_advice(tx_table.tx_id, Rotation::cur()),
                    );
                    // tx meta infos that extracted at some row and need to be copied to all rows of
                    // same tx
                    let tx_meta_info_fields = vec![
                        ("tx_type", tx_type),             // extracted at SigV row
                        ("is_padding_tx", is_padding_tx), // extracted at CallerAddress row
                        ("sv_address", sv_address),       // extracted at ChainID row
                        ("block_num", block_num),         // extracted at BlockNum row
                        ("total_l1_popped_before", total_l1_popped_before),
                        ("num_txs", num_txs),
                        ("cum_num_txs", cum_num_txs),
                        ("num_all_txs_acc", num_all_txs_acc),
                        // is_l1_msg does not need to spread out as it's extracted from tx_type

                        // these do not need to spread out as they are related to tx_table.tag
                        // (which is fixed col) is_chain_id,
                        // is_caller_address, is_tag_block_num, is_calldata
                    ];
                    for (col_name, meta_info) in tx_meta_info_fields {
                        cb.require_equal(
                            col_name,
                            meta.query_advice(meta_info, Rotation::next()),
                            meta.query_advice(meta_info, Rotation::cur()),
                        );
                    }
                },
            );

            cb.gate(and::expr([
                meta.query_fixed(q_enable, Rotation::cur()),
                not::expr(meta.query_advice(is_calldata, Rotation::cur())),
                not::expr(meta.query_advice(is_calldata, Rotation::next())),
            ]))
        });

        // Basic constraints
        meta.create_gate("basic constraints", |meta| {
            let mut cb = BaseConstraintBuilder::default();

            let rlp_tag_map: Vec<(Expression<F>, RlpTag)> = vec![
                (is_nonce(meta), Tag::Nonce.into()),
                (is_gas_price(meta), Tag::GasPrice.into()),
                (is_gas(meta), Tag::Gas.into()),
                (is_to(meta), Tag::To.into()),
                (is_value(meta), Tag::Value.into()),
                (is_data_rlc(meta), Tag::Data.into()),
                (is_sig_v(meta), Tag::SigV.into()),
                (is_sig_r(meta), Tag::SigR.into()),
                (is_sig_s(meta), Tag::SigS.into()),
                (is_sign_length(meta), Len),
                (is_sign_rlc(meta), RLC),
                (is_hash_length(meta), Len),
                (is_hash_rlc(meta), RLC),
                (is_caller_addr(meta), Tag::Sender.into()),
                (is_tx_gas_cost(meta), GasCost),
                (is_access_list_address(meta), Tag::AccessListAddress.into()),
                (is_access_list_storage_key(meta), Tag::AccessListStorageKey.into()),
                // tx tags which correspond to Null
                (is_null(meta), Null),
                (is_create(meta), Null),
                (is_data_length(meta), Null),
                (is_data_gas_cost(meta), Null),
                (is_sign_hash(meta), Null),
                (is_hash(meta), Null),
                (is_data(meta), Null),
                (is_block_num(meta), Null),
                (is_chain_id_expr(meta), Tag::ChainId.into()),
                (is_tx_type(meta), Null),
                (is_access_list_addresses_len(meta), Null),
                (is_access_list_storage_keys_len(meta), Null),
                (is_access_list_rlc(meta), RLC),
            ];

            cb.require_boolean(
                "is_none is boolean",
                meta.query_advice(is_none, Rotation::cur()),
            );

            cb.require_in_set(
                "tx_type supported",
                meta.query_advice(tx_type, Rotation::cur()),
                vec![
                    usize::from(PreEip155).expr(),
                    usize::from(Eip155).expr(),
                    usize::from(L1Msg).expr(),
                    usize::from(Eip2930).expr(),
                    usize::from(Eip1559).expr(),
                ],
            );

            cb.condition(is_tx_type(meta), |cb| {
                cb.require_equal(
                    "associated tx type to tag",
                    meta.query_advice(tx_type, Rotation::cur()),
                    meta.query_advice(tx_table.value, Rotation::cur()),
                );
            });

            cb.require_equal(
                "associated rlp_tag",
                meta.query_advice(rlp_tag, Rotation::cur()),
                rlp_tag_map.into_iter().fold(0.expr(), |acc, (expr, tag)| {
                    acc + usize::from(tag).expr() * expr
                }),
            );

            cb.condition(is_to(meta), |cb| {
                cb.require_equal(
                    "is_create == is_none",
                    // we rely on the assumption that IsCreate is next to CalleeAddress
                    meta.query_advice(tx_table.value, Rotation::next()),
                    meta.query_advice(is_none, Rotation::cur()),
                );
            });

            let is_none_expr = meta.query_advice(is_none, Rotation::cur());
            // is_none == true
            cb.condition(is_none_expr.expr(), |cb| {
                // value == 0
                cb.require_equal(
                    "is_none is true => value == 0",
                    meta.query_advice(tx_table.value, Rotation::cur()),
                    0.expr(),
                );
            });

            // CallData is none =>
            // 1. CallDataLength == 0
            // 2. CallDataGasCost == 0
            cb.condition(and::expr([is_data_rlc(meta), is_none_expr.expr()]), |cb| {
                // we rely on the assumption that CallDataLength and CallDataGasCost are after
                // CallDataRLC
                cb.require_equal(
                    "CallDataLength.value == 0",
                    meta.query_advice(tx_table.value, Rotation::next()),
                    0.expr(),
                );
                cb.require_equal(
                    "CallDataGasCost.value == 0",
                    meta.query_advice(tx_table.value, Rotation(2)),
                    0.expr(),
                );
            });

            // CallData is not none => CallDataLength != 0
            cb.condition(
                and::expr([is_data_rlc(meta), not::expr(is_none_expr)]),
                |cb| {
                    cb.require_zero(
                        "CallDataLength != 0",
                        value_is_zero.expr(Rotation::next())(meta),
                    );
                },
            );

            cb.gate(meta.query_fixed(q_enable, Rotation::cur()))
        });

        // TODO: add constraints for AccessListAddressesLen, AccessListStorageKeysLen
        // and AccessListRLC.

        //////////////////////////////////////////////////////////
        ///// Constraints for booleans that reducing degree  /////
        //////////////////////////////////////////////////////////
        meta.create_gate("is_calldata", |meta| {
            let mut cb = BaseConstraintBuilder::default();

            cb.require_equal(
                "is_calldata",
                is_data(meta),
                meta.query_advice(is_calldata, Rotation::cur()),
            );

            cb.gate(meta.query_fixed(q_enable, Rotation::cur()))
        });

        meta.create_gate("is_caller_address", |meta| {
            let mut cb = BaseConstraintBuilder::default();

            cb.require_equal(
                "is_caller_address",
                is_caller_addr(meta),
                meta.query_advice(is_caller_address, Rotation::cur()),
            );

            cb.gate(meta.query_fixed(q_enable, Rotation::cur()))
        });

        meta.create_gate("is_chain_id", |meta| {
            let mut cb = BaseConstraintBuilder::default();

            cb.require_equal(
                "is_chain_id",
                is_chain_id_expr(meta),
                meta.query_advice(is_chain_id, Rotation::cur()),
            );

            cb.gate(meta.query_fixed(q_enable, Rotation::cur()))
        });

        meta.create_gate("is_tag_block_num", |meta| {
            let mut cb = BaseConstraintBuilder::default();

            cb.require_equal(
                "is_tag_block_num = (tag == BlockNum)",
                is_block_num(meta),
                meta.query_advice(is_tag_block_num, Rotation::cur()),
            );

            cb.gate(meta.query_fixed(q_enable, Rotation::cur()))
        });

        meta.create_gate("distinguish tx type: is_l1_msg, is_eip2930, is_eip1559", |meta| {
            let mut cb = BaseConstraintBuilder::default();

            cb.require_equal(
                "is_l1_msg = (tx_type == L1Msg)",
                meta.query_advice(is_l1_msg, Rotation::cur()),
                tx_type_bits.value_equals(L1Msg, Rotation::cur())(meta),
            );

            cb.require_equal(
                "is_eip2930 = (tx_type == Eip2930)",
                meta.query_advice(is_eip2930, Rotation::cur()),
                tx_type_bits.value_equals(Eip2930, Rotation::cur())(meta),
            );

            cb.require_equal(
                "is_eip1559 = (tx_type == Eip1559)",
                meta.query_advice(is_eip1559, Rotation::cur()),
                tx_type_bits.value_equals(Eip1559, Rotation::cur())(meta),
            );

            cb.gate(meta.query_fixed(q_enable, Rotation::cur()))
        });

        meta.create_gate("calldata lookup into tx table condition", |meta| {
            let mut cb = BaseConstraintBuilder::default();

            cb.require_equal(
                "condition",
                and::expr([
                    is_data_length(meta),
                    not::expr(value_is_zero.expr(Rotation::cur())(meta)),
                ]),
                meta.query_advice(
                    lookup_conditions[&LookupCondition::TxCalldata],
                    Rotation::cur(),
                ),
            );

            cb.gate(meta.query_fixed(q_enable, Rotation::cur()))
        });

        meta.create_gate("sign tag lookup into RLP table condition", |meta| {
            let mut cb = BaseConstraintBuilder::default();

            let is_tag_in_tx_sign = sum::expr([
                is_nonce(meta),
                and::expr([
                    not::expr(meta.query_advice(is_eip1559, Rotation::cur())),
                    is_gas_price(meta),
                ]),
                is_gas(meta),
                is_to(meta),
                is_value(meta),
                is_data_rlc(meta),
                and::expr([
                    meta.query_advice(is_chain_id, Rotation::cur()),
                    sum::expr([
                        tx_type_bits.value_equals(Eip155, Rotation::cur())(meta),
                        meta.query_advice(is_eip2930, Rotation::cur()),
                        meta.query_advice(is_eip1559, Rotation::cur()),
                    ])
                ]),
                is_sign_length(meta),
                is_sign_rlc(meta),
            ]);

            cb.require_equal(
                "condition",
                is_tag_in_tx_sign,
                meta.query_advice(
                    lookup_conditions[&LookupCondition::RlpSignTag],
                    Rotation::cur(),
                ),
            );

            cb.gate(and::expr([
                meta.query_fixed(q_enable, Rotation::cur()),
                not::expr(meta.query_advice(is_l1_msg, Rotation::cur())),
            ]))
        });

        meta.create_gate("hash tag lookup into RLP table condition", |meta| {
            let mut cb = BaseConstraintBuilder::default();

            let is_tag_in_tx_hash = sum::expr([
                is_nonce(meta),
                and::expr([
                    not::expr(meta.query_advice(is_eip1559, Rotation::cur())),
                    is_gas_price(meta),
                ]),
                is_gas(meta),
                is_to(meta),
                is_value(meta),
                is_tx_gas_cost(meta),
                is_data_rlc(meta),
                is_sig_v(meta),
                is_sig_r(meta),
                is_sig_s(meta),
                is_hash_length(meta),
                is_hash_rlc(meta),
            ]);

            cb.require_equal(
                "condition",
                is_tag_in_tx_hash,
                meta.query_advice(
                    lookup_conditions[&LookupCondition::RlpHashTag],
                    Rotation::cur(),
                ),
            );

            cb.gate(and::expr([
                meta.query_fixed(q_enable, Rotation::cur()),
                not::expr(meta.query_advice(is_l1_msg, Rotation::cur())),
            ]))
        });

        meta.create_gate("l1 msg lookup into RLP table condition", |meta| {
            let mut cb = BaseConstraintBuilder::default();
            let is_tag_in_l1_msg_hash = sum::expr([
                is_nonce(meta),
                is_gas(meta),
                is_to(meta),
                is_value(meta),
                is_data_rlc(meta),
                is_caller_addr(meta),
                is_hash_length(meta),
                is_hash_rlc(meta),
            ]);

            cb.require_equal(
                "lookup into RLP table iff tag in l1 msg hash",
                is_tag_in_l1_msg_hash,
                meta.query_advice(
                    lookup_conditions[&LookupCondition::L1MsgHash],
                    Rotation::cur(),
                ),
            );

            cb.gate(and::expr([
                meta.query_fixed(q_enable, Rotation::cur()),
                meta.query_advice(is_l1_msg, Rotation::cur()),
            ]))
        });

        meta.create_gate("lookup into Keccak table condition", |meta| {
            let mut cb = BaseConstraintBuilder::default();

            let is_tag_sign_or_hash = sum::expr([
                and::expr([
                    is_sign_length(meta),
                    not::expr(meta.query_advice(is_l1_msg, Rotation::cur())),
                ]),
                is_hash_length(meta),
            ]);
            cb.require_equal(
                "condition",
                is_tag_sign_or_hash,
                meta.query_advice(lookup_conditions[&LookupCondition::Keccak], Rotation::cur()),
            );

            cb.gate(meta.query_fixed(q_enable, Rotation::cur()))
        });

        // lookups to RLP table, Tx table, Keccak table
        Self::configure_lookups(
            meta,
            q_enable,
            rlp_tag,
            tx_value_rlc,
            tx_value_length,
            tx_type_bits,
            tx_id_is_zero.clone(),
            is_none,
            &lookup_conditions,
            is_final,
            is_calldata,
            is_chain_id,
            is_l1_msg,
            is_eip2930,
            is_eip1559,
            sv_address,
            calldata_gas_cost_acc,
            calldata_rlc,
            tx_table.clone(),
            keccak_table.clone(),
            rlp_table,
            sig_table,
        );

        meta.create_gate("tx_gas_cost == 0 for L1 msg", |meta| {
            let mut cb = BaseConstraintBuilder::default();

            cb.condition(is_tx_gas_cost(meta), |cb| {
                cb.require_zero(
                    "tx_gas_cost == 0",
                    meta.query_advice(tx_table.value, Rotation::cur()),
                );
            });

            cb.gate(and::expr([
                meta.query_fixed(q_enable, Rotation::cur()),
                meta.query_advice(is_l1_msg, Rotation::cur()),
            ]))
        });

        ///////////////////////////////////////////////////////////////////////
        ///////////////  constraints on num_all_txs  // ///////////////////////
        ///////////////////////////////////////////////////////////////////////
        meta.create_gate("copy tx_nonce", |meta| {
            let mut cb = BaseConstraintBuilder::default();

            cb.condition(is_nonce(meta), |cb| {
                cb.require_equal(
                    "tx_nonce = tx_table.value if tag == Nonce",
                    meta.query_advice(tx_table.value, Rotation::cur()),
                    meta.query_advice(tx_nonce, Rotation::cur()),
                );
            });

            cb.gate(meta.query_fixed(q_enable, Rotation::cur()))
        });

        meta.create_gate("copy block_num", |meta| {
            let mut cb = BaseConstraintBuilder::default();

            cb.condition(meta.query_advice(is_tag_block_num, Rotation::cur()), |cb| {
                cb.require_equal(
                    "block_num = tx_table.value if tag == BlockNum",
                    meta.query_advice(tx_table.value, Rotation::cur()),
                    meta.query_advice(block_num, Rotation::cur()),
                );
            });

            cb.gate(meta.query_fixed(q_enable, Rotation::cur()))
        });

        // block num is the last row of each tx's fixed rows and since block num is
        // copied to TX_LEN rows. The row at which tag = BlockNum and tx_id = i,
        // its next row has tx_id = i+1. That is, we can use Rotation::next() to get next
        // tx's all meta-infos (including block_num, tx_nonce, num_all_txs_acc, ...)
        let block_num_unchanged = IsEqualChip::configure(
            meta,
            |meta| {
                and::expr([
                    meta.query_fixed(q_enable, Rotation::cur()),
                    meta.query_advice(is_tag_block_num, Rotation::cur()),
                ])
            },
            |meta| meta.query_advice(block_num, Rotation::next()),
            |meta| meta.query_advice(block_num, Rotation::cur()),
        );

        meta.lookup("block_num is non-decreasing till padding txs", |meta| {
            // Block nums like this [1, 3, 5, 4, 0] is rejected by this. But [1, 2, 3, 5, 0] is
            // acceptable.
            let lookup_condition = and::expr([
                // next row should not belong to a padding tx
                not::expr(meta.query_advice(is_padding_tx, Rotation::next())),
                // next row should not be in the calldata region
                not::expr(meta.query_advice(is_calldata, Rotation::next())),
                meta.query_advice(is_tag_block_num, Rotation::cur()),
            ]);

            let block_num_diff = meta.query_advice(block_num, Rotation::next())
                - meta.query_advice(block_num, Rotation::cur());

            vec![(lookup_condition * block_num_diff, u16_table.into())]
        });

        meta.create_gate("num_all_txs in a block", |meta| {
            let mut cb = BaseConstraintBuilder::default();
            let queue_index = tx_nonce;
            // first tx in tx table
            cb.condition(meta.query_fixed(q_first, Rotation::next()), |cb| {
                cb.require_equal(
                    "num_all_txs_acc = is_l1_msg ? queue_index - total_l1_popped_before + 1 : 1",
                    meta.query_advice(num_all_txs_acc, Rotation::cur()),
                    select::expr(
                        meta.query_advice(is_l1_msg, Rotation::cur()),
                        // first tx is l1 msg
                        meta.query_advice(queue_index, Rotation::cur())
                            - meta.query_advice(total_l1_popped_before, Rotation::cur())
                            + 1.expr(),
                        1.expr(),
                    ),
                );
            });

            // non-last tx in cur block
            cb.condition(
                and::expr([
                    // see the comment below
                    not::expr(meta.query_advice(is_calldata, Rotation::next())),
                    block_num_unchanged.expr(),
                ]),
                |cb| {
                    cb.require_equal(
                        "total_l1_popped' = tx.is_l1_msg ? queue_index + 1 : total_l1_popped",
                        meta.query_advice(total_l1_popped_before, Rotation::next()),
                        select::expr(
                            meta.query_advice(is_l1_msg, Rotation::cur()),
                            meta.query_advice(queue_index, Rotation::cur()) + 1.expr(),
                            meta.query_advice(total_l1_popped_before, Rotation::cur()),
                        ),
                    );

                    // num_all_txs_acc' - num_all_txs_acc = is_l1_msg' ? queue_index' -
                    // total_l1_popped' + 1 : 1
                    cb.require_equal(
                        "num_all_txs_acc' - num_all_txs_acc",
                        meta.query_advice(num_all_txs_acc, Rotation::next())
                            - meta.query_advice(num_all_txs_acc, Rotation::cur()),
                        select::expr(
                            meta.query_advice(is_l1_msg, Rotation::next()),
                            meta.query_advice(tx_nonce, Rotation::next())
                                - meta.query_advice(total_l1_popped_before, Rotation::next())
                                + 1.expr(),
                            1.expr(),
                        ),
                    );
                },
            );

            // last tx in cur block (next tx is the first tx in next block)
            // and cur block is not the last block (s.t. we can init next block's num_all_txs)
            cb.condition(
                and::expr([
                    // We need this condition because if this is the last tx of fixed part of tx
                    // table, not(block_num_unchanged.expr()) is very likely to
                    // be true. Since it does not make sense to assign values
                    // to `num_all_txs` col in the calldata part of tx table.
                    // Therefore we can skip assign any values to fixed part related cols
                    // (e.g. block_num, tx_type, is_padding_tx, ....). The witness assignment of
                    // calldata part need only make sure that (is_final,
                    // calldata_gas_cost_acc) are correctly assigned.
                    not::expr(meta.query_advice(is_calldata, Rotation::next())),
                    not::expr(block_num_unchanged.expr()),
                ]),
                |cb| {
                    cb.require_equal(
                        "total_l1_popped' = tx.is_l1_msg ? queue_index + 1 : total_l1_popped",
                        meta.query_advice(total_l1_popped_before, Rotation::next()),
                        select::expr(
                            meta.query_advice(is_l1_msg, Rotation::cur()),
                            meta.query_advice(queue_index, Rotation::cur()) + 1.expr(),
                            meta.query_advice(total_l1_popped_before, Rotation::cur()),
                        ),
                    );

                    // init new block's num_all_txs
                    // num_all_txs_acc' = is_l1_msg' ? queue_index' - total_l1_popped_before' + 1 :
                    // 1
                    cb.require_equal(
                        "init new block's num_all_txs",
                        meta.query_advice(num_all_txs_acc, Rotation::next()),
                        select::expr(
                            meta.query_advice(is_l1_msg, Rotation::next()),
                            meta.query_advice(tx_nonce, Rotation::next())
                                - meta.query_advice(total_l1_popped_before, Rotation::next())
                                + 1.expr(),
                            1.expr(),
                        ),
                    );
                },
            );

            // no constraints on last tx in the fixed part of tx table

            cb.gate(and::expr([
                meta.query_fixed(tx_table.q_enable, Rotation::cur()),
                // we are in the fixed part of tx table
                not::expr(meta.query_advice(is_calldata, Rotation::cur())),
                // calculate num_all_txs at tag = BlockNum row
                meta.query_advice(is_tag_block_num, Rotation::cur()),
            ]))
        });

        meta.lookup_any("num_all_txs in block table", |meta| {
            let is_tag_block_num = meta.query_advice(is_tag_block_num, Rotation::cur());
            let block_num = meta.query_advice(tx_table.value, Rotation::cur());
            let num_all_txs_acc = meta.query_advice(num_all_txs_acc, Rotation::cur());

            let input_expr = vec![NumAllTxs.expr(), block_num, num_all_txs_acc];
            let table_expr = block_table.table_exprs(meta);
            let condition = and::expr([
                is_tag_block_num,
                not::expr(block_num_unchanged.expr()), // the last tx in each block
                not::expr(meta.query_advice(is_padding_tx, Rotation::cur())),
            ]);

            input_expr
                .into_iter()
                .zip(table_expr.into_iter())
                .map(|(input, table)| (input * condition.clone(), table))
                .collect::<Vec<_>>()
        });

        ///////////////////////////////////////////////////////////////////////
        ///////  constraints on block_table's num_txs & num_cum_txs  //////////
        ///////////////////////////////////////////////////////////////////////
        meta.create_gate("is_padding_tx", |meta| {
            let is_tag_caller_addr = is_caller_addr(meta);
            let mut cb = BaseConstraintBuilder::default();

            // if tag == CallerAddress
            cb.condition(is_tag_caller_addr.expr(), |cb| {
                cb.require_equal(
                    "is_padding_tx = true if caller_address = 0",
                    meta.query_advice(is_padding_tx, Rotation::cur()),
                    value_is_zero.expr(Rotation::cur())(meta),
                );
            });
            cb.gate(meta.query_fixed(q_enable, Rotation::cur()))
        });

        // prev block's cum_num_txs < tx_id
        let tx_id_gt_prev_cnt = LtChip::configure(
            meta,
            |meta| {
                and::expr([
                    meta.query_fixed(q_enable, Rotation::cur()),
                    meta.query_advice(is_tag_block_num, Rotation::cur()),
                ])
            },
            |meta| {
                let num_txs = meta.query_advice(num_txs, Rotation::cur());
                let cum_num_txs = meta.query_advice(cum_num_txs, Rotation::cur());

                cum_num_txs - num_txs
            },
            |meta| meta.query_advice(tx_table.tx_id, Rotation::cur()),
            u8_table.into(),
        );

        // last non-padding tx must have tx_id == cum_num_txs
        meta.create_gate(
            "last non-padding tx must have tx_id == cum_num_txs",
            |meta| {
                let mut cb = BaseConstraintBuilder::default();
                let is_tag_block_num = meta.query_advice(is_tag_block_num, Rotation::cur());
                let is_cur_tx_non_padding =
                    not::expr(meta.query_advice(is_padding_tx, Rotation::cur()));
                let is_next_tx_padding = meta.query_advice(is_padding_tx, Rotation::next());
                let cum_num_txs = meta.query_advice(cum_num_txs, Rotation::cur());
                let tx_id = meta.query_advice(tx_table.tx_id, Rotation::cur());

                // tag == BlockNum && cur tx is the last non-padding tx
                cb.condition(
                    and::expr([is_tag_block_num, is_cur_tx_non_padding, is_next_tx_padding]),
                    |cb| {
                        cb.require_equal("tx_id == cum_num_txs", tx_id, cum_num_txs);
                    },
                );

                cb.gate(meta.query_fixed(tx_table.q_enable, Rotation::cur()))
            },
        );

        // tx_id <= cum_num_txs
        let tx_id_cmp_cum_num_txs = ComparatorChip::configure(
            meta,
            |meta| {
                and::expr([
                    meta.query_fixed(q_enable, Rotation::cur()),
                    meta.query_advice(is_tag_block_num, Rotation::cur()),
                ])
            },
            |meta| meta.query_advice(tx_table.tx_id, Rotation::cur()),
            |meta| meta.query_advice(cum_num_txs, Rotation::cur()),
            u8_table.into(),
        );

        meta.create_gate("tx_id <= cum_num_txs", |meta| {
            let mut cb = BaseConstraintBuilder::default();

            let (lt_expr, eq_expr) = tx_id_cmp_cum_num_txs.expr(meta, None);
            cb.condition(is_block_num(meta), |cb| {
                cb.require_equal("lt or eq", sum::expr([lt_expr, eq_expr]), true.expr());
            });

            cb.gate(and::expr([
                meta.query_fixed(q_enable, Rotation::cur()),
                not::expr(meta.query_advice(is_padding_tx, Rotation::cur())),
            ]))
        });

        meta.lookup_any("num_txs in block table", |meta| {
            let is_tag_block_num = meta.query_advice(is_tag_block_num, Rotation::cur());
            let block_num = meta.query_advice(tx_table.value, Rotation::cur());
            let num_txs = meta.query_advice(num_txs, Rotation::cur());

            let input_expr = vec![NumTxs.expr(), block_num, num_txs];
            let table_expr = block_table.table_exprs(meta);
            let condition = and::expr([
                is_tag_block_num,
                not::expr(meta.query_advice(is_padding_tx, Rotation::cur())),
                meta.query_fixed(q_enable, Rotation::cur()),
            ]);

            input_expr
                .into_iter()
                .zip(table_expr.into_iter())
                .map(|(input, table)| (input * condition.clone(), table))
                .collect::<Vec<_>>()
        });

        meta.lookup_any("cum_num_txs in block table", |meta| {
            let is_tag_block_num = meta.query_advice(is_tag_block_num, Rotation::cur());
            let block_num = meta.query_advice(tx_table.value, Rotation::cur());
            let cum_num_txs = meta.query_advice(cum_num_txs, Rotation::cur());

            let input_expr = vec![CumNumTxs.expr(), block_num, cum_num_txs];
            let table_expr = block_table.table_exprs(meta);
            let condition = and::expr([
                is_tag_block_num,
                not::expr(meta.query_advice(is_padding_tx, Rotation::cur())),
                meta.query_fixed(q_enable, Rotation::cur()),
            ]);

            input_expr
                .into_iter()
                .zip(table_expr.into_iter())
                .map(|(input, table)| (input * condition.clone(), table))
                .collect::<Vec<_>>()
        });

        ////////////////////////////////////////////////////////////////////////
        ///////////  CallData length and gas_cost calculation  /////////////////
        ////////////////////////////////////////////////////////////////////////
        meta.lookup("tx_id_diff must in u16", |meta| {
            let q_enable = meta.query_fixed(q_enable, Rotation::next());
            let is_calldata = meta.query_advice(is_calldata, Rotation::cur());
            let tx_id = meta.query_advice(tx_table.tx_id, Rotation::cur());
            let tx_id_next = meta.query_advice(tx_table.tx_id, Rotation::next());
            let tx_id_next_is_zero = tx_id_is_zero.expr(Rotation::next())(meta);

            let lookup_condition =
                and::expr([q_enable, is_calldata, not::expr(tx_id_next_is_zero)]);

            vec![(lookup_condition * (tx_id_next - tx_id), u16_table.into())]
        });

        meta.create_gate("last row of call data", |meta| {
            let q_calldata_last = meta.query_fixed(q_calldata_last, Rotation::cur());
            let is_final = meta.query_advice(is_final, Rotation::cur());

            vec![(q_calldata_last * (is_final - true.expr()))]
        });
        meta.create_gate("calldata_byte == tx_table.value", |meta| {
            let mut cb = BaseConstraintBuilder::default();
            let is_calldata = meta.query_advice(is_calldata, Rotation::cur());

            cb.condition(is_calldata, |cb| {
                cb.require_equal(
                    "calldata_byte == tx_table.value",
                    meta.query_advice(calldata_byte, Rotation::cur()),
                    meta.query_advice(tx_table.value, Rotation::cur()),
                );
            });

            cb.gate(meta.query_fixed(tx_table.q_enable, Rotation::cur()))
        });

        meta.create_gate("tx call data init", |meta| {
            let mut cb = BaseConstraintBuilder::default();

            let value_is_zero = value_is_zero.expr(Rotation::cur())(meta);
            let gas_cost = select::expr(value_is_zero, 4.expr(), 16.expr());

            cb.require_equal(
                "index == 0",
                meta.query_advice(tx_table.index, Rotation::cur()),
                0.expr(),
            );
            cb.require_equal(
                "calldata_gas_cost_acc == gas_cost",
                meta.query_advice(calldata_gas_cost_acc, Rotation::cur()),
                gas_cost,
            );
            cb.require_equal(
                "calldata_rlc == byte",
                meta.query_advice(calldata_rlc, Rotation::cur()),
                meta.query_advice(tx_table.value, Rotation::cur()),
            );

            cb.gate(and::expr([
                meta.query_fixed(q_calldata_first, Rotation::cur()),
                not::expr(tx_id_is_zero.expr(Rotation::cur())(meta)),
            ]))
        });

        meta.create_gate("tx call data bytes", |meta| {
            let mut cb = BaseConstraintBuilder::default();

            let is_final_cur = meta.query_advice(is_final, Rotation::cur());
            cb.require_boolean("is_final is boolean", is_final_cur.clone());

            // checks for any row, except the final call data byte.
            cb.condition(not::expr(is_final_cur.clone()), |cb| {
                cb.require_equal(
                    "index::next == index::cur + 1",
                    meta.query_advice(tx_table.index, Rotation::next()),
                    meta.query_advice(tx_table.index, Rotation::cur()) + 1.expr(),
                );
                cb.require_equal(
                    "tx_id::next == tx_id::cur",
                    tx_id_unchanged.is_equal_expression.clone(),
                    1.expr(),
                );

                let value_next_is_zero = value_is_zero.expr(Rotation::next())(meta);
                let gas_cost_next = select::expr(value_next_is_zero, 4.expr(), 16.expr());
                // call data gas cost accumulator check.
                cb.require_equal(
                    "calldata_gas_cost_acc::next == calldata_gas_cost::cur + gas_cost_next",
                    meta.query_advice(calldata_gas_cost_acc, Rotation::next()),
                    meta.query_advice(calldata_gas_cost_acc, Rotation::cur()) + gas_cost_next,
                );
                cb.require_equal(
                    "calldata_rlc' = calldata_rlc * r + byte'",
                    meta.query_advice(calldata_rlc, Rotation::next()),
                    meta.query_advice(calldata_rlc, Rotation::cur()) * challenges.keccak_input()
                        + meta.query_advice(tx_table.value, Rotation::next()),
                );
            });

            // on the final call data byte, tx_id must change.
            cb.condition(is_final_cur.expr(), |cb| {
                cb.require_zero(
                    "tx_id changes at is_final == 1",
                    tx_id_unchanged.is_equal_expression.clone(),
                );
            });

            cb.condition(
                and::expr([
                    is_final_cur,
                    not::expr(tx_id_is_zero.expr(Rotation::next())(meta)),
                ]),
                |cb| {
                    let value_next_is_zero = value_is_zero.expr(Rotation::next())(meta);
                    let gas_cost_next = select::expr(value_next_is_zero, 4.expr(), 16.expr());

                    cb.require_equal(
                        "index' == 0",
                        meta.query_advice(tx_table.index, Rotation::next()),
                        0.expr(),
                    );
                    cb.require_equal(
                        "calldata_gas_cost_acc' == gas_cost_next",
                        meta.query_advice(calldata_gas_cost_acc, Rotation::next()),
                        gas_cost_next,
                    );
                    cb.require_equal(
                        "calldata_rlc' == byte'",
                        meta.query_advice(calldata_rlc, Rotation::next()),
                        meta.query_advice(tx_table.value, Rotation::next()),
                    );
                },
            );

            cb.gate(and::expr(vec![
                meta.query_fixed(q_enable, Rotation::cur()),
                meta.query_advice(is_calldata, Rotation::cur()),
                not::expr(tx_id_is_zero.expr(Rotation::cur())(meta)),
            ]))
        });

        ////////////////////////////////////////////////////////////////////////
        ///////////   SignVerify recover CallerAddress    //////////////////////
        ////////////////////////////////////////////////////////////////////////
        meta.create_gate("tx signature v", |meta| {
            let mut cb = BaseConstraintBuilder::default();
            let is_chain_id = meta.query_advice(is_chain_id, Rotation::cur());

            //  1. eip155 tx: v Є {chain_id*2 + 35, chain_id*2 + 36}
            cb.condition(
                and::expr([
                    is_chain_id.expr(),
                    tx_type_bits.value_equals(Eip155, Rotation::cur())(meta),
                ]),
                |cb| {
                    // we rely on the assumption that SigV is on the next of ChainID
                    let v = meta.query_advice(tx_table.value, Rotation::next());
                    let chain_id = meta.query_advice(tx_table.value, Rotation::cur());

                    cb.require_boolean(
                        "V - (chain_id * 2 + 35) Є {0, 1}",
                        v - chain_id * 2.expr() - 35.expr(),
                    );
                },
            );

            //  2. pre-eip155 tx: v Є {27, 28}
            cb.condition(
                and::expr([
                    is_chain_id.expr(),
                    tx_type_bits.value_equals(PreEip155, Rotation::cur())(meta),
                ]),
                |cb| {
                    let v = meta.query_advice(tx_table.value, Rotation::next());
                    cb.require_boolean("V - 27 Є {0, 1}", v - 27.expr());
                },
            );

            //  3. l1 msg: v == 0
            cb.condition(
                and::expr([
                    is_chain_id.expr(),
                    tx_type_bits.value_equals(L1Msg, Rotation::cur())(meta),
                ]),
                |cb| {
                    let v = meta.query_advice(tx_table.value, Rotation::next());
                    cb.require_zero("V == 0", v);
                },
            );

            // TODO:
            //  4. eip1559 tx: v Є {0, 1}
            //  5. eip2930 tx: v Є {0, 1}

            cb.gate(meta.query_fixed(q_enable, Rotation::cur()))
        });

        meta.create_gate(
            "caller address == sv_address if it's not zero and tx_type != L1Msg",
            |meta| {
                let mut cb = BaseConstraintBuilder::default();

                cb.condition(not::expr(value_is_zero.expr(Rotation::cur())(meta)), |cb| {
                    cb.require_equal(
                        "caller address == sv_address",
                        meta.query_advice(tx_table.value, Rotation::cur()),
                        meta.query_advice(sv_address, Rotation::cur()),
                    );
                });

                cb.gate(and::expr([
                    meta.query_fixed(q_enable, Rotation::cur()),
                    meta.query_advice(is_caller_address, Rotation::cur()),
                    not::expr(meta.query_advice(is_l1_msg, Rotation::cur())),
                ]))
            },
        );

        log_deg("tx_circuit", meta);

        Self {
            minimum_rows: meta.minimum_rows(),
            q_first,
            q_calldata_first,
            q_calldata_last,
            tx_tag_bits: tag_bits,
            tx_type,
            tx_type_bits,
            rlp_tag,
            is_none,
            tx_value_rlc,
            tx_value_length,
            u8_table,
            u16_table,
            tx_id_is_zero,
            value_is_zero,
            tx_id_unchanged,
            is_calldata,
            is_caller_address,
            tx_id_cmp_cum_num_txs,
            tx_id_gt_prev_cnt,
            cum_num_txs,
            is_padding_tx,
            lookup_conditions,
            tx_nonce,
            block_num,
            block_num_unchanged,
            num_all_txs_acc,
            total_l1_popped_before,
            is_l1_msg,
            is_eip2930,
            is_eip1559,
            is_chain_id,
            is_final,
            calldata_gas_cost_acc,
            calldata_rlc,
            calldata_byte,
            sv_address,
            sig_table,
            block_table,
            tx_table,
            keccak_table,
            rlp_table,
            is_tag_block_num,
            al_idx,
            sk_idx,
            sks_acc,
            _marker: PhantomData,
            num_txs,
        }
    }
}

impl<F: Field> TxCircuitConfig<F> {
    #[allow(clippy::too_many_arguments)]
    fn configure_lookups(
        meta: &mut ConstraintSystem<F>,
        q_enable: Column<Fixed>,
        rlp_tag: Column<Advice>,
        tx_value_rlc: Column<Advice>,
        tx_value_length: Column<Advice>,
        tx_type_bits: BinaryNumberConfig<TxType, 3>,
        tx_id_is_zero: IsZeroConfig<F>,
        is_none: Column<Advice>,
        lookup_conditions: &HashMap<LookupCondition, Column<Advice>>,
        is_final: Column<Advice>,
        is_calldata: Column<Advice>,
        is_chain_id: Column<Advice>,
        is_l1_msg_col: Column<Advice>,
        is_eip2930: Column<Advice>,
        is_eip1559: Column<Advice>,
        sv_address: Column<Advice>,
        calldata_gas_cost_acc: Column<Advice>,
        calldata_rlc: Column<Advice>,
        tx_table: TxTable,
        keccak_table: KeccakTable,
        rlp_table: RlpTable,
        sig_table: SigTable,
    ) {
        macro_rules! is_tx_type {
            ($var:ident, $type_variant:ident) => {
                let $var = |meta: &mut VirtualCells<F>| {
                    tx_type_bits.value_equals(TxType::$type_variant, Rotation::cur())(meta)
                };
            };
        }
        /////////////////////////////////////////////////////////////////
        /////////////////    block table lookups     ////////////////////
        ///////////////// ////////////////////////////////////////////////

        /////////////////////////////////////////////////////////////////
        /////////////////    tx table lookups     ///////////////////////
        /////////////////////////////////////////////////////////////////
        // lookup to check CallDataGasCost of the tx's call data.
        meta.lookup_any("tx call data gas cost in TxTable", |meta| {
            // if call data length != 0, then we can lookup the calldata gas cost on the
            // last row of the tx's call data bytes.
            let enable = and::expr(vec![
                meta.query_fixed(q_enable, Rotation::cur()),
                meta.query_advice(
                    lookup_conditions[&LookupCondition::TxCalldata],
                    Rotation::cur(),
                ),
            ]);

            vec![
                meta.query_advice(tx_table.tx_id, Rotation::cur()),
                CallData.expr(),
                meta.query_advice(tx_table.value, Rotation::next()), // calldata_gas_cost
                1.expr(),                                            // is_final = 1
            ]
            .into_iter()
            .zip(
                vec![
                    meta.query_advice(tx_table.tx_id, Rotation::cur()),
                    meta.query_fixed(tx_table.tag, Rotation::cur()),
                    meta.query_advice(calldata_gas_cost_acc, Rotation::cur()),
                    meta.query_advice(is_final, Rotation::cur()),
                ]
                .into_iter(),
            )
            .map(|(arg, table)| (enable.clone() * arg, table))
            .collect()
        });
        // We need to handle the case in which some of the call data bytes is skipped in
        // the tx table. If the call data length is larger than 0, then we will
        // do lookup in the tx table to make sure the last call data byte in tx
        // has index = call_data_length-1.
        meta.lookup_any("is_final call data byte should be present", |meta| {
            let enable = and::expr(vec![
                meta.query_fixed(q_enable, Rotation::cur()),
                meta.query_advice(
                    lookup_conditions[&LookupCondition::TxCalldata],
                    Rotation::cur(),
                ),
            ]);
            vec![
                meta.query_advice(tx_table.tx_id, Rotation::cur()),
                CallData.expr(),
                meta.query_advice(tx_table.value, Rotation::cur()) - 1.expr(), /* index starts
                                                                                * from 0 */
                1.expr(), // is_final = true
            ]
            .into_iter()
            .zip(
                vec![
                    meta.query_advice(tx_table.tx_id, Rotation::cur()),
                    meta.query_fixed(tx_table.tag, Rotation::cur()),
                    meta.query_advice(tx_table.index, Rotation::cur()),
                    meta.query_advice(is_final, Rotation::cur()),
                ]
                .into_iter(),
            )
            .map(|(arg, table)| (enable.clone() * arg, table))
            .collect()
        });
        meta.lookup_any("lookup CallDataRLC in the calldata part", |meta| {
            let is_call_data = meta.query_advice(is_calldata, Rotation::cur());
            let calldata_rlc = meta.query_advice(calldata_rlc, Rotation::cur());
            let enable = and::expr([
                meta.query_fixed(tx_table.q_enable, Rotation::cur()),
                is_call_data,
                not::expr(tx_id_is_zero.expr(Rotation::cur())(meta)),
                meta.query_advice(is_final, Rotation::cur()),
            ]);

            let input_exprs = vec![
                meta.query_advice(tx_table.tx_id, Rotation::cur()),
                CallDataRLC.expr(),
                calldata_rlc.expr(),
            ];
            let table_exprs = vec![
                meta.query_advice(tx_table.tx_id, Rotation::cur()),
                meta.query_fixed(tx_table.tag, Rotation::cur()),
                meta.query_advice(tx_table.value, Rotation::cur()),
            ];

            input_exprs
                .into_iter()
                .zip(table_exprs.into_iter())
                .map(|(input, table)| (input * enable.expr(), table))
                .collect()
        });

        /////////////////////////////////////////////////////////////////
        /////////////////    RLP table lookups     //////////////////////
        ///////////////// ////////////////////////////////////////////////
        is_tx_type!(is_pre_eip155, PreEip155);
        is_tx_type!(is_eip155, Eip155);
        is_tx_type!(is_l1_msg, L1Msg);

        // lookup tx type in RLP table for L1Msg only
        meta.lookup_any("lookup tx type in RLP table", |meta| {
            let enable = and::expr([meta.query_fixed(q_enable, Rotation::cur()), is_l1_msg(meta)]);
            let hash_format = L1MsgHash.expr();
            let tag_value = 0x7E.expr();
            let tag_bytes_rlc = 0x7E.expr();
            let tag_length = 1.expr();

            let input_exprs = vec![
                1.expr(), // q_enable = true
                meta.query_advice(tx_table.tx_id, Rotation::cur()),
                hash_format,
                RLPTxType.expr(),
                tag_value,
                tag_bytes_rlc,
                tag_length,
                1.expr(), // is_output = true
                0.expr(), // is_none = false
                0.expr(), // access_list_idx
                0.expr(), // storage_key_idx
            ];
            assert_eq!(input_exprs.len(), rlp_table.table_exprs(meta).len());

            input_exprs
                .into_iter()
                .zip(rlp_table.table_exprs(meta).into_iter())
                .map(|(input, table)| (enable.expr() * input, table))
                .collect()
        });

        // lookup tx tag in RLP table for signing.
        meta.lookup_any("lookup tx tag in RLP Table for signing", |meta| {
            let enable = and::expr([
                meta.query_fixed(q_enable, Rotation::cur()),
                meta.query_advice(
                    lookup_conditions[&LookupCondition::RlpSignTag],
                    Rotation::cur(),
                ),
            ]);
            let rlp_tag = meta.query_advice(rlp_tag, Rotation::cur());
            let is_none = meta.query_advice(is_none, Rotation::cur());
            let sign_format = is_pre_eip155(meta) * TxSignPreEip155.expr()
                + is_eip155(meta) * TxSignEip155.expr()
                + meta.query_advice(is_eip2930, Rotation::cur()) * TxSignEip2930.expr()
                + meta.query_advice(is_eip1559, Rotation::cur()) * TxSignEip1559.expr();

            // q_enable, tx_id, format, rlp_tag, tag_value, is_output, is_none
            vec![
                1.expr(), // q_enable = true
                meta.query_advice(tx_table.tx_id, Rotation::cur()),
                sign_format,
                rlp_tag,
                meta.query_advice(tx_table.value, Rotation::cur()),
                meta.query_advice(tx_value_rlc, Rotation::cur()),
                meta.query_advice(tx_value_length, Rotation::cur()),
                1.expr(), // is_output = true
                is_none,
                0.expr(), // access_list_idx
                0.expr(), // storage_key_idx
            ]
            .into_iter()
            .zip_eq(rlp_table.table_exprs(meta).into_iter())
            .map(|(arg, table)| (enable.clone() * arg, table))
            .collect()
        });

        // lookup tx tag in RLP table for hashing
        meta.lookup_any("lookup tx tag in RLP Table for hashing", |meta| {
            let rlp_tag = meta.query_advice(rlp_tag, Rotation::cur());
            let enable = and::expr(vec![
                meta.query_fixed(q_enable, Rotation::cur()),
                sum::expr([
                    meta.query_advice(
                        lookup_conditions[&LookupCondition::RlpHashTag],
                        Rotation::cur(),
                    ),
                    meta.query_advice(
                        lookup_conditions[&LookupCondition::L1MsgHash],
                        Rotation::cur(),
                    ),
                ]),
            ]);
            let is_none = meta.query_advice(is_none, Rotation::cur());
            let hash_format = is_pre_eip155(meta) * TxHashPreEip155.expr()
                + is_eip155(meta) * TxHashEip155.expr()
                + is_l1_msg(meta) * L1MsgHash.expr()
                + meta.query_advice(is_eip2930, Rotation::cur()) * TxHashEip2930.expr()
                + meta.query_advice(is_eip1559, Rotation::cur()) * TxHashEip1559.expr();

            vec![
                1.expr(), // q_enable = true
                meta.query_advice(tx_table.tx_id, Rotation::cur()),
                hash_format,
                rlp_tag,
                meta.query_advice(tx_table.value, Rotation::cur()),
                meta.query_advice(tx_value_rlc, Rotation::cur()),
                meta.query_advice(tx_value_length, Rotation::cur()),
                1.expr(), // is_output = true
                is_none,
                0.expr(), // access_list_idx
                0.expr(), // storage_key_idx
            ]
            .into_iter()
            .zip_eq(rlp_table.table_exprs(meta).into_iter())
            .map(|(arg, table)| (enable.clone() * arg, table))
            .collect()
        });

        ////////////////////////////////////////////////////////////////////
        /////////////////    Sig table lookups     //////////////////////
        ///////////////// //////////////////////////////////////////////////
        meta.lookup_any("Sig table lookup", |meta| {
            let enabled = and::expr([
                // use is_l1_msg_col instead of is_l1_msg(meta) because it has lower degree
                not::expr(meta.query_advice(is_l1_msg_col, Rotation::cur())),
                // lookup to sig table on the ChainID row because we have an indicator of degree 1
                // for ChainID and ChainID is not far from (msg_hash_rlc, sig_v,
                // ...)
                meta.query_advice(is_chain_id, Rotation::cur()),
            ]);

            let msg_hash_rlc = meta.query_advice(tx_table.value, Rotation(6));
            let chain_id = meta.query_advice(tx_table.value, Rotation::cur());
            let sig_v = meta.query_advice(tx_table.value, Rotation(1));
            let sig_r = meta.query_advice(tx_table.value, Rotation(2));
            let sig_s = meta.query_advice(tx_table.value, Rotation(3));
            let sv_address = meta.query_advice(sv_address, Rotation::cur());

            let v = is_eip155(meta) * (sig_v.expr() - 2.expr() * chain_id - 35.expr())
                + is_pre_eip155(meta) * (sig_v.expr() - 27.expr());

            let input_exprs = vec![
                1.expr(),     // q_enable = true
                msg_hash_rlc, // msg_hash_rlc
                v,            // sig_v
                sig_r,        // sig_r
                sig_s,        // sig_s
                sv_address,
                1.expr(), // is_valid
            ];

            // LookupTable::table_exprs is not used here since `is_valid` not used by evm circuit.
            let table_exprs = vec![
                meta.query_fixed(sig_table.q_enable, Rotation::cur()),
                // msg_hash_rlc not needed to be looked up for tx circuit?
                meta.query_advice(sig_table.msg_hash_rlc, Rotation::cur()),
                meta.query_advice(sig_table.sig_v, Rotation::cur()),
                meta.query_advice(sig_table.sig_r_rlc, Rotation::cur()),
                meta.query_advice(sig_table.sig_s_rlc, Rotation::cur()),
                meta.query_advice(sig_table.recovered_addr, Rotation::cur()),
                meta.query_advice(sig_table.is_valid, Rotation::cur()),
            ];

            input_exprs
                .into_iter()
                .zip(table_exprs.into_iter())
                .map(|(input, table)| (input * enabled.expr(), table))
                .collect()
        });

        ////////////////////////////////////////////////////////////////////
        /////////////////    Keccak table lookups     //////////////////////
        ///////////////// //////////////////////////////////////////////////
        // lookup Keccak table for tx sign data hash, i.e. the sighash that has to be
        // signed.
        // lookup Keccak table for tx hash too.
        meta.lookup_any("Keccak table lookup for TxSign and TxHash", |meta| {
            let enable = and::expr(vec![
                meta.query_fixed(q_enable, Rotation::cur()),
                meta.query_advice(lookup_conditions[&LookupCondition::Keccak], Rotation::cur()),
            ]);

            vec![
                1.expr(),                                            // q_enable
                1.expr(),                                            // is_final
                meta.query_advice(tx_table.value, Rotation::next()), // input_rlc
                meta.query_advice(tx_table.value, Rotation::cur()),  // input_len
                meta.query_advice(tx_table.value, Rotation(2)),      // output_rlc
            ]
            .into_iter()
            .zip(keccak_table.table_exprs(meta).into_iter())
            .map(|(arg, table)| (enable.clone() * arg, table))
            .collect()
        });
    }

    /// Assign 1st empty row with tag = Null
    fn assign_null_row(&self, region: &mut Region<'_, F>, offset: &mut usize) -> Result<(), Error> {
        self.assign_common_part(
            region,
            *offset,
            None,
            1,
            TxFieldTag::Null,
            0,
            Value::known(F::zero()),
        )?;
        let (col_anno, col, col_val) = ("rlp_tag", self.rlp_tag, F::from(usize::from(Null) as u64));
        region.assign_advice(|| col_anno, col, *offset, || Value::known(col_val))?;

        *offset += 1;
        Ok(())
    }

    /// Assign TX_LEN rows of each tx where tags are not in { Null, CallData }
    #[allow(clippy::too_many_arguments)]
    fn assign_fixed_rows(
        &self,
        region: &mut Region<'_, F>,
        offset: &mut usize,
        tx: &Transaction,
        sign_data: &SignData,
        next_tx: Option<&Transaction>,
        total_l1_popped_before: u64,
        num_all_txs_acc: u64,
        num_txs: u64,
        cum_num_txs: u64,
        challenges: &Challenges<Value<F>>,
    ) -> Result<Vec<AssignedCell<F, F>>, Error> {
        let keccak_input = challenges.keccak_input();
        let evm_word = challenges.evm_word();
        let zero_rlc = keccak_input.map(|_| F::zero());
        let sign_hash = keccak256(tx.rlp_unsigned.as_slice());
        let hash = keccak256(tx.rlp_signed.as_slice());
        let sign_hash_rlc = rlc_be_bytes(&sign_hash, evm_word);
        let hash_rlc = rlc_be_bytes(&hash, evm_word);
        let mut tx_value_cells = vec![];
        let rlp_sign_tag_length = if tx.tx_type.is_l1_msg() {
            // l1 msg does not have sign data
            0
        } else {
            get_rlp_len_tag_length(&tx.rlp_unsigned)
        };
        let (access_list_address_size, access_list_storage_key_size) =
            access_list_size(&tx.access_list);

        // fixed_rows of a tx
        let fixed_rows = vec![
            // need to be in same order as that tx table load function uses
            (
                Nonce, // tx field tag
                Some(RlpTableInputValue {
                    tag: Tag::Nonce.into(),
                    is_none: tx.nonce == 0,
                    be_bytes_len: tx.nonce.tag_length(),
                    be_bytes_rlc: rlc_be_bytes(&tx.nonce.to_be_bytes(), keccak_input),
                }),
                Value::known(F::from(tx.nonce)),
            ),
            (
                GasPrice,
                Some(RlpTableInputValue {
                    tag: Tag::GasPrice.into(),
                    is_none: tx.gas_price.is_zero(),
                    be_bytes_len: tx.gas_price.tag_length(),
                    be_bytes_rlc: rlc_be_bytes(&tx.gas_price.to_be_bytes(), keccak_input),
                }),
                rlc_be_bytes(&tx.gas_price.to_be_bytes(), evm_word),
            ),
            (
                Gas,
                Some(RlpTableInputValue {
                    tag: Tag::Gas.into(),
                    is_none: tx.gas == 0,
                    be_bytes_len: tx.gas.tag_length(),
                    be_bytes_rlc: rlc_be_bytes(&tx.gas.to_be_bytes(), keccak_input),
                }),
                Value::known(F::from(tx.gas)),
            ),
            (
                CallerAddress,
                Some(RlpTableInputValue {
                    tag: Tag::Sender.into(),
                    is_none: false,
                    be_bytes_len: tx.caller_address.tag_length(),
                    be_bytes_rlc: rlc_be_bytes(&tx.caller_address.to_fixed_bytes(), keccak_input),
                }),
                Value::known(tx.caller_address.to_scalar().expect("tx.from too big")),
            ),
            (
                CalleeAddress,
                Some(RlpTableInputValue {
                    tag: Tag::To.into(),
                    is_none: tx.callee_address.is_none(),
                    be_bytes_len: tx.callee_address.tag_length(),
                    be_bytes_rlc: rlc_be_bytes(
                        tx.callee_address
                            .map_or(vec![], |callee| callee.to_fixed_bytes().to_vec())
                            .as_slice(),
                        keccak_input,
                    ),
                }),
                Value::known(
                    tx.callee_address
                        .unwrap_or(Address::zero())
                        .to_scalar()
                        .expect("tx.to too big"),
                ),
            ),
            (IsCreate, None, Value::known(F::from(tx.is_create as u64))),
            (
                TxFieldTag::Value,
                Some(RlpTableInputValue {
                    tag: Tag::Value.into(),
                    is_none: tx.value.is_zero(),
                    be_bytes_len: tx.value.tag_length(),
                    be_bytes_rlc: rlc_be_bytes(&tx.value.to_be_bytes(), keccak_input),
                }),
                rlc_be_bytes(&tx.value.to_be_bytes(), evm_word),
            ),
            (
                CallDataRLC,
                Some(RlpTableInputValue {
                    tag: Tag::Data.into(),
                    is_none: tx.call_data.is_empty(),
                    be_bytes_len: tx.call_data.tag_length(),
                    be_bytes_rlc: rlc_be_bytes(&tx.call_data, keccak_input),
                }),
                rlc_be_bytes(&tx.call_data, keccak_input),
            ),
            (
                CallDataLength,
                None,
                Value::known(F::from(tx.call_data.len() as u64)),
            ),
            (
                CallDataGasCost,
                None,
                Value::known(F::from(tx.call_data_gas_cost)),
            ),
            (
                TxDataGasCost,
                Some(RlpTableInputValue {
                    tag: GasCost,
                    is_none: false,
                    be_bytes_len: 0,
                    be_bytes_rlc: zero_rlc,
                }),
                Value::known(F::from(tx.tx_data_gas_cost)),
            ),
            (
                ChainID,
                Some(RlpTableInputValue {
                    tag: Tag::ChainId.into(),
                    is_none: tx.chain_id.is_zero(),
                    be_bytes_len: tx.chain_id.tag_length(),
                    be_bytes_rlc: rlc_be_bytes(&tx.chain_id.to_be_bytes(), keccak_input),
                }),
                Value::known(F::from(tx.chain_id)),
            ),
            (
                SigV,
                Some(RlpTableInputValue {
                    tag: Tag::SigV.into(),
                    is_none: tx.v.is_zero(),
                    be_bytes_len: tx.v.tag_length(),
                    be_bytes_rlc: rlc_be_bytes(&tx.v.to_be_bytes(), keccak_input),
                }),
                Value::known(F::from(tx.v)),
            ),
            (
                SigR,
                Some(RlpTableInputValue {
                    tag: Tag::SigR.into(),
                    is_none: tx.r.is_zero(),
                    be_bytes_len: tx.r.tag_length(),
                    be_bytes_rlc: rlc_be_bytes(&tx.r.to_be_bytes(), keccak_input),
                }),
                rlc_be_bytes(&tx.r.to_be_bytes(), evm_word),
            ),
            (
                SigS,
                Some(RlpTableInputValue {
                    tag: Tag::SigS.into(),
                    is_none: tx.s.is_zero(),
                    be_bytes_len: tx.s.tag_length(),
                    be_bytes_rlc: rlc_be_bytes(&tx.s.to_be_bytes(), keccak_input),
                }),
                rlc_be_bytes(&tx.s.to_be_bytes(), evm_word),
            ),
            (
                TxSignLength,
                Some(RlpTableInputValue {
                    tag: Len,
                    is_none: false,
                    be_bytes_len: rlp_sign_tag_length,
                    be_bytes_rlc: zero_rlc,
                }),
                Value::known(F::from(tx.rlp_unsigned.len() as u64)),
            ),
            (
                TxSignRLC,
                Some(RlpTableInputValue {
                    tag: RLC,
                    is_none: false,
                    be_bytes_len: 0,
                    be_bytes_rlc: zero_rlc,
                }),
                rlc_be_bytes(&tx.rlp_unsigned, keccak_input),
            ),
            (TxSignHash, None, sign_hash_rlc),
            (
                TxHashLength,
                Some(RlpTableInputValue {
                    tag: Len,
                    is_none: false,
                    be_bytes_len: get_rlp_len_tag_length(&tx.rlp_signed),
                    be_bytes_rlc: zero_rlc,
                }),
                Value::known(F::from(tx.rlp_signed.len() as u64)),
            ),
            (
                TxHashRLC,
                Some(RlpTableInputValue {
                    tag: RLC,
                    is_none: false,
                    be_bytes_len: 0,
                    be_bytes_rlc: zero_rlc,
                }),
                rlc_be_bytes(&tx.rlp_signed, keccak_input),
            ),
            (TxFieldTag::TxHash, None, hash_rlc),
            (
                TxFieldTag::TxType,
                None,
                Value::known(F::from(tx.tx_type as u64)),
            ),
            (
                AccessListAddressesLen,
                None,
                Value::known(F::from(access_list_address_size)),
            ),
            (
                AccessListStorageKeysLen,
                None,
                Value::known(F::from(access_list_storage_key_size)),
            ),
            (
                AccessListRLC,
                Some(RlpTableInputValue {
                    tag: RLC,
                    is_none: false,
                    be_bytes_len: 0,
                    be_bytes_rlc: zero_rlc,
                }),
                // TODO: need to check if it's correct with RLP.
                rlc_be_bytes(
                    &tx.access_list
                        .as_ref()
                        .map(|access_list| access_list.rlp_bytes())
                        .unwrap_or_default(),
                    keccak_input,
                ),
            ),
            (BlockNumber, None, Value::known(F::from(tx.block_number))),
        ];
        // tx1559_debug
        // log::trace!("=> [Execution TxCircuit] assign - fixed_rows: {:?}", fixed_rows);
        for (tx_tag, rlp_input, tx_value) in fixed_rows {
            let rlp_tag = rlp_input.clone().map_or(Null, |input| input.tag);
            let rlp_is_none = rlp_input.clone().map_or(false, |input| input.is_none);
            let rlp_be_bytes_len = rlp_input.clone().map_or(0, |input| input.be_bytes_len);
            let rlp_be_bytes_rlc = rlp_input
                .clone()
                .map_or(zero_rlc, |input| input.be_bytes_rlc);
            let is_l1_msg = tx.tx_type.is_l1_msg();
            let is_eip2930 = tx.tx_type.is_eip2930();
            let is_eip1559 = tx.tx_type.is_eip1559();
            // it's the tx_id of next row
            let tx_id_next = if tx_tag == BlockNumber {
                next_tx.map_or(0, |tx| tx.id)
            } else {
                tx.id
            };

            tx_value_cells.push(self.assign_common_part(
                region,
                *offset,
                Some(tx),
                tx_id_next,
                tx_tag,
                0,
                tx_value,
            )?);

            // 1st phase columns
            for (col_anno, col, col_val) in [
                // rlp table lookup related assignment
                (
                    "rlp_tag",
                    self.rlp_tag,
                    F::from(usize::from(rlp_tag) as u64),
                ),
                ("is_none", self.is_none, F::from(rlp_is_none as u64)),
                (
                    "tx_value_length",
                    self.tx_value_length,
                    F::from(rlp_be_bytes_len as u64),
                ),
                // num_all_txs, num_txs, cum_num_txs related assignment
                ("tx_nonce", self.tx_nonce, F::from(tx.nonce)),
                ("block_num", self.block_num, F::from(tx.block_number)),
                (
                    "total_l1_popped_before",
                    self.total_l1_popped_before,
                    F::from(total_l1_popped_before),
                ),
                (
                    "num_all_txs_acc",
                    self.num_all_txs_acc,
                    F::from(num_all_txs_acc),
                ),
                ("num_txs", self.num_txs, F::from(num_txs)),
                ("cum_num_txs", self.cum_num_txs, F::from(cum_num_txs)),
                // tx meta info
                (
                    "is_padding_tx",
                    self.is_padding_tx,
                    F::from(tx.caller_address.is_zero() as u64),
                ),
                (
                    "sv_address",
                    self.sv_address,
                    sign_data.get_addr().to_scalar().unwrap(),
                ),
                // tx_tag related indicator columns
                (
                    "is_tag_calldata",
                    self.is_calldata,
                    F::from((tx_tag == CallData) as u64),
                ),
                (
                    "is_tag_block_num",
                    self.is_tag_block_num,
                    F::from((tx_tag == BlockNumber) as u64),
                ),
                (
                    "is_tag_chain_id",
                    self.is_chain_id,
                    F::from((tx_tag == ChainID) as u64),
                ),
                (
                    "is_tag_caller_addr",
                    self.is_caller_address,
                    F::from((tx_tag == CallerAddress) as u64),
                ),
            ] {
                // tx1559_debug
                // log::trace!("=> [Execution TxCircuit] assign - assign_fixed_rows - anno: {:?}, offset: {:?}", col_anno, offset);
                region.assign_advice(|| col_anno, col, *offset, || Value::known(col_val))?;
            }

            // 2nd phase columns
            {
                let (col_anno, col, col_val) =
                    ("tx_value_rlc", self.tx_value_rlc, rlp_be_bytes_rlc);
                region.assign_advice(|| col_anno, col, *offset, || col_val)?;
            }

            // lookup conditions
            let mut conditions = HashMap::<LookupCondition, F>::new();
            // 1. lookup to Tx table for CallDataLength and CallDataGasCost
            conditions.insert(LookupCondition::TxCalldata, {
                let is_data_length = tx_tag == CallDataLength;
                if is_data_length {
                    F::from(!tx.call_data.is_empty() as u64)
                } else {
                    F::zero()
                }
            });
            // 2. lookup to RLP table for signing (non L1 msg)
            conditions.insert(LookupCondition::RlpSignTag, {
                let sign_set = [
                    Nonce,
                    Gas,
                    CalleeAddress,
                    TxFieldTag::Value,
                    CallDataRLC,
                    TxSignLength,
                    TxSignRLC,
                ];
                let is_tag_in_set = sign_set.into_iter().filter(|tag| tx_tag == *tag).count() == 1;
                let case1 = is_tag_in_set && !is_l1_msg;
                let case2 = !tx.tx_type.is_pre_eip155() && (tx_tag == ChainID);
                let case3 = !tx.tx_type.is_eip1559() && (tx_tag == GasPrice);
                F::from((case1 || case2 || case3) as u64)
            });
            // 3. lookup to RLP table for hashing (non L1 msg)
            conditions.insert(LookupCondition::RlpHashTag, {
                let hash_set = [
                    Nonce,
                    Gas,
                    CalleeAddress,
                    TxFieldTag::Value,
                    CallDataRLC,
                    TxDataGasCost,
                    SigV,
                    SigR,
                    SigS,
                    TxHashLength,
                    TxHashRLC,
                ];
                let is_tag_in_set = hash_set.into_iter().filter(|tag| tx_tag == *tag).count() == 1;
                let case1 = is_tag_in_set && !is_l1_msg;
                let case3 = !tx.tx_type.is_eip1559() && (tx_tag == GasPrice);
                F::from((case1 || case3) as u64)
            });
            // 4. lookup to RLP table for hashing (L1 msg)
            conditions.insert(LookupCondition::L1MsgHash, {
                let hash_set = [
                    Nonce,
                    Gas,
                    CalleeAddress,
                    TxFieldTag::Value,
                    CallDataRLC,
                    CallerAddress,
                    TxHashLength,
                    TxHashRLC,
                ];

                let is_tag_in_set = hash_set.into_iter().filter(|tag| tx_tag == *tag).count() == 1;
                F::from((is_l1_msg && is_tag_in_set) as u64)
            });
            // 5. lookup to Keccak table for tx_sign_hash and tx_hash
            conditions.insert(LookupCondition::Keccak, {
                let case1 = (tx_tag == TxSignLength) && !is_l1_msg;
                let case2 = tx_tag == TxHashLength;
                F::from((case1 || case2) as u64)
            });

            // lookup conditions are 1st phase cols
            for (condition, value) in conditions {
                region.assign_advice(
                    || format!("lookup condition {condition:?}"),
                    self.lookup_conditions[&condition],
                    *offset,
                    || Value::known(value),
                )?;
            }

            // assign chips
            let block_num_unchanged_chip = IsEqualChip::construct(self.block_num_unchanged.clone());
            block_num_unchanged_chip.assign(
                region,
                *offset,
                Value::known(F::from(next_tx.map_or(0, |tx| tx.block_number))),
                Value::known(F::from(tx.block_number)),
            )?;
            let tx_id_cmp_cum_num_txs =
                ComparatorChip::construct(self.tx_id_cmp_cum_num_txs.clone());
            tx_id_cmp_cum_num_txs.assign(
                region,
                *offset,
                F::from(tx.id as u64),
                F::from(cum_num_txs),
            )?;
            let tx_id_gt_prev_cnt = LtChip::construct(self.tx_id_gt_prev_cnt);
            tx_id_gt_prev_cnt.assign(
                region,
                *offset,
                F::from(cum_num_txs - num_txs),
                F::from(tx.id as u64),
            )?;

            *offset += 1;
        }
        Ok(tx_value_cells)
    }

    /// Assign calldata byte rows of each tx
    fn assign_calldata_rows(
        &self,
        region: &mut Region<'_, F>,
        offset: &mut usize,
        tx: &Transaction,
        next_tx: Option<&Transaction>,
        challenges: &Challenges<Value<F>>,
    ) -> Result<(), Error> {
        // assign to call_data related columns
        let mut gas_cost_acc = 0;
        let mut rlc = challenges.keccak_input().map(|_| F::zero());
        for (idx, byte) in tx.call_data.iter().enumerate() {
            let is_final = idx == (tx.call_data.len() - 1);
            gas_cost_acc += if *byte == 0 { 4 } else { 16 };
            rlc = rlc
                .zip(challenges.keccak_input())
                .map(|(rlc, keccak_input)| rlc * keccak_input + F::from(*byte as u64));
            // the tx id of next row
            let tx_id_next = if !is_final {
                tx.id
            } else {
                next_tx.map_or(0, |tx| tx.id)
            };

            self.assign_common_part(
                region,
                *offset,
                Some(tx),
                tx_id_next,
                CallData,
                idx as u64,
                Value::known(F::from(*byte as u64)),
            )?;

            // 1st phase columns
            for (col_anno, col, col_val) in [
                ("block_num", self.block_num, F::from(tx.block_number)),
                ("rlp_tag", self.rlp_tag, F::from(usize::from(Null) as u64)),
                ("is_final", self.is_final, F::from(is_final as u64)),
                (
                    "gas_cost_acc",
                    self.calldata_gas_cost_acc,
                    F::from(gas_cost_acc),
                ),
                ("byte", self.calldata_byte, F::from(*byte as u64)),
                ("is_calldata", self.is_calldata, F::one()),
            ] {
                region.assign_advice(|| col_anno, col, *offset, || Value::known(col_val))?;
            }

            // 2nd phase columns
            region.assign_advice(|| "rlc", self.calldata_rlc, *offset, || rlc)?;

            *offset += 1;
        }

        Ok(())
    }

    /// Assign access list rows of each tx
    fn assign_access_list_rows(
        &self,
        region: &mut Region<'_, F>,
        offset: &mut usize,
        tx: &Transaction,
        next_tx: Option<&Transaction>,
        challenges: &Challenges<Value<F>>,
    ) -> Result<(), Error> {
        // tx1559_debug
        // assign to access_list related columns

        if tx.access_list.0.len() > 0 {
            // initialize gas counting
            let mut gas_cost_acc = 0;

            // idx helper
            let mut sks_acc: usize = 0;

            // row counting for determining when tx_id changes
            let total_rows: usize = tx.access_list.0.iter().fold(0, |acc, al| {
                acc + 1 + al.storage_keys.len()
            });
            let mut curr_row: usize = 0;

            // initialize access list section rlc
            let mut section_rlc = challenges.keccak_input().map(|_| F::zero());
            // depending on prev row, the accumulator advances by different magnitude
            let r20 = challenges.keccak_input().map(|f| f.pow(&[20, 0, 0, 0]) );
            let r32 = challenges.keccak_input().map(|f| f.pow(&[32, 0, 0, 0]) );

            for (al_idx, al) in tx.access_list.0.iter().enumerate() {
                curr_row += 1;

                gas_cost_acc += GS::ACCESS_LIST_PER_ADDRESS.as_u64();
                let field_rlc = rlc_be_bytes(&al.address.to_fixed_bytes(), challenges.keccak_input());
                section_rlc = section_rlc * r32 + field_rlc;

                let tx_id_next = if curr_row == total_rows {
                    next_tx.map_or(0, |tx| tx.id)
                } else {
                    tx.id
                };

                self.assign_common_part(
                    region,
                    *offset,
                    Some(tx),
                    tx_id_next,
                    TxFieldTag::AccessListAddress,
                    al_idx as u64,
                    Value::known(al.address.to_scalar().unwrap()),
                )?;

                // 1st phase columns
                for (col_anno, col, col_val) in [
                    ("block_num", self.block_num, F::from(tx.block_number)),
                    ("al_idx", self.al_idx, F::from((al_idx + 1) as u64)),
                    ("sk_idx", self.sk_idx, F::from(0 as u64)),
                    ("sks_acc", self.sks_acc, F::from(sks_acc as u64)),
                    ("rlp_tag", self.rlp_tag, F::from(usize::from(Tag::AccessListAddress) as u64)),

                    
                    // ("is_final", self.is_final, F::from(is_final as u64)),
                    // (
                    //     "gas_cost_acc",
                    //     self.calldata_gas_cost_acc,
                    //     F::from(gas_cost_acc),
                    // ),
                    // ("byte", self.calldata_byte, F::from(*byte as u64)),
                    // ("is_calldata", self.is_calldata, F::one()),
                ] {
                    region.assign_advice(|| col_anno, col, *offset, || Value::known(col_val))?;
                }

                // 2nd phase columns
                region.assign_advice(|| "rlc", self.calldata_rlc, *offset, || section_rlc)?;

                *offset += 1;

                for (sk_idx, sk) in al.storage_keys.iter().enumerate() {
                    curr_row += 1;

                    sks_acc += 1;

                    gas_cost_acc += GS::ACCESS_LIST_PER_STORAGE_KEY.as_u64();
                    let field_rlc = rlc_be_bytes(&sk.to_fixed_bytes(), challenges.keccak_input());
                    section_rlc = if sk_idx > 0 {
                        section_rlc * r32 + field_rlc
                    } else {
                        section_rlc * r20 + field_rlc
                    };

                    let tx_id_next = if curr_row == total_rows {
                        next_tx.map_or(0, |tx| tx.id)
                    } else {
                        tx.id
                    };

                    self.assign_common_part(
                        region,
                        *offset,
                        Some(tx),
                        tx_id_next,
                        TxFieldTag::AccessListStorageKey,
                        sks_acc as u64,
                        rlc_be_bytes(&sk.to_fixed_bytes(), challenges.evm_word())
                    )?;

                    // 1st phase columns
                    for (col_anno, col, col_val) in [
                        ("block_num", self.block_num, F::from(tx.block_number)),
                        ("al_idx", self.al_idx, F::from((al_idx + 1) as u64)),
                        ("sk_idx", self.sk_idx, F::from((sk_idx + 1) as u64)),
                        ("sks_acc", self.sks_acc, F::from(sks_acc as u64)),
                        ("rlp_tag", self.rlp_tag, F::from(usize::from(Tag::AccessListStorageKey) as u64)),

                        
                        // ("is_final", self.is_final, F::from(is_final as u64)),
                        // (
                        //     "gas_cost_acc",
                        //     self.calldata_gas_cost_acc,
                        //     F::from(gas_cost_acc),
                        // ),
                        // ("byte", self.calldata_byte, F::from(*byte as u64)),
                        // ("is_calldata", self.is_calldata, F::one()),
                    ] {
                        region.assign_advice(|| col_anno, col, *offset, || Value::known(col_val))?;
                    }

                    // 2nd phase columns
                    region.assign_advice(|| "rlc", self.calldata_rlc, *offset, || section_rlc)?;

                    *offset += 1;
                }
            }
        }

        Ok(())
    }

    // Assigns to common columns in different parts of tx circuit
    // 1. 1st all zero row
    // 2. fixed rows of each tx
    // 3. calldata rows of dynamic size
    #[allow(clippy::too_many_arguments)]
    fn assign_common_part(
        &self,
        region: &mut Region<'_, F>,
        offset: usize,
        tx: Option<&Transaction>,
        tx_id_next: usize,
        tag: TxFieldTag,
        index: u64,
        value: Value<F>,
    ) -> Result<AssignedCell<F, F>, Error> {
        let (tx_type, tx_id) = if let Some(tx) = tx {
            (tx.tx_type, tx.id)
        } else {
            // tx is None if this row is 1st all-zero row.
            assert_eq!(offset, 0);
            (Default::default(), 0)
        };
        let tag_chip = BinaryNumberChip::construct(self.tx_tag_bits);
        tag_chip.assign(region, offset, &tag)?;
        let tx_type_chip = BinaryNumberChip::construct(self.tx_type_bits);
        tx_type_chip.assign(region, offset, &tx_type)?;

        // assign to is_zero/is_equal chips
        let tx_id_is_zero_chip = IsZeroChip::construct(self.tx_id_is_zero.clone());
        tx_id_is_zero_chip.assign(region, offset, Value::known(F::from(tx_id as u64)))?;

        let value_is_zero_chip = IsZeroChip::construct(self.value_is_zero.clone());
        value_is_zero_chip.assign(region, offset, value)?;

        let tx_id_unchanged_chip = IsEqualChip::construct(self.tx_id_unchanged.clone());
        tx_id_unchanged_chip.assign(
            region,
            offset,
            Value::known(F::from(tx_id as u64)),
            Value::known(F::from(tx_id_next as u64)),
        )?;

        // fixed columns
        for (col_anno, col, col_val) in [
            ("q_enable", self.tx_table.q_enable, F::one()),
            ("tag", self.tx_table.tag, F::from(usize::from(tag) as u64)),
        ] {
            region.assign_fixed(|| col_anno, col, offset, || Value::known(col_val))?;
        }

        // 1st phase columns
        for (col_anno, col, col_val) in [
            // note that tx_table.index is not assigned in this function
            ("tx_id", self.tx_table.tx_id, F::from(tx_id as u64)),
            ("tx_index", self.tx_table.index, F::from(index)),
            ("tx_type", self.tx_type, F::from(u64::from(tx_type))),
            (
                "is_l1_msg",
                self.is_l1_msg,
                F::from(tx_type.is_l1_msg() as u64),
            ),
            (
                "is_eip2930",
                self.is_eip2930,
                F::from(tx_type.is_eip2930() as u64),
            ),
            (
                "is_eip1559",
                self.is_eip1559,
                F::from(tx_type.is_eip1559() as u64),
            ),

        ] {
            region.assign_advice(|| col_anno, col, offset, || Value::known(col_val))?;
        }
        // 2nd phase columns
        let tx_value_cell =
            region.assign_advice(|| "tx_value", self.tx_table.value, offset, || value)?;

        Ok(tx_value_cell)
    }

    fn assign_calldata_zeros(
        &self,
        region: &mut Region<'_, F>,
        start: usize,
        end: usize,
    ) -> Result<(), Error> {
        // let rlp_data = F::from( as u64);
        let tag = F::from(CallData as u64);
        let tx_id_is_zero_chip = IsZeroChip::construct(self.tx_id_is_zero.clone());
        let value_is_zero_chip = IsZeroChip::construct(self.value_is_zero.clone());
        let tx_id_unchanged = IsEqualChip::construct(self.tx_id_unchanged.clone());
        let tag_chip = BinaryNumberChip::construct(self.tx_tag_bits);

        for offset in start..end {
            region.assign_fixed(
                || "q_enable",
                self.tx_table.q_enable,
                offset,
                || Value::known(F::one()),
            )?;
            region.assign_advice(
                || "rlp_tag",
                self.rlp_tag,
                offset,
                || Value::known(F::from(usize::from(Null) as u64)),
            )?;
            region.assign_fixed(|| "tag", self.tx_table.tag, offset, || Value::known(tag))?;
            tag_chip.assign(region, offset, &CallData)?;
            // no need to assign tx_id_is_zero_chip for real prover as tx_id = 0
            tx_id_is_zero_chip.assign(region, offset, Value::known(F::zero()))?;
            // no need to assign value_is_zero_chip for real prover as value = 0
            value_is_zero_chip.assign(region, offset, Value::known(F::zero()))?;
            tx_id_unchanged.assign(
                region,
                offset,
                Value::known(F::zero()),
                Value::known(F::zero()),
            )?;

            for (col, value) in [
                (self.tx_table.tx_id, F::zero()),
                (self.tx_table.index, F::zero()),
                (self.tx_table.value, F::zero()),
                (self.is_final, F::one()),
                (self.is_calldata, F::one()),
                (self.calldata_gas_cost_acc, F::zero()),
            ] {
                region.assign_advice(|| "", col, offset, || Value::known(value))?;
            }
            for col in self.lookup_conditions.values() {
                region.assign_advice(
                    || "lookup condition",
                    *col,
                    offset,
                    || Value::known(F::zero()),
                )?;
            }
        }

        Ok(())
    }

    fn assign_paddings(
        &self,
        region: &mut Region<'_, F>,
        start: usize,
        end: usize,
    ) -> Result<(), Error> {
        for offset in start..end {
            region.assign_fixed(
                || "tag",
                self.tx_table.tag,
                offset,
                || Value::known(F::from(TxFieldTag::Null as u64)),
            )?;
        }

        Ok(())
    }
}

/// Tx Circuit for verifying transaction signatures and tx table.
/// PI circuit ensures that each tx's hash in the tx table is
/// equal to the one in public input. Then we can use RLP circuit to decode each
/// tx field's value from RLP-encoded tx bytes.
#[derive(Clone, Default, Debug)]
pub struct TxCircuit<F: Field> {
    /// Max number of supported transactions
    pub max_txs: usize,
    /// Max number of supported calldata bytes
    pub max_calldata: usize,
    /// List of Transactions
    pub txs: Vec<Transaction>,
    /// Chain ID
    pub chain_id: u64,
    /// Start L1 Queue Index
    pub start_l1_queue_index: u64,
    /// Size
    pub size: usize,
    /// Tx value cells (exported for PI circuit)
    pub value_cells: RefCell<Option<Vec<AssignedCell<F, F>>>>,
    _marker: PhantomData<F>,
}

impl<F: Field> TxCircuit<F> {
    /// Return a new TxCircuit
    pub fn new(
        max_txs: usize,
        max_calldata: usize,
        chain_id: u64,
        start_l1_queue_index: u64,
        txs: Vec<Transaction>,
    ) -> Self {
        log::info!(
            "TxCircuit::new(max_txs = {}, max_calldata = {}, chain_id = {})",
            max_txs,
            max_calldata,
            chain_id
        );
        debug_assert!(txs.len() <= max_txs);

        TxCircuit::<F> {
            max_txs,
            max_calldata,
            txs,
            size: Self::min_num_rows(max_txs, max_calldata),
            chain_id,
            start_l1_queue_index,
            value_cells: RefCell::new(None),
            _marker: PhantomData::default(),
        }
    }

    /// Returned data contains both the tx hash and sig hash
    fn keccak_inputs(&self) -> Result<Vec<Vec<u8>>, Error> {
        let mut inputs = Vec::new();

        let padding_tx = {
            let mut tx = Transaction::dummy(self.chain_id);
            tx.id = self.txs.len() + 1;
            tx
        };
        let hash_datas = self
            .txs
            .iter()
            .chain(iter::once(&padding_tx))
            .map(|tx| tx.rlp_signed.clone())
            .collect::<Vec<Vec<u8>>>();
        inputs.extend_from_slice(&hash_datas);

        let sign_datas: Vec<SignData> = self
            .txs
            .iter()
            .chain(iter::once(&padding_tx))
            .enumerate()
            .map(|(_, tx)| {
                if tx.tx_type.is_l1_msg() {
                    Ok(SignData::default())
                } else {
                    tx.sign_data().map_err(|e| {
                        error!("keccak_inputs_tx_circuit error: {:?}", e);
                        Error::Synthesis
                    })
                }
            })
            .collect::<Result<Vec<SignData>, Error>>()?;
        // Keccak inputs from SignVerify Chip
        let sign_verify_inputs = keccak_inputs_sign_verify(&sign_datas);
        inputs.extend_from_slice(&sign_verify_inputs);

        Ok(inputs)
    }

    /// Return the minimum number of rows required to prove an input of a
    /// particular size.
    pub fn min_num_rows(txs_len: usize, call_data_len: usize) -> usize {
        txs_len * TX_LEN + call_data_len
    }

    // assign num_txs, cum_num_txs, num_all_txs only as we only lookup into
    // block table for these three fields and this is mainly used for unit-test
    fn assign_dev_block_table(
        &self,
        config: TxCircuitConfig<F>,
        layouter: &mut impl Layouter<F>,
    ) -> Result<(), Error> {
        let mut total_l1_popped_before = 0;
        let block_nums = self
            .txs
            .iter()
            .map(|tx| tx.block_number)
            .collect::<BTreeSet<u64>>();
        let mut num_txs_in_blocks = BTreeMap::new();
        let mut num_all_txs_in_blocks: BTreeMap<u64, u64> = BTreeMap::new();
        for tx in self.txs.iter() {
            if let Some(num_txs) = num_txs_in_blocks.get_mut(&tx.block_number) {
                *num_txs += 1;
            } else {
                num_txs_in_blocks.insert(tx.block_number, 1_usize);
            }

            if let Some(num_all_txs) = num_all_txs_in_blocks.get_mut(&tx.block_number) {
                if tx.tx_type.is_l1_msg() {
                    *num_all_txs += tx.nonce - total_l1_popped_before + 1;
                    total_l1_popped_before = tx.nonce + 1;
                } else {
                    *num_all_txs += 1;
                }
            } else {
                let num_all_txs = if tx.tx_type.is_l1_msg() {
                    tx.nonce - total_l1_popped_before + 1
                } else {
                    1
                };
                num_all_txs_in_blocks.insert(tx.block_number, num_all_txs);
            }
        }
        log::debug!("block_nums: {:?}", block_nums);
        log::debug!("num_all_txs: {:?}", num_all_txs_in_blocks);

        layouter.assign_region(
            || "dev block table",
            |mut region| {
                for (offset, (block_num, num_txs, cum_num_txs, num_all_txs)) in
                    iter::once((0, 0, 0, 0))
                        .chain(block_nums.iter().scan(0, |cum_num_txs, block_num| {
                            let num_txs = num_txs_in_blocks[block_num];
                            let num_all_txs = num_all_txs_in_blocks[block_num];
                            *cum_num_txs += num_txs;

                            Some((*block_num, num_txs, *cum_num_txs, num_all_txs))
                        }))
                        .enumerate()
                {
                    for (j, (tag, value)) in [
                        (NumTxs, num_txs as u64),
                        (CumNumTxs, cum_num_txs as u64),
                        (NumAllTxs, num_all_txs),
                    ]
                    .into_iter()
                    .enumerate()
                    {
                        let row = offset * 3 + j;
                        region.assign_fixed(
                            || "block_table.tag",
                            config.block_table.tag,
                            row,
                            || Value::known(F::from(tag as u64)),
                        )?;
                        region.assign_advice(
                            || "block_table.index",
                            config.block_table.index,
                            row,
                            || Value::known(F::from(block_num)),
                        )?;
                        region.assign_advice(
                            || "block_table.value",
                            config.block_table.value,
                            row,
                            || Value::known(F::from(value)),
                        )?;
                    }
                }
                Ok(())
            },
        )
    }

    fn assign(
        &self,
        config: &TxCircuitConfig<F>,
        challenges: &crate::util::Challenges<Value<F>>,
        layouter: &mut impl Layouter<F>,
        start_l1_queue_index: u64,
        sign_datas: Vec<SignData>,
        padding_txs: &[Transaction],
    ) -> Result<Vec<AssignedCell<F, F>>, Error> {
        layouter.assign_region(
            || "tx table aux",
            |mut region| {
                let mut offset = 0;

                let sigs = &sign_datas;

                debug_assert_eq!(padding_txs.len() + self.txs.len(), sigs.len());

                let mut cum_num_txs = 0;
                let mut num_txs;
                let mut num_all_txs_acc = 0;
                let mut total_l1_popped_before = start_l1_queue_index;
                let mut total_l1_popped_after = start_l1_queue_index;

                // 1. Empty entry
                region.assign_fixed(|| "q_first", config.q_first, 0, || Value::known(F::one()))?;
                config.assign_null_row(&mut region, &mut offset)?;

                // 2. Assign all tx fields except for call data
                let get_tx = |i: usize| {
                    if i < self.txs.len() {
                        &self.txs[i]
                    } else {
                        &padding_txs[i - self.txs.len()]
                    }
                };

                let mut tx_value_cells = vec![];
                for (i, sign_data) in sigs.iter().enumerate() {
                    let tx = get_tx(i);
                    let block_num = tx.block_number;
                    // get each tx's
                    if i < self.txs.len() {
                        cum_num_txs = self
                            .txs
                            .iter()
                            .filter(|tx| tx.block_number <= block_num)
                            .count() as u64;
                        num_txs = self
                            .txs
                            .iter()
                            .filter(|tx| tx.block_number == block_num)
                            .count() as u64;
                        let mut init_new_block = |tx: &Transaction| {
                            if tx.tx_type.is_l1_msg() {
                                let queue_index = tx.nonce;
                                num_all_txs_acc = queue_index - total_l1_popped_before + 1;
                                total_l1_popped_after = queue_index + 1;
                            } else {
                                // next tx's total_l1_popped_before do not change
                                total_l1_popped_after = total_l1_popped_before;
                                num_all_txs_acc = 1;
                            }
                        };
                        // first tx of all or first tx of next block
                        if i == 0 || tx.block_number != self.txs[i - 1].block_number {
                            init_new_block(tx);
                        } else {
                            // same block
                            if tx.tx_type.is_l1_msg() {
                                let queue_index = tx.nonce;
                                num_all_txs_acc += queue_index - total_l1_popped_before + 1;
                                total_l1_popped_after = queue_index + 1;
                            } else {
                                // next tx's total_l1_popped_before do not change
                                total_l1_popped_after = total_l1_popped_before;
                                num_all_txs_acc += 1;
                            }
                        }
                    } else {
                        num_txs = 0_u64;
                        // padding_tx is an l2 tx
                        num_all_txs_acc = (i - self.txs.len() + 1) as u64;
                    }
                    let is_last_tx = i == (sigs.len() - 1);
                    let next_tx = if is_last_tx {
                        self.txs.iter().find(|tx| !tx.call_data.is_empty())
                    } else {
                        Some(get_tx(i+1))
                    };
                    log::debug!(
                        "[block_num: {}, num_txs: {}, cum_num_txs: {}] tx_id: {}, num_all_txs_acc: {}",
                        tx.block_number,
                        num_txs,
                        cum_num_txs,
                        i,
                        num_all_txs_acc,
                    );
                    tx_value_cells.extend_from_slice(
                        config.assign_fixed_rows(
                            &mut region,
                            &mut offset,
                            tx,
                            sign_data,
                            next_tx,
                            total_l1_popped_before,
                            num_all_txs_acc,
                            num_txs,
                            cum_num_txs,
                            challenges,
                        )?.as_slice()
                    );
                    // set next tx's total_l1_popped_before
                    total_l1_popped_before = total_l1_popped_after;
                }
                assert_eq!(offset, self.max_txs * TX_LEN + 1);

                let calldata_first_row = self.max_txs * TX_LEN + 1;
                let calldata_last_row = calldata_first_row + self.max_calldata;
                // 3. Assign call data of txs
                // 3.1 padding txs have no calldata bytes
                for (i, tx) in self.txs.iter().enumerate() {
                    let next_tx = self
                        .txs
                        .iter()
                        .skip(i + 1)
                        .find(|tx| !tx.call_data.is_empty());
                    config.assign_calldata_rows(
                        &mut region,
                        &mut offset,
                        tx,
                        next_tx,
                        challenges,
                    )?;
                    config.assign_access_list_rows(
                        &mut region,
                        &mut offset,
                        tx,
                        next_tx,
                        challenges,
                    )?;
                }
                assert!(offset <= calldata_last_row, "{offset}, {calldata_last_row}");
                // 3.2 pad calldata with zeros
                config.assign_calldata_zeros(
                    &mut region,
                    offset,
                    calldata_last_row,
                )?;
                // 3.3. assign first and last indicators
                for (col_anno, col, row) in [
                    ("q_calldata_first", config.q_calldata_first, calldata_first_row),
                    ("q_calldata_last", config.q_calldata_last, calldata_last_row-1),
                ] {
                    region.assign_fixed(|| col_anno, col, row, || Value::known(F::one()))?;
                }

                Ok(tx_value_cells)
            },
        )
    }
}

impl<F: Field> SubCircuit<F> for TxCircuit<F> {
    type Config = TxCircuitConfig<F>;

    fn unusable_rows() -> usize {
        8
    }

    fn new_from_block(block: &witness::Block<F>) -> Self {
        for tx in &block.txs {
            if tx.chain_id != block.chain_id {
                panic!(
                    "inconsistent chain id, block chain id {}, tx {:?}",
                    block.chain_id, tx.chain_id
                );
            }
        }
        Self::new(
            block.circuits_params.max_txs,
            block.circuits_params.max_calldata,
            block.chain_id,
            block.start_l1_queue_index,
            block.txs.clone(),
        )
    }

    /// Return the minimum number of rows required to prove the block
    fn min_num_rows_block(block: &witness::Block<F>) -> (usize, usize) {
        // Since each call data byte at least takes one row in RLP circuit.
        // For L2 tx, each call data byte takes two row in RLP circuit.
        assert!(block.circuits_params.max_calldata < block.circuits_params.max_rlp_rows);
        let tx_usage = (block.txs.iter().map(|tx| tx.call_data.len()).sum::<usize>()) as f32
            / block.circuits_params.max_calldata as f32;

        (
            (tx_usage * block.circuits_params.max_vertical_circuit_rows as f32).ceil() as usize,
            Self::min_num_rows(
                block.circuits_params.max_txs,
                block.circuits_params.max_calldata,
            ),
        )
    }

    /// Make the assignments to the TxCircuit
    fn synthesize_sub(
        &self,
        config: &Self::Config,
        challenges: &crate::util::Challenges<Value<F>>,
        layouter: &mut impl Layouter<F>,
    ) -> Result<(), Error> {
        assert!(self.txs.len() <= self.max_txs);

        let padding_txs = (self.txs.len()..self.max_txs)
            .into_iter()
            .map(|i| {
                let mut tx = Transaction::dummy(self.chain_id);
                tx.id = i + 1;
                tx
            })
            .collect::<Vec<Transaction>>();
        let sign_datas: Vec<SignData> = self
            .txs
            .iter()
            .chain(padding_txs.iter())
            .map(|tx| {
                if tx.tx_type.is_l1_msg() {
                    Ok(SignData::default())
                } else {
                    tx.sign_data().map_err(|e| {
                        error!("tx_to_sign_data error for tx {:?}", e);
                        Error::Synthesis
                    })
                }
            })
            .collect::<Result<Vec<SignData>, Error>>()?;

        // check if tx.caller_address == recovered_pk
        let recovered_pks = keccak_inputs_sign_verify(&sign_datas)
            .into_iter()
            .enumerate()
            .filter(|(idx, _)| {
                // each sign_data produce two inputs for hashing
                // pk -> pk_hash, msg -> msg_hash
                idx % 2 == 0
            })
            .map(|(_, input)| input)
            .collect::<Vec<_>>();

        for (pk, tx) in recovered_pks.into_iter().zip(self.txs.iter()) {
            let pk_hash = keccak(&pk);
            let address = pk_hash.to_address();
            // L1 Msg does not have signature
            if !tx.tx_type.is_l1_msg() && address != tx.caller_address {
                log::error!(
                    "pk address from sign data {:?} does not match the one from tx address {:?}",
                    address,
                    tx.caller_address
                )
            }
        }

        let tx_value_cells = self.assign(
            config,
            challenges,
            layouter,
            self.start_l1_queue_index,
            sign_datas,
            &padding_txs,
        )?;
        // export tx value cells
        *self.value_cells.borrow_mut() = Some(tx_value_cells);

        Ok(())
    }
}

pub(crate) fn get_sign_data(
    txs: &[Transaction],
    max_txs: usize,
    chain_id: usize,
) -> Result<Vec<SignData>, halo2_proofs::plonk::Error> {
    let padding_txs = (txs.len()..max_txs)
        .into_iter()
        .map(|i| {
            let mut tx = Transaction::dummy(chain_id as u64);
            tx.id = i + 1;
            tx
        })
        .collect::<Vec<Transaction>>();
    let signatures: Vec<SignData> = txs
        .iter()
        .chain(padding_txs.iter())
        .map(|tx| {
            if tx.tx_type.is_l1_msg() {
                // dummy signature
                Ok(SignData::default())
            } else {
                // TODO: map err or still use bus_mapping::err?
                tx.sign_data().map_err(|e| {
                    log::error!("tx_to_sign_data error for tx {:?}", e);
                    halo2_proofs::plonk::Error::Synthesis
                })
            }
        })
        .collect::<Result<Vec<SignData>, halo2_proofs::plonk::Error>>()?;
    Ok(signatures)
}<|MERGE_RESOLUTION|>--- conflicted
+++ resolved
@@ -19,17 +19,10 @@
         BlockContextFieldTag::{CumNumTxs, NumAllTxs, NumTxs},
         BlockTable, KeccakTable, LookupTable, RlpFsmRlpTable as RlpTable, SigTable, TxFieldTag,
         TxFieldTag::{
-<<<<<<< HEAD
-            AccessListGasCost, BlockNumber, CallData, CallDataGasCost, CallDataLength, CallDataRLC,
-            CalleeAddress, CallerAddress, ChainID, Gas, GasPrice, IsCreate, Nonce, SigR, SigS,
-            SigV, TxDataGasCost, TxHashLength, TxHashRLC, TxSignHash, TxSignLength, TxSignRLC,
-            AccessListAddress, AccessListStorageKey,
-=======
             AccessListAddressesLen, AccessListRLC, AccessListStorageKeysLen, BlockNumber, CallData,
             CallDataGasCost, CallDataLength, CallDataRLC, CalleeAddress, CallerAddress, ChainID,
             Gas, GasPrice, IsCreate, Nonce, SigR, SigS, SigV, TxDataGasCost, TxHashLength,
             TxHashRLC, TxSignHash, TxSignLength, TxSignRLC,
->>>>>>> 07cf6bd3
         },
         TxTable, U16Table, U8Table,
     },
@@ -50,13 +43,8 @@
 use bus_mapping::circuit_input_builder::keccak_inputs_sign_verify;
 use eth_types::{
     geth_types::{
-<<<<<<< HEAD
-        TxType,
+        access_list_size, TxType,
         TxType::{Eip155, L1Msg, PreEip155, Eip2930, Eip1559},
-=======
-        access_list_size, TxType,
-        TxType::{Eip155, L1Msg, PreEip155},
->>>>>>> 07cf6bd3
     },
     evm_types::GasCost as GS,
     sign_types::SignData,
@@ -373,15 +361,12 @@
         is_tx_tag!(is_hash, TxHash);
         is_tx_tag!(is_block_num, BlockNumber);
         is_tx_tag!(is_tx_type, TxType);
-<<<<<<< HEAD
-        is_tx_tag!(is_access_list_address, AccessListAddress);
-        is_tx_tag!(is_access_list_storage_key, AccessListStorageKey);
-
-=======
         is_tx_tag!(is_access_list_addresses_len, AccessListAddressesLen);
         is_tx_tag!(is_access_list_storage_keys_len, AccessListStorageKeysLen);
         is_tx_tag!(is_access_list_rlc, AccessListRLC);
->>>>>>> 07cf6bd3
+        is_tx_tag!(is_access_list_address, AccessListAddress);
+        is_tx_tag!(is_access_list_storage_key, AccessListStorageKey);
+
 
         let tx_id_unchanged = IsEqualChip::configure(
             meta,
