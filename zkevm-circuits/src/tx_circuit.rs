//! The transaction circuit implementation.

// Naming notes:
// - *_be: Big-Endian bytes
// - *_le: Little-Endian bytes

#[cfg(any(feature = "test", test, feature = "test-circuits"))]
/// TxCircuitTester is the combined circuit of tx circuit and sig circuit.
mod dev;
#[cfg(any(feature = "test", test))]
mod test;
#[cfg(any(feature = "test", test, feature = "test-circuits"))]
pub use dev::TxCircuitTester as TestTxCircuit;

use crate::{
    evm_circuit::util::constraint_builder::{BaseConstraintBuilder, ConstrainBuilderCommon},
    sig_circuit::SigCircuit,
    table::{
        BlockContextFieldTag::{CumNumTxs, NumTxs},
        BlockTable, KeccakTable, LookupTable, RlpFsmRlpTable as RlpTable, SigTable, TxFieldTag,
        TxFieldTag::{
            BlockNumber, CallData, CallDataGasCost, CallDataLength, CallDataRLC, CalleeAddress,
            CallerAddress, ChainID, Gas, GasPrice, IsCreate, Nonce, SigR, SigS, SigV,
            TxDataGasCost, TxHashLength, TxHashRLC, TxSignHash, TxSignLength, TxSignRLC,
        },
        TxTable, U16Table, U8Table,
    },
    util::{
        is_zero::{IsZeroChip, IsZeroConfig},
        keccak, random_linear_combine_word as rlc, rlc_be_bytes, SubCircuit, SubCircuitConfig,
    },
    witness,
    witness::{
        rlp_fsm::Tag,
        Format::{L1MsgHash, TxHashEip155, TxHashPreEip155, TxSignEip155, TxSignPreEip155},
        RlpTag,
        RlpTag::{GasCost, Len, Null, RLC},
        Tag::TxType as RLPTxType,
        Transaction,
    },
};
use bus_mapping::circuit_input_builder::keccak_inputs_sign_verify;
use eth_types::{
    geth_types::{
        TxType,
        TxType::{Eip155, L1Msg, PreEip155},
    },
    sign_types::SignData,
    Address, Field, ToAddress, ToBigEndian, ToLittleEndian, ToScalar,
};
use gadgets::{
    binary_number::{BinaryNumberChip, BinaryNumberConfig},
    comparator::{ComparatorChip, ComparatorConfig, ComparatorInstruction},
    is_equal::{IsEqualChip, IsEqualConfig, IsEqualInstruction},
    less_than::{LtChip, LtConfig, LtInstruction},
    util::{and, not, select, sum, Expr},
};
use halo2_proofs::{
    circuit::{Layouter, Region, Value},
    plonk::{Advice, Column, ConstraintSystem, Error, Expression, VirtualCells},
    poly::Rotation,
};
use log::error;
use num::Zero;
use std::{
    collections::{BTreeMap, BTreeSet, HashMap},
    iter,
    marker::PhantomData,
};

use crate::witness::rlp_fsm::ValueTagLength;
#[cfg(feature = "onephase")]
use halo2_proofs::plonk::FirstPhase as SecondPhase;
use halo2_proofs::plonk::Fixed;
#[cfg(not(feature = "onephase"))]
use halo2_proofs::plonk::SecondPhase;
use itertools::Itertools;

/// Number of rows of one tx occupies in the fixed part of tx table
pub const TX_LEN: usize = 23;
/// Offset of TxHash tag in the tx table
pub const TX_HASH_OFFSET: usize = 21;
/// Offset of ChainID tag in the tx table
pub const CHAIN_ID_OFFSET: usize = 12;

#[derive(Copy, Clone, Debug, PartialEq, Eq, Hash)]
enum LookupCondition {
    // lookup into tx table
    TxCalldata,
    // lookup into rlp table
    L1MsgHash,
    RlpSignTag,
    RlpHashTag,
    // lookup into keccak table
    Keccak,
}

/// Config for TxCircuit
#[derive(Clone, Debug)]
pub struct TxCircuitConfig<F: Field> {
    minimum_rows: usize,

    // This is only true at the first row of calldata part of tx table
    q_calldata_first: Column<Fixed>,
    q_calldata_last: Column<Fixed>,
    tx_table: TxTable,
    tx_tag_bits: BinaryNumberConfig<TxFieldTag, 5>,

    // A selector which is enabled at 2nd row
    q_second: Column<Fixed>,
    tx_type: Column<Advice>,
    tx_type_bits: BinaryNumberConfig<TxType, 3>,
    // The associated rlp tag to lookup in the RLP table
    rlp_tag: Column<Advice>,
    // Whether tag's RLP-encoded value is 0x80 = rlp([])
    is_none: Column<Advice>,
    tx_value_length: Column<Advice>,
    tx_value_rlc: Column<Advice>,

    u8_table: U8Table,
    u16_table: U16Table,

    /// Verify if the tx_id is zero or not.
    tx_id_is_zero: IsZeroConfig<F>,
    /// Primarily used to verify if the `CallDataLength` is zero or non-zero
    ///  and `CallData` byte is zero or non-zero.
    value_is_zero: IsZeroConfig<F>,
    /// We use an equality gadget to know whether the tx id changes between
    /// subsequent rows or not.
    tx_id_unchanged: IsEqualConfig<F>,

    /// Columns used to reduce degree
    is_tag_block_num: Column<Advice>,
    is_calldata: Column<Advice>,
    is_caller_address: Column<Advice>,
    is_l1_msg: Column<Advice>,
    is_chain_id: Column<Advice>,
    lookup_conditions: HashMap<LookupCondition, Column<Advice>>,

    /// Columns for accumulating call_data_length and call_data_gas_cost
    /// A boolean advice column, which is turned on only for the last byte in
    /// call data.
    is_final: Column<Advice>,
    /// An accumulator value used to correctly calculate the calldata gas cost
    /// for a tx.
    calldata_gas_cost_acc: Column<Advice>,
    /// An accumulator value used to correctly calculate the RLC(calldata) for a tx.
    calldata_rlc: Column<Advice>,
    /// 1st phase column which equals to tx_table.value when is_calldata is true
    /// We need this because tx_table.value is a 2nd phase column and is used to get calldata_rlc.
    /// It's not safe to do RLC on columns of same phase.
    calldata_byte: Column<Advice>,

    /// Columns for ensuring that BlockNum is correct
    is_padding_tx: Column<Advice>,
    /// Tx id must be no greater than cum_num_txs
    tx_id_cmp_cum_num_txs: ComparatorConfig<F, 2>,
    tx_id_gt_prev_cnt: LtConfig<F, 2>,
    /// Cumulative number of txs up to a block
    cum_num_txs: Column<Advice>,
    /// Number of txs in a block
    num_txs: Column<Advice>,

    /// Address recovered by SignVerifyChip
    sv_address: Column<Advice>,

    sig_table: SigTable,

    // External tables
    block_table: BlockTable,
    rlp_table: RlpTable,
    keccak_table: KeccakTable,

    _marker: PhantomData<F>,
}

/// Circuit configuration arguments
pub struct TxCircuitConfigArgs<F: Field> {
    /// TxTable
    pub tx_table: TxTable,
    /// Block Table
    pub block_table: BlockTable,
    /// KeccakTable
    pub keccak_table: KeccakTable,
    /// RlpTable
    pub rlp_table: RlpTable,
    /// SigTable
    pub sig_table: SigTable,
    /// Reusable u8 lookup table,
    pub u8_table: U8Table,
    /// Reusable u16 lookup table,
    pub u16_table: U16Table,
    /// Challenges
    pub challenges: crate::util::Challenges<Expression<F>>,
}

impl<F: Field> SubCircuitConfig<F> for TxCircuitConfig<F> {
    type ConfigArgs = TxCircuitConfigArgs<F>;

    /// Return a new TxCircuitConfig
    fn new(
        meta: &mut ConstraintSystem<F>,
        Self::ConfigArgs {
            tx_table,
            block_table,
            keccak_table,
            rlp_table,
            sig_table,
            u8_table,
            u16_table,
            challenges,
        }: Self::ConfigArgs,
    ) -> Self {
        let q_enable = tx_table.q_enable;
        let q_second = meta.fixed_column();
        let q_calldata_first = meta.fixed_column();
        let q_calldata_last = meta.fixed_column();
        // tag, rlp_tag, tx_type, is_none
        let tx_type = meta.advice_column();
        let rlp_tag = meta.advice_column();
        let tx_value_rlc = meta.advice_column_in(SecondPhase);
        let tx_value_length = meta.advice_column();
        let is_none = meta.advice_column();
        let tag_bits = BinaryNumberChip::configure(meta, q_enable, Some(tx_table.tag.into()));
        let tx_type_bits = BinaryNumberChip::configure(meta, q_enable, Some(tx_type.into()));

        // columns for constraining BlockNum is valid
        let cum_num_txs = meta.advice_column();
        // num_of_txs that each block contains
        let num_txs = meta.advice_column();
        let is_padding_tx = meta.advice_column();

        // columns for accumulating length and gas_cost of call_data
        let is_final = meta.advice_column();
        let calldata_gas_cost_acc = meta.advice_column();
        let calldata_rlc = meta.advice_column_in(SecondPhase);
        let calldata_byte = meta.advice_column();

        // booleans to reduce degree
        let is_l1_msg = meta.advice_column();
        let is_calldata = meta.advice_column();
        let is_caller_address = meta.advice_column();
        let is_chain_id = meta.advice_column();
        let is_tag_block_num = meta.advice_column();
        let lookup_conditions = [
            LookupCondition::TxCalldata,
            LookupCondition::L1MsgHash,
            LookupCondition::RlpSignTag,
            LookupCondition::RlpHashTag,
            LookupCondition::Keccak,
        ]
        .into_iter()
        .map(|condition| (condition, meta.advice_column()))
        .collect::<HashMap<LookupCondition, Column<Advice>>>();

        // TODO: add lookup to SignVerify table for sv_address
        let sv_address = meta.advice_column();
        meta.enable_equality(tx_table.value);

        let log_deg = |s: &'static str, meta: &mut ConstraintSystem<F>| {
            debug_assert!(meta.degree() <= 9);
            log::info!("after {}, meta.degree: {}", s, meta.degree());
        };

        // tx_id == 0
        let tx_id_is_zero = IsZeroChip::configure(
            meta,
            |meta| meta.query_fixed(q_enable, Rotation::cur()),
            tx_table.tx_id,
            |meta| meta.advice_column(),
        );

        // macros
        macro_rules! is_tx_tag {
            ($var:ident, $tag_variant:ident) => {
                let $var = |meta: &mut VirtualCells<F>| {
                    tag_bits.value_equals(TxFieldTag::$tag_variant, Rotation::cur())(meta)
                };
            };
        }

        // tx tags
        is_tx_tag!(is_null, Null);
        is_tx_tag!(is_nonce, Nonce);
        is_tx_tag!(is_gas_price, GasPrice);
        is_tx_tag!(is_gas, Gas);
        is_tx_tag!(is_caller_addr, CallerAddress);
        is_tx_tag!(is_to, CalleeAddress);
        is_tx_tag!(is_create, IsCreate);
        is_tx_tag!(is_value, Value);
        is_tx_tag!(is_data, CallData);
        is_tx_tag!(is_data_length, CallDataLength);
        is_tx_tag!(is_data_gas_cost, CallDataGasCost);
        is_tx_tag!(is_tx_gas_cost, TxDataGasCost);
        is_tx_tag!(is_data_rlc, CallDataRLC);
        is_tx_tag!(is_chain_id_expr, ChainID);
        is_tx_tag!(is_sig_v, SigV);
        is_tx_tag!(is_sig_r, SigR);
        is_tx_tag!(is_sig_s, SigS);
        is_tx_tag!(is_sign_length, TxSignLength);
        is_tx_tag!(is_sign_rlc, TxSignRLC);
        is_tx_tag!(is_hash_length, TxHashLength);
        is_tx_tag!(is_hash_rlc, TxHashRLC);
        is_tx_tag!(is_sign_hash, TxSignHash);
        is_tx_tag!(is_hash, TxHash);
        is_tx_tag!(is_block_num, BlockNumber);
        is_tx_tag!(is_tx_type, TxType);

        let tx_id_unchanged = IsEqualChip::configure(
            meta,
            |meta| meta.query_fixed(q_enable, Rotation::cur()),
            |meta| meta.query_advice(tx_table.tx_id, Rotation::cur()),
            |meta| meta.query_advice(tx_table.tx_id, Rotation::next()),
        );

        // testing if value is zero for tags
        let value_is_zero = IsZeroChip::configure(
            meta,
            |meta| {
                and::expr(vec![
                    meta.query_fixed(q_enable, Rotation::cur()),
                    sum::expr(vec![
                        // if caller_address is zero, then skip the sig verify.
                        is_caller_addr(meta),
                        // if call_data_length is zero, then skip lookup to tx table for call data
                        is_data_length(meta),
                        // if call data byte is zero, then gas_cost = 4 (16 otherwise)
                        is_data(meta),
                    ]),
                ])
            },
            tx_table.value,
            |meta| meta.advice_column_in(SecondPhase), // value is at 2nd phase
        );

        // tx_id transition
        meta.create_gate("tx_id starts with 1", |meta| {
            let mut cb = BaseConstraintBuilder::default();

            cb.require_equal(
                "tx_id == 1",
                meta.query_advice(tx_table.tx_id, Rotation::cur()),
                1.expr(),
            );

            cb.gate(meta.query_fixed(q_second, Rotation::cur()))
        });
        meta.create_gate("tx_id transition", |meta| {
            let mut cb = BaseConstraintBuilder::default();

            // if tag_next == Nonce, then tx_id' = tx_id + 1
            cb.condition(tag_bits.value_equals(Nonce, Rotation::next())(meta), |cb| {
                cb.require_equal(
                    "tx_id increments",
                    meta.query_advice(tx_table.tx_id, Rotation::next()),
                    meta.query_advice(tx_table.tx_id, Rotation::cur()) + 1.expr(),
                );
            });
            // if tag_next != Nonce, then tx_id' = tx_id, tx_type' = tx_type
            cb.condition(
                not::expr(tag_bits.value_equals(Nonce, Rotation::next())(meta)),
                |cb| {
                    cb.require_equal(
                        "tx_id does not change",
                        meta.query_advice(tx_table.tx_id, Rotation::next()),
                        meta.query_advice(tx_table.tx_id, Rotation::cur()),
                    );
                    cb.require_equal(
                        "tx_type does not change",
                        meta.query_advice(tx_type, Rotation::next()),
                        meta.query_advice(tx_type, Rotation::cur()),
                    );
                },
            );

            cb.condition(tx_id_unchanged.is_equal_expression.expr(), |cb| {
                cb.require_equal(
                    "sv_address does not change",
                    meta.query_advice(sv_address, Rotation::next()),
                    meta.query_advice(sv_address, Rotation::cur()),
                );
                cb.require_equal(
                    "is_padding_tx does not change",
                    meta.query_advice(is_padding_tx, Rotation::next()),
                    meta.query_advice(is_padding_tx, Rotation::cur()),
                );
            });

            cb.gate(and::expr([
                meta.query_fixed(q_enable, Rotation::cur()),
                not::expr(meta.query_advice(is_calldata, Rotation::next())),
            ]))
        });

        // Basic constraints
        meta.create_gate("basic constraints", |meta| {
            let mut cb = BaseConstraintBuilder::default();

            let rlp_tag_map: Vec<(Expression<F>, RlpTag)> = vec![
                (is_nonce(meta), Tag::Nonce.into()),
                (is_gas_price(meta), Tag::GasPrice.into()),
                (is_gas(meta), Tag::Gas.into()),
                (is_to(meta), Tag::To.into()),
                (is_value(meta), Tag::Value.into()),
                (is_data_rlc(meta), Tag::Data.into()),
                (is_sig_v(meta), Tag::SigV.into()),
                (is_sig_r(meta), Tag::SigR.into()),
                (is_sig_s(meta), Tag::SigS.into()),
                (is_sign_length(meta), Len),
                (is_sign_rlc(meta), RLC),
                (is_hash_length(meta), Len),
                (is_hash_rlc(meta), RLC),
                (is_caller_addr(meta), Tag::Sender.into()),
                (is_tx_gas_cost(meta), GasCost),
                // tx tags which correspond to Null
                (is_null(meta), Null),
                (is_create(meta), Null),
                (is_data_length(meta), Null),
                (is_data_gas_cost(meta), Null),
                (is_sign_hash(meta), Null),
                (is_hash(meta), Null),
                (is_data(meta), Null),
                (is_block_num(meta), Null),
                (is_chain_id_expr(meta), Tag::ChainId.into()),
                (is_tx_type(meta), Null),
            ];

            cb.require_boolean(
                "is_none is boolean",
                meta.query_advice(is_none, Rotation::cur()),
            );

            cb.require_in_set(
                "tx_type supported",
                meta.query_advice(tx_type, Rotation::cur()),
                vec![
                    usize::from(PreEip155).expr(),
                    usize::from(Eip155).expr(),
                    usize::from(L1Msg).expr(),
                ],
            );

            cb.condition(is_tx_type(meta), |cb| {
                cb.require_equal(
                    "associated tx type to tag",
                    meta.query_advice(tx_type, Rotation::cur()),
                    meta.query_advice(tx_table.value, Rotation::cur()),
                );
            });

            cb.require_equal(
                "associated rlp_tag",
                meta.query_advice(rlp_tag, Rotation::cur()),
                rlp_tag_map.into_iter().fold(0.expr(), |acc, (expr, tag)| {
                    acc + usize::from(tag).expr() * expr
                }),
            );

            cb.condition(is_to(meta), |cb| {
                cb.require_equal(
                    "is_create == is_none",
                    // we rely on the assumption that IsCreate is next to CalleeAddress
                    meta.query_advice(tx_table.value, Rotation::next()),
                    meta.query_advice(is_none, Rotation::cur()),
                );
            });

            let is_none_expr = meta.query_advice(is_none, Rotation::cur());
            // is_none == true
            cb.condition(is_none_expr.expr(), |cb| {
                // value == 0
                cb.require_equal(
                    "is_none is true => value == 0",
                    meta.query_advice(tx_table.value, Rotation::cur()),
                    0.expr(),
                );
            });

            // CallData is none =>
            // 1. CallDataLength == 0
            // 2. CallDataGasCost == 0
            cb.condition(and::expr([is_data_rlc(meta), is_none_expr.expr()]), |cb| {
                // we rely on the assumption that CallDataLength and CallDataGasCost are after
                // CallDataRLC
                cb.require_equal(
                    "CallDataLength.value == 0",
                    meta.query_advice(tx_table.value, Rotation::next()),
                    0.expr(),
                );
                cb.require_equal(
                    "CallDataGasCost.value == 0",
                    meta.query_advice(tx_table.value, Rotation(2)),
                    0.expr(),
                );
            });

            // CallData is not none => CallDataLength != 0
            cb.condition(
                and::expr([is_data_rlc(meta), not::expr(is_none_expr)]),
                |cb| {
                    cb.require_zero(
                        "CallDataLength != 0",
                        value_is_zero.expr(Rotation::next())(meta),
                    );
                },
            );

            cb.gate(meta.query_fixed(q_enable, Rotation::cur()))
        });

        //////////////////////////////////////////////////////////
        ///// Constraints for booleans that reducing degree  /////
        //////////////////////////////////////////////////////////
        meta.create_gate("is_calldata", |meta| {
            let mut cb = BaseConstraintBuilder::default();

            cb.require_equal(
                "is_calldata",
                is_data(meta),
                meta.query_advice(is_calldata, Rotation::cur()),
            );

            cb.gate(meta.query_fixed(q_enable, Rotation::cur()))
        });

        meta.create_gate("is_caller_address", |meta| {
            let mut cb = BaseConstraintBuilder::default();

            cb.require_equal(
                "is_caller_address",
                is_caller_addr(meta),
                meta.query_advice(is_caller_address, Rotation::cur()),
            );

            cb.gate(meta.query_fixed(q_enable, Rotation::cur()))
        });

        meta.create_gate("is_chain_id", |meta| {
            let mut cb = BaseConstraintBuilder::default();

            cb.require_equal(
                "is_chain_id",
                is_chain_id_expr(meta),
                meta.query_advice(is_chain_id, Rotation::cur()),
            );

            cb.gate(meta.query_fixed(q_enable, Rotation::cur()))
        });

        meta.create_gate("is_tag_block_num", |meta| {
            let mut cb = BaseConstraintBuilder::default();

            cb.require_equal(
                "is_tag_block_num = (tag == BlockNum)",
                is_block_num(meta),
                meta.query_advice(is_tag_block_num, Rotation::cur()),
            );

            cb.gate(meta.query_fixed(q_enable, Rotation::cur()))
        });

        meta.create_gate("is_l1_msg", |meta| {
            let mut cb = BaseConstraintBuilder::default();

            cb.require_equal(
                "is_l1_msg = (tx_type == L1Msg)",
                meta.query_advice(is_l1_msg, Rotation::cur()),
                tx_type_bits.value_equals(L1Msg, Rotation::cur())(meta),
            );

            cb.gate(meta.query_fixed(q_enable, Rotation::cur()))
        });

        meta.create_gate("calldata lookup into tx table condition", |meta| {
            let mut cb = BaseConstraintBuilder::default();

            cb.require_equal(
                "condition",
                and::expr([
                    is_data_length(meta),
                    not::expr(value_is_zero.expr(Rotation::cur())(meta)),
                ]),
                meta.query_advice(
                    lookup_conditions[&LookupCondition::TxCalldata],
                    Rotation::cur(),
                ),
            );

            cb.gate(meta.query_fixed(q_enable, Rotation::cur()))
        });

        meta.create_gate("sign tag lookup into RLP table condition", |meta| {
            let mut cb = BaseConstraintBuilder::default();

            let is_tag_in_tx_sign = sum::expr([
                is_nonce(meta),
                is_gas_price(meta),
                is_gas(meta),
                is_to(meta),
                is_value(meta),
                is_data_rlc(meta),
                and::expr([
                    meta.query_advice(is_chain_id, Rotation::cur()),
                    tx_type_bits.value_equals(Eip155, Rotation::cur())(meta),
                ]),
                is_sign_length(meta),
                is_sign_rlc(meta),
            ]);

            cb.require_equal(
                "condition",
                is_tag_in_tx_sign,
                meta.query_advice(
                    lookup_conditions[&LookupCondition::RlpSignTag],
                    Rotation::cur(),
                ),
            );

            cb.gate(and::expr([
                meta.query_fixed(q_enable, Rotation::cur()),
                not::expr(meta.query_advice(is_l1_msg, Rotation::cur())),
            ]))
        });

        meta.create_gate("hash tag lookup into RLP table condition", |meta| {
            let mut cb = BaseConstraintBuilder::default();

            let is_tag_in_tx_hash = sum::expr([
                is_nonce(meta),
                is_gas_price(meta),
                is_gas(meta),
                is_to(meta),
                is_value(meta),
                is_tx_gas_cost(meta),
                is_data_rlc(meta),
                is_sig_v(meta),
                is_sig_r(meta),
                is_sig_s(meta),
                is_hash_length(meta),
                is_hash_rlc(meta),
            ]);

            cb.require_equal(
                "condition",
                is_tag_in_tx_hash,
                meta.query_advice(
                    lookup_conditions[&LookupCondition::RlpHashTag],
                    Rotation::cur(),
                ),
            );

            cb.gate(and::expr([
                meta.query_fixed(q_enable, Rotation::cur()),
                not::expr(meta.query_advice(is_l1_msg, Rotation::cur())),
            ]))
        });

        meta.create_gate("l1 msg lookup into RLP table condition", |meta| {
            let mut cb = BaseConstraintBuilder::default();
            let is_tag_in_l1_msg_hash = sum::expr([
                is_nonce(meta),
                is_gas(meta),
                is_to(meta),
                is_value(meta),
                is_data_rlc(meta),
                is_caller_addr(meta),
                is_hash_length(meta),
                is_hash_rlc(meta),
            ]);

            cb.require_equal(
                "lookup into RLP table iff tag in l1 msg hash",
                is_tag_in_l1_msg_hash,
                meta.query_advice(
                    lookup_conditions[&LookupCondition::L1MsgHash],
                    Rotation::cur(),
                ),
            );

            cb.gate(and::expr([
                meta.query_fixed(q_enable, Rotation::cur()),
                meta.query_advice(is_l1_msg, Rotation::cur()),
            ]))
        });

        meta.create_gate("lookup into Keccak table condition", |meta| {
            let mut cb = BaseConstraintBuilder::default();

            let is_tag_sign_or_hash = sum::expr([
                and::expr([
                    is_sign_length(meta),
                    not::expr(meta.query_advice(is_l1_msg, Rotation::cur())),
                ]),
                is_hash_length(meta),
            ]);
            cb.require_equal(
                "condition",
                is_tag_sign_or_hash,
                meta.query_advice(lookup_conditions[&LookupCondition::Keccak], Rotation::cur()),
            );

            cb.gate(meta.query_fixed(q_enable, Rotation::cur()))
        });

        // lookups to RLP table, Tx table, Keccak table
        Self::configure_lookups(
            meta,
            q_enable,
            rlp_tag,
            tx_value_rlc,
            tx_value_length,
            tx_type_bits,
            tx_id_is_zero.clone(),
            is_none,
            &lookup_conditions,
            is_final,
            is_calldata,
            is_chain_id,
            is_l1_msg,
            sv_address,
            calldata_gas_cost_acc,
            calldata_rlc,
            tx_table.clone(),
            keccak_table.clone(),
            rlp_table,
            sig_table,
        );

        meta.create_gate("tx_gas_cost == 0 for L1 msg", |meta| {
            let mut cb = BaseConstraintBuilder::default();

            cb.condition(is_tx_gas_cost(meta), |cb| {
                cb.require_zero(
                    "tx_gas_cost == 0",
                    meta.query_advice(tx_table.value, Rotation::cur()),
                );
            });

            cb.gate(and::expr([
                meta.query_fixed(q_enable, Rotation::cur()),
                meta.query_advice(is_l1_msg, Rotation::cur()),
            ]))
        });

        ///////////////////////////////////////////////////////////////////////
        ///////////////  constraints on BlockNum  /////////////////////////////
        ///////////////////////////////////////////////////////////////////////
        meta.create_gate("is_padding_tx", |meta| {
            let is_tag_caller_addr = is_caller_addr(meta);
            let mut cb = BaseConstraintBuilder::default();

            // the offset between CallerAddress and BlockNumber
            let offset = usize::from(BlockNumber) - usize::from(CallerAddress);
            // if tag == CallerAddress
            cb.condition(is_tag_caller_addr.expr(), |cb| {
                cb.require_equal(
                    "is_padding_tx = true if caller_address = 0",
                    meta.query_advice(is_padding_tx, Rotation(offset as i32)),
                    value_is_zero.expr(Rotation::cur())(meta),
                );
            });
            cb.gate(meta.query_fixed(q_enable, Rotation::cur()))
        });

        // prev block's cum_num_txs < tx_id
        let tx_id_gt_prev_cnt = LtChip::configure(
            meta,
            |meta| meta.query_fixed(q_enable, Rotation::cur()),
            |meta| {
                let num_txs = meta.query_advice(num_txs, Rotation::cur());
                let cum_num_txs = meta.query_advice(cum_num_txs, Rotation::cur());

                cum_num_txs - num_txs
            },
            |meta| meta.query_advice(tx_table.tx_id, Rotation::cur()),
            u8_table.into(),
        );

        // last non-padding tx must have tx_id == cum_num_txs
        meta.create_gate(
            "last non-padding tx must have tx_id == cum_num_txs",
            |meta| {
                let mut cb = BaseConstraintBuilder::default();
                let is_tag_block_num = meta.query_advice(is_tag_block_num, Rotation::cur());
                let is_cur_tx_non_padding =
                    not::expr(meta.query_advice(is_padding_tx, Rotation::cur()));
                let is_next_tx_padding = meta.query_advice(is_padding_tx, Rotation::next());
                let cum_num_txs = meta.query_advice(cum_num_txs, Rotation::cur());
                let tx_id = meta.query_advice(tx_table.tx_id, Rotation::cur());

                // tag == BlockNum && cur tx is the last non-padding tx
                cb.condition(
                    and::expr([is_tag_block_num, is_cur_tx_non_padding, is_next_tx_padding]),
                    |cb| {
                        cb.require_equal("tx_id == cum_num_txs", tx_id, cum_num_txs);
                    },
                );

                cb.gate(meta.query_fixed(tx_table.q_enable, Rotation::cur()))
            },
        );

        // tx_id <= cum_num_txs
        let tx_id_cmp_cum_num_txs = ComparatorChip::configure(
            meta,
            |meta| meta.query_fixed(q_enable, Rotation::cur()),
            |meta| meta.query_advice(tx_table.tx_id, Rotation::cur()),
            |meta| meta.query_advice(cum_num_txs, Rotation::cur()),
            u8_table.into(),
        );

        meta.create_gate("tx_id <= cum_num_txs", |meta| {
            let mut cb = BaseConstraintBuilder::default();

            let (lt_expr, eq_expr) = tx_id_cmp_cum_num_txs.expr(meta, None);
            cb.condition(is_block_num(meta), |cb| {
                cb.require_equal("lt or eq", sum::expr([lt_expr, eq_expr]), true.expr());
            });

            cb.gate(and::expr([
                meta.query_fixed(q_enable, Rotation::cur()),
                not::expr(meta.query_advice(is_padding_tx, Rotation::cur())),
            ]))
        });

        meta.lookup_any("num_txs in block table", |meta| {
            let is_tag_block_num = meta.query_advice(is_tag_block_num, Rotation::cur());
            let block_num = meta.query_advice(tx_table.value, Rotation::cur());
            let num_txs = meta.query_advice(num_txs, Rotation::cur());

            let input_expr = vec![NumTxs.expr(), block_num, num_txs];
            let table_expr = block_table.table_exprs(meta);
            let condition = and::expr([
                is_tag_block_num,
                not::expr(meta.query_advice(is_padding_tx, Rotation::cur())),
                meta.query_fixed(q_enable, Rotation::cur()),
            ]);

            input_expr
                .into_iter()
                .zip(table_expr.into_iter())
                .map(|(input, table)| (input * condition.clone(), table))
                .collect::<Vec<_>>()
        });

        meta.lookup_any("cum_num_txs in block table", |meta| {
            let is_tag_block_num = meta.query_advice(is_tag_block_num, Rotation::cur());
            let block_num = meta.query_advice(tx_table.value, Rotation::cur());
            let cum_num_txs = meta.query_advice(cum_num_txs, Rotation::cur());

            let input_expr = vec![CumNumTxs.expr(), block_num, cum_num_txs];
            let table_expr = block_table.table_exprs(meta);
            let condition = and::expr([
                is_tag_block_num,
                not::expr(meta.query_advice(is_padding_tx, Rotation::cur())),
                meta.query_fixed(q_enable, Rotation::cur()),
            ]);

            input_expr
                .into_iter()
                .zip(table_expr.into_iter())
                .map(|(input, table)| (input * condition.clone(), table))
                .collect::<Vec<_>>()
        });

        ////////////////////////////////////////////////////////////////////////
        ///////////  CallData length and gas_cost calculation  /////////////////
        ////////////////////////////////////////////////////////////////////////
        meta.lookup("tx_id_diff must in u16", |meta| {
            let q_enable = meta.query_fixed(q_enable, Rotation::next());
            let is_calldata = meta.query_advice(is_calldata, Rotation::cur());
            let tx_id = meta.query_advice(tx_table.tx_id, Rotation::cur());
            let tx_id_next = meta.query_advice(tx_table.tx_id, Rotation::next());
            let tx_id_next_is_zero = tx_id_is_zero.expr(Rotation::next())(meta);

            let lookup_condition =
                and::expr([q_enable, is_calldata, not::expr(tx_id_next_is_zero)]);

            vec![(lookup_condition * (tx_id_next - tx_id), u16_table.into())]
        });

        meta.create_gate("last row of call data", |meta| {
            let q_calldata_last = meta.query_fixed(q_calldata_last, Rotation::cur());
            let is_final = meta.query_advice(is_final, Rotation::cur());

            vec![(q_calldata_last * (is_final - true.expr()))]
        });
        meta.create_gate("calldata_byte == tx_table.value", |meta| {
            let mut cb = BaseConstraintBuilder::default();
            let is_calldata = meta.query_advice(is_calldata, Rotation::cur());

            cb.condition(is_calldata, |cb| {
                cb.require_equal(
                    "calldata_byte == tx_table.value",
                    meta.query_advice(calldata_byte, Rotation::cur()),
                    meta.query_advice(tx_table.value, Rotation::cur()),
                );
            });

            cb.gate(meta.query_fixed(tx_table.q_enable, Rotation::cur()))
        });

        meta.create_gate("tx call data init", |meta| {
            let mut cb = BaseConstraintBuilder::default();

            let value_is_zero = value_is_zero.expr(Rotation::cur())(meta);
            let gas_cost = select::expr(value_is_zero, 4.expr(), 16.expr());

            cb.require_equal(
                "index == 0",
                meta.query_advice(tx_table.index, Rotation::cur()),
                0.expr(),
            );
            cb.require_equal(
                "calldata_gas_cost_acc == gas_cost",
                meta.query_advice(calldata_gas_cost_acc, Rotation::cur()),
                gas_cost,
            );
            cb.require_equal(
                "calldata_rlc == byte",
                meta.query_advice(calldata_rlc, Rotation::cur()),
                meta.query_advice(tx_table.value, Rotation::cur()),
            );

            cb.gate(and::expr([
                meta.query_fixed(q_calldata_first, Rotation::cur()),
                not::expr(tx_id_is_zero.expr(Rotation::cur())(meta)),
            ]))
        });

        meta.create_gate("tx call data bytes", |meta| {
            let mut cb = BaseConstraintBuilder::default();

            let is_final_cur = meta.query_advice(is_final, Rotation::cur());
            cb.require_boolean("is_final is boolean", is_final_cur.clone());

            // checks for any row, except the final call data byte.
            cb.condition(not::expr(is_final_cur.clone()), |cb| {
                cb.require_equal(
                    "index::next == index::cur + 1",
                    meta.query_advice(tx_table.index, Rotation::next()),
                    meta.query_advice(tx_table.index, Rotation::cur()) + 1.expr(),
                );
                cb.require_equal(
                    "tx_id::next == tx_id::cur",
                    tx_id_unchanged.is_equal_expression.clone(),
                    1.expr(),
                );

                let value_next_is_zero = value_is_zero.expr(Rotation::next())(meta);
                let gas_cost_next = select::expr(value_next_is_zero, 4.expr(), 16.expr());
                // call data gas cost accumulator check.
                cb.require_equal(
                    "calldata_gas_cost_acc::next == calldata_gas_cost::cur + gas_cost_next",
                    meta.query_advice(calldata_gas_cost_acc, Rotation::next()),
                    meta.query_advice(calldata_gas_cost_acc, Rotation::cur()) + gas_cost_next,
                );
                cb.require_equal(
                    "calldata_rlc' = calldata_rlc * r + byte'",
                    meta.query_advice(calldata_rlc, Rotation::next()),
                    meta.query_advice(calldata_rlc, Rotation::cur()) * challenges.keccak_input()
                        + meta.query_advice(tx_table.value, Rotation::next()),
                );
            });

            // on the final call data byte, tx_id must change.
            cb.condition(is_final_cur.expr(), |cb| {
                cb.require_zero(
                    "tx_id changes at is_final == 1",
                    tx_id_unchanged.is_equal_expression.clone(),
                );
            });

            cb.condition(
                and::expr([
                    is_final_cur,
                    not::expr(tx_id_is_zero.expr(Rotation::next())(meta)),
                ]),
                |cb| {
                    let value_next_is_zero = value_is_zero.expr(Rotation::next())(meta);
                    let gas_cost_next = select::expr(value_next_is_zero, 4.expr(), 16.expr());

                    cb.require_equal(
                        "index' == 0",
                        meta.query_advice(tx_table.index, Rotation::next()),
                        0.expr(),
                    );
                    cb.require_equal(
                        "calldata_gas_cost_acc' == gas_cost_next",
                        meta.query_advice(calldata_gas_cost_acc, Rotation::next()),
                        gas_cost_next,
                    );
                    cb.require_equal(
                        "calldata_rlc' == byte'",
                        meta.query_advice(calldata_rlc, Rotation::next()),
                        meta.query_advice(tx_table.value, Rotation::next()),
                    );
                },
            );

            cb.gate(and::expr(vec![
                meta.query_fixed(q_enable, Rotation::cur()),
                meta.query_advice(is_calldata, Rotation::cur()),
                not::expr(tx_id_is_zero.expr(Rotation::cur())(meta)),
            ]))
        });

        ////////////////////////////////////////////////////////////////////////
        ///////////   SignVerify recover CallerAddress    //////////////////////
        ////////////////////////////////////////////////////////////////////////
        meta.create_gate("tx signature v", |meta| {
            let mut cb = BaseConstraintBuilder::default();
            let is_chain_id = meta.query_advice(is_chain_id, Rotation::cur());

            //  1. eip155 tx: v Є {chain_id*2 + 35, chain_id*2 + 36}
            cb.condition(
                and::expr([
                    is_chain_id.expr(),
                    tx_type_bits.value_equals(Eip155, Rotation::cur())(meta),
                ]),
                |cb| {
                    // we rely on the assumption that SigV is on the next of ChainID
                    let v = meta.query_advice(tx_table.value, Rotation::next());
                    let chain_id = meta.query_advice(tx_table.value, Rotation::cur());

                    cb.require_boolean(
                        "V - (chain_id * 2 + 35) Є {0, 1}",
                        v - chain_id * 2.expr() - 35.expr(),
                    );
                },
            );

            //  2. pre-eip155 tx: v Є {27, 28}
            cb.condition(
                and::expr([
                    is_chain_id.expr(),
                    tx_type_bits.value_equals(PreEip155, Rotation::cur())(meta),
                ]),
                |cb| {
                    let v = meta.query_advice(tx_table.value, Rotation::next());
                    cb.require_boolean("V - 27 Є {0, 1}", v - 27.expr());
                },
            );

            //  3. l1 msg: v == 0
            cb.condition(
                and::expr([
                    is_chain_id.expr(),
                    tx_type_bits.value_equals(L1Msg, Rotation::cur())(meta),
                ]),
                |cb| {
                    let v = meta.query_advice(tx_table.value, Rotation::next());
                    cb.require_zero("V == 0", v);
                },
            );

            // TODO:
            //  4. eip1559 tx: v Є {0, 1}
            //  5. eip2930 tx: v Є {0, 1}

            cb.gate(meta.query_fixed(q_enable, Rotation::cur()))
        });

        meta.create_gate(
            "caller address == sv_address if it's not zero and tx_type != L1Msg",
            |meta| {
                let mut cb = BaseConstraintBuilder::default();

                cb.condition(not::expr(value_is_zero.expr(Rotation::cur())(meta)), |cb| {
                    cb.require_equal(
                        "caller address == sv_address",
                        meta.query_advice(tx_table.value, Rotation::cur()),
                        meta.query_advice(sv_address, Rotation::cur()),
                    );
                });

                cb.gate(and::expr([
                    meta.query_fixed(q_enable, Rotation::cur()),
                    meta.query_advice(is_caller_address, Rotation::cur()),
                    not::expr(meta.query_advice(is_l1_msg, Rotation::cur())),
                ]))
            },
        );

        log_deg("tx_circuit", meta);

        Self {
            minimum_rows: meta.minimum_rows(),
            q_calldata_first,
            q_calldata_last,
            tx_tag_bits: tag_bits,
            tx_type,
            tx_type_bits,
            rlp_tag,
            is_none,
<<<<<<< HEAD
            q_second,
=======
            tx_value_rlc,
            tx_value_length,
>>>>>>> 29f0ffb4
            u8_table,
            u16_table,
            tx_id_is_zero,
            value_is_zero,
            tx_id_unchanged,
            is_calldata,
            is_caller_address,
            tx_id_cmp_cum_num_txs,
            tx_id_gt_prev_cnt,
            cum_num_txs,
            is_padding_tx,
            lookup_conditions,
            is_l1_msg,
            is_chain_id,
            is_final,
            calldata_gas_cost_acc,
            calldata_rlc,
            calldata_byte,
            sv_address,
            sig_table,
            block_table,
            tx_table,
            keccak_table,
            rlp_table,
            is_tag_block_num,
            _marker: PhantomData,
            num_txs,
        }
    }
}

impl<F: Field> TxCircuitConfig<F> {
    #[allow(clippy::too_many_arguments)]
    fn configure_lookups(
        meta: &mut ConstraintSystem<F>,
        q_enable: Column<Fixed>,
        rlp_tag: Column<Advice>,
        tx_value_rlc: Column<Advice>,
        tx_value_length: Column<Advice>,
        tx_type_bits: BinaryNumberConfig<TxType, 3>,
        tx_id_is_zero: IsZeroConfig<F>,
        is_none: Column<Advice>,
        lookup_conditions: &HashMap<LookupCondition, Column<Advice>>,
        is_final: Column<Advice>,
        is_calldata: Column<Advice>,
        is_chain_id: Column<Advice>,
        is_l1_msg_col: Column<Advice>,
        sv_address: Column<Advice>,
        calldata_gas_cost_acc: Column<Advice>,
        calldata_rlc: Column<Advice>,
        tx_table: TxTable,
        keccak_table: KeccakTable,
        rlp_table: RlpTable,
        sig_table: SigTable,
    ) {
        macro_rules! is_tx_type {
            ($var:ident, $type_variant:ident) => {
                let $var = |meta: &mut VirtualCells<F>| {
                    tx_type_bits.value_equals(TxType::$type_variant, Rotation::cur())(meta)
                };
            };
        }
        /////////////////////////////////////////////////////////////////
        /////////////////    block table lookups     ////////////////////
        ///////////////// ////////////////////////////////////////////////

        /////////////////////////////////////////////////////////////////
        /////////////////    tx table lookups     ///////////////////////
        /////////////////////////////////////////////////////////////////
        // lookup to check CallDataGasCost of the tx's call data.
        meta.lookup_any("tx call data gas cost in TxTable", |meta| {
            // if call data length != 0, then we can lookup the calldata gas cost on the
            // last row of the tx's call data bytes.
            let enable = and::expr(vec![
                meta.query_fixed(q_enable, Rotation::cur()),
                meta.query_advice(
                    lookup_conditions[&LookupCondition::TxCalldata],
                    Rotation::cur(),
                ),
            ]);

            vec![
                meta.query_advice(tx_table.tx_id, Rotation::cur()),
                CallData.expr(),
                meta.query_advice(tx_table.value, Rotation::next()), // calldata_gas_cost
                1.expr(),                                            // is_final = 1
            ]
            .into_iter()
            .zip(
                vec![
                    meta.query_advice(tx_table.tx_id, Rotation::cur()),
                    meta.query_fixed(tx_table.tag, Rotation::cur()),
                    meta.query_advice(calldata_gas_cost_acc, Rotation::cur()),
                    meta.query_advice(is_final, Rotation::cur()),
                ]
                .into_iter(),
            )
            .map(|(arg, table)| (enable.clone() * arg, table))
            .collect()
        });
        // We need to handle the case in which some of the call data bytes is skipped in
        // the tx table. If the call data length is larger than 0, then we will
        // do lookup in the tx table to make sure the last call data byte in tx
        // has index = call_data_length-1.
        meta.lookup_any("is_final call data byte should be present", |meta| {
            let enable = and::expr(vec![
                meta.query_fixed(q_enable, Rotation::cur()),
                meta.query_advice(
                    lookup_conditions[&LookupCondition::TxCalldata],
                    Rotation::cur(),
                ),
            ]);
            vec![
                meta.query_advice(tx_table.tx_id, Rotation::cur()),
                CallData.expr(),
                meta.query_advice(tx_table.value, Rotation::cur()) - 1.expr(), /* index starts
                                                                                * from 0 */
                1.expr(), // is_final = true
            ]
            .into_iter()
            .zip(
                vec![
                    meta.query_advice(tx_table.tx_id, Rotation::cur()),
                    meta.query_fixed(tx_table.tag, Rotation::cur()),
                    meta.query_advice(tx_table.index, Rotation::cur()),
                    meta.query_advice(is_final, Rotation::cur()),
                ]
                .into_iter(),
            )
            .map(|(arg, table)| (enable.clone() * arg, table))
            .collect()
        });
        meta.lookup_any("lookup CallDataRLC in the calldata part", |meta| {
            let is_call_data = meta.query_advice(is_calldata, Rotation::cur());
            let calldata_rlc = meta.query_advice(calldata_rlc, Rotation::cur());
            let enable = and::expr([
                meta.query_fixed(tx_table.q_enable, Rotation::cur()),
                is_call_data,
                not::expr(tx_id_is_zero.expr(Rotation::cur())(meta)),
                meta.query_advice(is_final, Rotation::cur()),
            ]);

            let input_exprs = vec![
                meta.query_advice(tx_table.tx_id, Rotation::cur()),
                CallDataRLC.expr(),
                calldata_rlc.expr(),
            ];
            let table_exprs = vec![
                meta.query_advice(tx_table.tx_id, Rotation::cur()),
                meta.query_fixed(tx_table.tag, Rotation::cur()),
                meta.query_advice(tx_table.value, Rotation::cur()),
            ];

            input_exprs
                .into_iter()
                .zip(table_exprs.into_iter())
                .map(|(input, table)| (input * enable.expr(), table))
                .collect()
        });

        /////////////////////////////////////////////////////////////////
        /////////////////    RLP table lookups     //////////////////////
        ///////////////// ////////////////////////////////////////////////
        is_tx_type!(is_pre_eip155, PreEip155);
        is_tx_type!(is_eip155, Eip155);
        is_tx_type!(is_l1_msg, L1Msg);

        // lookup tx type in RLP table for L1Msg only
        meta.lookup_any("lookup tx type in RLP table", |meta| {
            let enable = and::expr([meta.query_fixed(q_enable, Rotation::cur()), is_l1_msg(meta)]);
            let hash_format = L1MsgHash.expr();
            let tag_value = 0x7E.expr();
            let tag_bytes_rlc = 0x7E.expr();
            let tag_length = 1.expr();

            let input_exprs = vec![
                1.expr(), // q_enable = true
                meta.query_advice(tx_table.tx_id, Rotation::cur()),
                hash_format,
                RLPTxType.expr(),
                tag_value,
                tag_bytes_rlc,
                tag_length,
                1.expr(), // is_output = true
                0.expr(), // is_none = false
            ];
            assert_eq!(input_exprs.len(), rlp_table.table_exprs(meta).len());

            input_exprs
                .into_iter()
                .zip(rlp_table.table_exprs(meta).into_iter())
                .map(|(input, table)| (enable.expr() * input, table))
                .collect()
        });

        // lookup tx tag in RLP table for signing.
        meta.lookup_any("lookup tx tag in RLP Table for signing", |meta| {
            let enable = and::expr([
                meta.query_fixed(q_enable, Rotation::cur()),
                meta.query_advice(
                    lookup_conditions[&LookupCondition::RlpSignTag],
                    Rotation::cur(),
                ),
            ]);
            let rlp_tag = meta.query_advice(rlp_tag, Rotation::cur());
            let is_none = meta.query_advice(is_none, Rotation::cur());
            let sign_format = is_pre_eip155(meta) * TxSignPreEip155.expr()
                + is_eip155(meta) * TxSignEip155.expr();

            // q_enable, tx_id, format, rlp_tag, tag_value, is_output, is_none
            vec![
                1.expr(), // q_enable = true
                meta.query_advice(tx_table.tx_id, Rotation::cur()),
                sign_format,
                rlp_tag,
                meta.query_advice(tx_table.value, Rotation::cur()),
                meta.query_advice(tx_value_rlc, Rotation::cur()),
                meta.query_advice(tx_value_length, Rotation::cur()),
                1.expr(), // is_output = true
                is_none,
            ]
            .into_iter()
<<<<<<< HEAD
            .zip(rlp_table.table_exprs(meta).into_iter())
=======
            .zip_eq(rlp_table.table_exprs(meta).into_iter())
>>>>>>> 29f0ffb4
            .map(|(arg, table)| (enable.clone() * arg, table))
            .collect()
        });

        // lookup tx tag in RLP table for hashing
        meta.lookup_any("lookup tx tag in RLP Table for hashing", |meta| {
            let rlp_tag = meta.query_advice(rlp_tag, Rotation::cur());
            let enable = and::expr(vec![
                meta.query_fixed(q_enable, Rotation::cur()),
                sum::expr([
                    meta.query_advice(
                        lookup_conditions[&LookupCondition::RlpHashTag],
                        Rotation::cur(),
                    ),
                    meta.query_advice(
                        lookup_conditions[&LookupCondition::L1MsgHash],
                        Rotation::cur(),
                    ),
                ]),
            ]);
            let is_none = meta.query_advice(is_none, Rotation::cur());
            let hash_format = is_pre_eip155(meta) * TxHashPreEip155.expr()
                + is_eip155(meta) * TxHashEip155.expr()
                + is_l1_msg(meta) * L1MsgHash.expr();

            vec![
                1.expr(), // q_enable = true
                meta.query_advice(tx_table.tx_id, Rotation::cur()),
                hash_format,
                rlp_tag,
                meta.query_advice(tx_table.value, Rotation::cur()),
                meta.query_advice(tx_value_rlc, Rotation::cur()),
                meta.query_advice(tx_value_length, Rotation::cur()),
                1.expr(), // is_output = true
                is_none,
            ]
            .into_iter()
            .zip_eq(rlp_table.table_exprs(meta).into_iter())
            .map(|(arg, table)| (enable.clone() * arg, table))
            .collect()
        });

        ////////////////////////////////////////////////////////////////////
        /////////////////    Sig table lookups     //////////////////////
        ///////////////// //////////////////////////////////////////////////
        meta.lookup_any("Sig table lookup", |meta| {
            let enabled = and::expr([
                // use is_l1_msg_col instead of is_l1_msg(meta) because it has lower degree
                not::expr(meta.query_advice(is_l1_msg_col, Rotation::cur())),
                // lookup to sig table on the ChainID row because we have an indicator of degree 1
                // for ChainID and ChainID is not far from (msg_hash_rlc, sig_v,
                // ...)
                meta.query_advice(is_chain_id, Rotation::cur()),
            ]);

            let msg_hash_rlc = meta.query_advice(tx_table.value, Rotation(6));
            let chain_id = meta.query_advice(tx_table.value, Rotation::cur());
            let sig_v = meta.query_advice(tx_table.value, Rotation(1));
            let sig_r = meta.query_advice(tx_table.value, Rotation(2));
            let sig_s = meta.query_advice(tx_table.value, Rotation(3));
            let sv_address = meta.query_advice(sv_address, Rotation::cur());

            let v = is_eip155(meta) * (sig_v.expr() - 2.expr() * chain_id - 35.expr())
                + is_pre_eip155(meta) * (sig_v.expr() - 27.expr());

            let input_exprs = vec![
                1.expr(),     // q_enable = true
                msg_hash_rlc, // msg_hash_rlc
                v,            // sig_v
                sig_r,        // sig_r
                sig_s,        // sig_s
                sv_address,
                1.expr(), // is_valid
            ];

            // LookupTable::table_exprs is not used here since `is_valid` not used by evm circuit.
            let table_exprs = vec![
                meta.query_fixed(sig_table.q_enable, Rotation::cur()),
                // msg_hash_rlc not needed to be looked up for tx circuit?
                meta.query_advice(sig_table.msg_hash_rlc, Rotation::cur()),
                meta.query_advice(sig_table.sig_v, Rotation::cur()),
                meta.query_advice(sig_table.sig_r_rlc, Rotation::cur()),
                meta.query_advice(sig_table.sig_s_rlc, Rotation::cur()),
                meta.query_advice(sig_table.recovered_addr, Rotation::cur()),
                meta.query_advice(sig_table.is_valid, Rotation::cur()),
            ];

            input_exprs
                .into_iter()
                .zip(table_exprs.into_iter())
                .map(|(input, table)| (input * enabled.expr(), table))
                .collect()
        });

        ////////////////////////////////////////////////////////////////////
        /////////////////    Keccak table lookups     //////////////////////
        ///////////////// //////////////////////////////////////////////////
        // lookup Keccak table for tx sign data hash, i.e. the sighash that has to be
        // signed.
        // lookup Keccak table for tx hash too.
        meta.lookup_any("Keccak table lookup for TxSign and TxHash", |meta| {
            let enable = and::expr(vec![
                meta.query_fixed(q_enable, Rotation::cur()),
                meta.query_advice(lookup_conditions[&LookupCondition::Keccak], Rotation::cur()),
            ]);

            vec![
                1.expr(),                                            // q_enable
                1.expr(),                                            // is_final
                meta.query_advice(tx_table.value, Rotation::next()), // input_rlc
                meta.query_advice(tx_table.value, Rotation::cur()),  // input_len
                meta.query_advice(tx_table.value, Rotation(2)),      // output_rlc
            ]
            .into_iter()
            .zip(keccak_table.table_exprs(meta).into_iter())
            .map(|(arg, table)| (enable.clone() * arg, table))
            .collect()
        });
    }

    /// Assigns a tx circuit row and returns the assigned cell of the value in
    /// the row.
    #[allow(clippy::too_many_arguments)]
    fn assign_row(
        &self,
        region: &mut Region<'_, F>,
        offset: &mut usize,
        tx: Option<&Transaction>,
        tx_id: usize,
        tx_id_next: usize,
        tag: TxFieldTag,
        value: Value<F>,
        be_bytes_rlc: Value<F>,
        be_bytes_length: Option<u32>,
        rlp_tag: Option<RlpTag>,
        is_none: Option<bool>,
        is_padding_tx: Option<bool>,
        cum_num_txs: Option<usize>,
        num_txs: Option<usize>,
        is_final: Option<bool>,
        calldata_gas_cost_acc: Option<u64>,
        calldata_rlc: Option<Value<F>>,
    ) -> Result<(), Error> {
        // assign to tag, rlp_tag, is_none
        let tag_chip = BinaryNumberChip::construct(self.tx_tag_bits);
        tag_chip.assign(region, *offset, &tag)?;
        let tx_type = tx.map_or(Default::default(), |tx| tx.tx_type);
        let tx_type_chip = BinaryNumberChip::construct(self.tx_type_bits);
        tx_type_chip.assign(region, *offset, &tx_type)?;

        region.assign_advice(
            || "tx_type",
            self.tx_type,
            *offset,
            || Value::known(F::from(usize::from(tx_type) as u64)),
        )?;
        region.assign_advice(
            || "rlp tag",
            self.rlp_tag,
            *offset,
            || Value::known(F::from(usize::from(rlp_tag.unwrap_or(Null)) as u64)),
        )?;
        region.assign_advice(
            || "is_none",
            self.is_none,
            *offset,
            || Value::known(F::from(is_none.unwrap_or(false) as u64)),
        )?;
        region.assign_advice(
            || "value_be_bytes_rlc",
            self.tx_value_rlc,
            *offset,
            || be_bytes_rlc,
        )?;
        region.assign_advice(
            || "value_be_bytes_length",
            self.tx_value_length,
            *offset,
            || Value::known(F::from(be_bytes_length.unwrap_or(0) as u64)),
        )?;

        // assign to lookup condition columns
        let is_l1_msg = tx.map(|tx| tx.tx_type.is_l1_msg()).unwrap_or(false);
        let mut conditions = HashMap::<LookupCondition, Value<F>>::new();
        if tag == CallData {
            conditions = vec![
                (LookupCondition::TxCalldata, Value::known(F::zero())),
                (LookupCondition::L1MsgHash, Value::known(F::zero())),
                (LookupCondition::RlpSignTag, Value::known(F::zero())),
                (LookupCondition::RlpHashTag, Value::known(F::zero())),
                (LookupCondition::Keccak, Value::known(F::zero())),
            ]
            .into_iter()
            .collect();
        } else {
            // lookup to Tx table for CallDataLength and CallDataGasCost
            conditions.insert(LookupCondition::TxCalldata, {
                let is_data_length = tag == CallDataLength;
                if is_data_length {
                    value.map(|value| F::from(!value.is_zero_vartime() as u64))
                } else {
                    Value::known(F::zero())
                }
            });
            // lookup to RLP table for signing (non L1 msg)
            conditions.insert(LookupCondition::RlpSignTag, {
                let sign_set = [
                    Nonce,
                    GasPrice,
                    Gas,
                    CalleeAddress,
                    TxFieldTag::Value,
                    CallDataRLC,
                    TxSignLength,
                    TxSignRLC,
                ];
                let is_tag_in_set = sign_set.into_iter().filter(|_tag| tag == *_tag).count() == 1;
                let case1 = is_tag_in_set && !is_l1_msg;
                let case2 = (tag == ChainID) && tx.map_or(false, |tx| tx.tx_type.is_eip155_tx());
                Value::known(F::from((case1 || case2) as u64))
            });
            // lookup to RLP table for hashing (non L1 msg)
            conditions.insert(LookupCondition::RlpHashTag, {
                let hash_set = [
                    Nonce,
                    GasPrice,
                    Gas,
                    CalleeAddress,
                    TxFieldTag::Value,
                    CallDataRLC,
                    TxDataGasCost,
                    SigV,
                    SigR,
                    SigS,
                    TxHashLength,
                    TxHashRLC,
                ];
                let is_tag_in_set = hash_set.into_iter().filter(|_tag| tag == *_tag).count() == 1;
                Value::known(F::from((!is_l1_msg && is_tag_in_set) as u64))
            });
            // lookup to RLP table for hashing (L1 msg)
            conditions.insert(LookupCondition::L1MsgHash, {
                let hash_set = [
                    Nonce,
                    Gas,
                    CalleeAddress,
                    TxFieldTag::Value,
                    CallDataRLC,
                    CallerAddress,
                    TxHashLength,
                    TxHashRLC,
                ];

                let is_tag_in_set = hash_set.into_iter().filter(|_tag| tag == *_tag).count() == 1;
                Value::known(F::from((is_l1_msg && is_tag_in_set) as u64))
            });
            // lookup to Keccak table for tx_sign_hash and tx_hash
            conditions.insert(LookupCondition::Keccak, {
                let case1 = (tag == TxSignLength) && !is_l1_msg;
                let case2 = tag == TxHashLength;
                Value::known(F::from((case1 || case2) as u64))
            });
        }
        for (condition, value) in conditions {
            region.assign_advice(
                || format!("lookup condition {condition:?}"),
                self.lookup_conditions[&condition],
                *offset,
                || value,
            )?;
        }

        // assign to columns which are used to reduce degree
        region.assign_advice(
            || "is_l1_msg",
            self.is_l1_msg,
            *offset,
            || Value::known(F::from(is_l1_msg as u64)),
        )?;
        region.assign_advice(
            || "is_tag_block_num",
            self.is_tag_block_num,
            *offset,
            || Value::known(F::from((tag == BlockNumber) as u64)),
        )?;
        region.assign_advice(
            || "is_chain_id",
            self.is_chain_id,
            *offset,
            || Value::known(F::from((tag == ChainID) as u64)),
        )?;
        region.assign_advice(
            || "is_caller_address",
            self.is_caller_address,
            *offset,
            || Value::known(F::from((tag == CallerAddress) as u64)),
        )?;
        region.assign_advice(
            || "is_calldata",
            self.is_calldata,
            *offset,
            || Value::known(F::from((tag == CallData) as u64)),
        )?;

        // assign to is_zero/is_equal chips
        let tx_id_is_zero_chip = IsZeroChip::construct(self.tx_id_is_zero.clone());
        tx_id_is_zero_chip.assign(region, *offset, Value::known(F::from(tx_id as u64)))?;

        let value_is_zero_chip = IsZeroChip::construct(self.value_is_zero.clone());
        value_is_zero_chip.assign(region, *offset, value)?;

        let tx_id_unchanged_chip = IsEqualChip::construct(self.tx_id_unchanged.clone());
        tx_id_unchanged_chip.assign(
            region,
            *offset,
            Value::known(F::from(tx_id as u64)),
            Value::known(F::from(tx_id_next as u64)),
        )?;

        // assign to call_data related columns
        region.assign_advice(
            || "is_final",
            self.is_final,
            *offset,
            || Value::known(F::from(is_final.unwrap_or(false) as u64)),
        )?;
        region.assign_advice(
            || "calldata_gas_cost_acc",
            self.calldata_gas_cost_acc,
            *offset,
            || Value::known(F::from(calldata_gas_cost_acc.unwrap_or_default())),
        )?;
        region.assign_advice(
            || "calldata_rlc",
            self.calldata_rlc,
            *offset,
            || calldata_rlc.unwrap_or(Value::known(F::zero())),
        )?;
        if tag == CallData {
            region.assign_advice(|| "calldata_byte", self.calldata_byte, *offset, || value)?;
        }

        // assign to
        region.assign_advice(
            || "is_padding_tx",
            self.is_padding_tx,
            *offset,
            || Value::known(F::from(is_padding_tx.unwrap_or(false) as u64)),
        )?;
        let tx_id_cmp_cum_num_txs = ComparatorChip::construct(self.tx_id_cmp_cum_num_txs.clone());
        tx_id_cmp_cum_num_txs.assign(
            region,
            *offset,
            F::from(tx_id as u64),
            F::from(cum_num_txs.unwrap_or_default() as u64),
        )?;
        let tx_id_gt_prev_cnt = LtChip::construct(self.tx_id_gt_prev_cnt);
        tx_id_gt_prev_cnt.assign(
            region,
            *offset,
            F::from((cum_num_txs.unwrap_or_default() - num_txs.unwrap_or_default()) as u64),
            F::from(tx_id as u64),
        )?;
        region.assign_advice(
            || "cum_num_txs",
            self.cum_num_txs,
            *offset,
            || Value::known(F::from(cum_num_txs.unwrap_or_default() as u64)),
        )?;
        region.assign_advice(
            || "num_txs",
            self.num_txs,
            *offset,
            || Value::known(F::from(num_txs.unwrap_or_default() as u64)),
        )?;

        *offset += 1;

        Ok(())
    }

    fn assign_calldata_zeros(
        &self,
        region: &mut Region<'_, F>,
        start: usize,
        end: usize,
    ) -> Result<(), Error> {
        // let rlp_data = F::from( as u64);
        let tag = F::from(CallData as u64);
        let tx_id_is_zero_chip = IsZeroChip::construct(self.tx_id_is_zero.clone());
        let value_is_zero_chip = IsZeroChip::construct(self.value_is_zero.clone());
        let tx_id_unchanged = IsEqualChip::construct(self.tx_id_unchanged.clone());
        let tag_chip = BinaryNumberChip::construct(self.tx_tag_bits);

        for offset in start..end {
            region.assign_fixed(
                || "q_enable",
                self.tx_table.q_enable,
                offset,
                || Value::known(F::one()),
            )?;
            region.assign_advice(
                || "rlp_tag",
                self.rlp_tag,
                offset,
                || Value::known(F::from(usize::from(Null) as u64)),
            )?;
            region.assign_fixed(|| "tag", self.tx_table.tag, offset, || Value::known(tag))?;
            tag_chip.assign(region, offset, &CallData)?;
            // no need to assign tx_id_is_zero_chip for real prover as tx_id = 0
            tx_id_is_zero_chip.assign(region, offset, Value::known(F::zero()))?;
            // no need to assign value_is_zero_chip for real prover as value = 0
            value_is_zero_chip.assign(region, offset, Value::known(F::zero()))?;
            tx_id_unchanged.assign(
                region,
                offset,
                Value::known(F::zero()),
                Value::known(F::zero()),
            )?;

            for (col, value) in [
                (self.tx_table.tx_id, F::zero()),
                (self.tx_table.index, F::zero()),
                (self.tx_table.value, F::zero()),
                (self.is_final, F::one()),
                (self.is_calldata, F::one()),
                (self.calldata_gas_cost_acc, F::zero()),
            ] {
                region.assign_advice(|| "", col, offset, || Value::known(value))?;
            }
            for col in self.lookup_conditions.values() {
                region.assign_advice(
                    || "lookup condition",
                    *col,
                    offset,
                    || Value::known(F::zero()),
                )?;
            }
        }

        Ok(())
    }

    fn assign_paddings(
        &self,
        region: &mut Region<'_, F>,
        start: usize,
        end: usize,
    ) -> Result<(), Error> {
        for offset in start..end {
            region.assign_fixed(
                || "tag",
                self.tx_table.tag,
                offset,
                || Value::known(F::from(TxFieldTag::Null as u64)),
            )?;
        }

        Ok(())
    }
}

/// Tx Circuit for verifying transaction signatures and tx table.
/// PI circuit ensures that each tx's hash in the tx table is
/// equal to the one in public input. Then we can use RLP circuit to decode each
/// tx field's value from RLP-encoded tx bytes.
#[derive(Clone, Default, Debug)]
pub struct TxCircuit<F: Field> {
    /// Max number of supported transactions
    pub max_txs: usize,
    /// Max number of supported calldata bytes
    pub max_calldata: usize,
    /// List of Transactions
    pub txs: Vec<Transaction>,
    /// Chain ID
    pub chain_id: u64,
    /// Size
    pub size: usize,
    _marker: PhantomData<F>,
}

impl<F: Field> TxCircuit<F> {
    /// Return a new TxCircuit
    pub fn new(max_txs: usize, max_calldata: usize, chain_id: u64, txs: Vec<Transaction>) -> Self {
        log::info!(
            "TxCircuit::new(max_txs = {}, max_calldata = {}, chain_id = {})",
            max_txs,
            max_calldata,
            chain_id
        );
        debug_assert!(txs.len() <= max_txs);

        TxCircuit::<F> {
            max_txs,
            max_calldata,
            txs,
            size: Self::min_num_rows(max_txs, max_calldata),
            chain_id,
            _marker: PhantomData::default(),
        }
    }

    /// Returned data contains both the tx hash and sig hash
    fn keccak_inputs(&self) -> Result<Vec<Vec<u8>>, Error> {
        let mut inputs = Vec::new();

        let padding_tx = {
            let mut tx = Transaction::dummy(self.chain_id);
            tx.id = self.txs.len() + 1;
            tx
        };
        let hash_datas = self
            .txs
            .iter()
            .chain(iter::once(&padding_tx))
            .map(|tx| tx.rlp_signed.clone())
            .collect::<Vec<Vec<u8>>>();
        inputs.extend_from_slice(&hash_datas);

        let sign_datas: Vec<SignData> = self
            .txs
            .iter()
            .chain(iter::once(&padding_tx))
            .enumerate()
            .map(|(_, tx)| {
                if tx.tx_type.is_l1_msg() {
                    Ok(SignData::default())
                } else {
                    tx.sign_data().map_err(|e| {
                        error!("keccak_inputs_tx_circuit error: {:?}", e);
                        Error::Synthesis
                    })
                }
            })
            .collect::<Result<Vec<SignData>, Error>>()?;
        // Keccak inputs from SignVerify Chip
        let sign_verify_inputs = keccak_inputs_sign_verify(&sign_datas);
        inputs.extend_from_slice(&sign_verify_inputs);

        Ok(inputs)
    }

    /// Return the minimum number of rows required to prove an input of a
    /// particular size.
    pub fn min_num_rows(txs_len: usize, call_data_len: usize) -> usize {
        txs_len * TX_LEN + call_data_len
    }

    fn assign_dev_block_table(
        &self,
        config: TxCircuitConfig<F>,
        layouter: &mut impl Layouter<F>,
    ) -> Result<(), Error> {
        let block_nums = self
            .txs
            .iter()
            .map(|tx| tx.block_number)
            .collect::<BTreeSet<u64>>();
        let mut num_txs_in_blocks = BTreeMap::new();
        for tx in self.txs.iter() {
            if let Some(num_txs) = num_txs_in_blocks.get_mut(&tx.block_number) {
                *num_txs += 1;
            } else {
                num_txs_in_blocks.insert(tx.block_number, 1_usize);
            }
        }

        layouter.assign_region(
            || "dev block table",
            |mut region| {
                for (offset, (block_num, cum_num_txs, num_txs)) in iter::once((0, 0, 0))
                    .chain(block_nums.iter().scan(0, |cum_num_txs, block_num| {
                        let num_txs = num_txs_in_blocks[block_num];
                        *cum_num_txs += num_txs;
                        Some((*block_num, *cum_num_txs, num_txs))
                    }))
                    .enumerate()
                {
                    region.assign_fixed(
                        || "block_table.tag",
                        config.block_table.tag,
                        2 * offset,
                        || Value::known(F::from(CumNumTxs as u64)),
                    )?;
                    region.assign_advice(
                        || "block_table.index",
                        config.block_table.index,
                        2 * offset,
                        || Value::known(F::from(block_num)),
                    )?;
                    region.assign_advice(
                        || "block_table.value",
                        config.block_table.value,
                        2 * offset,
                        || Value::known(F::from(cum_num_txs as u64)),
                    )?;
                    region.assign_fixed(
                        || "block_table.tag",
                        config.block_table.tag,
                        2 * offset + 1,
                        || Value::known(F::from(NumTxs as u64)),
                    )?;
                    region.assign_advice(
                        || "block_table.index",
                        config.block_table.index,
                        2 * offset + 1,
                        || Value::known(F::from(block_num)),
                    )?;
                    region.assign_advice(
                        || "block_table.value",
                        config.block_table.value,
                        2 * offset + 1,
                        || Value::known(F::from(num_txs as u64)),
                    )?;
                }
                Ok(())
            },
        )
    }

    fn assign(
        &self,
        config: &TxCircuitConfig<F>,
        challenges: &crate::util::Challenges<Value<F>>,
        layouter: &mut impl Layouter<F>,
        sign_datas: Vec<SignData>,
        padding_txs: &[Transaction],
    ) -> Result<(), Error> {
        let last_off = layouter.assign_region(
            || "tx table aux",
            |mut region| {
                let mut offset = 0;

                let sigs = &sign_datas;

                debug_assert_eq!(padding_txs.len() + self.txs.len(), sigs.len());

                let mut cum_num_txs;
                let mut num_txs;
                let mut is_padding_tx;
                // Empty entry
                config.assign_row(
                    &mut region,
                    &mut offset,
                    None,
                    0,                         // tx_id
                    !sigs.is_empty() as usize, // tx_id_next
                    TxFieldTag::Null,
                    Value::known(F::zero()),
                    challenges.keccak_input().map(|_| F::zero()),
                    None,
                    None,
                    None,
                    None,
                    None,
                    None,
                    None,
                    None,
                    None,
                )?;

                region.assign_fixed(
                    || "q_second",
                    config.q_second,
                    1,
                    || Value::known(F::one()),
                )?;
                let zero_rlc = challenges.keccak_input().map(|_| F::zero());

                // Assign all tx fields except for call data
                for (i, sign_data) in sigs.iter().enumerate() {
                    let tx = if i < self.txs.len() {
                        &self.txs[i]
                    } else {
                        &padding_txs[i - self.txs.len()]
                    };
                    let block_num = tx.block_number;
                    let rlp_unsigned_tx_be_bytes = tx.rlp_unsigned.clone();
                    let rlp_signed_tx_be_bytes = tx.rlp_signed.clone();
                    if i < self.txs.len() {
                        cum_num_txs = self
                            .txs
                            .iter()
                            .filter(|tx| tx.block_number <= block_num)
                            .count();
                        num_txs = self
                            .txs
                            .iter()
                            .filter(|tx| tx.block_number == block_num)
                            .count();
                        log::info!("num_txs: {}", num_txs);
                        is_padding_tx = false;
                    } else {
                        cum_num_txs = 0;
                        num_txs = 0;
                        is_padding_tx = true;
                    }

                    let tx_sign_hash = {
                        challenges.evm_word().map(|rand| {
                            sign_data
                                .msg
                                .to_vec()
                                .into_iter()
                                .fold(F::zero(), |acc, byte| acc * rand + F::from(byte as u64))
                        })
                    };
                    log::debug!("calldata len: {}", tx.call_data.len());
                    for (tag, rlp_tag, is_none, be_bytes_rlc, be_bytes_length, value) in [
                        // need to be in same order as that tx table load function uses
                        (
                            Nonce,
                            Some(Tag::Nonce.into()), // lookup into RLP table
                            Some(tx.nonce == 0),
                            rlc_be_bytes(&tx.nonce.to_be_bytes(), challenges.keccak_input()),
                            Some(tx.nonce.tag_length()),
                            Value::known(F::from(tx.nonce)),
                        ),
                        (
<<<<<<< HEAD
=======
                            Gas,
                            Some(Tag::Gas.into()),
                            Some(tx.gas == 0),
                            rlc_be_bytes(&tx.gas.to_be_bytes(), challenges.keccak_input()),
                            Some(tx.gas.tag_length()),
                            Value::known(F::from(tx.gas)),
                        ),
                        (
>>>>>>> 29f0ffb4
                            GasPrice,
                            Some(Tag::GasPrice.into()),
                            Some(tx.gas_price.is_zero()),
                            rlc_be_bytes(&tx.gas_price.to_be_bytes(), challenges.keccak_input()),
                            Some(tx.gas_price.tag_length()),
                            challenges
                                .evm_word()
                                .map(|challenge| rlc(tx.gas_price.to_le_bytes(), challenge)),
                        ),
                        (
                            Gas,
                            Some(Tag::Gas.into()),
                            Some(tx.gas == 0),
                            Value::known(F::from(tx.gas)),
                        ),
                        (
                            CallerAddress,
                            Some(Tag::Sender.into()),
                            None,
                            rlc_be_bytes(
                                &tx.caller_address.to_fixed_bytes(),
                                challenges.keccak_input(),
                            ),
                            Some(tx.caller_address.tag_length()),
                            Value::known(tx.caller_address.to_scalar().expect("tx.from too big")),
                        ),
                        (
                            CalleeAddress,
                            Some(Tag::To.into()),
                            Some(tx.callee_address.is_none()),
                            rlc_be_bytes(
                                &tx.callee_address
                                    .map_or(vec![], |callee| callee.to_fixed_bytes().to_vec()),
                                challenges.keccak_input(),
                            ),
                            Some(tx.callee_address.tag_length()),
                            Value::known(
                                tx.callee_address
                                    .unwrap_or(Address::zero())
                                    .to_scalar()
                                    .expect("tx.to too big"),
                            ),
                        ),
                        (
                            IsCreate,
                            None, // do not lookup into RLP table
                            None,
                            zero_rlc,
                            None,
                            Value::known(F::from(tx.is_create as u64)),
                        ),
                        (
                            TxFieldTag::Value,
                            Some(Tag::Value.into()),
                            Some(tx.value.is_zero()),
                            rlc_be_bytes(&tx.value.to_be_bytes(), challenges.keccak_input()),
                            Some(tx.value.tag_length()),
                            challenges
                                .evm_word()
                                .map(|challenge| rlc(tx.value.to_le_bytes(), challenge)),
                        ),
                        (
                            CallDataRLC,
                            Some(Tag::Data.into()),
                            Some(tx.call_data.is_empty()),
                            rlc_be_bytes(&tx.call_data, challenges.keccak_input()),
                            Some(tx.call_data.tag_length()),
                            rlc_be_bytes(&tx.call_data, challenges.keccak_input()),
                        ),
                        (
                            CallDataLength,
                            None,
                            None,
                            zero_rlc,
                            None,
                            Value::known(F::from(tx.call_data.len() as u64)),
                        ),
                        (
                            CallDataGasCost,
                            None,
                            None,
                            zero_rlc,
                            None,
                            Value::known(F::from(tx.call_data_gas_cost)),
                        ),
                        (
                            TxDataGasCost,
                            Some(GasCost),
                            None,
                            zero_rlc,
                            None,
                            Value::known(F::from(tx.tx_data_gas_cost)),
                        ),
                        (
                            ChainID,
<<<<<<< HEAD
                            Some(Tag::ChainId.into()),
                            None,
=======
                            None,
                            None,
                            rlc_be_bytes(&tx.chain_id.to_be_bytes(), challenges.keccak_input()),
                            Some(tx.chain_id.tag_length()),
>>>>>>> 29f0ffb4
                            Value::known(F::from(tx.chain_id)),
                        ),
                        (
                            SigV,
                            Some(Tag::SigV.into()),
                            Some(tx.v.is_zero()),
                            rlc_be_bytes(&tx.v.to_be_bytes(), challenges.keccak_input()),
                            Some(tx.v.tag_length()),
                            Value::known(F::from(tx.v)),
                        ),
                        (
                            SigR,
                            Some(Tag::SigR.into()),
                            Some(tx.r.is_zero()),
                            rlc_be_bytes(&tx.r.to_be_bytes(), challenges.keccak_input()),
                            Some(tx.r.tag_length()),
                            challenges
                                .evm_word()
                                .map(|challenge| rlc(tx.r.to_le_bytes(), challenge)),
                        ),
                        (
                            SigS,
                            Some(Tag::SigS.into()),
                            Some(tx.s.is_zero()),
                            rlc_be_bytes(&tx.s.to_be_bytes(), challenges.keccak_input()),
                            Some(tx.s.tag_length()),
                            challenges
                                .evm_word()
                                .map(|challenge| rlc(tx.s.to_le_bytes(), challenge)),
                        ),
                        (
                            TxSignLength,
                            Some(Len),
                            Some(false),
                            zero_rlc,
                            Some(rlp_unsigned_tx_be_bytes.len().tag_length()),
                            Value::known(F::from(rlp_unsigned_tx_be_bytes.len() as u64)),
                        ),
                        (
                            TxSignRLC,
                            Some(RLC),
                            Some(false),
                            zero_rlc,
                            None,
                            challenges.keccak_input().map(|rand| {
                                rlp_unsigned_tx_be_bytes
                                    .iter()
                                    .fold(F::zero(), |acc, byte| acc * rand + F::from(*byte as u64))
                            }),
                        ),
                        (TxSignHash, None, None, zero_rlc, None, tx_sign_hash),
                        (
                            TxHashLength,
                            Some(Len),
                            Some(false),
                            zero_rlc,
                            Some(rlp_signed_tx_be_bytes.len().tag_length()),
                            Value::known(F::from(rlp_signed_tx_be_bytes.len() as u64)),
                        ),
                        (
                            TxHashRLC,
                            Some(RLC),
                            Some(false),
                            zero_rlc,
                            None,
                            challenges.keccak_input().map(|rand| {
                                rlp_signed_tx_be_bytes
                                    .iter()
                                    .fold(F::zero(), |acc, byte| acc * rand + F::from(*byte as u64))
                            }),
                        ),
                        (
                            TxFieldTag::TxHash,
                            None,
                            None,
                            zero_rlc,
                            None,
                            challenges.evm_word().map(|challenge| {
                                tx.hash
                                    .to_fixed_bytes()
                                    .into_iter()
                                    .fold(F::zero(), |acc, byte| {
                                        acc * challenge + F::from(byte as u64)
                                    })
                            }),
                        ),
                        (
                            TxFieldTag::TxType,
                            None,
                            None,
                            zero_rlc,
                            None,
                            Value::known(F::from(tx.tx_type as u64)),
                        ),
                        (
                            BlockNumber,
                            None,
                            None,
                            zero_rlc,
                            None,
                            Value::known(F::from(tx.block_number)),
                        ),
                    ] {
                        let tx_id_next = match tag {
                            BlockNumber => {
                                if i == sigs.len() - 1 {
                                    self.txs
                                        .iter()
                                        .enumerate()
                                        .find(|(_i, tx)| !tx.call_data.is_empty())
                                        .map(|(i, _tx)| i + 1)
                                        .unwrap_or_else(|| 0)
                                } else {
                                    i + 2
                                }
                            }
                            _ => i + 1,
                        };
                        config.assign_row(
                            &mut region,
                            &mut offset,
                            Some(tx),
                            i + 1,      // tx_id
                            tx_id_next, // tx_id_next
                            tag,
                            value,
                            be_bytes_rlc,
                            be_bytes_length,
                            rlp_tag,
                            is_none,
                            Some(is_padding_tx),
                            Some(cum_num_txs),
                            Some(num_txs),
                            None,
                            None,
                            None,
                        )?;
                        let sv_address: F = sign_data.get_addr().to_scalar().unwrap();
                        region.assign_advice(
                            || "sv_address",
                            config.sv_address,
                            offset - 1,
                            || Value::known(sv_address),
                        )?;
                    }
                }

                log::debug!("assigning calldata, offset {}", offset);
                assert_eq!(offset, self.max_txs * TX_LEN + 1);

                // Assign call data
                let mut calldata_count = 0;
                for (i, tx) in self.txs.iter().enumerate() {
                    let mut calldata_gas_cost = 0;
                    let mut calldata_rlc = Value::known(F::zero());
                    let calldata_length = tx.call_data.len();
                    calldata_count += calldata_length;
                    for (index, byte) in tx.call_data.iter().enumerate() {
                        assert!(calldata_count < self.max_calldata);
                        let (tx_id_next, is_final) = if index == calldata_length - 1 {
                            if i == self.txs.len() - 1 {
                                (0, true)
                            } else {
                                (
                                    self.txs
                                        .iter()
                                        .enumerate()
                                        .skip(i + 1)
                                        .find(|(_, tx)| !tx.call_data.is_empty())
                                        .map(|(j, _)| j + 1)
                                        .unwrap_or_else(|| 0),
                                    true,
                                )
                            }
                        } else {
                            (i + 1, false)
                        };
                        calldata_gas_cost += if byte.is_zero() { 4 } else { 16 };
                        if i == 0 && index == 0 {
                            region.assign_fixed(
                                || "q_calldata_first",
                                config.q_calldata_first,
                                offset,
                                || Value::known(F::one()),
                            )?;
                        }
                        calldata_rlc = calldata_rlc
                            .zip(challenges.keccak_input())
                            .map(|(rlc, r)| rlc * r + F::from(*byte as u64));
                        config.assign_row(
                            &mut region,
                            &mut offset,
                            Some(tx),
                            i + 1,      // tx_id
                            tx_id_next, // tx_id_next
                            CallData,
                            Value::known(F::from(*byte as u64)),
                            zero_rlc,
                            None,
                            None,
                            None,
                            None,
                            None,
                            None,
                            Some(is_final),
                            Some(calldata_gas_cost),
                            Some(calldata_rlc),
                        )?;
                    }
                }

                assert!(calldata_count <= self.max_calldata);
                let q_calldata_last_offset = self.max_txs * TX_LEN + self.max_calldata;
                if offset == q_calldata_last_offset + 1 {
                    region.assign_fixed(
                        || "q_calldata_last",
                        config.q_calldata_last,
                        q_calldata_last_offset,
                        || Value::known(F::one()),
                    )?;
                }
                debug_assert_eq!(offset, self.max_txs * TX_LEN + 1 + calldata_count);

                Ok(offset)
            },
        )?;
        if last_off + config.minimum_rows > self.size {
            log::error!(
                "circuit size not enough, last offset {}, minimum_rows {}, self.size {}",
                last_off,
                config.minimum_rows,
                self.size
            );
        }
        layouter.assign_region(
            || "tx table (calldata zeros and paddings)",
            |mut region| {
                if last_off == self.max_txs * TX_LEN + 1 {
                    // The txs do not have any call data bytes
                    // Therefore q_calldata_first is not assigned in prev region.
                    region.assign_fixed(
                        || "q_calldata_first",
                        config.q_calldata_first,
                        0,
                        || Value::known(F::one()),
                    )?;
                }
                if last_off < self.max_txs * TX_LEN + 1 + self.max_calldata {
                    let calldata_count = last_off - self.max_txs * TX_LEN - 1;
                    region.assign_fixed(
                        || "q_calldata_last",
                        config.q_calldata_last,
                        self.max_calldata - calldata_count - 1,
                        || Value::known(F::one()),
                    )?;
                }
                config.assign_calldata_zeros(
                    &mut region,
                    0,
                    self.max_calldata + self.max_txs * TX_LEN + 1 - last_off,
                )?;
                config.assign_paddings(
                    &mut region,
                    self.max_calldata + self.max_txs * TX_LEN + 1 - last_off,
                    self.size - config.minimum_rows - last_off,
                )?;

                Ok(())
            },
        )
    }
}

impl<F: Field> SubCircuit<F> for TxCircuit<F> {
    type Config = TxCircuitConfig<F>;

    fn unusable_rows() -> usize {
        8
    }

    fn new_from_block(block: &witness::Block<F>) -> Self {
        for tx in &block.txs {
            if tx.chain_id != block.chain_id {
                panic!(
                    "inconsistent chain id, block chain id {}, tx {:?}",
                    block.chain_id, tx.chain_id
                );
            }
        }
        Self::new(
            block.circuits_params.max_txs,
            block.circuits_params.max_calldata,
            block.chain_id,
            block.txs.clone(),
        )
    }

    /// Return the minimum number of rows required to prove the block
    fn min_num_rows_block(block: &witness::Block<F>) -> (usize, usize) {
        (
            Self::min_num_rows(
                block.txs.len(),
                block.txs.iter().map(|tx| tx.call_data.len()).sum(),
            ),
            Self::min_num_rows(
                block.circuits_params.max_txs,
                block.circuits_params.max_calldata,
            ),
        )
    }

    /// Make the assignments to the TxCircuit
    fn synthesize_sub(
        &self,
        config: &Self::Config,
        challenges: &crate::util::Challenges<Value<F>>,
        layouter: &mut impl Layouter<F>,
    ) -> Result<(), Error> {
        assert!(self.txs.len() <= self.max_txs);

        let padding_txs = (self.txs.len()..self.max_txs)
            .into_iter()
            .map(|i| {
                let mut tx = Transaction::dummy(self.chain_id);
                tx.id = i + 1;
                tx
            })
            .collect::<Vec<Transaction>>();
        let sign_datas: Vec<SignData> = self
            .txs
            .iter()
            .chain(padding_txs.iter())
            .map(|tx| {
                if tx.tx_type.is_l1_msg() {
                    Ok(SignData::default())
                } else {
                    tx.sign_data().map_err(|e| {
                        error!("tx_to_sign_data error for tx {:?}", e);
                        Error::Synthesis
                    })
                }
            })
            .collect::<Result<Vec<SignData>, Error>>()?;

        // check if tx.caller_address == recovered_pk
        let recovered_pks = keccak_inputs_sign_verify(&sign_datas)
            .into_iter()
            .enumerate()
            .filter(|(idx, _)| {
                // each sign_data produce two inputs for hashing
                // pk -> pk_hash, msg -> msg_hash
                idx % 2 == 0
            })
            .map(|(_, input)| input)
            .collect::<Vec<_>>();

        for (pk, tx) in recovered_pks.into_iter().zip(self.txs.iter()) {
            let pk_hash = keccak(&pk);
            let address = pk_hash.to_address();
            // L1 Msg does not have signature
            if !tx.tx_type.is_l1_msg() && address != tx.caller_address {
                log::error!(
                    "pk address from sign data {:?} does not match the one from tx address {:?}",
                    address,
                    tx.caller_address
                )
            }
        }

        self.assign(config, challenges, layouter, sign_datas, &padding_txs)?;

        Ok(())
    }
}

pub(crate) fn get_sign_data(
    txs: &[Transaction],
    max_txs: usize,
    chain_id: usize,
) -> Result<Vec<SignData>, halo2_proofs::plonk::Error> {
    let padding_txs = (txs.len()..max_txs)
        .into_iter()
        .map(|i| {
            let mut tx = Transaction::dummy(chain_id as u64);
            tx.id = i + 1;
            tx
        })
        .collect::<Vec<Transaction>>();
    let signatures: Vec<SignData> = txs
        .iter()
        .chain(padding_txs.iter())
        .map(|tx| {
            if tx.tx_type.is_l1_msg() {
                // dummy signature
                Ok(SignData::default())
            } else {
                // TODO: map err or still use bus_mapping::err?
                tx.sign_data().map_err(|e| {
                    log::error!("tx_to_sign_data error for tx {:?}", e);
                    halo2_proofs::plonk::Error::Synthesis
                })
            }
        })
        .collect::<Result<Vec<SignData>, halo2_proofs::plonk::Error>>()?;
    Ok(signatures)
}<|MERGE_RESOLUTION|>--- conflicted
+++ resolved
@@ -1093,12 +1093,9 @@
             tx_type_bits,
             rlp_tag,
             is_none,
-<<<<<<< HEAD
-            q_second,
-=======
             tx_value_rlc,
             tx_value_length,
->>>>>>> 29f0ffb4
+            q_second,
             u8_table,
             u16_table,
             tx_id_is_zero,
@@ -1321,11 +1318,7 @@
                 is_none,
             ]
             .into_iter()
-<<<<<<< HEAD
-            .zip(rlp_table.table_exprs(meta).into_iter())
-=======
             .zip_eq(rlp_table.table_exprs(meta).into_iter())
->>>>>>> 29f0ffb4
             .map(|(arg, table)| (enable.clone() * arg, table))
             .collect()
         });
@@ -2045,17 +2038,6 @@
                             Value::known(F::from(tx.nonce)),
                         ),
                         (
-<<<<<<< HEAD
-=======
-                            Gas,
-                            Some(Tag::Gas.into()),
-                            Some(tx.gas == 0),
-                            rlc_be_bytes(&tx.gas.to_be_bytes(), challenges.keccak_input()),
-                            Some(tx.gas.tag_length()),
-                            Value::known(F::from(tx.gas)),
-                        ),
-                        (
->>>>>>> 29f0ffb4
                             GasPrice,
                             Some(Tag::GasPrice.into()),
                             Some(tx.gas_price.is_zero()),
@@ -2069,6 +2051,8 @@
                             Gas,
                             Some(Tag::Gas.into()),
                             Some(tx.gas == 0),
+                            rlc_be_bytes(&tx.gas.to_be_bytes(), challenges.keccak_input()),
+                            Some(tx.gas.tag_length()),
                             Value::known(F::from(tx.gas)),
                         ),
                         (
@@ -2151,15 +2135,10 @@
                         ),
                         (
                             ChainID,
-<<<<<<< HEAD
                             Some(Tag::ChainId.into()),
-                            None,
-=======
-                            None,
-                            None,
+                            Some(tx.chain_id.is_zero()),
                             rlc_be_bytes(&tx.chain_id.to_be_bytes(), challenges.keccak_input()),
                             Some(tx.chain_id.tag_length()),
->>>>>>> 29f0ffb4
                             Value::known(F::from(tx.chain_id)),
                         ),
                         (
