--- conflicted
+++ resolved
@@ -16,11 +16,7 @@
     evm_circuit::util::constraint_builder::{BaseConstraintBuilder, ConstrainBuilderCommon},
     sig_circuit::SigCircuit,
     table::{
-<<<<<<< HEAD
-        BlockContextFieldTag::{CumNumTxs, NumTxs},
-=======
-        BlockContextFieldTag::{CumNumTxs, NumAllTxs},
->>>>>>> 1cdfef40
+        BlockContextFieldTag::{CumNumTxs, NumAllTxs, NumTxs},
         BlockTable, KeccakTable, LookupTable, RlpFsmRlpTable as RlpTable, SigTable, TxFieldTag,
         TxFieldTag::{
             BlockNumber, CallData, CallDataGasCost, CallDataLength, CallDataRLC, CalleeAddress,
@@ -35,7 +31,7 @@
     },
     witness,
     witness::{
-        rlp_fsm::Tag,
+        rlp_fsm::{Tag, ValueTagLength},
         Format::{L1MsgHash, TxHashEip155, TxHashPreEip155, TxSignEip155, TxSignPreEip155},
         RlpTag,
         RlpTag::{GasCost, Len, Null, RLC},
@@ -72,7 +68,6 @@
     marker::PhantomData,
 };
 
-use crate::witness::rlp_fsm::ValueTagLength;
 #[cfg(feature = "onephase")]
 use halo2_proofs::plonk::FirstPhase as SecondPhase;
 use halo2_proofs::plonk::Fixed;
@@ -104,19 +99,14 @@
 pub struct TxCircuitConfig<F: Field> {
     minimum_rows: usize,
 
-<<<<<<< HEAD
     // This is only true at the first row of calldata part of tx table
     q_calldata_first: Column<Fixed>,
     q_calldata_last: Column<Fixed>,
-=======
-    /// Only the 2nd row of tx table is enabled (as the first row is empty).
+    // A selector which is enabled at 2nd row
     q_second: Column<Fixed>,
->>>>>>> 1cdfef40
     tx_table: TxTable,
     tx_tag_bits: BinaryNumberConfig<TxFieldTag, 5>,
 
-    // A selector which is enabled at 2nd row
-    q_second: Column<Fixed>,
     tx_type: Column<Advice>,
     tx_type_bits: BinaryNumberConfig<TxType, 3>,
     // The associated rlp tag to lookup in the RLP table
@@ -228,13 +218,10 @@
         }: Self::ConfigArgs,
     ) -> Self {
         let q_enable = tx_table.q_enable;
-<<<<<<< HEAD
+
         let q_second = meta.fixed_column();
         let q_calldata_first = meta.fixed_column();
         let q_calldata_last = meta.fixed_column();
-=======
-
-        let q_second = meta.fixed_column();
         // Since we allow skipping l1 txs that could cause potential circuit overflow,
         // the num_all_txs (num_l1_msgs + num_l2_txs) in the input to get chunk data hash
         // does not necessarily equal to num_txs (self.txs.len()) in block table.
@@ -257,7 +244,6 @@
         // num_all_txs = num_l1_msgs + num_l2_txs
         let num_all_txs_acc = meta.advice_column();
 
->>>>>>> 1cdfef40
         // tag, rlp_tag, tx_type, is_none
         let tx_type = meta.advice_column();
         let rlp_tag = meta.advice_column();
@@ -376,8 +362,7 @@
             |meta| meta.advice_column_in(SecondPhase), // value is at 2nd phase
         );
 
-<<<<<<< HEAD
-        // tx_id transition
+        // tx_id transition in the fixed part of tx table
         meta.create_gate("tx_id starts with 1", |meta| {
             let mut cb = BaseConstraintBuilder::default();
 
@@ -389,11 +374,7 @@
 
             cb.gate(meta.query_fixed(q_second, Rotation::cur()))
         });
-        meta.create_gate("tx_id transition", |meta| {
-=======
-        // tx_id transition in the fixed part of tx table
         meta.create_gate("tx_id transition in the fixed part of tx table", |meta| {
->>>>>>> 1cdfef40
             let mut cb = BaseConstraintBuilder::default();
 
             // if tag_next == Nonce, then tx_id' = tx_id + 1
@@ -421,6 +402,8 @@
                         ("sv_address", sv_address),       // extracted at ChainID row
                         ("block_num", block_num),         // extracted at BlockNum row
                         ("total_l1_popped_before", total_l1_popped_before),
+                        ("num_txs", num_txs),
+                        ("cum_num_txs", cum_num_txs),
                         ("num_all_txs_acc", num_all_txs_acc),
                         // is_l1_msg does not need to spread out as it's extracted from tx_type
 
@@ -437,19 +420,6 @@
                     }
                 },
             );
-
-            cb.condition(tx_id_unchanged.is_equal_expression.expr(), |cb| {
-                cb.require_equal(
-                    "sv_address does not change",
-                    meta.query_advice(sv_address, Rotation::next()),
-                    meta.query_advice(sv_address, Rotation::cur()),
-                );
-                cb.require_equal(
-                    "is_padding_tx does not change",
-                    meta.query_advice(is_padding_tx, Rotation::next()),
-                    meta.query_advice(is_padding_tx, Rotation::cur()),
-                );
-            });
 
             cb.gate(and::expr([
                 meta.query_fixed(q_enable, Rotation::cur()),
@@ -1340,8 +1310,8 @@
         log_deg("tx_circuit", meta);
 
         Self {
+            minimum_rows: meta.minimum_rows(),
             q_second,
-            minimum_rows: meta.minimum_rows(),
             q_calldata_first,
             q_calldata_last,
             tx_tag_bits: tag_bits,
@@ -1351,7 +1321,6 @@
             is_none,
             tx_value_rlc,
             tx_value_length,
-            q_second,
             u8_table,
             u16_table,
             tx_id_is_zero,
@@ -1721,14 +1690,11 @@
         num_txs: Option<usize>,
         is_final: Option<bool>,
         calldata_gas_cost_acc: Option<u64>,
-<<<<<<< HEAD
         calldata_rlc: Option<Value<F>>,
-=======
         cur_block_num: Option<u64>,
         next_block_number: Option<u64>,
         num_all_txs_acc: Option<u64>,
         total_l1_popped_before: Option<u64>,
->>>>>>> 1cdfef40
     ) -> Result<(), Error> {
         // assign to tag, rlp_tag, is_none
         let tag_chip = BinaryNumberChip::construct(self.tx_tag_bits);
@@ -2221,67 +2187,26 @@
         layouter.assign_region(
             || "dev block table",
             |mut region| {
-<<<<<<< HEAD
-                for (offset, (block_num, cum_num_txs, num_txs)) in iter::once((0, 0, 0))
-                    .chain(block_nums.iter().scan(0, |cum_num_txs, block_num| {
-                        let num_txs = num_txs_in_blocks[block_num];
-                        *cum_num_txs += num_txs;
-                        Some((*block_num, *cum_num_txs, num_txs))
-                    }))
+                for (offset, (block_num, num_txs, cum_num_txs, num_all_txs)) in
+                    iter::once((0, 0, 0, 0))
+                        .chain(block_nums.iter().scan(0, |cum_num_txs, block_num| {
+                            let num_txs = num_txs_in_blocks[block_num];
+                            let num_all_txs = num_all_txs_in_blocks[block_num];
+                            *cum_num_txs += num_txs;
+
+                            Some((*block_num, num_txs, *cum_num_txs, num_all_txs))
+                        }))
+                        .enumerate()
+                {
+                    for (j, (tag, value)) in [
+                        (NumTxs, num_txs as u64),
+                        (CumNumTxs, cum_num_txs as u64),
+                        (NumAllTxs, num_all_txs),
+                    ]
+                    .into_iter()
                     .enumerate()
-                {
-                    region.assign_fixed(
-                        || "block_table.tag",
-                        config.block_table.tag,
-                        2 * offset,
-                        || Value::known(F::from(CumNumTxs as u64)),
-                    )?;
-                    region.assign_advice(
-                        || "block_table.index",
-                        config.block_table.index,
-                        2 * offset,
-                        || Value::known(F::from(block_num)),
-                    )?;
-                    region.assign_advice(
-                        || "block_table.value",
-                        config.block_table.value,
-                        2 * offset,
-                        || Value::known(F::from(cum_num_txs as u64)),
-                    )?;
-                    region.assign_fixed(
-                        || "block_table.tag",
-                        config.block_table.tag,
-                        2 * offset + 1,
-                        || Value::known(F::from(NumTxs as u64)),
-                    )?;
-                    region.assign_advice(
-                        || "block_table.index",
-                        config.block_table.index,
-                        2 * offset + 1,
-                        || Value::known(F::from(block_num)),
-                    )?;
-                    region.assign_advice(
-                        || "block_table.value",
-                        config.block_table.value,
-                        2 * offset + 1,
-                        || Value::known(F::from(num_txs as u64)),
-                    )?;
-=======
-                for (offset, (block_num, cum_num_txs, num_all_txs)) in iter::once((0, 0, 0))
-                    .chain(block_nums.iter().scan(0, |cum_num_txs, block_num| {
-                        let num_all_txs = num_all_txs_in_blocks[block_num];
-                        *cum_num_txs += num_txs_in_blocks[block_num];
-
-                        Some((*block_num, *cum_num_txs, num_all_txs))
-                    }))
-                    .enumerate()
-                {
-                    for (j, (tag, value)) in
-                        [(CumNumTxs, cum_num_txs as u64), (NumAllTxs, num_all_txs)]
-                            .into_iter()
-                            .enumerate()
                     {
-                        let row = offset * 2 + j;
+                        let row = offset * 3 + j;
                         region.assign_fixed(
                             || "block_table.tag",
                             config.block_table.tag,
@@ -2301,7 +2226,6 @@
                             || Value::known(F::from(value)),
                         )?;
                     }
->>>>>>> 1cdfef40
                 }
                 Ok(())
             },
@@ -2350,7 +2274,10 @@
                     None,
                     None,
                     None,
-<<<<<<< HEAD
+                    None,
+                    None,
+                    None,
+                    None,
                 )?;
 
                 region.assign_fixed(
@@ -2358,10 +2285,6 @@
                     config.q_second,
                     1,
                     || Value::known(F::one()),
-=======
-                    None,
-                    None,
->>>>>>> 1cdfef40
                 )?;
                 let zero_rlc = challenges.keccak_input().map(|_| F::zero());
 
@@ -2768,14 +2691,11 @@
                             None,
                             Some(is_final),
                             Some(calldata_gas_cost),
-<<<<<<< HEAD
                             Some(calldata_rlc),
-=======
-                            None,
-                            None,
-                            None,
-                            None,
->>>>>>> 1cdfef40
+                            None,
+                            None,
+                            None,
+                            None,
                         )?;
                     }
                 }
