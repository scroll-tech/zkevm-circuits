--- conflicted
+++ resolved
@@ -6,18 +6,15 @@
 
 pub mod sign_verify;
 
-<<<<<<< HEAD
+#[cfg(any(feature = "test", test, feature = "test-circuits"))]
+mod dev;
 #[cfg(not(feature = "enable-sign-verify"))]
 use crate::tx_circuit::sign_verify::pub_key_hash_to_address;
-=======
-#[cfg(any(feature = "test", test, feature = "test-circuits"))]
-mod dev;
 #[cfg(any(feature = "test", test))]
 mod test;
 #[cfg(any(feature = "test", test, feature = "test-circuits"))]
 pub use dev::TxCircuit as TestTxCircuit;
 
->>>>>>> 4e5e78a1
 use crate::{
     evm_circuit::util::constraint_builder::BaseConstraintBuilder,
     table::{BlockTable, KeccakTable, LookupTable, RlpTable, TxFieldTag, TxTable},
@@ -53,35 +50,21 @@
     marker::PhantomData,
 };
 
-<<<<<<< HEAD
 use crate::table::TxFieldTag::{
     BlockNumber, CallData, CallDataGasCost, CallDataLength, CalleeAddress, CallerAddress, Gas,
     GasPrice, IsCreate, Nonce, SigR, SigS, SigV, TxHashLength, TxHashRLC, TxSignHash, TxSignLength,
     TxSignRLC,
 };
 use gadgets::is_zero::{IsZeroChip, IsZeroConfig, IsZeroInstruction};
-pub use halo2_proofs::halo2curves::{
-    group::{
-        ff::{Field as GroupField, PrimeField},
-        prime::PrimeCurveAffine,
-        Curve, Group, GroupEncoding,
-    },
-    secp256k1::{self, Secp256k1Affine, Secp256k1Compressed},
-};
-use halo2_proofs::plonk::{Fixed, TableColumn};
-
 #[cfg(feature = "onephase")]
 use halo2_proofs::plonk::FirstPhase as SecondPhase;
 #[cfg(not(feature = "onephase"))]
 use halo2_proofs::plonk::SecondPhase;
+use halo2_proofs::plonk::{Fixed, TableColumn};
 
 use crate::table::BlockContextFieldTag::CumNumTxs;
 use gadgets::comparator::{ComparatorChip, ComparatorConfig, ComparatorInstruction};
 use halo2_proofs::circuit::Chip;
-#[cfg(any(feature = "test", test, feature = "test-circuits"))]
-#[cfg(any(feature = "test", test, feature = "test-circuits"))]
-use halo2_proofs::{circuit::SimpleFloorPlanner, plonk::Circuit};
-
 /// Number of rows of one tx occupies in the fixed part of tx table
 pub const TX_LEN: usize = 19;
 /// Offset of TxHash tag in the tx table
@@ -115,14 +98,6 @@
     // lookup into keccak table
     Keccak,
 }
-=======
-/// Number of static fields per tx: [nonce, gas, gas_price,
-/// caller_address, callee_address, is_create, value, call_data_length,
-/// call_data_gas_cost, tx_sign_hash].
-/// Note that call data bytes are layed out in the TxTable after all the static
-/// fields arranged by txs.
-pub(crate) const TX_LEN: usize = 10;
->>>>>>> 4e5e78a1
 
 /// Config for TxCircuit
 #[derive(Clone, Debug)]
@@ -1880,220 +1855,4 @@
         // "empty" instance column
         vec![vec![]]
     }
-<<<<<<< HEAD
-}
-
-#[cfg(not(feature = "onephase"))]
-use crate::util::Challenges;
-#[cfg(feature = "onephase")]
-use crate::util::MockChallenges as Challenges;
-
-impl<F: Field> Circuit<F> for TxCircuit<F> {
-    type Config = (TxCircuitConfig<F>, Challenges);
-    type FloorPlanner = SimpleFloorPlanner;
-
-    fn without_witnesses(&self) -> Self {
-        Self::default()
-    }
-
-    fn configure(meta: &mut ConstraintSystem<F>) -> Self::Config {
-        let block_table = BlockTable::construct(meta);
-        let tx_table = TxTable::construct(meta);
-        let keccak_table = KeccakTable::construct(meta);
-        let rlp_table = RlpTable::construct(meta);
-        let challenges = Challenges::construct(meta);
-
-        let config = {
-            let challenges = challenges.exprs(meta);
-            TxCircuitConfig::new(
-                meta,
-                TxCircuitConfigArgs {
-                    block_table,
-                    tx_table,
-                    keccak_table,
-                    rlp_table,
-                    challenges,
-                },
-            )
-        };
-
-        (config, challenges)
-    }
-
-    fn synthesize(
-        &self,
-        (config, challenges): Self::Config,
-        mut layouter: impl Layouter<F>,
-    ) -> Result<(), Error> {
-        let challenges = challenges.values(&layouter);
-
-        let padding_txs = (self.txs.len()..self.max_txs)
-            .into_iter()
-            .map(|i| {
-                let mut tx = Transaction::dummy(self.chain_id);
-                tx.id = i + 1;
-                tx
-            })
-            .collect::<Vec<Transaction>>();
-
-        config
-            .keccak_table
-            .dev_load(&mut layouter, &self.keccak_inputs()?, &challenges)?;
-        config.tx_table.load(
-            &mut layouter,
-            &self.txs,
-            self.max_txs,
-            self.max_calldata,
-            self.chain_id,
-            &challenges,
-        )?;
-        config.rlp_table.dev_load(
-            &mut layouter,
-            self.txs
-                .iter()
-                .chain(padding_txs.iter())
-                .map(|tx| tx.into())
-                .collect(),
-            &challenges,
-        )?;
-        self.assign_dev_block_table(config.clone(), &mut layouter)?;
-        self.synthesize_sub(&config, &challenges, &mut layouter)
-    }
-}
-
-#[cfg(test)]
-mod tx_circuit_tests {
-    use super::*;
-    use crate::util::log2_ceil;
-    #[cfg(feature = "reject-eip2718")]
-    use eth_types::address;
-    use eth_types::U64;
-    use halo2_proofs::{
-        dev::{MockProver, VerifyFailure},
-        halo2curves::bn256::Fr,
-    };
-    #[cfg(feature = "reject-eip2718")]
-    use mock::AddrOrWallet;
-    use pretty_assertions::assert_eq;
-    use std::cmp::max;
-
-    const NUM_BLINDING_ROWS: usize = 64;
-
-    fn run<F: Field>(
-        txs: Vec<Transaction>,
-        chain_id: u64,
-        max_txs: usize,
-        max_calldata: usize,
-    ) -> Result<(), Vec<VerifyFailure>> {
-        let k = max(
-            19,
-            log2_ceil(TxCircuit::<F>::min_num_rows(max_txs, max_calldata)),
-        );
-        // SignVerifyChip -> ECDSAChip -> MainGate instance column
-        let circuit = TxCircuit::<F>::new(max_txs, max_calldata, chain_id, txs);
-
-        let prover = match MockProver::run(k, &circuit, vec![vec![]]) {
-            Ok(prover) => prover,
-            Err(e) => panic!("{:#?}", e),
-        };
-        prover.verify()
-    }
-
-    #[test]
-    fn tx_circuit_2tx_2max_tx() {
-        const NUM_TXS: usize = 2;
-        const MAX_TXS: usize = 4;
-        const MAX_CALLDATA: usize = 32;
-
-        assert_eq!(
-            run::<Fr>(
-                [
-                    mock::CORRECT_MOCK_TXS[1].clone(),
-                    mock::CORRECT_MOCK_TXS[3].clone()
-                ]
-                .iter()
-                .enumerate()
-                .map(|(i, tx)| {
-                    let mut mock_tx = tx.clone();
-                    mock_tx.transaction_idx((i + 1) as u64);
-                    mock_tx.into()
-                })
-                .collect(),
-                mock::MOCK_CHAIN_ID.as_u64(),
-                MAX_TXS,
-                MAX_CALLDATA
-            ),
-            Ok(())
-        );
-    }
-
-    #[test]
-    fn tx_circuit_0tx_1max_tx() {
-        const MAX_TXS: usize = 1;
-        const MAX_CALLDATA: usize = 32;
-
-        let chain_id: u64 = mock::MOCK_CHAIN_ID.as_u64();
-
-        assert_eq!(run::<Fr>(vec![], chain_id, MAX_TXS, MAX_CALLDATA), Ok(()));
-    }
-
-    #[test]
-    fn tx_circuit_1tx_1max_tx() {
-        const MAX_TXS: usize = 1;
-        const MAX_CALLDATA: usize = 32;
-
-        let chain_id: u64 = mock::MOCK_CHAIN_ID.as_u64();
-
-        let tx: Transaction = mock::CORRECT_MOCK_TXS[0].clone().into();
-
-        assert_eq!(run::<Fr>(vec![tx], chain_id, MAX_TXS, MAX_CALLDATA), Ok(()));
-    }
-
-    #[test]
-    fn tx_circuit_1tx_2max_tx() {
-        const MAX_TXS: usize = 2;
-        const MAX_CALLDATA: usize = 32;
-
-        let chain_id: u64 = mock::MOCK_CHAIN_ID.as_u64();
-
-        let tx: Transaction = mock::CORRECT_MOCK_TXS[0].clone().into();
-
-        assert_eq!(run::<Fr>(vec![tx], chain_id, MAX_TXS, MAX_CALLDATA), Ok(()));
-    }
-
-    #[cfg(feature = "reject-eip2718")]
-    #[test]
-    fn tx_circuit_bad_address() {
-        const MAX_TXS: usize = 1;
-        const MAX_CALLDATA: usize = 32;
-
-        let mut tx = mock::CORRECT_MOCK_TXS[0].clone();
-        // This address doesn't correspond to the account that signed this tx.
-        tx.from = AddrOrWallet::from(address!("0x1230000000000000000000000000000000000456"));
-
-        assert!(run::<Fr>(
-            vec![tx.into()],
-            mock::MOCK_CHAIN_ID.as_u64(),
-            MAX_TXS,
-            MAX_CALLDATA
-        )
-        .is_err(),);
-    }
-
-    #[test]
-    fn tx_circuit_to_is_zero() {
-        const MAX_TXS: usize = 1;
-        const MAX_CALLDATA: usize = 32;
-
-        let chain_id: u64 = mock::MOCK_CHAIN_ID.as_u64();
-        let mut tx = mock::CORRECT_MOCK_TXS[5].clone();
-        tx.transaction_index = U64::from(1);
-
-        assert_eq!(
-            run::<Fr>(vec![tx.into()], chain_id, MAX_TXS, MAX_CALLDATA),
-            Ok(())
-        );
-    }
-=======
->>>>>>> 4e5e78a1
 }