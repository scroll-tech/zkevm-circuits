--- conflicted
+++ resolved
@@ -55,11 +55,7 @@
     q_padding_last: Column<Fixed>,
     /// The columns for other circuits to lookup Keccak hash results
     pub keccak_table: KeccakTable,
-<<<<<<< HEAD
     /// The cell manager that stores/allocates the advice columns
-=======
-    /// Expose the columns that stores the cells for hash input/output
->>>>>>> 44000e55
     pub cell_manager: CellManager<F>,
     round_cst: Column<Fixed>,
     normalize_3: [TableColumn; 2],
@@ -897,11 +893,8 @@
         )
     }
 
-<<<<<<< HEAD
-    /// Set a keccak row; return the cells allocated for the row.
-=======
+
     /// Set the cells for a keccak row; return the cells that are assigned.
->>>>>>> 44000e55
     pub fn set_row(
         &self,
         region: &mut Region<'_, F>,
@@ -968,11 +961,7 @@
         Ok(res)
     }
 
-<<<<<<< HEAD
     /// Load the auxiliary tables for keccak circuit
-=======
-    /// Load the auxiliary table for keccak table.
->>>>>>> 44000e55
     pub fn load_aux_tables(&self, layouter: &mut impl Layouter<F>) -> Result<(), Error> {
         load_normalize_table(layouter, "normalize_6", &self.normalize_6, 6u64)?;
         load_normalize_table(layouter, "normalize_4", &self.normalize_4, 4u64)?;
