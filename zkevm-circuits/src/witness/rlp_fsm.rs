--- conflicted
+++ resolved
@@ -763,14 +763,9 @@
     pub gas_cost_acc: Value<F>,
 }
 
-<<<<<<< HEAD
-#[derive(Clone, Debug)]
-pub enum StackOp {
-=======
 #[derive(Clone, Debug, Default)]
 pub enum StackOp {
     #[default]
->>>>>>> a62c927c
     Init,
     Push,
     Pop,
@@ -780,14 +775,6 @@
 /// Rlp Decoding Witness
 /// Using simulated stack constraints to make sure all bytes in nested structure are correctly
 /// decoded
-<<<<<<< HEAD
-#[derive(Clone, Debug)]
-pub struct RlpStackOp<F: PrimeField> {
-    /// Key1 (Id), concat of tx_id, format
-    pub id: Value<F>,
-    /// Key2 (Address), in this case depth
-    pub depth: usize,
-=======
 #[derive(Clone, Debug, Default)]
 pub struct RlpStackOp<F: PrimeField> {
     /// Key1 (Id), concat of tx_id, format
@@ -800,84 +787,10 @@
     pub depth: usize,
     /// Op Counter, similar to rw counter
     pub byte_idx: usize,
->>>>>>> a62c927c
     /// Value
     pub value: usize,
     /// Value Previous
     pub value_prev: usize,
-<<<<<<< HEAD
-    /// Stack Accumulator
-    /// accumulates remaining bytes on each depth level (excluding top of stack)
-    pub stack_acc: Value<F>,
-    /// Power of rand for stack accumulator on depth level (address)
-    pub stack_acc_pow_of_rand: Value<F>,
-    /// The stack operation performed at step.
-    pub stack_op: StackOp,
-}
-
-impl<F: PrimeField> RlpStackOp<F> {
-    pub fn init(id: Value<F>, value: usize) -> Self {
-        Self {
-            id,
-            depth: 0,
-            value,
-            value_prev: 0,
-            stack_acc: Value::known(F::ZERO),
-            stack_acc_pow_of_rand: Value::known(F::ONE),
-            stack_op: StackOp::Init,
-        }
-    }
-    pub fn push(
-        id: Value<F>,
-        depth: usize,
-        value: usize,
-        stack_acc: Value<F>,
-        stack_acc_pow_of_rand: Value<F>,
-    ) -> Self {
-        Self {
-            id,
-            depth,
-            value,
-            value_prev: 0,
-            stack_acc,
-            stack_acc_pow_of_rand,
-            stack_op: StackOp::Push,
-        }
-    }
-    pub fn pop(
-        id: Value<F>,
-        depth: usize,
-        value: usize,
-        value_prev: usize,
-        stack_acc: Value<F>,
-        stack_acc_pow_of_rand: Value<F>,
-    ) -> Self {
-        Self {
-            id,
-            depth,
-            value,
-            value_prev,
-            stack_acc,
-            stack_acc_pow_of_rand,
-            stack_op: StackOp::Pop,
-        }
-    }
-    pub fn update(
-        id: Value<F>,
-        depth: usize,
-        value: usize,
-        stack_acc: Value<F>,
-        stack_acc_pow_of_rand: Value<F>,
-    ) -> Self {
-        Self {
-            id,
-            depth,
-            value,
-            value_prev: value + 1,
-            stack_acc,
-            stack_acc_pow_of_rand,
-            stack_op: StackOp::Update,
-=======
     /// The stack operation performed at step.
     pub stack_op: StackOp,
     /// Access list index
@@ -972,7 +885,6 @@
             stack_op: StackOp::Update,
             al_idx,
             sk_idx,
->>>>>>> a62c927c
         }
     }
 }
