--- conflicted
+++ resolved
@@ -777,21 +777,13 @@
 /// decoded
 #[derive(Clone, Debug, Default)]
 pub struct RlpStackOp<F: PrimeField> {
-<<<<<<< HEAD
-    /// Key1 (Id), concat of tx_id, format
-=======
     /// Key: rlc of (tx_id, format, depth, al_idx, sk_idx)
->>>>>>> 556fc285
     pub id: Value<F>,
     /// Transaction Id
     pub tx_id: u64,
     /// Format
     pub format: Format,
-<<<<<<< HEAD
-    /// Key2 (Address), in this case depth
-=======
     /// depth
->>>>>>> 556fc285
     pub depth: usize,
     /// Op Counter, similar to rw counter
     pub byte_idx: usize,
@@ -807,12 +799,6 @@
     pub sk_idx: u64,
 }
 
-<<<<<<< HEAD
-impl<F: PrimeField> RlpStackOp<F> {
-    pub fn init(id: Value<F>, tx_id: u64, format: Format, value: usize) -> Self {
-        Self {
-            id,
-=======
 fn stack_op_id<F: PrimeField>(components: [u64; 5], challenge: Value<F>) -> Value<F> {
     components
         .into_iter()
@@ -826,7 +812,6 @@
     pub fn init(tx_id: u64, format: Format, value: usize, challenge: Value<F>) -> Self {
         Self {
             id: stack_op_id([tx_id, format as u64, 0, 0, 0], challenge),
->>>>>>> 556fc285
             tx_id,
             format,
             depth: 0,
@@ -840,10 +825,6 @@
     }
     #[allow(clippy::too_many_arguments)]
     pub fn push(
-<<<<<<< HEAD
-        id: Value<F>,
-=======
->>>>>>> 556fc285
         tx_id: u64,
         format: Format,
         byte_idx: usize,
@@ -851,11 +832,6 @@
         value: usize,
         al_idx: u64,
         sk_idx: u64,
-<<<<<<< HEAD
-    ) -> Self {
-        Self {
-            id,
-=======
         challenge: Value<F>,
     ) -> Self {
         Self {
@@ -863,7 +839,6 @@
                 [tx_id, format as u64, depth as u64, al_idx, sk_idx],
                 challenge,
             ),
->>>>>>> 556fc285
             tx_id,
             format,
             depth,
@@ -877,10 +852,6 @@
     }
     #[allow(clippy::too_many_arguments)]
     pub fn pop(
-<<<<<<< HEAD
-        id: Value<F>,
-=======
->>>>>>> 556fc285
         tx_id: u64,
         format: Format,
         byte_idx: usize,
@@ -889,11 +860,6 @@
         value_prev: usize,
         al_idx: u64,
         sk_idx: u64,
-<<<<<<< HEAD
-    ) -> Self {
-        Self {
-            id,
-=======
         challenge: Value<F>,
     ) -> Self {
         Self {
@@ -901,7 +867,6 @@
                 [tx_id, format as u64, depth as u64, al_idx, sk_idx],
                 challenge,
             ),
->>>>>>> 556fc285
             tx_id,
             format,
             depth,
@@ -915,10 +880,6 @@
     }
     #[allow(clippy::too_many_arguments)]
     pub fn update(
-<<<<<<< HEAD
-        id: Value<F>,
-=======
->>>>>>> 556fc285
         tx_id: u64,
         format: Format,
         byte_idx: usize,
@@ -926,11 +887,6 @@
         value: usize,
         al_idx: u64,
         sk_idx: u64,
-<<<<<<< HEAD
-    ) -> Self {
-        Self {
-            id,
-=======
         challenge: Value<F>,
     ) -> Self {
         Self {
@@ -938,7 +894,6 @@
                 [tx_id, format as u64, depth as u64, al_idx, sk_idx],
                 challenge,
             ),
->>>>>>> 556fc285
             tx_id,
             format,
             depth,
