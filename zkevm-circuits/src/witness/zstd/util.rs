--- conflicted
+++ resolved
@@ -117,7 +117,6 @@
         .expect("expected N_BITS_PER_BYTE elements")
 }
 
-<<<<<<< HEAD
 // compression_debug
 pub fn le_bits_to_value(bits: &[u8]) -> u64 {
     assert!(bits.len() <= 64);
@@ -126,7 +125,8 @@
         acc += (2u64).pow(p as u32) * (*b as u64);
         acc
     })
-=======
+}
+
 #[cfg(test)]
 mod tests {
     use super::*;
@@ -180,5 +180,4 @@
 
         assert_eq!(smaller_powers_of_two(0x40, 1), (0, vec![6]));
     }
->>>>>>> ab391d6a
 }