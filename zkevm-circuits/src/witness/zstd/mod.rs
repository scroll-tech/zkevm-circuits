--- conflicted
+++ resolved
@@ -487,7 +487,6 @@
     )
 }
 
-<<<<<<< HEAD
 fn process_block_raw<F: Field>(
     src: &[u8],
     byte_offset: usize,
@@ -538,9 +537,7 @@
     )
 }
 
-=======
 #[allow(unused_variables)]
->>>>>>> ab391d6a
 fn process_block_zstd<F: Field>(
     src: &[u8],
     byte_offset: usize,
@@ -732,8 +729,6 @@
             .enumerate()
             .map(
                 |(i, ((&value_byte, tag_value_acc), value_rlc))| ZstdWitnessRow {
-                    instance_idx: last_row.instance_idx,
-                    frame_idx: last_row.frame_idx,
                     state: ZstdState {
                         tag: ZstdTag::ZstdBlockLiteralsHeader,
                         tag_next,
@@ -752,7 +747,7 @@
                     },
                     decoded_data: last_row.decoded_data.clone(),
                     huffman_data: HuffmanData::default(),
-                    fse_data: FseData::default(),
+                    fse_data: FseTableRow::default(),
                 },
             )
             .collect::<Vec<_>>(),
@@ -763,32 +758,72 @@
     )
 }
 
+// fn process_block_zstd_huffman_header<F: Field>(
+//     src: &[u8],
+//     byte_offset: usize,
+//     last_row: &ZstdWitnessRow<F>,
+//     randomness: Value<F>,
+// ) -> (usize, Vec<ZstdWitnessRow<F>>, bool, usize) {
+//     let header_byte = src[byte_offset];
+
+//     let value_rlc =
+//         last_row.encoded_data.value_rlc * randomness + Value::known(F::from(header_byte as u64));
+//     let decoded_value_rlc = 
+//         last_row.decoded_data.decoded_value_rlc + randomness + Value::known(F::from(header_byte as u64));
+//     let tag_value = Value::known(F::from(header_byte as u64));
+
+//     let n_bytes = if header_byte < 128 {
+//         header_byte
+//     } else {
+//         let n_sym = header_byte - 127;
+//         if n_sym.is_odd() {
+//             (n_sym + 1) / 2
+//         } else {
+//             n_sym / 2
+//         }
+//     };
+
+//     (
+//         byte_offset + 1,
+//         vec![ZstdWitnessRow {
+//             instance_idx: last_row.instance_idx,
+//             frame_idx: last_row.frame_idx,
+//             state: ZstdState {
+//                 tag: ZstdTag::ZstdBlockHuffmanHeader,
+//                 tag_next: ZstdTag::ZstdBlockHuffmanCode,
+//                 tag_len: 1 as u64,
+//                 tag_idx: 1 as u64,
+//                 tag_value,
+//                 tag_value_acc: tag_value,
+//             },
+//             encoded_data: EncodedData {
+//                 byte_idx: (byte_offset + 1) as u64,
+//                 encoded_len: last_row.encoded_data.encoded_len,
+//                 value_byte: header_byte,
+//                 reverse: false,
+//                 value_rlc,
+//                 ..Default::default()
+//             },
+//             decoded_data: DecodedData {
+//                 decoded_len: last_row.decoded_data.decoded_len,
+//                 decoded_len_acc: last_row.decoded_data.decoded_len_acc + 1,
+//                 total_decoded_len: last_row.decoded_data.total_decoded_len,
+//                 decoded_byte: header_byte,
+//                 decoded_value_rlc,
+//             },
+//             huffman_data: HuffmanData::default(),
+//             fse_data: FseData::default(),
+//         }],
+//         header_byte >= 127,
+//         n_bytes as usize,
+//     )
+// }
+
 fn process_block_zstd_huffman_header<F: Field>(
     src: &[u8],
     byte_offset: usize,
     last_row: &ZstdWitnessRow<F>,
     randomness: Value<F>,
-<<<<<<< HEAD
-) -> (usize, Vec<ZstdWitnessRow<F>>, bool, usize) {
-    let header_byte = src[byte_offset];
-
-    let value_rlc =
-        last_row.encoded_data.value_rlc * randomness + Value::known(F::from(header_byte as u64));
-    let decoded_value_rlc = 
-        last_row.decoded_data.decoded_value_rlc + randomness + Value::known(F::from(header_byte as u64));
-    let tag_value = Value::known(F::from(header_byte as u64));
-
-    let n_bytes = if header_byte < 128 {
-        header_byte
-    } else {
-        let n_sym = header_byte - 127;
-        if n_sym.is_odd() {
-            (n_sym + 1) / 2
-        } else {
-            n_sym / 2
-        }
-    };
-=======
 ) -> (usize, Vec<ZstdWitnessRow<F>>) {
     // A single byte (header_byte) is read.
     // - if header_byte < 128: canonical weights are represented by FSE table.
@@ -805,22 +840,10 @@
 
     let value_rlc =
         last_row.encoded_data.value_rlc * randomness + Value::known(F::from(*header_byte as u64));
->>>>>>> ab391d6a
 
     (
         byte_offset + 1,
         vec![ZstdWitnessRow {
-<<<<<<< HEAD
-            instance_idx: last_row.instance_idx,
-            frame_idx: last_row.frame_idx,
-            state: ZstdState {
-                tag: ZstdTag::ZstdBlockHuffmanHeader,
-                tag_next: ZstdTag::ZstdBlockHuffmanCode,
-                tag_len: 1 as u64,
-                tag_idx: 1 as u64,
-                tag_value,
-                tag_value_acc: tag_value,
-=======
             state: ZstdState {
                 tag: ZstdTag::ZstdBlockHuffmanHeader,
                 tag_next: ZstdTag::ZstdBlockFseCode,
@@ -828,31 +851,10 @@
                 tag_idx: 1,
                 tag_value: Value::known(F::from(*header_byte as u64)),
                 tag_value_acc: Value::known(F::from(*header_byte as u64)),
->>>>>>> ab391d6a
             },
             encoded_data: EncodedData {
                 byte_idx: (byte_offset + 1) as u64,
                 encoded_len: last_row.encoded_data.encoded_len,
-<<<<<<< HEAD
-                value_byte: header_byte,
-                reverse: false,
-                value_rlc,
-                ..Default::default()
-            },
-            decoded_data: DecodedData {
-                decoded_len: last_row.decoded_data.decoded_len,
-                decoded_len_acc: last_row.decoded_data.decoded_len_acc + 1,
-                total_decoded_len: last_row.decoded_data.total_decoded_len,
-                decoded_byte: header_byte,
-                decoded_value_rlc,
-            },
-            huffman_data: HuffmanData::default(),
-            fse_data: FseData::default(),
-        }],
-        header_byte >= 127,
-        n_bytes as usize,
-    )
-=======
                 value_byte: *header_byte,
                 value_rlc,
                 ..Default::default()
@@ -862,17 +864,6 @@
             huffman_data: HuffmanData::default(),
         }],
     )
-}
-
-#[allow(unused_variables)]
-fn process_block_zstd_fse<F: Field>(
-    src: &[u8],
-    byte_offset: usize,
-    last_row: &ZstdWitnessRow<F>,
-    randomness: Value<F>,
-) -> (usize, Vec<ZstdWitnessRow<F>>) {
-    unimplemented!()
->>>>>>> ab391d6a
 }
 
 fn process_block_zstd_huffman_code_direct<F: Field>(
@@ -949,8 +940,6 @@
             .map(
                 |(i, ((((&value_byte, tag_value_acc), value_rlc), decoded_value_rlc), b_flag))| {
                     ZstdWitnessRow {
-                        instance_idx: last_row.instance_idx,
-                        frame_idx: last_row.frame_idx,
                         state: ZstdState {
                             tag: ZstdTag::ZstdBlockHuffmanCode,
                             tag_next: ZstdTag::ZstdBlockSequenceHeader,
@@ -975,7 +964,7 @@
                             decoded_value_rlc,
                         },
                         huffman_data: HuffmanData::default(),
-                        fse_data: FseData::default(),
+                        fse_data: FseTableRow::default(),
                     }
                 },
             )
