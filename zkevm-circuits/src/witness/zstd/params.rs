/// Number of bits to represent a byte.
pub const N_BITS_PER_BYTE: usize = 8;

pub const N_BLOCK_HEADER_BYTES: usize = 3;

<<<<<<< HEAD
pub const N_MAGIC_NUMBER_BYTES: usize = 4;

// Constants for zstd-compressed block
pub const N_MAX_LITERAL_HEADER_BYTES: usize = 3;
pub const N_JUMP_TABLE_BYTES: usize = 6;
pub const N_MAX_LITERAL_FSE_BYTES: usize = 8;

=======
>>>>>>> 0f3a15fb
/// Maximum number of symbols (weights), i.e. symbol in [0, N_MAX_SYMBOLS).
pub const N_MAX_SYMBOLS: usize = 8;

/// Number of bits used to represent the symbol in binary form. This will be used as a helper
/// gadget to form equality constraints over the symbol's value.
pub const N_BITS_SYMBOL: usize = 3;

/// Number of bits used to represent the tag in binary form.
pub const N_BITS_ZSTD_TAG: usize = 4;<|MERGE_RESOLUTION|>--- conflicted
+++ resolved
@@ -3,7 +3,6 @@
 
 pub const N_BLOCK_HEADER_BYTES: usize = 3;
 
-<<<<<<< HEAD
 pub const N_MAGIC_NUMBER_BYTES: usize = 4;
 
 // Constants for zstd-compressed block
@@ -11,8 +10,6 @@
 pub const N_JUMP_TABLE_BYTES: usize = 6;
 pub const N_MAX_LITERAL_FSE_BYTES: usize = 8;
 
-=======
->>>>>>> 0f3a15fb
 /// Maximum number of symbols (weights), i.e. symbol in [0, N_MAX_SYMBOLS).
 pub const N_MAX_SYMBOLS: usize = 8;
 
