--- conflicted
+++ resolved
@@ -387,6 +387,7 @@
                 challenges.evm_word().map(|challenge| {
                     rlc::value(&self.max_priority_fee_per_gas.to_le_bytes(), challenge)
                 }),
+                Value::known(F::zero()),
             ],
             [
                 Value::known(F::from(self.id as u64)),
@@ -395,6 +396,7 @@
                 challenges
                     .evm_word()
                     .map(|challenge| rlc::value(&self.max_fee_per_gas.to_le_bytes(), challenge)),
+                Value::known(F::zero()),
             ],
             [
                 Value::known(F::from(self.id as u64)),
@@ -1190,20 +1192,12 @@
         nonce: tx.nonce,
         gas: tx.gas,
         gas_price: tx.gas_price,
-<<<<<<< HEAD
         max_fee_per_gas: if tx.tx_type.is_eip1559() {
-=======
-        max_fee_per_gas: if tx.tx_type.is_eip1559_tx() {
->>>>>>> 3b3302ac
             tx.gas_fee_cap
         } else {
             tx.gas_price
         },
-<<<<<<< HEAD
         max_priority_fee_per_gas: if tx.tx_type.is_eip1559() {
-=======
-        max_priority_fee_per_gas: if tx.tx_type.is_eip1559_tx() {
->>>>>>> 3b3302ac
             tx.gas_tip_cap
         } else {
             tx.gas_price
