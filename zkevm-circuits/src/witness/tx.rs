--- conflicted
+++ resolved
@@ -17,11 +17,8 @@
 };
 use bus_mapping::circuit_input_builder::{self, get_dummy_tx, get_dummy_tx_hash, TxL1Fee};
 use eth_types::{
-<<<<<<< HEAD
     geth_types::TxTypes,
-=======
     evm_types::gas_utils::tx_data_gas_cost,
->>>>>>> e8aecb68
     sign_types::{biguint_to_32bytes_le, ct_option_ok_or, recover_pk, SignData, SECP256K1_Q},
     Address, Error, Field, Signature, ToBigEndian, ToLittleEndian, ToScalar, ToWord, Word, H256,
 };
@@ -826,30 +823,9 @@
         "block.chain_id = {}, tx.chain_id = {}",
         chain_id, tx.chain_id
     );
-<<<<<<< HEAD
-=======
-    let (rlp_unsigned, rlp_signed, prune_unsigned) = {
-        let mut legacy_tx = TransactionRequest::new()
-            .from(tx.from)
-            .nonce(tx.nonce)
-            .gas_price(tx.gas_price)
-            .gas(tx.gas)
-            .value(tx.value)
-            .data(tx.input.clone())
-            .chain_id(chain_id);
-        if !tx.is_create() {
-            legacy_tx = legacy_tx.to(tx.to);
-        }
-
-        let unsigned = legacy_tx.rlp().to_vec();
-        let prune_unsigned = legacy_tx.rlp_unsigned().to_vec();
-        let signed = legacy_tx.rlp_signed(&tx.signature).to_vec();
-
-        (unsigned, signed, prune_unsigned)
-    };
-
->>>>>>> e8aecb68
     let callee_address = if tx.is_create() { None } else { Some(tx.to) };
+    // FIXME: is it the one that we want???
+    let prune_unsigned = tx.rlp_unsigned_bytes.clone();
 
     Transaction {
         block_number: tx.block_num,
