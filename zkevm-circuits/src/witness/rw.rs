--- conflicted
+++ resolved
@@ -403,19 +403,8 @@
         }
     }
 
-<<<<<<< HEAD
-    pub fn memory_value(&self) -> u8 {
-        match self {
-            Self::Memory { byte, .. } => *byte,
-            _ => unreachable!("{:?}", self),
-        }
-    }
-
     /// Return the memory word read or written, and its value before the operation.
     pub fn memory_word_pair(&self) -> (Word, Word) {
-=======
-    pub fn memory_word_value(&self) -> Word {
->>>>>>> 03614594
         match self {
             Self::MemoryWord {
                 value, value_prev, ..
@@ -696,11 +685,7 @@
             Self::TxRefund { value_prev, .. } => Some(F::from(*value_prev)),
             Self::Start { .. }
             | Self::Stack { .. }
-<<<<<<< HEAD
-            | Self::Memory { .. }
-=======
             | Self::MemoryWord { .. }
->>>>>>> 03614594
             | Self::CallContext { .. }
             | Self::TxLog { .. }
             | Self::TxReceipt { .. } => None,
