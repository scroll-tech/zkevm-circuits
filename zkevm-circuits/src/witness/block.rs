use ethers_core::types::Signature;
use gadgets::ToScalar;
use std::collections::{BTreeMap, HashMap};

#[cfg(any(feature = "test", test))]
use crate::evm_circuit::{detect_fixed_table_tags, EvmCircuit};

use crate::{
    evm_circuit::util::rlc,
    super_circuit::params::get_super_circuit_params,
    table::{BlockContextFieldTag, RwTableTag},
    util::{Field, SubCircuit},
    witness::keccak::keccak_inputs,
};
use bus_mapping::{
    circuit_input_builder::{
        self, BigModExp, CircuitInputBuilder, CircuitsParams, CopyEvent, EcAddOp, EcMulOp,
        EcPairingOp, ExpEvent, PrecompileEvents, SHA256,
    },
    Error,
};
<<<<<<< HEAD
use eth_types::{sign_types::SignData, Address, ToLittleEndian, Word, H256, U256};
=======
use eth_types::{
    sign_types::SignData,
    state_db::{CodeDB, StateDB},
    Address, ToBigEndian, ToLittleEndian, Word, H256, U256,
};
>>>>>>> 1c63854b
use halo2_proofs::{circuit::Value, halo2curves::bn256::Fr};
use itertools::Itertools;

use super::{
    mpt::ZktrieState as MptState, step::step_convert, tx::tx_convert, Bytecode, ExecStep,
    MptUpdates, RwMap, Transaction,
};
use crate::util::Challenges;

/// Block is the struct used by all circuits, which contains all the needed
/// data for witness generation.
#[derive(Debug, Clone, Default)]
pub struct Block {
    /// Transactions in the block
    pub txs: Vec<Transaction>,
    /// Signatures in the block
    pub sigs: Vec<Signature>,
    /// Padding step that is repeated after the last transaction and before
    /// reaching the last EVM row.
    pub padding_step: ExecStep,
    /// EndBlock step that appears in the last EVM row.
    pub end_block_step: ExecStep,
    /// Read write events in the RwTable
    pub rws: RwMap,
    /// Bytecode used in the block
    pub bytecodes: BTreeMap<Word, Bytecode>,
    /// The block context
    pub context: BlockContexts,
    /// Copy events for the copy circuit's table.
    pub copy_events: Vec<CopyEvent>,
    /// Exponentiation traces for the exponentiation circuit's table.
    pub exp_events: Vec<ExpEvent>,
    /// Circuit Setup Parameters
    pub circuits_params: CircuitsParams,
    /// Inputs to the SHA3 opcode
    pub sha3_inputs: Vec<Vec<u8>>,
    /// State root of the previous block
    pub prev_state_root: H256,
    /// Withdraw root
    pub withdraw_root: Word,
    /// Withdraw roof of the previous block
    pub prev_withdraw_root: Word,
    /// Mpt updates
    pub mpt_updates: MptUpdates,
    /// Chain ID
    pub chain_id: u64,
    /// StartL1QueueIndex
    pub start_l1_queue_index: u64,
    /// IO to/from precompile calls.
    pub precompile_events: PrecompileEvents,
}

/// ...
#[derive(Debug, Default, Clone)]
pub struct BlockContexts {
    /// Hashmap that maps block number to its block context.
    pub ctxs: BTreeMap<u64, BlockContext>,
}

impl Block {
    /// First block number
    pub fn first_block_number(&self) -> U256 {
        self.context
            .ctxs
            .first_key_value()
            .map_or(0.into(), |(_, ctx)| ctx.number)
    }
    /// Last block number
    pub fn last_block_number(&self) -> U256 {
        self.context
            .ctxs
            .last_key_value()
            .map_or(0.into(), |(_, ctx)| ctx.number)
    }
    /// The state root after this chunk
    pub fn post_state_root(&self) -> H256 {
        let post_state_root_in_trie = self.mpt_updates.new_root();
        let post_state_root_in_header = self
            .context
            .ctxs
            .last_key_value()
            .map(|(_, blk)| blk.state_root)
            .unwrap_or(self.prev_state_root);
        if post_state_root_in_trie != post_state_root_in_header {
            log::error!(
                "replayed root {:?} != block head root {:?}",
                post_state_root_in_trie,
                post_state_root_in_header
            );
        }
        post_state_root_in_trie
    }
    /// Replay mpt updates to generate mpt witness
    pub fn apply_mpt_updates(&mut self, mpt_state: &MptState) {
        self.mpt_updates.fill_state_roots(mpt_state);
    }
    /// For each tx, for each step, print the rwc at the beginning of the step,
    /// and all the rw operations of the step.
    pub(crate) fn debug_print_txs_steps_rw_ops(&self) {
        for (tx_idx, tx) in self.txs.iter().enumerate() {
            println!("tx {tx_idx}");
            for step in &tx.steps {
                println!(" step {:?} rwc: {}", step.execution_state, step.rw_counter);
                for rw_ref in &step.rw_indices {
                    println!("  - {:?}", self.rws[*rw_ref]);
                }
            }
        }
    }

    /// Get signature (witness) from the block for tx signatures and ecRecover calls.
    pub(crate) fn get_sign_data(&self, padding: bool) -> Vec<SignData> {
        let mut signatures: Vec<SignData> = self
            .txs
            .iter()
            // Since L1Msg tx does not have signature, it do not need to do lookup into sig table
            .filter(|tx| !tx.tx_type.is_l1_msg())
            .map(|tx| tx.sign_data())
            .filter_map(|res| res.ok())
            .collect::<Vec<SignData>>();
        signatures.extend_from_slice(&self.precompile_events.get_ecrecover_events());
        if padding && self.txs.len() < self.circuits_params.max_txs {
            // padding tx's sign data
            signatures.push(Transaction::dummy(self.chain_id).sign_data().unwrap());
        }
        signatures
    }

    /// Get EcAdd operations from all precompiled contract calls in this block.
    pub(crate) fn get_ec_add_ops(&self) -> Vec<EcAddOp> {
        self.precompile_events.get_ec_add_events()
    }

    /// Get EcMul operations from all precompiled contract calls in this block.
    pub(crate) fn get_ec_mul_ops(&self) -> Vec<EcMulOp> {
        self.precompile_events.get_ec_mul_events()
    }

    /// Get EcPairing operations from all precompiled contract calls in this block.
    pub(crate) fn get_ec_pairing_ops(&self) -> Vec<EcPairingOp> {
        self.precompile_events.get_ec_pairing_events()
    }

    /// Get BigModexp operations from all precompiled contract calls in this block.
    pub(crate) fn get_big_modexp(&self) -> Vec<BigModExp> {
        self.precompile_events.get_modexp_events()
    }

    /// Get sha256 operations from all precompiled contract calls in this block.
    pub(crate) fn get_sha256(&self) -> Vec<SHA256> {
        self.precompile_events.get_sha256_events()
    }

    pub(crate) fn print_evm_circuit_row_usage(&self) {
        let mut num_rows = 0;
        let mut counter = HashMap::new();
        let mut step_num = 0;
        for transaction in &self.txs {
            step_num += transaction.steps.len();
            for step in &transaction.steps {
                let height = step.execution_state.get_step_height();
                num_rows += height;
                *counter.entry(step.execution_state).or_insert(0) += height;
            }
        }
        // TODO: change to log::trace?
        let mut counter_vec: Vec<_> = counter.into_iter().collect();
        // DESC
        counter_vec.sort_by_key(|(_e, c)| -(*c as i64));
        let print_top_k = 10;
        for (idx, (e, usage)) in counter_vec.iter().enumerate() {
            if idx > print_top_k {
                break;
            }
            let height = e.get_step_height();
            log::debug!(
                "evm circuit row usage: {:?}, step ratio {}, row ratio {}, height {}",
                e,
                (usage / height) as f64 / step_num as f64,
                *usage as f64 / num_rows as f64,
                height
            );
        }
    }

    pub(crate) fn print_rw_usage(&self) {
        // opcode -> (count, mem_rw_len, stack_rw_len)
        let mut opcode_info_map = BTreeMap::new();
        for t in &self.txs {
            for step in &t.steps {
                if let Some(op) = step.opcode {
                    opcode_info_map.entry(op).or_insert((0, 0, 0));
                    let mut values = opcode_info_map[&op];
                    values.0 += 1;
                    values.1 += step
                        .rw_indices
                        .iter()
                        .filter(|rw| rw.0 == RwTableTag::Memory)
                        .count();
                    values.2 += step
                        .rw_indices
                        .iter()
                        .filter(|rw| rw.0 == RwTableTag::Stack)
                        .count();
                    opcode_info_map.insert(op, values);
                }
            }
        }
        for (op, (count, mem, stack)) in opcode_info_map
            .iter()
            .sorted_by_key(|(_, (_, m, _))| m)
            .rev()
        {
            log::debug!(
                "op {:?}, count {}, memory_word rw {}(avg {:.2}), stack rw {}(avg {:.2})",
                op,
                count,
                mem,
                *mem as f32 / *count as f32,
                stack,
                *stack as f32 / *count as f32
            );
        }
        log::debug!("memory_word num: {}", self.rws.rw_num(RwTableTag::Memory));
        log::debug!("stack num: {}", self.rws.rw_num(RwTableTag::Stack));
        log::debug!(
            "storage num: {}",
            self.rws.rw_num(RwTableTag::AccountStorage)
        );
        log::debug!(
            "tx_access_list_account num: {}",
            self.rws.rw_num(RwTableTag::TxAccessListAccount)
        );
        log::debug!(
            "tx_access_list_account_storage num: {}",
            self.rws.rw_num(RwTableTag::TxAccessListAccountStorage)
        );
        log::debug!("tx_refund num: {}", self.rws.rw_num(RwTableTag::TxRefund));
        log::debug!("account num: {}", self.rws.rw_num(RwTableTag::Account));
        log::debug!(
            "call_context num: {}",
            self.rws.rw_num(RwTableTag::CallContext)
        );
        log::debug!("tx_receipt num: {}", self.rws.rw_num(RwTableTag::TxReceipt));
        log::debug!("tx_log num: {}", self.rws.rw_num(RwTableTag::TxLog));
        log::debug!("start num: {}", self.rws.rw_num(RwTableTag::Start));
    }
}

#[cfg(feature = "test")]
use crate::exp_circuit::param::OFFSET_INCREMENT;
use crate::tx_circuit::TX_LEN;
#[cfg(feature = "test")]
use crate::util::log2_ceil;

#[cfg(feature = "test")]
impl Block {
    /// Obtains the expected Circuit degree needed in order to be able to test
    /// the EvmCircuit with this block without needing to configure the
    /// `ConstraintSystem`.
    pub fn get_evm_test_circuit_degree(&self) -> u32 {
        let num_rows_required_for_execution_steps: usize =
            EvmCircuit::<Fr>::get_num_rows_required(self);
        let num_rows_required_for_rw_table: usize = self.circuits_params.max_rws;
        let num_rows_required_for_fixed_table: usize = detect_fixed_table_tags(self)
            .iter()
            .map(|tag| tag.build::<Fr>().count())
            .sum();
        let num_rows_required_for_bytecode_table: usize = self
            .bytecodes
            .values()
            .map(|bytecode| bytecode.bytes.len() + 1)
            .sum();
        let num_rows_required_for_copy_table: usize = self
            .copy_events
            .iter()
            .map(|c| c.copy_bytes.bytes.len() * 2)
            .sum();
        let num_rows_required_for_keccak_table: usize = keccak_inputs(self).unwrap().len();
        // tx_table load only does tx padding, no calldata padding
        let num_rows_required_for_tx_table: usize = self.circuits_params.max_txs * TX_LEN
            + self.txs.iter().map(|tx| tx.call_data.len()).sum::<usize>();
        let num_rows_required_for_exp_table: usize = self
            .exp_events
            .iter()
            .map(|e| e.steps.len() * OFFSET_INCREMENT)
            .sum();

        let rows_needed: usize = itertools::max([
            num_rows_required_for_execution_steps,
            num_rows_required_for_rw_table,
            num_rows_required_for_fixed_table,
            num_rows_required_for_bytecode_table,
            num_rows_required_for_copy_table,
            num_rows_required_for_keccak_table,
            num_rows_required_for_tx_table,
            num_rows_required_for_exp_table,
        ])
        .unwrap();

        let k = log2_ceil(EvmCircuit::<Fr>::unusable_rows() + rows_needed);
        log::debug!(
            "num_rows_required_for rw_table={}, fixed_table={}, bytecode_table={}, \
            copy_table={}, keccak_table={}, tx_table={}, exp_table={}",
            num_rows_required_for_rw_table,
            num_rows_required_for_fixed_table,
            num_rows_required_for_bytecode_table,
            num_rows_required_for_copy_table,
            num_rows_required_for_keccak_table,
            num_rows_required_for_tx_table,
            num_rows_required_for_exp_table
        );
        log::debug!("circuit uses k = {}, rows = {}", k, rows_needed);
        k
    }
}

/// Block context for execution
#[derive(Debug, Clone)]
pub struct BlockContext {
    /// The address of the miner for the block
    pub coinbase: Address,
    /// The gas limit of the block
    pub gas_limit: u64,
    /// The number of the block
    pub number: Word,
    /// The timestamp of the block
    pub timestamp: Word,
    /// The difficulty of the block
    pub difficulty: Word,
    /// The base fee, the minimum amount of gas fee for a transaction
    pub base_fee: Word,
    /// The hash of previous blocks
    pub history_hashes: Vec<Word>,
    /// The chain id
    pub chain_id: u64,
    /// Parent block hash
    pub parent_hash: H256,
    /// State root of this block
    pub state_root: H256,
}

impl BlockContext {
    /// Assignments for block table
    pub fn table_assignments<F: Field>(
        &self,
        num_txs: usize,
        cum_num_txs: usize,
        num_all_txs: u64,
        challenges: &Challenges<Value<F>>,
    ) -> Vec<[Value<F>; 3]> {
        let current_block_number = self.number.to_scalar().unwrap();
        let randomness = challenges.evm_word();
        [
            vec![
                [
                    Value::known(F::from(BlockContextFieldTag::Coinbase as u64)),
                    Value::known(current_block_number),
                    Value::known(self.coinbase.to_scalar().unwrap()),
                ],
                [
                    Value::known(F::from(BlockContextFieldTag::Timestamp as u64)),
                    Value::known(current_block_number),
                    Value::known(self.timestamp.to_scalar().unwrap()),
                ],
                [
                    Value::known(F::from(BlockContextFieldTag::Number as u64)),
                    Value::known(current_block_number),
                    Value::known(current_block_number),
                ],
                [
                    Value::known(F::from(BlockContextFieldTag::Difficulty as u64)),
                    Value::known(current_block_number),
                    randomness.map(|rand| rlc::value(&self.difficulty.to_le_bytes(), rand)),
                ],
                [
                    Value::known(F::from(BlockContextFieldTag::GasLimit as u64)),
                    Value::known(current_block_number),
                    Value::known(F::from(self.gas_limit)),
                ],
                [
                    Value::known(F::from(BlockContextFieldTag::BaseFee as u64)),
                    Value::known(current_block_number),
                    randomness
                        .map(|randomness| rlc::value(&self.base_fee.to_le_bytes(), randomness)),
                ],
                [
                    Value::known(F::from(BlockContextFieldTag::ChainId as u64)),
                    Value::known(current_block_number),
                    Value::known(F::from(self.chain_id)),
                ],
                [
                    Value::known(F::from(BlockContextFieldTag::NumTxs as u64)),
                    Value::known(current_block_number),
                    Value::known(F::from(num_txs as u64)),
                ],
                [
                    Value::known(F::from(BlockContextFieldTag::CumNumTxs as u64)),
                    Value::known(current_block_number),
                    Value::known(F::from(cum_num_txs as u64)),
                ],
                [
                    Value::known(F::from(BlockContextFieldTag::NumAllTxs as u64)),
                    Value::known(current_block_number),
                    Value::known(F::from(num_all_txs)),
                ],
            ],
            self.block_hash_assignments(randomness),
        ]
        .concat()
    }

    fn block_hash_assignments<F: Field>(&self, randomness: Value<F>) -> Vec<[Value<F>; 3]> {
        use eth_types::ToWord;

        #[cfg(not(feature = "scroll"))]
        let history_hashes: &[U256] = &self.history_hashes;
        #[cfg(feature = "scroll")]
        let history_hashes: &[U256] = &[]; // block_hash is computed as keccak256(chain_id || block_number)

        let len_history = history_hashes.len();

        history_hashes
            .iter()
            .enumerate()
            .map(|(idx, hash)| {
                let block_number = self
                    .number
                    .low_u64()
                    .checked_sub((len_history - idx) as u64)
                    .unwrap_or_default();
                if block_number + 1 == self.number.low_u64() {
                    debug_assert_eq!(self.parent_hash.to_word(), hash.into());
                }
                [
                    Value::known(F::from(BlockContextFieldTag::BlockHash as u64)),
                    Value::known(F::from(block_number)),
                    randomness.map(|randomness| rlc::value(&hash.to_le_bytes(), randomness)),
                ]
            })
            .collect()
    }
}

impl From<&circuit_input_builder::Blocks> for BlockContexts {
    fn from(block: &circuit_input_builder::Blocks) -> Self {
        Self {
            ctxs: block
                .blocks
                .values()
                .map(|block| {
                    (
                        block.number.as_u64(),
                        BlockContext {
                            coinbase: block.coinbase,
                            gas_limit: block.gas_limit,
                            number: block.number,
                            timestamp: block.timestamp,
                            difficulty: block.difficulty,
                            base_fee: block.base_fee,
                            history_hashes: block.history_hashes.clone(),
                            chain_id: block.chain_id,
                            parent_hash: block.parent_hash,
                            state_root: block.state_root,
                        },
                    )
                })
                .collect::<BTreeMap<_, _>>(),
        }
    }
}

/// Build a witness block
pub fn block_convert(
    block: &circuit_input_builder::Blocks,
    code_db: &eth_types::state_db::CodeDB,
) -> Result<Block, Error> {
    let rws = RwMap::from(&block.container);
    rws.check_value()?;
    let num_txs = block.txs().len();
    let last_block_num = block.last_block_num().unwrap_or_default();
    let chain_id = block.chain_id();
    rws.check_rw_counter_sanity();
    if block
        .block_steps
        .end_block_step
        .bus_mapping_instance
        .is_empty()
    {
        return Err(Error::InternalError(
            "invalid end_block. Forget to call CircuitInputBuilder::set_end_block()?",
        ));
    }
    let padding_step = step_convert(&block.block_steps.padding_step, last_block_num);
    let end_block_step = step_convert(&block.block_steps.end_block_step, last_block_num);
    log::trace!(
        "witness block: padding_step {:?}, end_block_step {:?}",
        padding_step,
        end_block_step
    );
    let max_rws = if block.circuits_params.max_rws == 0 {
        end_block_step.rw_counter + end_block_step.rw_indices.len() + 1
    } else {
        block.circuits_params.max_rws
    };

    let mpt_updates = MptUpdates::from_unsorted_rws_with_state_roots(
        &rws.table_assignments_unsorted(),
        block.prev_state_root,
        block.end_state_root(),
    );

    let _withdraw_root_check_rw = if end_block_step.rw_counter == 0 {
        0
    } else {
        end_block_step.rw_counter + 1
    };
    let total_tx_as_txid = num_txs;
    let withdraw_root_entry = mpt_updates.get(&super::rw::Rw::AccountStorage {
        tx_id: total_tx_as_txid,
        account_address: *bus_mapping::l2_predeployed::message_queue::ADDRESS,
        storage_key: bus_mapping::l2_predeployed::message_queue::WITHDRAW_TRIE_ROOT_SLOT,
        // following field is not used in Mpt::Key so we just fill them arbitrarily
        rw_counter: 0,
        is_write: false,
        value: U256::zero(),
        value_prev: U256::zero(),
        committed_value: U256::zero(),
    });
    if let Some(entry) = withdraw_root_entry {
        let (withdraw_root, _) = entry.values();
        if block.withdraw_root != withdraw_root {
            log::error!(
                "new withdraw root non consistent ({:#x}, vs ,{:#x})",
                block.withdraw_root,
                withdraw_root,
            );
        }
    } else {
        log::error!("withdraw root is not available");
    }

    let block = Block {
        context: BlockContexts::from(block),
        rws,
        txs: block
            .txs()
            .iter()
            .enumerate()
            .map(|(idx, tx)| {
                let next_block_num = if idx + 1 < num_txs {
                    block.txs()[idx + 1].block_num
                } else {
                    last_block_num + 1
                };
                tx_convert(tx, idx + 1, chain_id, next_block_num)
            })
            .collect(),
        sigs: block.txs().iter().map(|tx| tx.signature).collect(),
        padding_step,
        end_block_step,
        bytecodes: code_db
            .0
            .iter()
            .map(|(code_hash, bytes)| {
                let hash = Word::from_big_endian(code_hash.as_bytes());
                (
                    hash,
                    Bytecode {
                        hash,
                        bytes: bytes.clone(),
                    },
                )
            })
            .collect(),
        copy_events: block.copy_events.clone(),
        exp_events: block.exp_events.clone(),
        sha3_inputs: block.sha3_inputs.clone(),
        circuits_params: CircuitsParams {
            max_rws,
            ..block.circuits_params
        },
        prev_state_root: block.prev_state_root,
        withdraw_root: block.withdraw_root,
        prev_withdraw_root: block.prev_withdraw_root,
        mpt_updates,
        chain_id,
        start_l1_queue_index: block.start_l1_queue_index,
        precompile_events: block.precompile_events.clone(),
    };
    Ok(block)
}

/// Generate a empty witness block, which can be used for key-gen.
pub fn dummy_witness_block(chain_id: u64) -> Block {
    let builder_block = circuit_input_builder::Blocks::init(chain_id, get_super_circuit_params());
    let mut builder: CircuitInputBuilder =
        CircuitInputBuilder::new(StateDB::new(), CodeDB::new(), &builder_block);
    builder.finalize_building().expect("should not fail");
    block_convert(&builder.block, &builder.code_db).expect("should not fail")
}<|MERGE_RESOLUTION|>--- conflicted
+++ resolved
@@ -19,15 +19,11 @@
     },
     Error,
 };
-<<<<<<< HEAD
-use eth_types::{sign_types::SignData, Address, ToLittleEndian, Word, H256, U256};
-=======
 use eth_types::{
     sign_types::SignData,
     state_db::{CodeDB, StateDB},
-    Address, ToBigEndian, ToLittleEndian, Word, H256, U256,
+    Address, ToLittleEndian, Word, H256, U256,
 };
->>>>>>> 1c63854b
 use halo2_proofs::{circuit::Value, halo2curves::bn256::Fr};
 use itertools::Itertools;
 
