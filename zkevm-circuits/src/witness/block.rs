--- conflicted
+++ resolved
@@ -6,13 +6,9 @@
 
 use crate::{evm_circuit::util::rlc, table::BlockContextFieldTag, util::SubCircuit};
 use bus_mapping::{
-<<<<<<< HEAD
-    circuit_input_builder::{self, CircuitsParams, CopyEvent, ExpEvent, ModExpEvent},
-=======
     circuit_input_builder::{
         self, CircuitsParams, CopyEvent, EcAddOp, EcMulOp, EcPairingOp, ExpEvent, PrecompileEvents,
     },
->>>>>>> 7e5675c5
     Error,
 };
 use eth_types::{sign_types::SignData, Address, Field, ToLittleEndian, ToScalar, Word, U256};
@@ -56,13 +52,6 @@
     pub circuits_params: CircuitsParams,
     /// Inputs to the SHA3 opcode
     pub sha3_inputs: Vec<Vec<u8>>,
-<<<<<<< HEAD
-    /// IO to/from precompile Ecrecover calls.
-    pub ecrecover_events: Vec<SignData>,
-    /// Params for the precompile Modexp calls.
-    pub modexp_events: Vec<ModExpEvent>,
-=======
->>>>>>> 7e5675c5
     /// State root of the previous block
     pub prev_state_root: Word, // TODO: Make this H256
     /// Withdraw root
@@ -475,11 +464,6 @@
         copy_events: block.copy_events.clone(),
         exp_events: block.exp_events.clone(),
         sha3_inputs: block.sha3_inputs.clone(),
-<<<<<<< HEAD
-        ecrecover_events: block.ecrecover_events.clone(),
-        modexp_events: block.modexp_events.clone(),
-=======
->>>>>>> 7e5675c5
         circuits_params: CircuitsParams {
             max_rws,
             ..block.circuits_params
