--- conflicted
+++ resolved
@@ -235,11 +235,7 @@
                 [
                     Value::known(F::from(BlockContextFieldTag::ChainId as u64)),
                     Value::known(current_block_number),
-<<<<<<< HEAD
-                    Value::known(F::from(self.chain_id.as_u64())),
-=======
                     Value::known(F::from(self.chain_id)),
->>>>>>> d815e8db
                 ],
                 [
                     Value::known(F::from(BlockContextFieldTag::NumTxs as u64)),
