--- conflicted
+++ resolved
@@ -10,12 +10,7 @@
 
 use itertools::Itertools;
 
-<<<<<<< HEAD
 use crate::util::DEFAULT_RAND;
-use crate::{evm_circuit::util::RandomLinearCombination, table::BlockContextFieldTag};
-
-=======
->>>>>>> 2b11346b
 use super::{step::step_convert, tx::tx_convert, Bytecode, ExecStep, RwMap, Transaction};
 
 /// Block is the struct used by all circuits, which contains all the needed
