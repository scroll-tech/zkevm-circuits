use crate::witness::RlpTxTag;
use eth_types::{Address, U256, U64};
use halo2_proofs::arithmetic::FieldExt;
use halo2_proofs::circuit::Value;
use num::Zero;

use super::witness_gen::{RlpDataType, RlpWitnessRow};

pub fn handle_prefix<F: FieldExt>(
    id: usize,
    rlp_data: &[u8],
    rows: &mut Vec<RlpWitnessRow<Value<F>>>,
    data_type: RlpDataType,
    tag: RlpTxTag,
    mut idx: usize,
) -> usize {
    if rlp_data[idx] > 0xf7 {
        // length of length
        let length_of_length = (rlp_data[idx] - 0xf7) as usize;
        let tag_length = length_of_length + 1;
        rows.push(RlpWitnessRow {
            tx_id: id,
            index: idx + 1,
            data_type,
            value: rlp_data[idx],
            value_acc: Value::known(F::zero()),
            value_rlc_acc: Value::known(F::zero()),
            tag,
            tag_length,
            tag_rindex: tag_length,
            length_acc: 0,
        });
        idx += 1;
        let mut length_acc = 0;
        for (k, rlp_byte) in rlp_data[idx..].iter().take(length_of_length).enumerate() {
            length_acc = (length_acc * 256) + (*rlp_byte as u64);
            rows.push(RlpWitnessRow {
                tx_id: id,
                index: idx + 1,
                data_type,
                value: *rlp_byte,
                value_acc: Value::known(F::from(length_acc as u64)),
                value_rlc_acc: Value::known(F::zero()),
                tag,
                tag_length,
                tag_rindex: tag_length - (1 + k),
                length_acc,
            });
            idx += 1;
        }
    } else {
        // length
        assert!(
            rlp_data[idx] >= 0xc0 && rlp_data[idx] < 0xf8,
            "RLP data mismatch({:?}): 0xc0 <= value < 0xf8, got: {:?} at idx: {:?}",
            tag,
            rlp_data[idx],
            idx,
        );
        rows.push(RlpWitnessRow {
            tx_id: id,
            index: idx + 1,
            data_type,
            value: rlp_data[idx],
            value_acc: Value::known(F::from(rlp_data[idx] as u64)),
            value_rlc_acc: Value::known(F::zero()),
            tag,
            tag_length: 1,
            tag_rindex: 1,
            length_acc: (rlp_data[idx] - 192) as u64,
        });
        idx += 1;
    }
    idx
}

pub fn handle_u8<F: FieldExt>(
    tx_id: usize,
    rlp_data: &[u8],
    rows: &mut Vec<RlpWitnessRow<Value<F>>>,
    data_type: RlpDataType,
    tag: RlpTxTag,
    value: u8,
    mut idx: usize,
) -> usize {
    if value == 0 {
        assert_eq!(rlp_data[idx], 0x80);
        rows.push(RlpWitnessRow {
            tx_id,
            index: idx + 1,
            data_type,
            value: rlp_data[idx],
            value_acc: Value::known(F::zero()),
            value_rlc_acc: Value::known(F::zero()),
            tag,
            tag_length: 1,
            tag_rindex: 1,
            length_acc: 0,
        });
        idx += 1;
    } else {
        // TODO: handle this case
        panic!("should never happen");
    }

    idx
}

#[allow(clippy::too_many_arguments)]
pub fn handle_u64<F: FieldExt>(
    tx_id: usize,
    rlp_data: &[u8],
    rows: &mut Vec<RlpWitnessRow<Value<F>>>,
    data_type: RlpDataType,
    tag: RlpTxTag,
    value: U64,
    mut idx: usize,
) -> usize {
    let mut value_bytes = vec![0u8; 8];
    value.to_big_endian(&mut value_bytes);
    let value_bytes = value_bytes
        .iter()
        .skip_while(|b| b.is_zero())
        .cloned()
        .collect::<Vec<u8>>();

    if value_bytes.len() == 1 && value_bytes[0] < 0x80 {
        assert_eq!(
            rlp_data[idx], value_bytes[0],
            "RLP data mismatch({:?}): value < 0x80",
            tag
        );
        rows.push(RlpWitnessRow {
            tx_id,
            index: idx + 1,
            data_type,
            value: value_bytes[0],
            value_acc: Value::known(F::from(value_bytes[0] as u64)),
            value_rlc_acc: Value::known(F::zero()),
            tag,
            tag_length: 1,
            tag_rindex: 1,
            length_acc: 0,
        });
        idx += 1;
    } else {
        assert_eq!(
            rlp_data[idx] as usize,
            0x80 + value_bytes.len(),
            "RLP data mismatch({:?}): len(value)",
            tag
        );
        let tag_length = 1 + value_bytes.len();
        rows.push(RlpWitnessRow {
            tx_id,
            index: idx + 1,
            data_type,
            value: rlp_data[idx],
            value_acc: Value::known(F::zero()),
            value_rlc_acc: Value::known(F::zero()),
            tag,
            tag_length,
            tag_rindex: tag_length,
            length_acc: tag_length as u64 - 1,
        });
        idx += 1;

        let mut value_acc = F::zero();
        for (i, value_byte) in value_bytes.iter().enumerate() {
            assert_eq!(
                rlp_data[idx], *value_byte,
                "RLP data mismatch({:?}): value[{}]",
                tag, i
            );
            value_acc = value_acc * F::from(256) + F::from(*value_byte as u64);
            rows.push(RlpWitnessRow {
                tx_id,
                index: idx + 1,
                data_type,
                value: *value_byte,
                value_acc: Value::known(value_acc),
                value_rlc_acc: Value::known(F::zero()),
                tag,
                tag_length,
                tag_rindex: tag_length - (1 + i),
                length_acc: 0,
            });
            idx += 1;
        }
    }

    idx
}

#[allow(clippy::too_many_arguments)]
pub fn handle_u256<F: FieldExt>(
    randomness: Value<F>,
    id: usize,
    rlp_data: &[u8],
    rows: &mut Vec<RlpWitnessRow<Value<F>>>,
    data_type: RlpDataType,
    tag: RlpTxTag,
    value: U256,
    mut idx: usize,
) -> usize {
    let mut value_bytes = vec![0u8; 32];
    value.to_big_endian(&mut value_bytes);
    let value_bytes = value_bytes
        .iter()
        .skip_while(|b| b.is_zero())
        .cloned()
        .collect::<Vec<u8>>();

    if value_bytes.len() == 1 && value_bytes[0] < 0x80 {
        assert_eq!(
            rlp_data[idx], value_bytes[0],
            "RLP data mismatch({:?}): value < 0x80",
            tag
        );
        rows.push(RlpWitnessRow {
            tx_id: id,
            index: idx + 1,
            data_type,
            value: value_bytes[0],
            value_acc: Value::known(F::from(value_bytes[0] as u64)),
            value_rlc_acc: Value::known(F::zero()),
            tag,
            tag_length: 1,
            tag_rindex: 1,
            length_acc: 0,
        });
        idx += 1;
    } else {
        assert_eq!(
            rlp_data[idx] as usize,
            0x80 + value_bytes.len(),
            "RLP data mismatch({:?}): len(value)",
            tag
        );
        let tag_length = 1 + value_bytes.len();
        rows.push(RlpWitnessRow {
            tx_id: id,
            index: idx + 1,
            data_type,
            value: rlp_data[idx],
            value_acc: Value::known(F::zero()),
            value_rlc_acc: Value::known(F::zero()),
            tag,
            tag_length,
            tag_rindex: tag_length,
            length_acc: value_bytes.len() as u64,
        });
        idx += 1;

        let mut value_acc = Value::known(F::zero());
        for (i, value_byte) in value_bytes.iter().enumerate() {
            assert_eq!(
                rlp_data[idx], *value_byte,
                "RLP data mismatch({:?}): value[{}]",
                tag, i
            );
            value_acc = value_acc
                .zip(randomness)
                .map(|(value_acc, rand)| value_acc * rand + F::from(*value_byte as u64));
            rows.push(RlpWitnessRow {
                tx_id: id,
                index: idx + 1,
                data_type,
                value: *value_byte,
                value_acc,
                value_rlc_acc: Value::known(F::zero()),
                tag,
                tag_length,
                tag_rindex: tag_length - (1 + i),
                length_acc: 0,
            });
            idx += 1;
        }
    }

    idx
}

#[allow(clippy::too_many_arguments)]
pub fn handle_address<F: FieldExt>(
    tx_id: usize,
    rlp_data: &[u8],
    rows: &mut Vec<RlpWitnessRow<Value<F>>>,
    data_type: RlpDataType,
    tag: RlpTxTag,
    value: Address,
    mut idx: usize,
) -> usize {
    let value_bytes = value.as_fixed_bytes();

    if value == Address::zero() && rlp_data[idx] == 0x80 {
        assert_eq!(
            rlp_data[idx], 0x80,
            "RLP data mismatch({:?}): value = {}",
            tag, rlp_data[idx]
        );
        rows.push(RlpWitnessRow {
            tx_id,
            index: idx + 1,
            data_type,
            value: rlp_data[idx],
            value_acc: Value::known(F::zero()),
            value_rlc_acc: Value::known(F::zero()),
            tag,
            tag_length: 1,
            tag_rindex: 1,
            length_acc: 0,
        });
    } else {
        assert_eq!(
            rlp_data[idx], 0x94,
            "RLP data mismatch({:?}): value = {}",
            tag, rlp_data[idx]
        );
        rows.push(RlpWitnessRow {
            tx_id,
            index: idx + 1,
            data_type,
            value: rlp_data[idx],
            value_acc: Value::known(F::zero()),
            value_rlc_acc: Value::known(F::zero()),
            tag,
            tag_length: 21,
            tag_rindex: 21,
            length_acc: 20,
        });
        idx += 1;
        let mut value_acc = F::zero();
        assert_eq!(value_bytes.len(), 20);
        for (i, value_byte) in value_bytes.iter().enumerate() {
            assert_eq!(
                rlp_data[idx], *value_byte,
                "RLP data mismatch({:?}): value[{}]",
                tag, i
            );
            value_acc = value_acc * F::from(256) + F::from(*value_byte as u64);
            rows.push(RlpWitnessRow {
                tx_id,
                index: idx + 1,
                data_type,
                value: *value_byte,
                value_acc: Value::known(value_acc),
                value_rlc_acc: Value::known(F::zero()),
                tag,
                tag_length: 21,
                tag_rindex: 21 - (i + 1),
                length_acc: 0,
            });
            idx += 1;
        }
    }

    idx
}

#[allow(clippy::too_many_arguments)]
pub fn handle_bytes<F: FieldExt>(
    randomness: Value<F>,
    tx_id: usize,
    rlp_data: &[u8],
    rows: &mut Vec<RlpWitnessRow<Value<F>>>,
    data_type: RlpDataType,
    prefix_tag: RlpTxTag,
    tag: RlpTxTag,
    call_data: &[u8],
    mut idx: usize,
) -> usize {
    let length = call_data.len();

    if length == 1 && call_data[0] < 0x80 {
        assert_eq!(rlp_data[idx], call_data[0]);
        // add a placeholder row for this case
        rows.push(RlpWitnessRow {
            tx_id,
            index: idx + 1,
            data_type,
            value: call_data[0],
            value_acc: Value::known(F::from(1)),
            value_rlc_acc: Value::known(F::zero()),
            tag: prefix_tag,
            tag_length: 1,
            tag_rindex: 1,
            length_acc: 1,
        });
        rows.push(RlpWitnessRow {
            tx_id,
            index: idx + 1,
            data_type,
            value: call_data[0],
            value_acc: Value::known(F::from(call_data[0] as u64)),
            value_rlc_acc: Value::known(F::from(call_data[0] as u64)),
            tag,
            tag_length: 1,
            tag_rindex: 1,
            length_acc: 0,
        });
        idx += 1;
    } else if length < 56 {
        assert_eq!(
            rlp_data[idx] as usize,
            0x80 + length,
            "RLP data mismatch({:?}): len(call_data) + 128",
            prefix_tag
        );
        rows.push(RlpWitnessRow {
            tx_id,
            index: idx + 1,
            data_type,
            value: (0x80 + length) as u8,
<<<<<<< HEAD
            value_acc: Value::known(F::from(length as u64)),
=======
            value_acc: Value::known(F::from((length) as u64)),
>>>>>>> 2eaaee1d
            value_rlc_acc: Value::known(F::zero()),
            tag: prefix_tag,
            tag_length: 1,
            tag_rindex: 1,
            length_acc: length as u64,
        });
        idx += 1;

        let mut value_acc_rlc = Value::known(F::zero());
        for (i, data_byte) in call_data.iter().enumerate() {
            assert_eq!(
                rlp_data[idx], *data_byte,
                "RLP data mismatch({:?}): value[{}]",
                tag, i
            );
            value_acc_rlc = value_acc_rlc
                .zip(randomness)
                .map(|(acc, rand)| acc * rand + F::from(*data_byte as u64));
            rows.push(RlpWitnessRow {
                tx_id,
                index: idx + 1,
                data_type,
                value: *data_byte,
                value_acc: Value::known(F::from(*data_byte as u64)),
                value_rlc_acc: value_acc_rlc,
                tag,
                tag_length: length,
                tag_rindex: length - i,
                length_acc: 0,
            });
            idx += 1;
        }
    } else {
        // length > 55.
        let length_of_length = 8 - length.leading_zeros() as usize / 8;
        assert_eq!(
            rlp_data[idx] as usize,
            0xb7 + length_of_length,
            "RLP data mismatch({:?}): len_of_len(call_data) + 0xb7",
            prefix_tag
        );
        let tag_length = 1 + length_of_length;
        rows.push(RlpWitnessRow {
            tx_id,
            index: idx + 1,
            data_type,
            value: rlp_data[idx],
            value_acc: Value::known(F::zero()),
            value_rlc_acc: Value::known(F::zero()),
            tag: prefix_tag,
            tag_length,
            tag_rindex: tag_length,
            length_acc: 0,
        });
        idx += 1;

        let length_bytes = length.to_be_bytes();
        let length_bytes = length_bytes
            .iter()
            .skip_while(|b| b.is_zero())
            .cloned()
            .collect::<Vec<u8>>();
        assert_eq!(length_bytes.len(), length_of_length);

        let mut length_acc = 0;
        for (i, length_byte) in length_bytes.iter().enumerate() {
            assert_eq!(
                rlp_data[idx], *length_byte,
                "RLP data mismatch({:?}): length[{}]",
                prefix_tag, i
            );
            length_acc = length_acc * 256 + (*length_byte as u64);
            rows.push(RlpWitnessRow {
                tx_id,
                index: idx + 1,
                data_type,
                value: *length_byte,
                value_acc: Value::known(F::from(length_acc as u64)),
                value_rlc_acc: Value::known(F::zero()),
                tag: prefix_tag,
                tag_length,
                tag_rindex: tag_length - (1 + i),
                length_acc,
            });
            idx += 1;
        }
        assert_eq!(length_acc as usize, length);

        let tag_length = call_data.len();
        let mut value_rlc_acc = Value::known(F::zero());
        for (i, data_byte) in call_data.iter().enumerate() {
            assert_eq!(
                rlp_data[idx], *data_byte,
                "RLP data mismatch({:?}): data[{}]",
                tag, i
            );
            value_rlc_acc = value_rlc_acc
                .zip(randomness)
                .map(|(acc, rand)| acc * rand + F::from(*data_byte as u64));
            rows.push(RlpWitnessRow {
                tx_id,
                index: idx + 1,
                data_type,
                value: *data_byte,
                value_acc: Value::known(F::from(*data_byte as u64)),
                value_rlc_acc,
                tag,
                tag_length,
                tag_rindex: tag_length - i,
                length_acc: 0,
            });
            idx += 1;
        }
    }

    idx
}<|MERGE_RESOLUTION|>--- conflicted
+++ resolved
@@ -412,11 +412,7 @@
             index: idx + 1,
             data_type,
             value: (0x80 + length) as u8,
-<<<<<<< HEAD
             value_acc: Value::known(F::from(length as u64)),
-=======
-            value_acc: Value::known(F::from((length) as u64)),
->>>>>>> 2eaaee1d
             value_rlc_acc: Value::known(F::zero()),
             tag: prefix_tag,
             tag_length: 1,
