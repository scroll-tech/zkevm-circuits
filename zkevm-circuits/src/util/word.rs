--- conflicted
+++ resolved
@@ -108,17 +108,10 @@
         {
             let _res = cell.assign(region, offset, Value::known(value));
             // disable clippy complaint: err should be handled
-<<<<<<< HEAD
-            // match _res {
-            //     Ok(value) => println!("Value: {value:?}"),
-            //     Err(error) => println!("Error: {error}"),
-            // }
-=======
             match _res {
                 Ok(_value) => {}
                 Err(error) => println!("Error: {error}"),
             }
->>>>>>> bfbf9f49
         }
         // assign hi
 
@@ -130,17 +123,10 @@
             {
                 let _res = cell.assign(region, offset, Value::known(value));
                 // disable clippy complaint: err should be handled
-<<<<<<< HEAD
-                // match _res {
-                //     Ok(value) => println!("Value: {value:?}"),
-                //     Err(error) => println!("Error: {error}"),
-                // }
-=======
                 match _res {
                     Ok(_value) => {}
                     Err(error) => println!("Error: {error}"),
                 }
->>>>>>> bfbf9f49
             }
         }
     }
