--- conflicted
+++ resolved
@@ -98,11 +98,7 @@
     ) -> Result<(), Error> {
         config.0.load_mpt_table(
             layouter,
-<<<<<<< HEAD
-            Some(extract_field(challenges.evm_word())),
-=======
             crate::test_util::escape_value(challenges.evm_word()),
->>>>>>> ad03460d
             self.0.ops.as_slice(),
             self.0.mpt_table.iter().copied(),
             self.0.calcs,
