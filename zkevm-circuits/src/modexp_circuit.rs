--- conflicted
+++ resolved
@@ -204,84 +204,4 @@
 
         config.modexp_table.fill_blank(layouter)
     }
-<<<<<<< HEAD
-=======
-}
-
-#[cfg(test)]
-mod test {
-    use super::*;
-    use crate::util::MockChallenges;
-    use eth_types::U256;
-    use halo2_proofs::{
-        circuit::SimpleFloorPlanner,
-        dev::MockProver,
-        halo2curves::bn256::Fr,
-        plonk::{Circuit, ConstraintSystem},
-    };
-
-    impl Circuit<Fr> for ModExpCircuit<Fr> {
-        type Config = (ModExpCircuitConfig, MockChallenges);
-        type FloorPlanner = SimpleFloorPlanner;
-
-        fn without_witnesses(&self) -> Self {
-            Self::default()
-        }
-
-        fn configure(meta: &mut ConstraintSystem<Fr>) -> Self::Config {
-            let modexp_table = ModExpTable::construct(meta);
-            let challenge = MockChallenges::construct(meta);
-            (
-                <ModExpCircuitConfig as SubCircuitConfig<Fr>>::new(meta, modexp_table),
-                challenge,
-            )
-        }
-
-        fn synthesize(
-            &self,
-            (config, challenge): Self::Config,
-            mut layouter: impl Layouter<Fr>,
-        ) -> Result<(), Error> {
-            let challenges = challenge.values(&layouter);
-            <Self as SubCircuit<Fr>>::synthesize_sub(self, &config, &challenges, &mut layouter)
-        }
-    }
-
-    #[test]
-    fn test_modexp_circuit_00() {
-        let event1 = construct_modexp(Word::from(1u128), Word::from(3u128), Word::from(7u128));
-
-        let test_circuit = ModExpCircuit(vec![event1], Default::default());
-        let prover = MockProver::run(16, &test_circuit, vec![]).unwrap();
-        assert_eq!(prover.verify(), Ok(()));
-    }
-
-    #[test]
-    fn test_modexp_circuit_01() {
-        let event1 = construct_modexp(Word::from(1u128), Word::from(2u128), Word::from(7u128));
-
-        let test_circuit = ModExpCircuit(vec![event1], Default::default());
-        let prover = MockProver::run(16, &test_circuit, vec![]).unwrap();
-        assert_eq!(prover.verify(), Ok(()));
-    }
-    #[test]
-    fn test_modexp_circuit_02() {
-        let event1 = construct_modexp(Word::from(2u128), Word::from(2u128), Word::from(7u128));
-        let event2 = construct_modexp(Word::from(3u128), Word::from(21u128), Word::from(78u128));
-
-        let test_circuit = ModExpCircuit(vec![event1, event2], Default::default());
-        let prover = MockProver::run(17, &test_circuit, vec![]).unwrap();
-        assert_eq!(prover.verify(), Ok(()));
-    }
-
-    fn construct_modexp(base: U256, exp: U256, modulus: U256) -> BigModExp {
-        let (_, result) = base.pow(exp).div_mod(modulus);
-        BigModExp {
-            base,
-            exponent: exp,
-            modulus,
-            result,
-        }
-    }
->>>>>>> 517127fc
 }