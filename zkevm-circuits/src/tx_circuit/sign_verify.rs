--- conflicted
+++ resolved
@@ -355,22 +355,6 @@
             .map(|x| QuantumCell::Constant(x))
             .collect_vec();
 
-<<<<<<< HEAD
-=======
-        let evm_challenge_powers = iter::successors(Some(Value::known(F::one())), |coeff| {
-            Some(challenges.evm_word() * coeff)
-        })
-        .take(32)
-        .map(|x| QuantumCell::Witness(x))
-        .collect_vec();
-
-        let keccak_challenge_powers = iter::successors(Some(Value::known(F::one())), |coeff| {
-            Some(challenges.keccak_input() * coeff)
-        })
-        .take(64)
-        .map(|x| QuantumCell::Witness(x))
-        .collect_vec();
->>>>>>> 08dbb182
         // ================================================
         // pk hash cells
         // ================================================
@@ -503,24 +487,19 @@
         // ================================================
         // step 0. powers of aux parameters
         // ================================================
-        let evm_challenge_powers = iter::successors(Some(F::one()), |coeff| {
-            Some(challenges.evm_word().inner.unwrap() * *coeff)
+        let evm_challenge_powers = iter::successors(Some(Value::known(F::one())), |coeff| {
+            Some(challenges.evm_word() * coeff)
         })
-        .take(32);
-
-        let evm_challenge_powers = evm_challenge_powers
-            .map(|x| QuantumCell::Witness(Value::known(x)))
-            .collect_vec();
-
-        let keccak_challenge_powers = iter::successors(Some(F::one()), |coeff| {
-            Some(challenges.keccak_input().inner.unwrap() * *coeff)
+        .take(32)
+        .map(|x| QuantumCell::Witness(x))
+        .collect_vec();
+
+        let keccak_challenge_powers = iter::successors(Some(Value::known(F::one())), |coeff| {
+            Some(challenges.keccak_input() * coeff)
         })
-        .take(64);
-
-        let keccak_challenge_powers = keccak_challenge_powers
-            .map(|x| QuantumCell::Witness(Value::known(x)))
-            .collect_vec();
-
+        .take(64)
+        .map(|x| QuantumCell::Witness(x))
+        .collect_vec();
         // ================================================
         // step 1 random linear combination of message hash
         // ================================================
@@ -664,6 +643,8 @@
                 );
 
                 // IMPORTANT: Move to Phase2 before RLC
+
+    #[cfg(not(feature = "onephase"))]
                 ctx.next_phase();
 
                 // ================================================
@@ -863,7 +844,13 @@
 #[cfg(test)]
 mod sign_verify_tests {
     use super::*;
+
+
+    #[cfg(not(feature = "onephase"))]
     use crate::util::Challenges;
+    #[cfg(feature = "onephase")]
+    use crate::util::MockChallenges as Challenges;
+
     use bus_mapping::circuit_input_builder::keccak_inputs_sign_verify;
     use eth_types::sign_types::sign;
     use halo2_proofs::arithmetic::Field as HaloField;
