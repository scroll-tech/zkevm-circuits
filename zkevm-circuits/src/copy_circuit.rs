--- conflicted
+++ resolved
@@ -244,7 +244,6 @@
 
             cb.condition(
                 and::expr([
-<<<<<<< HEAD
                     not_last_two_rows.expr(),
                     tag.value_equals(CopyDataType::Memory, Rotation::cur())(meta),
                     tag.value_equals(CopyDataType::Memory, Rotation::next())(meta),
@@ -260,10 +259,7 @@
 
             cb.condition(
                 and::expr([
-                    is_word_index_end.is_lt(meta, None),
-=======
                     is_word_continue.is_lt(meta, None),
->>>>>>> 91129f78
                     not_last_two_rows.expr(),
                     not::expr(tag.value_equals(CopyDataType::Padding, Rotation::cur())(
                         meta,
@@ -300,7 +296,6 @@
                 },
             );
 
-<<<<<<< HEAD
             // for all cases, rw_counter + rwc_inc_left keeps same
             cb.condition(
                 and::expr([
@@ -318,7 +313,7 @@
             // for all cases, rows[0].rw_counter + diff == rows[1].rw_counter
             cb.condition(
                 and::expr([
-                    is_word_index_end.is_lt(meta, None),
+                    is_word_continue.is_lt(meta, None),
                     not_last_two_rows.expr(),
                     not::expr(tag.value_equals(CopyDataType::Padding, Rotation::cur())(meta)),
                 ]),
@@ -339,7 +334,7 @@
             // for all cases, rw_counter increase by 1 on word end for write step
             cb.condition(
                 and::expr([
-                    not::expr(is_word_index_end.is_lt(meta, None)),
+                    not::expr(is_word_continue.is_lt(meta, None)),
                     not::expr(meta.query_advice(is_last, Rotation::cur())),
                     not::expr(meta.query_selector(q_step)),
                     not::expr(tag.value_equals(CopyDataType::Padding, Rotation::cur())(meta)),
@@ -351,7 +346,8 @@
                         meta.query_advice(rw_counter, Rotation::next()),
                     );
                 }
-=======
+            );
+
             // addr change: for tx log, addr use addr_slot as index, not increase by 1
             cb.condition(
                 and::expr([
@@ -368,7 +364,6 @@
                         meta.query_advice(addr, Rotation(2)),
                     );
                 },
->>>>>>> 91129f78
             );
 
             cb.condition(
