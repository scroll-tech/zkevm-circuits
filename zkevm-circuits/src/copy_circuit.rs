//! The Copy circuit implements constraints and lookups for read-write steps for
//! copied bytes while execution opcodes such as CALLDATACOPY, CODECOPY, LOGS,
//! etc.
pub(crate) mod util;

#[cfg(any(feature = "test", test, feature = "test-circuits"))]
mod dev;
#[cfg(any(feature = "test", test))]
mod test;
#[cfg(any(feature = "test", test, feature = "test-circuits"))]
pub use dev::CopyCircuit as TestCopyCircuit;

use bus_mapping::{
    circuit_input_builder::{CopyDataType, CopyEvent},
    precompile::PrecompileCalls,
};
use eth_types::{Field, Word};

use gadgets::{
    binary_number::BinaryNumberChip,
    is_equal::{IsEqualChip, IsEqualConfig, IsEqualInstruction},
    less_than::{LtChip, LtConfig, LtInstruction},
    util::{and, not, select, sum, Expr},
};
use halo2_proofs::{
    circuit::{Layouter, Region, Value},
    plonk::{Advice, Column, ConstraintSystem, Error, Expression, Fixed, Selector},
    poly::Rotation,
};
use itertools::Itertools;
use std::{collections::BTreeMap, marker::PhantomData};

#[cfg(feature = "onephase")]
use halo2_proofs::plonk::FirstPhase as SecondPhase;
#[cfg(not(feature = "onephase"))]
use halo2_proofs::plonk::SecondPhase;

use crate::{
    evm_circuit::util::constraint_builder::{BaseConstraintBuilder, ConstrainBuilderCommon},
    table::{
        BytecodeFieldTag, BytecodeTable, CopyTable, LookupTable, RwTable, RwTableTag,
        TxContextFieldTag, TxTable,
    },
    util::{Challenges, SubCircuit, SubCircuitConfig},
    witness,
    witness::{Bytecode, RwMap, Transaction},
};

/// The rw table shared between evm circuit and state circuit
#[derive(Clone, Debug)]
pub struct CopyCircuitConfig<F> {
    /// Whether this row denotes a step. A read row is a step and a write row is
    /// not.
    pub q_step: Selector,
    /// Whether the row is the last read-write pair for a copy event.
    pub is_last: Column<Advice>,
    /// The value copied in this copy step.
    pub value: Column<Advice>,
    /// The word value for memory lookup.
    pub value_word_rlc: Column<Advice>,
    /// The word value for memory lookup, before the write.
    pub value_word_rlc_prev: Column<Advice>,
    /// The index of the current byte within a word [0..31].
    pub word_index: Column<Advice>,
    /// mask indicates when a row is not part of the copy, but it is needed to complete the front
    /// or the back of the first or last memory word.
    pub mask: Column<Advice>,
    /// Whether the row is part of the front mask, before the copy data.
    pub front_mask: Column<Advice>,
    /// Random linear combination accumulator of the non-masked copied data.
    pub value_acc: Column<Advice>,
    /// Whether the row is padding for out-of-bound reads when source address >= src_addr_end.
    pub is_pad: Column<Advice>,
    /// In case of a bytecode tag, this denotes whether or not the copied byte
    /// is an opcode or push data byte.
    pub is_code: Column<Advice>,
    /// Whether this row is part of an event (versus filler rows).
    pub is_event: Column<Advice>,
    /// Indicates whether or not the copy event copies bytes to a precompiled call or copies bytes
    /// from a precompiled call back to caller.
    pub is_precompiled: Column<Advice>,
    /// Booleans to indicate what copy data type exists at the current row.
    pub is_tx_calldata: Column<Advice>,
    /// Booleans to indicate what copy data type exists at the current row.
    pub is_bytecode: Column<Advice>,
    /// Booleans to indicate what copy data type exists at the current row.
    pub is_memory: Column<Advice>,
    /// Booleans to indicate what copy data type exists at the current row.
    pub is_tx_log: Column<Advice>,
    /// Whether the row is enabled or not.
    pub q_enable: Column<Fixed>,
    /// The Copy Table contains the columns that are exposed via the lookup
    /// expressions
    pub copy_table: CopyTable,
    /// Lt chip to check: src_addr < src_addr_end.
    /// Since `src_addr` and `src_addr_end` are u64, 8 bytes are sufficient for
    /// the Lt chip.
    pub addr_lt_addr_end: LtConfig<F, 8>,
    /// Whether this is the end of a word (last byte).
    pub is_word_end: IsEqualConfig<F>,
    /// non pad and non mask witness to reduce the degree of lookups.
    pub non_pad_non_mask: Column<Advice>,
    // External tables
    /// TxTable
    pub tx_table: TxTable,
    /// RwTable
    pub rw_table: RwTable,
    /// BytecodeTable
    pub bytecode_table: BytecodeTable,
}

/// Circuit configuration arguments
pub struct CopyCircuitConfigArgs<F: Field> {
    /// TxTable
    pub tx_table: TxTable,
    /// RwTable
    pub rw_table: RwTable,
    /// BytecodeTable
    pub bytecode_table: BytecodeTable,
    /// CopyTable
    pub copy_table: CopyTable,
    /// q_enable
    pub q_enable: Column<Fixed>,
    /// Challenges
    pub challenges: Challenges<Expression<F>>,
}

impl<F: Field> SubCircuitConfig<F> for CopyCircuitConfig<F> {
    type ConfigArgs = CopyCircuitConfigArgs<F>;

    /// Configure the Copy Circuit constraining read-write steps and doing
    /// appropriate lookups to the Tx Table, RW Table and Bytecode Table.
    fn new(
        meta: &mut ConstraintSystem<F>,
        Self::ConfigArgs {
            tx_table,
            rw_table,
            bytecode_table,
            copy_table,
            q_enable,
            challenges,
        }: Self::ConfigArgs,
    ) -> Self {
        let q_step = meta.complex_selector();
        let is_last = meta.advice_column();
        let value = meta.advice_column_in(SecondPhase);
        let value_word_rlc = meta.advice_column_in(SecondPhase);
        let value_word_rlc_prev = meta.advice_column_in(SecondPhase);

        let value_acc = meta.advice_column_in(SecondPhase);
        let is_code = meta.advice_column();
        let (is_event, is_precompiled, is_tx_calldata, is_bytecode, is_memory, is_tx_log) = (
            meta.advice_column(),
            meta.advice_column(),
            meta.advice_column(),
            meta.advice_column(),
            meta.advice_column(),
            meta.advice_column(),
        );
        let is_pad = meta.advice_column();
        let is_first = copy_table.is_first;
        let id = copy_table.id;
        let addr = copy_table.addr;
        let src_addr_end = copy_table.src_addr_end;
        let bytes_left = copy_table.bytes_left;
        let real_bytes_left = copy_table.real_bytes_left;
        let word_index = meta.advice_column();
        let mask = meta.advice_column();
        let front_mask = meta.advice_column();

        let rlc_acc = copy_table.rlc_acc;
        let rw_counter = copy_table.rw_counter;
        let rwc_inc_left = copy_table.rwc_inc_left;
        let tag = copy_table.tag;

        // annotate table columns
        tx_table.annotate_columns(meta);
        rw_table.annotate_columns(meta);
        bytecode_table.annotate_columns(meta);
        copy_table.annotate_columns(meta);

        let addr_lt_addr_end = LtChip::configure(
            meta,
            |meta| meta.query_selector(q_step),
            |meta| meta.query_advice(addr, Rotation::cur()),
            |meta| meta.query_advice(src_addr_end, Rotation::cur()),
        );

        let is_word_end = IsEqualChip::configure(
            meta,
            |meta| meta.query_fixed(q_enable, Rotation::cur()),
            |meta| meta.query_advice(word_index, Rotation::cur()),
            |_meta| 31.expr(),
        );

        let non_pad_non_mask = meta.advice_column();

        meta.create_gate("decode tag", |meta| {
            let enabled = meta.query_fixed(q_enable, Rotation::cur());
            let is_event = meta.query_advice(is_event, Rotation::cur());
            let is_precompile = meta.query_advice(is_precompiled, Rotation::cur());
            let is_tx_calldata = meta.query_advice(is_tx_calldata, Rotation::cur());
            let is_bytecode = meta.query_advice(is_bytecode, Rotation::cur());
            let is_memory = meta.query_advice(is_memory, Rotation::cur());
            let is_tx_log = meta.query_advice(is_tx_log, Rotation::cur());
            let precompiles = sum::expr([
                tag.value_equals(
                    CopyDataType::Precompile(PrecompileCalls::Ecrecover),
                    Rotation::cur(),
                )(meta),
                tag.value_equals(
                    CopyDataType::Precompile(PrecompileCalls::Sha256),
                    Rotation::cur(),
                )(meta),
                tag.value_equals(
                    CopyDataType::Precompile(PrecompileCalls::Ripemd160),
                    Rotation::cur(),
                )(meta),
                tag.value_equals(
                    CopyDataType::Precompile(PrecompileCalls::Identity),
                    Rotation::cur(),
                )(meta),
                tag.value_equals(
                    CopyDataType::Precompile(PrecompileCalls::Modexp),
                    Rotation::cur(),
                )(meta),
                tag.value_equals(
                    CopyDataType::Precompile(PrecompileCalls::Bn128Add),
                    Rotation::cur(),
                )(meta),
                tag.value_equals(
                    CopyDataType::Precompile(PrecompileCalls::Bn128Mul),
                    Rotation::cur(),
                )(meta),
                tag.value_equals(
                    CopyDataType::Precompile(PrecompileCalls::Bn128Pairing),
                    Rotation::cur(),
                )(meta),
                tag.value_equals(
                    CopyDataType::Precompile(PrecompileCalls::Blake2F),
                    Rotation::cur(),
                )(meta),
            ]);
            vec![
                // If a row is not enabled (fixed), it is not in an event.
                // TODO: not currently possible due to API limitations.
                // (1.expr() - enabled.expr()) * is_event.expr(),

                // If a row is anything but padding (filler of the table), it is in an event.
                enabled.expr()
                    * ((1.expr() - is_event.expr())
                        - tag.value_equals(CopyDataType::Padding, Rotation::cur())(meta)),
                // Match boolean indicators to their respective tag values.
                enabled.expr() * (is_precompile - precompiles),
                enabled.expr()
                    * (is_tx_calldata
                        - tag.value_equals(CopyDataType::TxCalldata, Rotation::cur())(meta)),
                enabled.expr()
                    * (is_bytecode
                        - tag.value_equals(CopyDataType::Bytecode, Rotation::cur())(meta)),
                enabled.expr()
                    * (is_memory - tag.value_equals(CopyDataType::Memory, Rotation::cur())(meta)),
                enabled.expr()
                    * (is_tx_log - tag.value_equals(CopyDataType::TxLog, Rotation::cur())(meta)),
            ]
        });

        meta.create_gate("verify row", |meta| {
            let mut cb = BaseConstraintBuilder::default();

            let is_first = meta.query_advice(is_first, Rotation::cur());
            cb.require_boolean(
                "is_first is boolean",
                is_first.expr(),
            );
            cb.require_boolean(
                "is_last is boolean",
                meta.query_advice(is_last, Rotation::cur()),
            );
            cb.require_boolean("mask is boolean", meta.query_advice(mask, Rotation::cur()));
            cb.require_zero(
                "is_first == 0 when q_step == 0",
                and::expr([
                    not::expr(meta.query_selector(q_step)),
                    is_first.expr(),
                ]),
            );
            cb.require_zero(
                "is_last == 0 when q_step == 1",
                and::expr([
                    meta.query_advice(is_last, Rotation::cur()),
                    meta.query_selector(q_step),
                ]),
            );
            cb.require_equal(
                "non_pad_non_mask = !pad AND !mask",
                meta.query_advice(non_pad_non_mask, Rotation::cur()),
                and::expr([
                    not::expr(meta.query_advice(is_pad, Rotation::cur())),
                    not::expr(meta.query_advice(mask, Rotation::cur())),
                ]),
            );

            // Whether this row is part of an event.
            let is_event = meta.query_advice(is_event, Rotation::cur());

            // Whether this row is part of an event but not the last step. When true, the next step is derived from the current step.
            let is_continue = is_event.expr()
                - meta.query_advice(is_last, Rotation::cur())
                - meta.query_advice(is_last, Rotation::next());

            // Whether this row is not the last step, or not part of an event at all.
            let not_last_two_rows = 1.expr()
                - meta.query_advice(is_last, Rotation::cur())
                - meta.query_advice(is_last, Rotation::next());

            // Whether this row is part of a memory or log word.
            let is_word = meta.query_advice(is_memory, Rotation::cur()) + meta.query_advice(is_tx_log, Rotation::cur());

            let is_word_end = is_word_end.is_equal_expression.expr();
            let not_word_end = not::expr(is_word_end.expr());

            cb.condition(is_first.expr(),
                |cb| {
                    cb.require_zero("reader word_index starts at 0", meta.query_advice(word_index, Rotation::cur()));
                    cb.require_zero("writer word_index starts at 0", meta.query_advice(word_index, Rotation::next()));
                },
            );

            cb.condition(
                and::expr([
                    is_continue.expr(),
                    not_word_end.expr(),
                ]),
                |cb| {
                    cb.require_equal(
                        "word_index[0] + 1 == word_index[2]",
                        meta.query_advice(word_index, Rotation::cur()) + 1.expr(),
                        meta.query_advice(word_index, Rotation(2)),
                    )
                },
            );

            cb.condition(
                and::expr([
                    is_continue.expr(),
                    is_word_end.expr(),
                ]),
                |cb| {
                    cb.require_equal(
                        "word_index[0] == 31",
                        meta.query_advice(word_index, Rotation::cur()),
                        31.expr(),
                    );
                    cb.require_equal(
                        "word_index[2] == 0",
                        meta.query_advice(word_index, Rotation(2)),
                        0.expr(),
                    );
                },
            );

            // for all cases, rw_counter + rwc_inc_left stays the same
            cb.condition(
                not::expr(meta.query_advice(is_last, Rotation::cur())),
                |cb| {
                    cb.require_equal(
                        "rows[0].rw_counter + rows[0].rwc_inc_left == rows[1].rw_counter + rows[1].rwc_inc_left",
                        meta.query_advice(rw_counter, Rotation::cur()) + meta.query_advice(rwc_inc_left, Rotation::cur()),
                        meta.query_advice(rw_counter, Rotation::next()) + meta.query_advice(rwc_inc_left, Rotation::next()),
                    );
                }
            );
            // for all cases, rows[0].rw_counter + diff == rows[1].rw_counter
            cb.condition(
                and::expr([
                    not_word_end.expr(),
                    not_last_two_rows.expr(),
                ]),
                |cb| {
                    let is_memory2memory = and::expr([
                        meta.query_advice(is_memory, Rotation::cur()),
                        meta.query_advice(is_memory, Rotation::next()),
                    ]);
                    let diff = select::expr(
                        is_memory2memory,
                        select::expr(meta.query_selector(q_step), 1.expr(), -(1.expr())),
                        0.expr(),
                    );
                    cb.require_equal(
                        "rows[0].rw_counter + diff == rows[1].rw_counter",
                        meta.query_advice(rw_counter, Rotation::cur()) + diff.expr(),
                        meta.query_advice(rw_counter, Rotation::next()),
                    );
                }
            );
            // for all cases, rw_counter increase by 1 on word end for write step
            cb.condition(
                and::expr([
                    is_word_end.expr(),
                    not::expr(meta.query_advice(is_last, Rotation::cur())),
                    not::expr(meta.query_selector(q_step)), // TODO: rm
                    is_word.expr(),
                ]),
                |cb| {
                    cb.require_equal(
                        "rows[0].rw_counter + 1 == rows[1].rw_counter",
                        meta.query_advice(rw_counter, Rotation::cur()) + 1.expr(),
                        meta.query_advice(rw_counter, Rotation::next()),
                    );
                }
            );

            let front_mask_next = meta.query_advice(front_mask, Rotation(2));
            let front_mask = meta.query_advice(front_mask, Rotation::cur());
            cb.require_boolean("front_mask is boolean", front_mask.expr());

            cb.require_zero("front_mask=1 implies mask=1",
                and::expr([
                    front_mask.expr(),
                    not::expr(meta.query_advice(mask, Rotation::cur())),
                ]),
            );

            cb.condition(is_word_end.expr(), |cb| {
                // The first 31 bytes may be front_mask, but at least the 32nd byte is not masked.
                cb.require_zero("front_mask = 0 by the end of the first word", front_mask.expr());
            });

            cb.condition(is_continue.expr(),
            |cb| {

                    cb.require_boolean("front_mask can go from 1 to 0", front_mask.expr() - front_mask_next);

                    // The address is incremented by 1, except in the front mask because the row address has not caught up with the address of the event yet.
                    let addr_diff = not::expr(front_mask.expr());
                    cb.require_equal(
                        "rows[0].addr + !front_mask == rows[2].addr",
                        meta.query_advice(addr, Rotation::cur()) + addr_diff,
                        meta.query_advice(addr, Rotation(2)),
                    );

                    // The byte count including mask always decrements.
                    cb.require_equal(
                        "bytes_left == bytes_left_next + 1 for non-last step",
                        meta.query_advice(bytes_left, Rotation::cur()),
                        meta.query_advice(bytes_left, Rotation(2)) + 1.expr(),
                    );

                    // Forward other fields to the next step.
                    cb.require_equal(
                        "rows[0].id == rows[2].id",
                        meta.query_advice(id, Rotation::cur()),
                        meta.query_advice(id, Rotation(2)),
                    );
                    cb.require_equal(
                        "rows[0].tag == rows[2].tag",
                        tag.value(Rotation::cur())(meta),
                        tag.value(Rotation(2))(meta),
                    );
                    cb.require_equal(
                        "rows[0].src_addr_end == rows[2].src_addr_end for non-last step",
                        meta.query_advice(src_addr_end, Rotation::cur()),
                        meta.query_advice(src_addr_end, Rotation(2)),
                    );
                    
                    // Accumulate the value into the next value_acc.
                    {
                        let current = meta.query_advice(value_acc, Rotation::cur());
                        // If source padding, replace the value with 0.
                        let value_or_pad = meta.query_advice(value, Rotation(2)) * not::expr(meta.query_advice(is_pad, Rotation(2)));
                        let accumulated = current.expr() * challenges.keccak_input() + value_or_pad;
                        // If masked, copy the accumulator forward, otherwise update it.
                        let mask = meta.query_advice(mask, Rotation(2));
                        let copy_or_acc = select::expr(mask, current, accumulated);
                        cb.require_equal(
                            "value_acc(2) == value_acc(0) * r + value(2), or copy value_acc(0)",
                            copy_or_acc,
                            meta.query_advice(value_acc, Rotation(2)),
                        );
                    }
                },
            );
            
            // Forward rlc_acc from the event to all rows.
            cb.condition(
                not::expr(meta.query_advice(is_last, Rotation::cur())),
                |cb| {
                    cb.require_equal(
                        "rows[0].rlc_acc == rows[1].rlc_acc",
                        meta.query_advice(rlc_acc, Rotation::cur()),
                        meta.query_advice(rlc_acc, Rotation::next()),
                    );
                },
            );

            // TODO: check value_acc(0) = value on first non-mask row.

            cb.gate(meta.query_fixed(q_enable, Rotation::cur()))
        });

        meta.create_gate("Last Step, check rlc_acc", |meta| {
            let mut cb = BaseConstraintBuilder::default();
            
            cb.require_equal(
                "source value_acc == destination value_acc on the last row",
                meta.query_advice(value_acc, Rotation::cur()),
                meta.query_advice(value_acc, Rotation::next()),
            );
            
            // Check the rlc_acc given in the event if any of:
            // - Precompile => *
            // - * => Precompile
            // - Memory => Bytecode
            // - TxCalldata => Bytecode
            // - * => RlcAcc
            let rlc_acc_cond = sum::expr([
                meta.query_advice(is_precompiled, Rotation::cur()),
                meta.query_advice(is_precompiled, Rotation::next()),
                and::expr([
                    meta.query_advice(is_memory, Rotation::cur()),
                    meta.query_advice(is_bytecode, Rotation::next()),
                ]),
                and::expr([
                    meta.query_advice(is_tx_calldata, Rotation::cur()),
                    meta.query_advice(is_bytecode, Rotation::next()),
                ]),
                tag.value_equals(CopyDataType::RlcAcc, Rotation::next())(meta),
            ]);
            cb.condition(rlc_acc_cond,|cb| {
                cb.require_equal(
                    "value_acc == rlc_acc on the last row",
                    meta.query_advice(value_acc, Rotation::next()),
                    meta.query_advice(rlc_acc, Rotation::next()),
                );
            });

            cb.gate(and::expr([
                meta.query_fixed(q_enable, Rotation::cur()),
                meta.query_advice(is_last, Rotation::next()),
            ]))
        });

        meta.create_gate("verify step (q_step == 1)", |meta| {
            let mut cb = BaseConstraintBuilder::default();

            cb.require_zero(
                "bytes_left == 1 for last step",
                and::expr([
                    meta.query_advice(is_last, Rotation::next()),
                    1.expr() - meta.query_advice(bytes_left, Rotation::cur()),
                ]),
            );
            cb.require_zero(
                "real_bytes_left == 0 for last step",
                and::expr([
                    meta.query_advice(is_last, Rotation::next()),
                    meta.query_advice(real_bytes_left, Rotation::next()),
                ]),
            );

            cb.condition(
                not::expr(meta.query_advice(is_last, Rotation::next())),
                |cb| {
                    cb.require_equal(
                        "real_bytes_left[0] == real_bytes_left[2] + !mask",
                        meta.query_advice(real_bytes_left, Rotation::cur()),
                        meta.query_advice(real_bytes_left, Rotation(2))
                            + not::expr(meta.query_advice(mask, Rotation::cur())),
                    );
                    cb.require_equal(
                        "real_bytes_left[1] == real_bytes_left[2]",
                        meta.query_advice(real_bytes_left, Rotation::next()),
                        meta.query_advice(real_bytes_left, Rotation(2)),
                    );
                },
            );

            let value_or_pad_2 = meta.query_advice(value, Rotation(2))
                * not::expr(meta.query_advice(is_pad, Rotation(2)));

            // TODO: check value_acc(0) = value when is_first
            cb.require_equal(
<<<<<<< HEAD
=======
                "value_acc is same for read-write rows",
                meta.query_advice(value_acc, Rotation::cur()),
                meta.query_advice(value_acc, Rotation::next()),
            );
            cb.condition(
                and::expr([
                    not::expr(meta.query_advice(is_last, Rotation::next())),
                    not::expr(meta.query_advice(is_pad, Rotation::cur())),
                    not::expr(meta.query_advice(mask, Rotation(2))),
                ]),
                |cb| {
                    cb.require_equal(
                        "value_acc(2) == value_acc(0) * r + value(2)",
                        meta.query_advice(value_acc, Rotation(2)),
                        meta.query_advice(value_acc, Rotation::cur()) * challenges.keccak_input()
                            + value_or_pad_2,
                    );
                },
            );

            cb.require_equal(
>>>>>>> 7d03da09
                "is_pad == 1 - (src_addr < src_addr_end) for read row",
                1.expr() - addr_lt_addr_end.is_lt(meta, None),
                meta.query_advice(is_pad, Rotation::cur()),
            );
            cb.require_zero(
                "is_pad == 0 for write row",
                meta.query_advice(is_pad, Rotation::next()),
            );

            cb.gate(and::expr([
                meta.query_fixed(q_enable, Rotation::cur()),
                meta.query_selector(q_step),
            ]))
        });

        // memory word lookup
        meta.lookup_any("Memory word lookup", |meta| {
            let cond = meta.query_fixed(q_enable, Rotation::cur())
                * meta.query_advice(is_memory, Rotation::cur())
                * is_word_end.is_equal_expression.expr();

            let addr_slot = meta.query_advice(addr, Rotation::cur()) - 31.expr();

            vec![
                1.expr(),
                meta.query_advice(rw_counter, Rotation::cur()),
                not::expr(meta.query_selector(q_step)),
                RwTableTag::Memory.expr(),
                meta.query_advice(id, Rotation::cur()), // call_id
                addr_slot,
                0.expr(),
                0.expr(),
                meta.query_advice(value_word_rlc, Rotation::cur()),
                meta.query_advice(value_word_rlc_prev, Rotation::cur()),
                0.expr(),
                0.expr(),
            ]
            .into_iter()
            .zip(rw_table.table_exprs(meta).into_iter())
            .map(|(arg, table)| (cond.clone() * arg, table))
            .collect()
        });

        meta.lookup_any("TxLog word lookup", |meta| {
            let cond = meta.query_fixed(q_enable, Rotation::cur())
                * meta.query_advice(is_tx_log, Rotation::cur())
                * is_word_end.is_equal_expression.expr();

            let addr_slot = meta.query_advice(addr, Rotation::cur()) - 31.expr();

            vec![
                1.expr(),
                meta.query_advice(rw_counter, Rotation::cur()),
                1.expr(),
                RwTableTag::TxLog.expr(),
                meta.query_advice(id, Rotation::cur()), // tx_id
                addr_slot,                              // byte_index || field_tag || log_id
                0.expr(),
                0.expr(),
                meta.query_advice(value_word_rlc, Rotation::cur()),
                0.expr(),
                0.expr(),
                0.expr(),
            ]
            .into_iter()
            .zip(rw_table.table_exprs(meta).into_iter())
            .map(|(arg, table)| (cond.clone() * arg, table))
            .collect()
        });

        meta.lookup_any("Bytecode lookup", |meta| {
            let cond = meta.query_fixed(q_enable, Rotation::cur())
                * meta.query_advice(is_bytecode, Rotation::cur())
                * meta.query_advice(non_pad_non_mask, Rotation::cur());

            vec![
                1.expr(),
                meta.query_advice(id, Rotation::cur()),
                BytecodeFieldTag::Byte.expr(),
                meta.query_advice(addr, Rotation::cur()),
                meta.query_advice(is_code, Rotation::cur()),
                meta.query_advice(value, Rotation::cur()),
            ]
            .into_iter()
            .zip_eq(bytecode_table.table_exprs(meta).into_iter())
            .map(|(arg, table)| (cond.clone() * arg, table))
            .collect()
        });

        meta.lookup_any("Tx calldata lookup", |meta| {
            let cond = meta.query_fixed(q_enable, Rotation::cur())
                * meta.query_advice(is_tx_calldata, Rotation::cur())
                * meta.query_advice(non_pad_non_mask, Rotation::cur());

            vec![
                1.expr(),
                meta.query_advice(id, Rotation::cur()),
                TxContextFieldTag::CallData.expr(),
                meta.query_advice(addr, Rotation::cur()),
                meta.query_advice(value, Rotation::cur()),
            ]
            .into_iter()
            .zip(tx_table.table_exprs(meta).into_iter())
            .map(|(arg, table)| (cond.clone() * arg, table))
            .collect()
        });

        Self {
            q_step,
            is_last,
            value,
            value_word_rlc,
            value_word_rlc_prev,
            word_index,
            mask,
            front_mask,
            value_acc,
            is_pad,
            is_code,
            is_event,
            is_precompiled,
            is_tx_calldata,
            is_bytecode,
            is_memory,
            is_tx_log,
            q_enable,
            addr_lt_addr_end,
            is_word_end,
            non_pad_non_mask,
            copy_table,
            tx_table,
            rw_table,
            bytecode_table,
        }
    }
}

impl<F: Field> CopyCircuitConfig<F> {
    /// Assign an individual copy event to the Copy Circuit.
    #[allow(clippy::too_many_arguments)]
    pub fn assign_copy_event(
        &self,
        region: &mut Region<F>,
        offset: &mut usize,
        tag_chip: &BinaryNumberChip<F, CopyDataType, 4>,
        lt_chip: &LtChip<F, 8>,
        lt_word_end_chip: &IsEqualChip<F>,
        challenges: Challenges<Value<F>>,
        copy_event: &CopyEvent,
    ) -> Result<(), Error> {
        for (step_idx, (tag, table_row, circuit_row)) in
            CopyTable::assignments(copy_event, challenges)
                .iter()
                .enumerate()
        {
            let is_read = step_idx % 2 == 0;

            region.assign_fixed(
                || format!("q_enable at row: {offset}"),
                self.q_enable,
                *offset,
                || Value::known(F::one()),
            )?;

            // Copy table assignments
            for (&column, &(value, label)) in
                <CopyTable as LookupTable<F>>::advice_columns(&self.copy_table)
                    .iter()
                    .zip_eq(table_row)
            {
                region.assign_advice(
                    || format!("{label} at row: {offset}"),
                    column,
                    *offset,
                    || value,
                )?;
            }

            // q_step
            if is_read {
                self.q_step.enable(region, *offset)?;
            }
            // q_enable
            region.assign_fixed(
                || "q_enable",
                self.q_enable,
                *offset,
                || Value::known(F::one()),
            )?;
            // is_event = true
            region.assign_advice(
                || format!("is_event at row: {}", *offset),
                self.is_event,
                *offset,
                || Value::known(F::one()),
            )?;

            // is_last, value, is_pad, is_code
            for (column, &(value, label)) in [
                self.is_last,
                self.value,
                self.value_word_rlc,
                self.value_word_rlc_prev,
                self.value_acc,
                self.is_pad,
                self.is_code,
                self.mask,
                self.front_mask,
                self.word_index,
            ]
            .iter()
            .zip_eq(circuit_row)
            {
                region.assign_advice(
                    || format!("{} at row: {}", label, *offset),
                    *column,
                    *offset,
                    || value,
                )?;
            }

            // tag
            tag_chip.assign(region, *offset, tag)?;

            // lt chip
            if is_read {
                let addr = unwrap_value(table_row[2].0);
                lt_chip.assign(region, *offset, addr, F::from(copy_event.src_addr_end))?;
            }

            lt_word_end_chip.assign(
                region,
                *offset,
                Value::known(F::from((step_idx as u64 / 2) % 32)), // word index
                Value::known(F::from(31u64)),
            )?;

<<<<<<< HEAD
            let pad = unwrap_value(circuit_row[5].0);
            let mask = unwrap_value(circuit_row[7].0);
=======
            let pad = unwrap_value(circuit_row[7].0);
            let mask = unwrap_value(circuit_row[9].0);
>>>>>>> 7d03da09
            let non_pad_non_mask = pad.is_zero_vartime() && mask.is_zero_vartime();
            region.assign_advice(
                || format!("non_pad_non_mask at row: {offset}"),
                self.non_pad_non_mask,
                *offset,
                || Value::known(F::from(non_pad_non_mask)),
            )?;

            // if the memory copy operation is related to precompile calls.
            let is_precompiled = CopyDataType::precompile_types().contains(tag);
            region.assign_advice(
                || format!("is_precompiled at row: {}", *offset),
                self.is_precompiled,
                *offset,
                || Value::known(F::from(is_precompiled)),
            )?;
            region.assign_advice(
                || format!("is_tx_calldata at row: {}", *offset),
                self.is_tx_calldata,
                *offset,
                || Value::known(F::from(tag.eq(&CopyDataType::TxCalldata))),
            )?;
            region.assign_advice(
                || format!("is_bytecode at row: {}", *offset),
                self.is_bytecode,
                *offset,
                || Value::known(F::from(tag.eq(&CopyDataType::Bytecode))),
            )?;
            region.assign_advice(
                || format!("is_memory at row: {}", *offset),
                self.is_memory,
                *offset,
                || Value::known(F::from(tag.eq(&CopyDataType::Memory))),
            )?;
            region.assign_advice(
                || format!("is_tx_log at row: {}", *offset),
                self.is_tx_log,
                *offset,
                || Value::known(F::from(tag.eq(&CopyDataType::TxLog))),
            )?;

            *offset += 1;
        }

        Ok(())
    }

    /// Assign vec of copy events
    pub fn assign_copy_events(
        &self,
        layouter: &mut impl Layouter<F>,
        copy_events: &[CopyEvent],
        max_copy_rows: usize,
        challenges: Challenges<Value<F>>,
    ) -> Result<(), Error> {
        let copy_rows_needed = copy_events
            .iter()
            .map(|c| c.copy_bytes.bytes.len() * 2)
            .sum::<usize>();

        // The `+ 2` is used to take into account the two extra empty copy rows needed
        // to satisfy the query at `Rotation(2)` performed inside of the
        // `rows[2].value == rows[0].value * r + rows[1].value` requirement in the RLC
        // Accumulation gate.
        assert!(
            copy_rows_needed + 2 <= max_copy_rows,
            "copy rows not enough {copy_rows_needed} vs {max_copy_rows}"
        );

        let tag_chip = BinaryNumberChip::construct(self.copy_table.tag);
        let lt_chip = LtChip::construct(self.addr_lt_addr_end);
        let lt_word_end_chip = IsEqualChip::construct(self.is_word_end.clone());

        layouter.assign_region(
            || "assign copy table",
            |mut region| {
                region.name_column(|| "is_last", self.is_last);
                region.name_column(|| "value", self.value);
                region.name_column(|| "value_word_rlc", self.value_word_rlc);
                region.name_column(|| "value_word_rlc_prev", self.value_word_rlc_prev);
                region.name_column(|| "word_index", self.word_index);
                region.name_column(|| "mask", self.mask);
                region.name_column(|| "front_mask", self.front_mask);
                region.name_column(|| "is_code", self.is_code);
                region.name_column(|| "is_pad", self.is_pad);
                region.name_column(|| "non_pad_non_mask", self.non_pad_non_mask);
                region.name_column(|| "is_event", self.is_event);

                let mut offset = 0;
                for (ev_idx, copy_event) in copy_events.iter().enumerate() {
                    log::trace!(
                        "offset is {} before {}th copy event(bytes len: {}): {:?}",
                        offset,
                        ev_idx,
                        copy_event.copy_bytes.bytes.len(),
                        {
                            let mut copy_event = copy_event.clone();
                            copy_event.copy_bytes.bytes.clear();
                            copy_event
                        }
                    );
                    self.assign_copy_event(
                        &mut region,
                        &mut offset,
                        &tag_chip,
                        &lt_chip,
                        &lt_word_end_chip,
                        challenges,
                        copy_event,
                    )?;
                    log::trace!("offset after {}th copy event: {}", ev_idx, offset);
                }

                for _ in 0..max_copy_rows - copy_rows_needed - 2 {
                    self.assign_padding_row(
                        &mut region,
                        &mut offset,
                        false,
                        &tag_chip,
                        &lt_chip,
                        &lt_word_end_chip,
                    )?;
                }

                self.assign_padding_row(
                    &mut region,
                    &mut offset,
                    true,
                    &tag_chip,
                    &lt_chip,
                    &lt_word_end_chip,
                )?;
                self.assign_padding_row(
                    &mut region,
                    &mut offset,
                    true,
                    &tag_chip,
                    &lt_chip,
                    &lt_word_end_chip,
                )?;

                Ok(())
            },
        )
    }

    #[allow(clippy::too_many_arguments)]
    fn assign_padding_row(
        &self,
        region: &mut Region<F>,
        offset: &mut usize,
        is_last_two: bool,
        tag_chip: &BinaryNumberChip<F, CopyDataType, 4>,
        lt_chip: &LtChip<F, 8>,
        lt_word_end_chip: &IsEqualChip<F>,
    ) -> Result<(), Error> {
        if !is_last_two {
            // q_enable
            region.assign_fixed(
                || "q_enable",
                self.q_enable,
                *offset,
                || Value::known(F::one()),
            )?;
            // q_step
            if *offset % 2 == 0 {
                self.q_step.enable(region, *offset)?;
            }
        }

        // is_event = false
        region.assign_advice(
            || format!("is_event at row: {}", *offset),
            self.is_event,
            *offset,
            || Value::known(F::zero()),
        )?;
        // is_first
        region.assign_advice(
            || format!("assign is_first {}", *offset),
            self.copy_table.is_first,
            *offset,
            || Value::known(F::zero()),
        )?;
        // is_last
        region.assign_advice(
            || format!("assign is_last {}", *offset),
            self.is_last,
            *offset,
            || Value::known(F::zero()),
        )?;
        // id
        region.assign_advice(
            || format!("assign id {}", *offset),
            self.copy_table.id,
            *offset,
            || Value::known(F::zero()),
        )?;
        // addr
        region.assign_advice(
            || format!("assign addr {}", *offset),
            self.copy_table.addr,
            *offset,
            || Value::known(F::zero()),
        )?;
        // src_addr_end
        region.assign_advice(
            || format!("assign src_addr_end {}", *offset),
            self.copy_table.src_addr_end,
            *offset,
            || Value::known(F::one()),
        )?;
        // bytes_left
        region.assign_advice(
            || format!("assign bytes_left {}", *offset),
            self.copy_table.bytes_left,
            *offset,
            || Value::known(F::zero()),
        )?;
        // real_bytes_left
        region.assign_advice(
            || format!("assign bytes_left {}", *offset),
            self.copy_table.real_bytes_left,
            *offset,
            || Value::known(F::zero()),
        )?;
        // value
        region.assign_advice(
            || format!("assign value {}", *offset),
            self.value,
            *offset,
            || Value::known(F::zero()),
        )?;
        // value_word_rlc
        region.assign_advice(
            || format!("assign value_word_rlc {}", *offset),
            self.value_word_rlc,
            *offset,
            || Value::known(F::zero()),
        )?;
        // value_word_rlc_prev
        region.assign_advice(
            || format!("assign value_word_rlc_prev {}", *offset),
            self.value_word_rlc_prev,
            *offset,
            || Value::known(F::zero()),
        )?;
        // word_index
        region.assign_advice(
            || format!("assign word_index {}", *offset),
            self.word_index,
            *offset,
            || Value::known(F::zero()),
        )?;
        // mask
        region.assign_advice(
            || format!("assign mask {}", *offset),
            self.mask,
            *offset,
            || Value::known(F::one()),
        )?;
        // front mask
        region.assign_advice(
            || format!("assign front mask {}", *offset),
            self.front_mask,
            *offset,
            || Value::known(F::one()),
        )?;

        // value_acc
        region.assign_advice(
            || format!("assign value_acc {}", *offset),
            self.value_acc,
            *offset,
            || Value::known(F::zero()),
        )?;
        // rlc_acc
        region.assign_advice(
            || format!("assign rlc_acc {}", *offset),
            self.copy_table.rlc_acc,
            *offset,
            || Value::known(F::zero()),
        )?;
        // is_code
        region.assign_advice(
            || format!("assign is_code {}", *offset),
            self.is_code,
            *offset,
            || Value::known(F::zero()),
        )?;
        // is_pad
        region.assign_advice(
            || format!("assign is_pad {}", *offset),
            self.is_pad,
            *offset,
            || Value::known(F::zero()),
        )?;
        // rw_counter
        region.assign_advice(
            || format!("assign rw_counter {}", *offset),
            self.copy_table.rw_counter,
            *offset,
            || Value::known(F::zero()),
        )?;

        // rwc_inc_left
        region.assign_advice(
            || format!("assign rwc_inc_left {}", *offset),
            self.copy_table.rwc_inc_left,
            *offset,
            || Value::known(F::zero()),
        )?;
        // tag
        tag_chip.assign(region, *offset, &CopyDataType::Padding)?;
        // Assign LT gadget
        lt_chip.assign(region, *offset, F::zero(), F::one())?;
        lt_word_end_chip.assign(
            region,
            *offset,
            Value::known(F::zero()),
            Value::known(F::from(31u64)),
        )?;
        region.assign_advice(
            || format!("non_pad_non_mask at row: {offset}"),
            self.non_pad_non_mask,
            *offset,
            || Value::known(F::zero()),
        )?;

        for column in [
            self.is_precompiled,
            self.is_tx_calldata,
            self.is_bytecode,
            self.is_memory,
            self.is_tx_log,
        ] {
            region.assign_advice(
                || format!("assigning padding row: {}", *offset),
                column,
                *offset,
                || Value::known(F::zero()),
            )?;
        }

        *offset += 1;

        Ok(())
    }
}

/// Struct for external data, specifies values for related lookup tables
#[derive(Clone, Debug, Default)]
pub struct ExternalData {
    /// TxCircuit -> max_txs
    pub max_txs: usize,
    /// TxCircuit -> max_calldata
    pub max_calldata: usize,
    /// TxCircuit -> txs
    pub txs: Vec<Transaction>,
    /// StateCircuit -> max_rws
    pub max_rws: usize,
    /// StateCircuit -> rws
    pub rws: RwMap,
    /// BytecodeCircuit -> bytecodes
    pub bytecodes: BTreeMap<Word, Bytecode>,
}

/// Copy Circuit
#[derive(Clone, Debug, Default)]
pub struct CopyCircuit<F: Field> {
    /// Copy events
    pub copy_events: Vec<CopyEvent>,
    /// Max number of rows in copy circuit
    pub max_copy_rows: usize,
    _marker: PhantomData<F>,
    /// Data for external lookup tables
    pub external_data: ExternalData,
}

impl<F: Field> CopyCircuit<F> {
    /// Return a new CopyCircuit
    pub fn new(copy_events: Vec<CopyEvent>, max_copy_rows: usize) -> Self {
        Self {
            copy_events,
            max_copy_rows,
            _marker: PhantomData::default(),
            external_data: ExternalData::default(),
        }
    }

    /// Return a new CopyCircuit with external data
    pub fn new_with_external_data(
        copy_events: Vec<CopyEvent>,
        max_copy_rows: usize,
        external_data: ExternalData,
    ) -> Self {
        Self {
            copy_events,
            max_copy_rows,
            _marker: PhantomData::default(),
            external_data,
        }
    }

    /// Return a new CopyCircuit from a block without the external data required
    /// to assign lookup tables.  This constructor is only suitable to be
    /// used by the SuperCircuit, which already assigns the external lookup
    /// tables.
    pub fn new_from_block_no_external(block: &witness::Block<F>) -> Self {
        Self::new(
            block.copy_events.clone(),
            block.circuits_params.max_copy_rows,
        )
    }
}

impl<F: Field> SubCircuit<F> for CopyCircuit<F> {
    type Config = CopyCircuitConfig<F>;

    fn unusable_rows() -> usize {
        // No column queried at more than 3 distinct rotations, so returns 6 as
        // minimum unusable rows.
        6
    }

    fn new_from_block(block: &witness::Block<F>) -> Self {
        Self::new_with_external_data(
            block.copy_events.clone(),
            block.circuits_params.max_copy_rows,
            ExternalData {
                max_txs: block.circuits_params.max_txs,
                max_calldata: block.circuits_params.max_calldata,
                txs: block.txs.clone(),
                max_rws: block.circuits_params.max_rws,
                rws: block.rws.clone(),
                bytecodes: block.bytecodes.clone(),
            },
        )
    }

    /// Return the minimum number of rows required to prove the block
    fn min_num_rows_block(block: &witness::Block<F>) -> (usize, usize) {
        (
            block
                .copy_events
                .iter()
                .map(|c| c.copy_bytes.bytes.len() * 2)
                .sum::<usize>()
                + 2,
            block.circuits_params.max_copy_rows,
        )
    }

    /// Make the assignments to the CopyCircuit
    fn synthesize_sub(
        &self,
        config: &Self::Config,
        challenges: &Challenges<Value<F>>,
        layouter: &mut impl Layouter<F>,
    ) -> Result<(), Error> {
        config.assign_copy_events(layouter, &self.copy_events, self.max_copy_rows, *challenges)
    }
}

fn unwrap_value<F: Field>(value: Value<F>) -> F {
    let mut f = F::zero();
    value.map(|v| f = v);
    f
}

#[cfg(test)]
mod copy_circuit_stats {
    use crate::{
        evm_circuit::step::ExecutionState,
        stats::{bytecode_prefix_op_big_rws, print_circuit_stats_by_states},
    };

    /// Prints the stats of Copy circuit per execution state.  See
    /// `print_circuit_stats_by_states` for more details.
    ///
    /// Run with:
    /// `cargo test -p zkevm-circuits --release --all-features
    /// get_evm_states_stats -- --nocapture --ignored`
    #[ignore]
    #[test]
    fn get_copy_states_stats() {
        print_circuit_stats_by_states(
            |state| {
                // TODO: Enable CREATE/CREATE2 once they are supported
                matches!(
                    state,
                    ExecutionState::RETURNDATACOPY
                        | ExecutionState::CODECOPY
                        | ExecutionState::LOG
                        | ExecutionState::CALLDATACOPY
                        | ExecutionState::EXTCODECOPY
                        | ExecutionState::RETURN_REVERT
                )
            },
            bytecode_prefix_op_big_rws,
            |block, _, _| {
                assert!(block.copy_events.len() <= 1);
                block
                    .copy_events
                    .iter()
                    .map(|c| c.copy_bytes.bytes.len() * 2)
                    .sum::<usize>()
            },
        );
    }
}<|MERGE_RESOLUTION|>--- conflicted
+++ resolved
@@ -463,7 +463,7 @@
                         meta.query_advice(src_addr_end, Rotation::cur()),
                         meta.query_advice(src_addr_end, Rotation(2)),
                     );
-                    
+
                     // Accumulate the value into the next value_acc.
                     {
                         let current = meta.query_advice(value_acc, Rotation::cur());
@@ -481,7 +481,7 @@
                     }
                 },
             );
-            
+
             // Forward rlc_acc from the event to all rows.
             cb.condition(
                 not::expr(meta.query_advice(is_last, Rotation::cur())),
@@ -501,13 +501,13 @@
 
         meta.create_gate("Last Step, check rlc_acc", |meta| {
             let mut cb = BaseConstraintBuilder::default();
-            
+
             cb.require_equal(
                 "source value_acc == destination value_acc on the last row",
                 meta.query_advice(value_acc, Rotation::cur()),
                 meta.query_advice(value_acc, Rotation::next()),
             );
-            
+
             // Check the rlc_acc given in the event if any of:
             // - Precompile => *
             // - * => Precompile
@@ -527,7 +527,7 @@
                 ]),
                 tag.value_equals(CopyDataType::RlcAcc, Rotation::next())(meta),
             ]);
-            cb.condition(rlc_acc_cond,|cb| {
+            cb.condition(rlc_acc_cond, |cb| {
                 cb.require_equal(
                     "value_acc == rlc_acc on the last row",
                     meta.query_advice(value_acc, Rotation::next()),
@@ -576,35 +576,7 @@
                 },
             );
 
-            let value_or_pad_2 = meta.query_advice(value, Rotation(2))
-                * not::expr(meta.query_advice(is_pad, Rotation(2)));
-
-            // TODO: check value_acc(0) = value when is_first
             cb.require_equal(
-<<<<<<< HEAD
-=======
-                "value_acc is same for read-write rows",
-                meta.query_advice(value_acc, Rotation::cur()),
-                meta.query_advice(value_acc, Rotation::next()),
-            );
-            cb.condition(
-                and::expr([
-                    not::expr(meta.query_advice(is_last, Rotation::next())),
-                    not::expr(meta.query_advice(is_pad, Rotation::cur())),
-                    not::expr(meta.query_advice(mask, Rotation(2))),
-                ]),
-                |cb| {
-                    cb.require_equal(
-                        "value_acc(2) == value_acc(0) * r + value(2)",
-                        meta.query_advice(value_acc, Rotation(2)),
-                        meta.query_advice(value_acc, Rotation::cur()) * challenges.keccak_input()
-                            + value_or_pad_2,
-                    );
-                },
-            );
-
-            cb.require_equal(
->>>>>>> 7d03da09
                 "is_pad == 1 - (src_addr < src_addr_end) for read row",
                 1.expr() - addr_lt_addr_end.is_lt(meta, None),
                 meta.query_advice(is_pad, Rotation::cur()),
@@ -842,13 +814,8 @@
                 Value::known(F::from(31u64)),
             )?;
 
-<<<<<<< HEAD
             let pad = unwrap_value(circuit_row[5].0);
             let mask = unwrap_value(circuit_row[7].0);
-=======
-            let pad = unwrap_value(circuit_row[7].0);
-            let mask = unwrap_value(circuit_row[9].0);
->>>>>>> 7d03da09
             let non_pad_non_mask = pad.is_zero_vartime() && mask.is_zero_vartime();
             region.assign_advice(
                 || format!("non_pad_non_mask at row: {offset}"),
