--- conflicted
+++ resolved
@@ -384,7 +384,7 @@
                 64 + self
                     .block
                     .bytecodes
-                    .iter()
+                    .values()
                     .map(|bytecode| bytecode.bytes.len())
                     .sum::<usize>(),
             ));
@@ -475,32 +475,6 @@
         block: Block<F>,
         fixed_table_tags: Vec<FixedTableTag>,
     ) -> Result<(), Vec<VerifyFailure>> {
-<<<<<<< HEAD
-=======
-        let log2_ceil = |n| u32::BITS - (n as u32).leading_zeros() - (n & (n - 1) == 0) as u32;
-
-        let num_rows_required_for_steps = TestCircuit::get_num_rows_required(&block);
-
-        let k = log2_ceil(
-            64 + fixed_table_tags
-                .iter()
-                .map(|tag| tag.build::<F>().count())
-                .sum::<usize>(),
-        );
-        let k = k.max(log2_ceil(
-            64 + block
-                .bytecodes
-                .values()
-                .map(|bytecode| bytecode.bytes.len())
-                .sum::<usize>(),
-        ));
-        let k = k.max(log2_ceil(64 + num_rows_required_for_steps));
-        log::debug!("evm circuit uses k = {}", k);
-
-        let power_of_randomness = (1..32)
-            .map(|exp| vec![block.randomness.pow(&[exp, 0, 0, 0]); (1 << k) - 64])
-            .collect();
->>>>>>> af0f3533
         let (active_gate_rows, active_lookup_rows) = TestCircuit::get_active_rows(&block);
         let circuit = TestCircuit::<F>::new(block.clone(), fixed_table_tags);
         let k = circuit.estimate_k();
