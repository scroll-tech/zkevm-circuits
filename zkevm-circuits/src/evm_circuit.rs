--- conflicted
+++ resolved
@@ -21,12 +21,8 @@
 use crate::{
     evm_circuit::param::{MAX_STEP_HEIGHT, STEP_STATE_HEIGHT},
     table::{
-<<<<<<< HEAD
-        BlockTable, BytecodeTable, CopyTable, ExpTable, KeccakTable, LookupTable, ModExpTable,
-=======
         BlockTable, BytecodeTable, CopyTable, EccTable, ExpTable, KeccakTable, LookupTable,
->>>>>>> 7e5675c5
-        PowOfRandTable, RwTable, SigTable, TxTable,
+        PowOfRandTable, RwTable, SigTable, TxTable, ModExpTable,
     },
     util::{SubCircuit, SubCircuitConfig},
 };
@@ -53,11 +49,8 @@
     keccak_table: KeccakTable,
     exp_table: ExpTable,
     sig_table: SigTable,
-<<<<<<< HEAD
     modexp_table: ModExpTable,
-=======
     ecc_table: EccTable,
->>>>>>> 7e5675c5
     pow_of_rand_table: PowOfRandTable,
 }
 
@@ -81,13 +74,10 @@
     pub exp_table: ExpTable,
     /// SigTable
     pub sig_table: SigTable,
-<<<<<<< HEAD
     /// ModExpTable
     pub modexp_table: ModExpTable,
-=======
     /// Ecc Table.
     pub ecc_table: EccTable,
->>>>>>> 7e5675c5
     // Power of Randomness Table.
     pub pow_of_rand_table: PowOfRandTable,
 }
@@ -116,11 +106,8 @@
             keccak_table,
             exp_table,
             sig_table,
-<<<<<<< HEAD
             modexp_table,
-=======
             ecc_table,
->>>>>>> 7e5675c5
             pow_of_rand_table,
         }: Self::ConfigArgs,
     ) -> Self {
@@ -139,11 +126,8 @@
             &keccak_table,
             &exp_table,
             &sig_table,
-<<<<<<< HEAD
             &modexp_table,
-=======
             &ecc_table,
->>>>>>> 7e5675c5
             &pow_of_rand_table,
         ));
 
@@ -159,11 +143,8 @@
         keccak_table.annotate_columns(meta);
         exp_table.annotate_columns(meta);
         sig_table.annotate_columns(meta);
-<<<<<<< HEAD
         modexp_table.annotate_columns(meta);
-=======
         ecc_table.annotate_columns(meta);
->>>>>>> 7e5675c5
         pow_of_rand_table.annotate_columns(meta);
 
         Self {
@@ -178,11 +159,8 @@
             keccak_table,
             exp_table,
             sig_table,
-<<<<<<< HEAD
             modexp_table,
-=======
             ecc_table,
->>>>>>> 7e5675c5
             pow_of_rand_table,
         }
     }
@@ -461,11 +439,8 @@
         let keccak_table = KeccakTable::construct(meta);
         let exp_table = ExpTable::construct(meta);
         let sig_table = SigTable::construct(meta);
-<<<<<<< HEAD
         let modexp_table = ModExpTable::construct(meta);
-=======
         let ecc_table = EccTable::construct(meta);
->>>>>>> 7e5675c5
         let pow_of_rand_table = PowOfRandTable::construct(meta, &challenges_expr);
         (
             EvmCircuitConfig::new(
@@ -480,11 +455,8 @@
                     keccak_table,
                     exp_table,
                     sig_table,
-<<<<<<< HEAD
                     modexp_table,
-=======
                     ecc_table,
->>>>>>> 7e5675c5
                     pow_of_rand_table,
                 },
             ),
@@ -533,9 +505,7 @@
         config
             .sig_table
             .dev_load(&mut layouter, block, &challenges)?;
-<<<<<<< HEAD
         config.modexp_table.dev_load(&mut layouter, block)?;
-=======
         config.ecc_table.dev_load(
             &mut layouter,
             block.circuits_params.max_ec_ops,
@@ -544,7 +514,6 @@
             &block.get_ec_pairing_ops(),
             &challenges,
         )?;
->>>>>>> 7e5675c5
         config
             .pow_of_rand_table
             .dev_load(&mut layouter, &challenges)?;
