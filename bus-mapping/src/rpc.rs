//! Module which contains all the RPC calls that are needed at any point to
//! query a Geth node in order to get a Block, Tx or Trace info.

use crate::Error;
use eth_types::{
    Address, Block, Bytes, EIP1186ProofResponse, GethExecTrace, GethPrestateTrace, Hash,
    ResultGethExecTraces, ResultGethPrestateTraces, Transaction, Word, H256, U64,
};
pub use ethers_core::types::BlockNumber;
use ethers_providers::JsonRpcClient;
use serde::Serialize;
use std::collections::HashMap;

<<<<<<< HEAD
use crate::util::CHECK_MEM_STACK_LEVEL;
=======
use crate::util::GETH_TRACE_CHECK_LEVEL;
>>>>>>> f83fb1e7

/// Serialize a type.
///
/// # Panics
///
/// If the type returns an error during serialization.
pub fn serialize<T: serde::Serialize>(t: &T) -> serde_json::Value {
    serde_json::to_value(t).expect("Types never fail to serialize.")
}

#[derive(Serialize)]
#[doc(hidden)]
pub(crate) struct GethLoggerConfig {
    /// enable memory capture
    #[serde(rename = "EnableMemory")]
    enable_memory: bool,
    /// disable stack capture
    #[serde(rename = "DisableStack")]
    disable_stack: bool,
    /// disable storage capture
    #[serde(rename = "DisableStorage")]
    disable_storage: bool,
    /// enable return data capture
    #[serde(rename = "EnableReturnData")]
    enable_return_data: bool,
    /// enable return data capture
    #[serde(rename = "timeout")]
    timeout: Option<String>,
}

impl Default for GethLoggerConfig {
    fn default() -> Self {
        Self {
            enable_memory: cfg!(feature = "enable-memory"),
            disable_stack: !cfg!(feature = "enable-stack"),
            disable_storage: !cfg!(feature = "enable-storage"),
            enable_return_data: true,
            timeout: None,
        }
    }
}

/// Placeholder structure designed to contain the methods that the BusMapping
/// needs in order to enable Geth queries.
pub struct GethClient<P: JsonRpcClient>(pub P);

impl<P: JsonRpcClient> GethClient<P> {
    /// Generates a new `GethClient` instance.
    pub fn new(provider: P) -> Self {
        Self(provider)
    }

    /// Calls `eth_coinbase` via JSON-RPC returning the coinbase of the network.
    pub async fn get_coinbase(&self) -> Result<Address, Error> {
        self.0
            .request("eth_coinbase", ())
            .await
            .map_err(|e| Error::JSONRpcError(e.into()))
    }

    /// Calls `eth_chainId` via JSON-RPC returning the chain id of the network.
    pub async fn get_chain_id(&self) -> Result<u64, Error> {
        let net_id: U64 = self
            .0
            .request("eth_chainId", ())
            .await
            .map_err(|e| Error::JSONRpcError(e.into()))?;
        Ok(net_id.as_u64())
    }

    /// Calls `eth_getBlockByHash` via JSON-RPC returning a [`Block`] returning
    /// all the block information including it's transaction's details.
    pub async fn get_block_by_hash(&self, hash: Hash) -> Result<Block<Transaction>, Error> {
        let hash = serialize(&hash);
        let flag = serialize(&true);
        self.0
            .request("eth_getBlockByHash", [hash, flag])
            .await
            .map_err(|e| Error::JSONRpcError(e.into()))
    }

    /// Calls `eth_getBlockByNumber` via JSON-RPC returning a [`Block`]
    /// returning all the block information including it's transaction's
    /// details.
    pub async fn get_block_by_number(
        &self,
        block_num: BlockNumber,
    ) -> Result<Block<Transaction>, Error> {
        let num = serialize(&block_num);
        let flag = serialize(&true);
        self.0
            .request("eth_getBlockByNumber", [num, flag])
            .await
            .map_err(|e| Error::JSONRpcError(e.into()))
    }
    /// ..
    pub async fn get_tx_by_hash(&self, hash: H256) -> Result<Transaction, Error> {
        let hash = serialize(&hash);
        let tx = self
            .0
            .request("eth_getTransactionByHash", [hash])
            .await
            .map_err(|e| Error::JSONRpcError(e.into()));
        println!("tx is {tx:#?}");
        tx
    }

    /// Calls `debug_traceBlockByHash` via JSON-RPC returning a
    /// [`Vec<GethExecTrace>`] with each GethTrace corresponding to 1
    /// transaction of the block.
    pub async fn trace_block_by_hash(&self, hash: Hash) -> Result<Vec<GethExecTrace>, Error> {
        let hash = serialize(&hash);
        let cfg = serialize(&GethLoggerConfig::default());
        let resp: ResultGethExecTraces = self
            .0
            .request("debug_traceBlockByHash", [hash, cfg])
            .await
            .map_err(|e| Error::JSONRpcError(e.into()))?;
        Ok(resp.0.into_iter().map(|step| step.result).collect())
    }

    /// Calls `debug_traceBlockByNumber` via JSON-RPC returning a
    /// [`Vec<GethExecTrace>`] with each GethTrace corresponding to 1
    /// transaction of the block.
    pub async fn trace_block_by_number(
        &self,
        block_num: BlockNumber,
    ) -> Result<Vec<GethExecTrace>, Error> {
        let num = serialize(&block_num);
        let cfg = serialize(&GethLoggerConfig {
            timeout: Some("300s".to_string()),
            ..Default::default()
        });
        let resp: ResultGethExecTraces = self
            .0
            .request("debug_traceBlockByNumber", [num, cfg])
            .await
            .map_err(|e| Error::JSONRpcError(e.into()))?;
        Ok(resp.0.into_iter().map(|step| step.result).collect())
    }
    /// ..
    pub async fn trace_tx_by_hash(&self, hash: H256) -> Result<GethExecTrace, Error> {
        let hash = serialize(&hash);
        let cfg = GethLoggerConfig {
<<<<<<< HEAD
            enable_memory: CHECK_MEM_STACK_LEVEL.should_check(),
            disable_stack: !(cfg!(feature = "enable-stack")
                && CHECK_MEM_STACK_LEVEL.should_check()),
=======
            enable_memory: cfg!(feature = "enable-memory") && GETH_TRACE_CHECK_LEVEL.should_check(),
>>>>>>> f83fb1e7
            ..Default::default()
        };
        let cfg = serialize(&cfg);
        let resp: GethExecTrace = self
            .0
            .request("debug_traceTransaction", [hash, cfg])
            .await
            .map_err(|e| Error::JSONRpcError(e.into()))?;
        Ok(resp)
    }

    /// Call `debug_traceBlockByHash` use prestateTracer to get prestate
    pub async fn trace_block_prestate_by_hash(
        &self,
        hash: Hash,
    ) -> Result<Vec<HashMap<Address, GethPrestateTrace>>, Error> {
        let hash = serialize(&hash);
        let cfg = serialize(&serde_json::json! ({
            "tracer": "prestateTracer",
            "timeout": "300s",
        }));
        let resp: ResultGethPrestateTraces = self
            .0
            .request("debug_traceBlockByHash", [hash, cfg])
            .await
            .map_err(|e| Error::JSONRpcError(e.into()))?;
        Ok(resp.0.into_iter().map(|step| step.result).collect())
    }

    /// Call `debug_traceTransaction` use prestateTracer to get prestate
<<<<<<< HEAD
    pub async fn trace_tx_prestate(
        &self,
        hash: Hash,
=======
    pub async fn trace_tx_prestate_by_hash(
        &self,
        hash: H256,
>>>>>>> f83fb1e7
    ) -> Result<HashMap<Address, GethPrestateTrace>, Error> {
        let hash = serialize(&hash);
        let cfg = serialize(&serde_json::json! ({
            "tracer": "prestateTracer",
        }));
        let resp: HashMap<Address, GethPrestateTrace> = self
            .0
            .request("debug_traceTransaction", [hash, cfg])
            .await
            .map_err(|e| Error::JSONRpcError(e.into()))?;
        Ok(resp)
    }

    /// Calls `eth_getCode` via JSON-RPC returning a contract code
    pub async fn get_code(
        &self,
        contract_address: Address,
        block_num: BlockNumber,
    ) -> Result<Vec<u8>, Error> {
        let address = serialize(&contract_address);
        let num = serialize(&block_num);
        let resp: Bytes = self
            .0
            .request("eth_getCode", [address, num])
            .await
            .map_err(|e| Error::JSONRpcError(e.into()))?;
        Ok(resp.to_vec())
    }

    /// Calls `eth_getProof` via JSON-RPC returning a
    /// [`EIP1186ProofResponse`] returning the account and
    /// storage-values of the specified account including the Merkle-proof.
    pub async fn get_proof(
        &self,
        account: Address,
        keys: Vec<Word>,
        block_num: BlockNumber,
    ) -> Result<EIP1186ProofResponse, Error> {
        let account = serialize(&account);
        let keys = serialize(&keys);
        let num = serialize(&block_num);
        self.0
            .request("eth_getProof", [account, keys, num])
            .await
            .map_err(|e| Error::JSONRpcError(e.into()))
    }

    /// Calls `miner_stop` via JSON-RPC, which makes the node stop mining
    /// blocks.  Useful for integration tests.
    pub async fn miner_stop(&self) -> Result<(), Error> {
        self.0
            .request("miner_stop", ())
            .await
            .map_err(|e| Error::JSONRpcError(e.into()))
    }

    /// Calls `miner_start` via JSON-RPC, which makes the node start mining
    /// blocks.  Useful for integration tests.
    pub async fn miner_start(&self) -> Result<(), Error> {
        self.0
            .request("miner_start", [serialize(&1)])
            .await
            .map_err(|e| Error::JSONRpcError(e.into()))
    }
}

// Integration tests found in `integration-tests/tests/rpc.rs`.<|MERGE_RESOLUTION|>--- conflicted
+++ resolved
@@ -11,11 +11,7 @@
 use serde::Serialize;
 use std::collections::HashMap;
 
-<<<<<<< HEAD
-use crate::util::CHECK_MEM_STACK_LEVEL;
-=======
 use crate::util::GETH_TRACE_CHECK_LEVEL;
->>>>>>> f83fb1e7
 
 /// Serialize a type.
 ///
@@ -160,13 +156,9 @@
     pub async fn trace_tx_by_hash(&self, hash: H256) -> Result<GethExecTrace, Error> {
         let hash = serialize(&hash);
         let cfg = GethLoggerConfig {
-<<<<<<< HEAD
-            enable_memory: CHECK_MEM_STACK_LEVEL.should_check(),
+            enable_memory: cfg!(feature = "enable-memory") && GETH_TRACE_CHECK_LEVEL.should_check(),
             disable_stack: !(cfg!(feature = "enable-stack")
-                && CHECK_MEM_STACK_LEVEL.should_check()),
-=======
-            enable_memory: cfg!(feature = "enable-memory") && GETH_TRACE_CHECK_LEVEL.should_check(),
->>>>>>> f83fb1e7
+                && GETH_TRACE_CHECK_LEVEL.should_check()),
             ..Default::default()
         };
         let cfg = serialize(&cfg);
@@ -197,15 +189,9 @@
     }
 
     /// Call `debug_traceTransaction` use prestateTracer to get prestate
-<<<<<<< HEAD
-    pub async fn trace_tx_prestate(
-        &self,
-        hash: Hash,
-=======
     pub async fn trace_tx_prestate_by_hash(
         &self,
         hash: H256,
->>>>>>> f83fb1e7
     ) -> Result<HashMap<Address, GethPrestateTrace>, Error> {
         let hash = serialize(&hash);
         let cfg = serialize(&serde_json::json! ({
