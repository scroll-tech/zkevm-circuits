pub use super::block::{Block, BlockContext};
use crate::{
    circuit_input_builder::{self, BlockHead, CircuitInputBuilder, CircuitsParams},
    error::Error,
    state_db::{self, CodeDB, StateDB},
};
use eth_types::{
    self,
    evm_types::OpcodeId,
    l2_types::{BlockTrace, EthBlock, ExecStep, StorageTrace},
    Address, ToAddress, ToWord, Word, H256,
};
use ethers_core::types::Bytes;
use mpt_zktrie::state::{AccountData, ZktrieState};
use std::collections::hash_map::{Entry, HashMap};

impl From<&AccountData> for state_db::Account {
    fn from(acc_data: &AccountData) -> Self {
        if acc_data.keccak_code_hash.is_zero() {
            state_db::Account::zero()
        } else {
            Self {
                nonce: acc_data.nonce.into(),
                balance: acc_data.balance,
                code_hash: acc_data.poseidon_code_hash,
                keccak_code_hash: acc_data.keccak_code_hash,
                code_size: acc_data.code_size.into(),
                storage: Default::default(),
            }
        }
    }
}

fn decode_bytecode(bytecode: &str) -> Result<Vec<u8>, Error> {
    let mut stripped = if let Some(stripped) = bytecode.strip_prefix("0x") {
        stripped.to_string()
    } else {
        bytecode.to_string()
    };

    let bytecode_len = stripped.len() as u64;
    if (bytecode_len & 1) != 0 {
        stripped = format!("0{stripped}");
    }

    hex::decode(stripped).map_err(Error::HexError)
}

fn trace_code(
    cdb: &mut CodeDB,
    code_hash: Option<H256>,
    code: Bytes,
    step: &ExecStep,
    sdb: &StateDB,
    stack_pos: usize,
) {
    // first, try to read from sdb
    let stack = match step.stack.as_ref() {
        Some(stack) => stack,
        None => {
            log::error!("stack underflow, step {step:?}");
            return;
        }
    };
    if stack_pos >= stack.len() {
        log::error!("stack underflow, step {step:?}");
        return;
    }
    let addr = stack[stack.len() - stack_pos - 1].to_address(); //stack N-stack_pos

    let code_hash = code_hash.or_else(|| {
        let (_existed, acc_data) = sdb.get_account(&addr);
        if acc_data.code_hash != CodeDB::empty_code_hash() && !code.is_empty() {
            // they must be same
            Some(acc_data.code_hash)
        } else {
            // let us re-calculate it
            None
        }
    });
    let code_hash = match code_hash {
        Some(code_hash) => {
            if code_hash.is_zero() {
                CodeDB::hash(&code)
            } else {
                if log::log_enabled!(log::Level::Trace) {
                    assert_eq!(
                        code_hash,
                        CodeDB::hash(&code),
                        "bytecode len {:?}, step {:?}",
                        code.len(),
                        step
                    );
                }
                code_hash
            }
        }
        None => {
            let hash = CodeDB::hash(&code);
            log::debug!(
                "hash_code done: addr {addr:?}, size {}, hash {hash:?}",
                &code.len()
            );
            hash
        }
    };

    cdb.0.entry(code_hash).or_insert_with(|| {
        log::trace!(
            "trace code addr {:?}, size {} hash {:?}",
            addr,
            &code.len(),
            code_hash
        );
        code.to_vec()
    });
}

fn update_codedb(cdb: &mut CodeDB, sdb: &StateDB, block: &BlockTrace) -> Result<(), Error> {
    log::debug!("build_codedb for block {:?}", block.header.number);
    for (er_idx, execution_result) in block.execution_results.iter().enumerate() {
        if let Some(bytecode) = &execution_result.byte_code {
            let bytecode = decode_bytecode(bytecode)?.to_vec();

            let code_hash = execution_result
                .to
                .as_ref()
                .and_then(|t| t.poseidon_code_hash)
                .unwrap_or_else(|| CodeDB::hash(&bytecode));
            let code_hash = if code_hash.is_zero() {
                CodeDB::hash(&bytecode)
            } else {
                code_hash
            };
            if let Entry::Vacant(e) = cdb.0.entry(code_hash) {
                e.insert(bytecode);
                //log::debug!("inserted tx bytecode {:?} {:?}", code_hash, hash);
            }
            if execution_result.account_created.is_none() {
                //assert_eq!(Some(hash), execution_result.code_hash);
            }
        }

        for step in execution_result.exec_steps.iter().rev() {
            if let Some(data) = &step.extra_data {
                match step.op {
                    OpcodeId::CALL
                    | OpcodeId::CALLCODE
                    | OpcodeId::DELEGATECALL
                    | OpcodeId::STATICCALL => {
                        let code_idx = if block.transactions[er_idx].to.is_none() {
                            0
                        } else {
                            1
                        };
                        let callee_code = data.get_code_at(code_idx);
                        // TODO: make nil code ("0x") is not None and assert None case
                        // assert!(
                        //     callee_code.is_none(),
                        //     "invalid trace: cannot get code of call: {step:?}"
                        // );
                        let code_hash = match step.op {
                            OpcodeId::CALL | OpcodeId::CALLCODE => data.get_code_hash_at(1),
                            OpcodeId::STATICCALL => data.get_code_hash_at(0),
                            _ => None,
                        };
                        trace_code(
                            cdb,
                            code_hash,
                            callee_code.unwrap_or_default(),
                            step,
                            sdb,
                            1,
                        );
                    }
                    OpcodeId::CREATE | OpcodeId::CREATE2 => {
                        // notice we do not need to insert code for CREATE,
                        // bustmapping do this job
                    }
                    OpcodeId::EXTCODESIZE | OpcodeId::EXTCODECOPY => {
                        let code = data.get_code_at(0);
                        if code.is_none() {
                            log::warn!("unable to fetch code from step. {step:?}");
                            continue;
                        }
                        trace_code(cdb, None, code.unwrap(), step, sdb, 0);
                    }

                    _ => {}
                }
            }
        }
    }

    log::debug!("updating codedb done");
    Ok(())
}

fn dump_code_db(cdb: &CodeDB) {
    for (k, v) in &cdb.0 {
        assert!(!k.is_zero());
        log::trace!("codedb codehash {:?}, len {}", k, v.len());
    }
}

impl CircuitInputBuilder {
    fn apply_l2_trace(&mut self, block_trace: BlockTrace, is_last: bool) -> Result<(), Error> {
        log::trace!(
            "apply_l2_trace start, block num {:?}, is_last {is_last}",
            block_trace.header.number
        );
        //self.sdb.list_accounts();
        if is_last {
            dump_code_db(&self.code_db);
        }

        let eth_block = EthBlock::from(&block_trace);
        let geth_trace: Vec<eth_types::GethExecTrace> = block_trace
            .execution_results
            .into_iter()
            .map(From::from)
            .collect();
        assert_eq!(
            self.block.chain_id, block_trace.chain_id,
            "unexpected chain id in new block_trace"
        );
        // TODO: Get the history_hashes.
        let mut header = BlockHead::new_with_l1_queue_index(
            self.block.chain_id,
            block_trace.start_l1_queue_index,
            Vec::new(),
            &eth_block,
        )?;
        // override zeroed minder field with additional "coinbase" field in blocktrace
        if let Some(address) = block_trace.coinbase.address {
            header.coinbase = address;
        }
        let block_num = header.number.as_u64();
        // TODO: should be check the block number is in sequence?
        self.block.headers.insert(block_num, header);
        // note the actions when `handle_rwc_reversion` argument (the 4th one)
        // is true is executing outside this closure
        self.handle_block_inner(&eth_block, &geth_trace, false, is_last)?;
        // TODO: remove this when GethExecStep don't contains heap data
        // send to another thread to drop the heap data
        // here we use a magic number from benchmark to decide whether to
        // spawn-drop or not
        if !geth_trace.is_empty() && geth_trace[0].struct_logs.len() > 2000 {
            std::thread::spawn(move || {
                std::mem::drop(eth_block);
                std::mem::drop(geth_trace);
            });
        }
        log::debug!("apply_l2_trace done for block {:?}", block_num);
        //self.sdb.list_accounts();
        Ok(())
    }

    fn collect_account_proofs(
        storage_trace: &StorageTrace,
    ) -> impl Iterator<Item = (&Address, impl IntoIterator<Item = &[u8]>)> + Clone {
        storage_trace.proofs.iter().flat_map(|kv_map| {
            kv_map
                .iter()
                .map(|(k, bts)| (k, bts.iter().map(Bytes::as_ref)))
        })
    }

    fn collect_storage_proofs(
        storage_trace: &StorageTrace,
    ) -> impl Iterator<Item = (&Address, &Word, impl IntoIterator<Item = &[u8]>)> + Clone {
        storage_trace.storage_proofs.iter().flat_map(|(k, kv_map)| {
            kv_map
                .iter()
                .map(move |(sk, bts)| (k, sk, bts.iter().map(Bytes::as_ref)))
        })
    }

    /// Create a new CircuitInputBuilder from the given `eth_block` and
    /// `StateDB`, `CodeDB`, `ZktrieState`
    pub fn new_with_trie_state(
        sdb: StateDB,
        code_db: CodeDB,
        mpt_init_state: ZktrieState,
        block: &Block,
    ) -> Self {
        Self {
            sdb,
            code_db,
            block: block.clone(),
            block_ctx: BlockContext::new(),
            mpt_init_state: Some(mpt_init_state),
        }
    }

    /// Create a new CircuitInputBuilder from the given `l2_trace` and `circuits_params`
    pub fn new_from_l2_trace(
        circuits_params: CircuitsParams,
        l2_trace: BlockTrace,
        more: bool,
        light_mode: bool,
    ) -> Result<Self, Error> {
        let chain_id = l2_trace.chain_id;

        let old_root = l2_trace.storage_trace.root_before;
        log::debug!(
            "building zktrie state for block {:?}, old root {}",
            l2_trace.header.number,
            hex::encode(old_root),
        );

        let mpt_init_state = if !light_mode {
            let mpt_init_state = ZktrieState::from_trace_with_additional(
                old_root,
                Self::collect_account_proofs(&l2_trace.storage_trace),
                Self::collect_storage_proofs(&l2_trace.storage_trace),
                l2_trace
                    .storage_trace
                    .deletion_proofs
                    .iter()
                    .map(Bytes::as_ref),
            )
            .map_err(Error::IoError)?;

            log::debug!(
                "building partial statedb done, root {}",
                hex::encode(mpt_init_state.root())
            );

            Some(mpt_init_state)
        } else {
            None
        };

        let mut sdb = StateDB::new();
        for parsed in ZktrieState::parse_account_from_proofs(Self::collect_account_proofs(
            &l2_trace.storage_trace,
        )) {
            let (addr, acc) = parsed.map_err(Error::IoError)?;
            sdb.set_account(&addr, state_db::Account::from(&acc));
        }

        for parsed in ZktrieState::parse_storage_from_proofs(Self::collect_storage_proofs(
            &l2_trace.storage_trace,
        )) {
            let ((addr, key), val) = parsed.map_err(Error::IoError)?;
            *sdb.get_storage_mut(&addr, &key).1 = val.into();
        }

        /*
        let (zero_coinbase_exist, _) = sdb.get_account(&Default::default());
        if !zero_coinbase_exist {
            sdb.set_account(&Default::default(), state_db::Account::zero());
        }
        */

        let mut code_db = CodeDB::new();
        code_db.insert(Vec::new());
        update_codedb(&mut code_db, &sdb, &l2_trace)?;

        let mut builder_block = circuit_input_builder::Block::from_headers(&[], circuits_params);
        builder_block.chain_id = chain_id;
        builder_block.prev_state_root = old_root.to_word();
        builder_block.start_l1_queue_index = l2_trace.start_l1_queue_index;
        let mut builder = Self {
            sdb,
            code_db,
            block: builder_block,
            block_ctx: BlockContext::new(),
            mpt_init_state,
        };

        builder.apply_l2_trace(l2_trace, !more)?;
        Ok(builder)
    }

    /// ...
<<<<<<< HEAD
    pub fn add_more_l2_trace(
        &mut self,
        l2_trace: BlockTrace,
        more: bool,
        light_mode: bool,
    ) -> Result<(), Error> {
        // update sdb for new data from storage
        if !light_mode {
            self.mpt_init_state.update_nodes_from_proofs(
=======
    pub fn add_more_l2_trace(&mut self, l2_trace: &BlockTrace, more: bool) -> Result<(), Error> {
        // update init state new data from storage
        if let Some(mpt_init_state) = &mut self.mpt_init_state {
            mpt_init_state.update_from_trace(
>>>>>>> 7d9bc181
                Self::collect_account_proofs(&l2_trace.storage_trace),
                Self::collect_storage_proofs(&l2_trace.storage_trace),
                l2_trace
                    .storage_trace
                    .deletion_proofs
                    .iter()
                    .map(Bytes::as_ref),
            );
        }

        let new_accounts = ZktrieState::parse_account_from_proofs(
            Self::collect_account_proofs(&l2_trace.storage_trace).filter(|(addr, _)| {
                let (existed, _) = self.sdb.get_account(addr);
                !existed
            }),
        )
        .fold(
            Ok(HashMap::new()),
            |m, parsed| -> Result<HashMap<_, _>, Error> {
                let mut m = m?;
                let (addr, acc) = parsed.map_err(Error::IoError)?;
                m.insert(addr, acc);
                Ok(m)
            },
        )?;

        for (addr, acc) in new_accounts {
            self.sdb.set_account(&addr, state_db::Account::from(&acc));
        }

        let new_storages = ZktrieState::parse_storage_from_proofs(
            Self::collect_storage_proofs(&l2_trace.storage_trace).filter(|(addr, key, _)| {
                let (existed, _) = self.sdb.get_committed_storage(addr, key);
                !existed
            }),
        )
        .fold(
            Ok(HashMap::new()),
            |m, parsed| -> Result<HashMap<(Address, Word), Word>, Error> {
                let mut m = m?;
                let ((addr, key), val) = parsed.map_err(Error::IoError)?;
                m.insert((addr, key), val.into());
                Ok(m)
            },
        )?;

        for ((addr, key), val) in new_storages {
            *self.sdb.get_storage_mut(&addr, &key).1 = val;
        }

        update_codedb(&mut self.code_db, &self.sdb, &l2_trace)?;

        self.apply_l2_trace(l2_trace, !more)?;
        Ok(())
    }

    /// make finalize actions on building, must called after
    /// all block trace have been input
    pub fn finalize_building(&mut self) -> Result<(), Error> {
        self.set_value_ops_call_context_rwc_eor();
        self.set_end_block()
    }
}<|MERGE_RESOLUTION|>--- conflicted
+++ resolved
@@ -375,22 +375,10 @@
     }
 
     /// ...
-<<<<<<< HEAD
-    pub fn add_more_l2_trace(
-        &mut self,
-        l2_trace: BlockTrace,
-        more: bool,
-        light_mode: bool,
-    ) -> Result<(), Error> {
-        // update sdb for new data from storage
-        if !light_mode {
-            self.mpt_init_state.update_nodes_from_proofs(
-=======
-    pub fn add_more_l2_trace(&mut self, l2_trace: &BlockTrace, more: bool) -> Result<(), Error> {
+    pub fn add_more_l2_trace(&mut self, l2_trace: BlockTrace, more: bool) -> Result<(), Error> {
         // update init state new data from storage
         if let Some(mpt_init_state) = &mut self.mpt_init_state {
             mpt_init_state.update_from_trace(
->>>>>>> 7d9bc181
                 Self::collect_account_proofs(&l2_trace.storage_trace),
                 Self::collect_storage_proofs(&l2_trace.storage_trace),
                 l2_trace
