pub use super::block::{Block, BlockContext};
use crate::{
    circuit_input_builder::{self, BlockHead, CircuitInputBuilder, CircuitsParams},
    error::Error,
    precompile::is_precompiled,
    state_db::{self, CodeDB, StateDB},
};
use eth_types::{
    self,
    evm_types::OpcodeId,
    l2_types::{BlockTrace, EthBlock, ExecStep, StorageTrace},
    Address, ToWord, Word, H256,
};
use ethers_core::types::Bytes;
use mpt_zktrie::state::{AccountData, ZktrieState};
use std::collections::hash_map::{Entry, HashMap};

impl From<&AccountData> for state_db::Account {
    fn from(acc_data: &AccountData) -> Self {
        if acc_data.keccak_code_hash.is_zero() {
            state_db::Account::zero()
        } else {
            Self {
                nonce: acc_data.nonce.into(),
                balance: acc_data.balance,
                code_hash: acc_data.poseidon_code_hash,
                keccak_code_hash: acc_data.keccak_code_hash,
                code_size: acc_data.code_size.into(),
                storage: Default::default(),
            }
        }
    }
}

fn decode_bytecode(bytecode: &str) -> Result<Vec<u8>, Error> {
    let mut stripped = if let Some(stripped) = bytecode.strip_prefix("0x") {
        stripped.to_string()
    } else {
        bytecode.to_string()
    };

    let bytecode_len = stripped.len() as u64;
    if (bytecode_len & 1) != 0 {
        stripped = format!("0{stripped}");
    }

    hex::decode(stripped).map_err(Error::HexError)
}

fn trace_code(
    cdb: &mut CodeDB,
    code_hash: Option<H256>,
    code: Bytes,
    step: &ExecStep,
    addr: Option<Address>,
    sdb: &StateDB,
) {
    // first, try to read from sdb
    // let stack = match step.stack.as_ref() {
    //     Some(stack) => stack,
    //     None => {
    //         log::error!("stack underflow, step {step:?}");
    //         return;
    //     }
    // };
    // if stack_pos >= stack.len() {
    //     log::error!("stack underflow, step {step:?}");
    //     return;
    // }
    // let addr = stack[stack.len() - stack_pos - 1].to_address(); //stack N-stack_pos
    //
    let code_hash = code_hash.or_else(|| {
        addr.and_then(|addr| {
            let (_existed, acc_data) = sdb.get_account(&addr);
            if acc_data.code_hash != CodeDB::empty_code_hash() && !code.is_empty() {
                // they must be same
                Some(acc_data.code_hash)
            } else {
                // let us re-calculate it
                None
            }
        })
    });
    let code_hash = match code_hash {
        Some(code_hash) => {
            if code_hash.is_zero() {
                CodeDB::hash(&code)
            } else {
                if log::log_enabled!(log::Level::Trace) {
                    assert_eq!(
                        code_hash,
                        CodeDB::hash(&code),
                        "bytecode len {:?}, step {:?}",
                        code.len(),
                        step
                    );
                }
                code_hash
            }
        }
        None => {
            let hash = CodeDB::hash(&code);
            log::debug!(
                "hash_code done: addr {addr:?}, size {}, hash {hash:?}",
                &code.len()
            );
            hash
        }
    };

    cdb.0.entry(code_hash).or_insert_with(|| {
        log::trace!(
            "trace code addr {:?}, size {} hash {:?}",
            addr,
            &code.len(),
            code_hash
        );
        code.to_vec()
    });
}

fn update_codedb(cdb: &mut CodeDB, sdb: &StateDB, block: &BlockTrace) -> Result<(), Error> {
    log::debug!("build_codedb for block {:?}", block.header.number);
    for (er_idx, execution_result) in block.execution_results.iter().enumerate() {
        if let Some(bytecode) = &execution_result.byte_code {
            let bytecode = decode_bytecode(bytecode)?.to_vec();

            let code_hash = execution_result
                .to
                .as_ref()
                .and_then(|t| t.poseidon_code_hash)
                .unwrap_or_else(|| CodeDB::hash(&bytecode));
            let code_hash = if code_hash.is_zero() {
                CodeDB::hash(&bytecode)
            } else {
                code_hash
            };
            if let Entry::Vacant(e) = cdb.0.entry(code_hash) {
                e.insert(bytecode);
                //log::debug!("inserted tx bytecode {:?} {:?}", code_hash, hash);
            }
            if execution_result.account_created.is_none() {
                //assert_eq!(Some(hash), execution_result.code_hash);
            }
        }

<<<<<<< HEAD
        let mut call_trace = execution_result.call_trace.flatten_trace(vec![]);

        for step in execution_result.exec_steps.iter().rev() {
            let call = if step.op.is_call_or_create() {
=======
        // filter all precompile calls, empty calls and create
        let mut call_trace = execution_result
            .call_trace
            .flatten_trace(&execution_result.prestate)
            .into_iter()
            .inspect(|c| println!("{c:?}"))
            .filter(|call| {
                let is_call_to_precompile = call.to.as_ref().map(is_precompiled).unwrap_or(false);
                let is_call_to_empty = call.gas_used.is_zero()
                    && !call.call_type.is_create()
                    && call.is_callee_code_empty;
                !(is_call_to_precompile || is_call_to_empty || call.call_type.is_create())
            })
            .collect::<Vec<_>>();
        log::trace!("call_trace: {call_trace:?}");

        for (idx, step) in execution_result.exec_steps.iter().enumerate().rev() {
            if step.op.is_create() {
                continue;
            }
            let call = if step.op.is_call_or_create() {
                // filter call to empty/precompile/!precheck_ok
                if let Some(next_step) = execution_result.exec_steps.get(idx + 1) {
                    // the call doesn't have inner steps, it could be:
                    // - a call to a precompiled contract
                    // - a call to an empty account
                    // - a call that !is_precheck_ok
                    if next_step.depth != step.depth + 1 {
                        log::trace!("skip call step due to no inner step, curr: {step:?}, next: {next_step:?}");
                        continue;
                    }
                } else {
                    // this is the final step, no inner steps
                    log::trace!("skip call step due this is the final step: {step:?}");
                    continue;
                }
>>>>>>> d622d66d
                let call = call_trace.pop();
                log::trace!("call_trace pop: {call:?}, current step: {step:?}");
                call
            } else {
                None
            };

            if let Some(data) = &step.extra_data {
                match step.op {
                    OpcodeId::CALL
                    | OpcodeId::CALLCODE
                    | OpcodeId::DELEGATECALL
                    | OpcodeId::STATICCALL => {
                        let call = call.unwrap();
                        assert_eq!(call.call_type, step.op, "{call:?}");
                        let code_idx = if block.transactions[er_idx].to.is_none() {
                            0
                        } else {
                            1
                        };
                        let callee_code = data.get_code_at(code_idx);
                        // TODO: make nil code ("0x") is not None and assert None case
                        // assert!(
                        //     callee_code.is_none(),
                        //     "invalid trace: cannot get code of call: {step:?}"
                        // );
                        let code_hash = match step.op {
                            OpcodeId::CALL | OpcodeId::CALLCODE => data.get_code_hash_at(1),
                            OpcodeId::STATICCALL => data.get_code_hash_at(0),
                            _ => None,
                        };
                        let addr = call.to.unwrap();
                        trace_code(
                            cdb,
                            code_hash,
                            callee_code.unwrap_or_default(),
                            step,
                            Some(addr),
                            sdb,
                        );
                    }
                    OpcodeId::CREATE | OpcodeId::CREATE2 => {
                        // notice we do not need to insert code for CREATE,
                        // bustmapping do this job
                        unreachable!()
                    }
                    OpcodeId::EXTCODESIZE | OpcodeId::EXTCODECOPY => {
                        let code = data.get_code_at(0);
                        if code.is_none() {
                            log::warn!("unable to fetch code from step. {step:?}");
                            continue;
                        }
                        trace_code(cdb, None, code.unwrap(), step, None, sdb);
                    }

                    _ => {}
                }
            }
        }
    }

    log::debug!("updating codedb done");
    Ok(())
}

fn dump_code_db(cdb: &CodeDB) {
    for (k, v) in &cdb.0 {
        assert!(!k.is_zero());
        log::trace!("codedb codehash {:?}, len {}", k, v.len());
    }
}

impl CircuitInputBuilder {
    fn apply_l2_trace(&mut self, block_trace: BlockTrace, is_last: bool) -> Result<(), Error> {
        log::trace!(
            "apply_l2_trace start, block num {:?}, is_last {is_last}",
            block_trace.header.number
        );
        //self.sdb.list_accounts();
        if is_last {
            dump_code_db(&self.code_db);
        }

        let eth_block = EthBlock::from(&block_trace);
        let geth_trace: Vec<eth_types::GethExecTrace> = block_trace
            .execution_results
            .into_iter()
            .map(From::from)
            .collect();
        assert_eq!(
            self.block.chain_id, block_trace.chain_id,
            "unexpected chain id in new block_trace"
        );
        // TODO: Get the history_hashes.
        let mut header = BlockHead::new_with_l1_queue_index(
            self.block.chain_id,
            block_trace.start_l1_queue_index,
            Vec::new(),
            &eth_block,
        )?;
        // override zeroed minder field with additional "coinbase" field in blocktrace
        if let Some(address) = block_trace.coinbase.address {
            header.coinbase = address;
        }
        let block_num = header.number.as_u64();
        // TODO: should be check the block number is in sequence?
        self.block.headers.insert(block_num, header);
        // note the actions when `handle_rwc_reversion` argument (the 4th one)
        // is true is executing outside this closure
        self.handle_block_inner(&eth_block, &geth_trace, false, is_last)?;
        // TODO: remove this when GethExecStep don't contains heap data
        // send to another thread to drop the heap data
        // here we use a magic number from benchmark to decide whether to
        // spawn-drop or not
        if !geth_trace.is_empty() && geth_trace[0].struct_logs.len() > 2000 {
            std::thread::spawn(move || {
                std::mem::drop(eth_block);
                std::mem::drop(geth_trace);
            });
        }
        log::debug!("apply_l2_trace done for block {:?}", block_num);
        //self.sdb.list_accounts();
        Ok(())
    }

    fn collect_account_proofs(
        storage_trace: &StorageTrace,
    ) -> impl Iterator<Item = (&Address, impl IntoIterator<Item = &[u8]>)> + Clone {
        storage_trace.proofs.iter().flat_map(|kv_map| {
            kv_map
                .iter()
                .map(|(k, bts)| (k, bts.iter().map(Bytes::as_ref)))
        })
    }

    fn collect_storage_proofs(
        storage_trace: &StorageTrace,
    ) -> impl Iterator<Item = (&Address, &Word, impl IntoIterator<Item = &[u8]>)> + Clone {
        storage_trace.storage_proofs.iter().flat_map(|(k, kv_map)| {
            kv_map
                .iter()
                .map(move |(sk, bts)| (k, sk, bts.iter().map(Bytes::as_ref)))
        })
    }

    /// Create a new CircuitInputBuilder from the given `eth_block` and
    /// `StateDB`, `CodeDB`, `ZktrieState`
    pub fn new_with_trie_state(
        sdb: StateDB,
        code_db: CodeDB,
        mpt_init_state: ZktrieState,
        block: &Block,
    ) -> Self {
        Self {
            sdb,
            code_db,
            block: block.clone(),
            block_ctx: BlockContext::new(),
            mpt_init_state: Some(mpt_init_state),
        }
    }

    /// Create a new CircuitInputBuilder from the given `l2_trace` and `circuits_params`
    pub fn new_from_l2_trace(
        circuits_params: CircuitsParams,
        l2_trace: BlockTrace,
        more: bool,
        light_mode: bool,
    ) -> Result<Self, Error> {
        let chain_id = l2_trace.chain_id;

        let old_root = l2_trace.storage_trace.root_before;
        log::debug!(
            "building zktrie state for block {:?}, old root {}",
            l2_trace.header.number,
            hex::encode(old_root),
        );

        let mpt_init_state = if !light_mode {
            let mpt_init_state = ZktrieState::from_trace_with_additional(
                old_root,
                Self::collect_account_proofs(&l2_trace.storage_trace),
                Self::collect_storage_proofs(&l2_trace.storage_trace),
                l2_trace
                    .storage_trace
                    .deletion_proofs
                    .iter()
                    .map(Bytes::as_ref),
            )
            .map_err(Error::IoError)?;

            log::debug!(
                "building partial statedb done, root {}",
                hex::encode(mpt_init_state.root())
            );

            Some(mpt_init_state)
        } else {
            None
        };

        let mut sdb = StateDB::new();
        for parsed in ZktrieState::parse_account_from_proofs(Self::collect_account_proofs(
            &l2_trace.storage_trace,
        )) {
            let (addr, acc) = parsed.map_err(Error::IoError)?;
            sdb.set_account(&addr, state_db::Account::from(&acc));
        }

        for parsed in ZktrieState::parse_storage_from_proofs(Self::collect_storage_proofs(
            &l2_trace.storage_trace,
        )) {
            let ((addr, key), val) = parsed.map_err(Error::IoError)?;
            *sdb.get_storage_mut(&addr, &key).1 = val.into();
        }

        /*
        let (zero_coinbase_exist, _) = sdb.get_account(&Default::default());
        if !zero_coinbase_exist {
            sdb.set_account(&Default::default(), state_db::Account::zero());
        }
        */

        let mut code_db = CodeDB::new();
        code_db.insert(Vec::new());
        update_codedb(&mut code_db, &sdb, &l2_trace)?;

        let mut builder_block = circuit_input_builder::Block::from_headers(&[], circuits_params);
        builder_block.chain_id = chain_id;
        builder_block.prev_state_root = old_root.to_word();
        builder_block.start_l1_queue_index = l2_trace.start_l1_queue_index;
        let mut builder = Self {
            sdb,
            code_db,
            block: builder_block,
            block_ctx: BlockContext::new(),
            mpt_init_state,
        };

        builder.apply_l2_trace(l2_trace, !more)?;
        Ok(builder)
    }

    /// ...
    pub fn add_more_l2_trace(&mut self, l2_trace: BlockTrace, more: bool) -> Result<(), Error> {
        // update init state new data from storage
        if let Some(mpt_init_state) = &mut self.mpt_init_state {
            mpt_init_state.update_from_trace(
                Self::collect_account_proofs(&l2_trace.storage_trace),
                Self::collect_storage_proofs(&l2_trace.storage_trace),
                l2_trace
                    .storage_trace
                    .deletion_proofs
                    .iter()
                    .map(Bytes::as_ref),
            );
        }

        let new_accounts = ZktrieState::parse_account_from_proofs(
            Self::collect_account_proofs(&l2_trace.storage_trace).filter(|(addr, _)| {
                let (existed, _) = self.sdb.get_account(addr);
                !existed
            }),
        )
        .try_fold(
            HashMap::new(),
            |mut m, parsed| -> Result<HashMap<_, _>, Error> {
                let (addr, acc) = parsed.map_err(Error::IoError)?;
                m.insert(addr, acc);
                Ok(m)
            },
        )?;

        for (addr, acc) in new_accounts {
            self.sdb.set_account(&addr, state_db::Account::from(&acc));
        }

        let new_storages = ZktrieState::parse_storage_from_proofs(
            Self::collect_storage_proofs(&l2_trace.storage_trace).filter(|(addr, key, _)| {
                let (existed, _) = self.sdb.get_committed_storage(addr, key);
                !existed
            }),
        )
        .try_fold(
            HashMap::new(),
            |mut m, parsed| -> Result<HashMap<(Address, Word), Word>, Error> {
                let ((addr, key), val) = parsed.map_err(Error::IoError)?;
                m.insert((addr, key), val.into());
                Ok(m)
            },
        )?;

        for ((addr, key), val) in new_storages {
            *self.sdb.get_storage_mut(&addr, &key).1 = val;
        }

        update_codedb(&mut self.code_db, &self.sdb, &l2_trace)?;

        self.apply_l2_trace(l2_trace, !more)?;
        Ok(())
    }

    /// make finalize actions on building, must called after
    /// all block trace have been input
    pub fn finalize_building(&mut self) -> Result<(), Error> {
        self.set_value_ops_call_context_rwc_eor();
        self.set_end_block()
    }
}<|MERGE_RESOLUTION|>--- conflicted
+++ resolved
@@ -144,12 +144,6 @@
             }
         }
 
-<<<<<<< HEAD
-        let mut call_trace = execution_result.call_trace.flatten_trace(vec![]);
-
-        for step in execution_result.exec_steps.iter().rev() {
-            let call = if step.op.is_call_or_create() {
-=======
         // filter all precompile calls, empty calls and create
         let mut call_trace = execution_result
             .call_trace
@@ -186,7 +180,6 @@
                     log::trace!("skip call step due this is the final step: {step:?}");
                     continue;
                 }
->>>>>>> d622d66d
                 let call = call_trace.pop();
                 log::trace!("call_trace pop: {call:?}, current step: {step:?}");
                 call
