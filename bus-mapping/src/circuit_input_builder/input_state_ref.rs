--- conflicted
+++ resolved
@@ -1002,10 +1002,6 @@
         steps: &[GethExecStep],
     ) -> Result<(), Error> {
         let call = self.call()?.clone();
-<<<<<<< HEAD
-        if call.is_root {
-            return Ok(());
-=======
         let geth_step = steps
             .get(0)
             .ok_or(Error::InternalError("invalid index 0"))?;
@@ -1034,7 +1030,6 @@
             if call.is_root {
                 return Ok(());
             }
->>>>>>> 3902437a
         }
 
         let caller = self.caller()?.clone();
@@ -1084,17 +1079,10 @@
         };
         let gas_refund = geth_step.gas.0 - memory_expansion_gas_cost - code_deposit_cost;
 
-<<<<<<< HEAD
-        let caller_gas_left = if !call.is_success && geth_step.op == OpcodeId::RETURN {
-            geth_step_next.gas.0
-        } else {
-            geth_step_next.gas.0 - gas_refund
-=======
         let caller_gas_left = if is_return_revert || call.is_success {
             geth_step_next.gas.0 - gas_refund
         } else {
             geth_step_next.gas.0
->>>>>>> 3902437a
         };
 
         for (field, value) in [
