--- conflicted
+++ resolved
@@ -1928,11 +1928,7 @@
         _src_addr_end: u64, // for internal call, memory dest ending addr
         copy_length: u64,   // number of bytes to copy, without padding
         memory_updated: Memory,
-<<<<<<< HEAD
     ) -> Result<(Vec<(u8, bool, bool)>, Vec<u8>), Error> {
-=======
-    ) -> Result<CopyEventSteps, Error> {
->>>>>>> 0dc3d8d9
         assert!(self.call()?.is_root);
         let mut prev_bytes: Vec<u8> = vec![];
         let mut copy_steps = Vec::with_capacity(copy_length as usize);
