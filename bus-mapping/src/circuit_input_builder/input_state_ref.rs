--- conflicted
+++ resolved
@@ -1764,11 +1764,7 @@
             self.push_op(
                 exec_step,
                 RW::READ,
-<<<<<<< HEAD
-                MemoryWordOp::new(call_id, chunk_index.into(), Word::from_big_endian(&chunk)),
-=======
                 MemoryWordOp::new(call_id, chunk_index.into(), Word::from_big_endian(chunk)),
->>>>>>> 399049a8
             );
             chunk_index += 32;
         }
@@ -1808,11 +1804,7 @@
             self.push_op(
                 exec_step,
                 RW::WRITE,
-<<<<<<< HEAD
-                MemoryWordOp::new(call_id, chunk_index.into(), Word::from_big_endian(&chunk)),
-=======
                 MemoryWordOp::new(call_id, chunk_index.into(), Word::from_big_endian(chunk)),
->>>>>>> 399049a8
             );
             chunk_index += 32;
         }
@@ -1890,11 +1882,7 @@
                 MemoryWordOp::new(
                     call_id,
                     src_chunk_index.into(),
-<<<<<<< HEAD
-                    Word::from_big_endian(&read_chunk),
-=======
                     Word::from_big_endian(read_chunk),
->>>>>>> 399049a8
                 ),
             );
             src_chunk_index += 32;
@@ -1952,20 +1940,7 @@
         let mut chunk_index = dst_begin_slot;
         // memory word writes to destination word
         for chunk in calldata_slot_bytes.chunks(32) {
-<<<<<<< HEAD
-            let dest_word = Word::from_big_endian(&chunk);
-=======
             let dest_word = Word::from_big_endian(chunk);
-            // memory word reads if it is an internal call
-            if !is_root {
-                self.push_op(
-                    exec_step,
-                    RW::READ,
-                    MemoryWordOp::new(self.call()?.caller_id, chunk_index.into(), dest_word),
-                );
-            }
-
->>>>>>> 399049a8
             self.memory_write_word(exec_step, chunk_index.into(), dest_word)?;
             chunk_index += 32;
         }
@@ -2025,52 +2000,16 @@
         let mut src_chunk_index = src_begin_slot;
         let mut dst_chunk_index = dst_begin_slot;
         // memory word reads from source and writes to destination word
-<<<<<<< HEAD
         for write_chunk in write_slot_bytes.chunks(32) {
             self.memory_read_caller(exec_step, src_chunk_index.into())?;
 
-            src_chunk_index = src_chunk_index + 32;
+            src_chunk_index += 32;
 
             let write_word = Word::from_big_endian(write_chunk);
             self.memory_write_word(exec_step, dst_chunk_index.into(), write_word)?;
 
-            dst_chunk_index = dst_chunk_index + 32;
-            copy_rwc_inc = copy_rwc_inc + 2;
-=======
-        for (read_chunk, write_chunk) in read_slot_bytes.chunks(32).zip(write_slot_bytes.chunks(32))
-        {
-            self.push_op(
-                exec_step,
-                RW::READ,
-                MemoryWordOp::new(
-                    caller_id,
-                    src_chunk_index.into(),
-                    Word::from_big_endian(read_chunk),
-                ),
-            );
-            println!(
-                "read chunk: {} {} {:?}",
-                caller_id, src_chunk_index, read_chunk
-            );
-            src_chunk_index += 32;
-
-            self.push_op(
-                exec_step,
-                RW::WRITE,
-                MemoryWordOp::new(
-                    current_call_id,
-                    dst_chunk_index.into(),
-                    Word::from_big_endian(write_chunk),
-                ),
-            );
-            println!(
-                "write chunk: {} {} {:?}",
-                current_call_id, dst_chunk_index, write_chunk
-            );
             dst_chunk_index += 32;
-
             copy_rwc_inc += 2;
->>>>>>> 399049a8
         }
 
         println!(
@@ -2164,15 +2103,11 @@
                     Word::from_big_endian(read_chunk),
                 ),
             );
-<<<<<<< HEAD
-            src_chunk_index = src_chunk_index + 32;
-=======
             println!(
                 "read chunk: {} {} {:?}",
                 last_callee_id, src_chunk_index, read_chunk
             );
             src_chunk_index += 32;
->>>>>>> 399049a8
 
             let write_word = Word::from_big_endian(write_chunk);
             self.memory_write_word(exec_step, dst_chunk_index.into(), write_word)?;
@@ -2232,12 +2167,8 @@
         let mut first_set = true;
         let mut chunk_index = dst_begin_slot;
         // memory word writes to destination word
-<<<<<<< HEAD
-        for _ in 0..log_slot_len / 32 {
-=======
         for chunk in log_slot_bytes.chunks(32) {
             let dest_word = Word::from_big_endian(chunk);
->>>>>>> 399049a8
             // read memory
             let dest_word = self.memory_read_word(exec_step, chunk_index.into())?;
             // write log
