--- conflicted
+++ resolved
@@ -929,11 +929,6 @@
             if !self.call()?.is_root {
                 let (offset, length) = match step.op {
                     OpcodeId::RETURN | OpcodeId::REVERT => {
-<<<<<<< HEAD
-                        if step.error.is_none() {
-                            let offset = step.stack.nth_last(0)?.as_usize();
-                            let length = step.stack.nth_last(1)?.as_usize();
-=======
                         let (offset, length) =
                             if self.call()?.is_create() && self.call()?.is_success() {
                                 (0, 0)
@@ -943,22 +938,16 @@
                                     step.stack.nth_last(1)?.as_usize(),
                                 )
                             };
->>>>>>> 2e41e950
-
-                            // At the moment it conflicts with `call_ctx` and `caller_ctx`.
-                            let callee_memory = self.call_ctx()?.memory.clone();
-                            let caller_ctx = self.caller_ctx_mut()?;
-                            caller_ctx.return_data.resize(length, 0);
-                            if length != 0 {
-                                caller_ctx.return_data[0..length]
-                                    .copy_from_slice(&callee_memory.0[offset..offset + length]);
-                            }
-                            (offset, length)
-                        } else {
-                            let caller_ctx = self.caller_ctx_mut()?;
-                            caller_ctx.return_data.truncate(0);
-                            (0, 0)
+
+                        // At the moment it conflicts with `call_ctx` and `caller_ctx`.
+                        let callee_memory = self.call_ctx()?.memory.clone();
+                        let caller_ctx = self.caller_ctx_mut()?;
+                        caller_ctx.return_data.resize(length, 0);
+                        if length != 0 {
+                            caller_ctx.return_data[0..length]
+                                .copy_from_slice(&callee_memory.0[offset..offset + length]);
                         }
+                        (offset, length)
                     }
                     OpcodeId::CALL
                     | OpcodeId::CALLCODE
