//! CircuitInput builder tooling module.

use super::{
    get_call_memory_offset_length, get_create_init_code, Block, BlockContext, Call, CallContext,
    CallKind, CodeSource, CopyEvent, ExecState, ExecStep, ExpEvent, Transaction,
    TransactionContext,
};
#[cfg(feature = "scroll")]
use crate::util::KECCAK_CODE_HASH_ZERO;
use crate::{
    circuit_input_builder::execution::CopyEventSteps,
    error::{
        get_step_reported_error, ContractAddressCollisionError, DepthError, ExecError,
        InsufficientBalanceError, NonceUintOverflowError,
    },
    exec_trace::OperationRef,
    operation::{
        AccountField, AccountOp, CallContextField, CallContextOp, MemoryOp, MemoryWordOp, Op,
        OpEnum, Operation, StackOp, Target, TxAccessListAccountOp, TxLogField, TxLogOp,
        TxReceiptField, TxReceiptOp, RW,
    },
    precompile::is_precompiled,
    state_db::{CodeDB, StateDB},
    Error,
};
use eth_types::{
    evm_types::{
        gas_utils::memory_expansion_gas_cost, Gas, GasCost, Memory, MemoryAddress, OpcodeId,
        StackAddress,
    },
    Address, Bytecode, GethExecStep, ToAddress, ToBigEndian, ToWord, Word, H256, U256,
};
use ethers_core::utils::{get_contract_address, get_create2_address, keccak256};
use log::trace;
use std::cmp::max;

/// Reference to the internal state of the CircuitInputBuilder in a particular
/// [`ExecStep`].
pub struct CircuitInputStateRef<'a> {
    /// StateDB
    pub sdb: &'a mut StateDB,
    /// CodeDB
    pub code_db: &'a mut CodeDB,
    /// Block
    pub block: &'a mut Block,
    /// Block Context
    pub block_ctx: &'a mut BlockContext,
    /// Transaction
    pub tx: &'a mut Transaction,
    /// Transaction Context
    pub tx_ctx: &'a mut TransactionContext,
}

impl<'a> CircuitInputStateRef<'a> {
    /// Create a new step from a `GethExecStep`
    pub fn new_step(&self, geth_step: &GethExecStep) -> Result<ExecStep, Error> {
        let call_ctx = self.tx_ctx.call_ctx()?;

        Ok(ExecStep::new(
            geth_step,
            call_ctx,
            self.block_ctx.rwc,
            call_ctx.reversible_write_counter,
            self.tx_ctx.log_id,
        ))
    }

    /// Create a new BeginTx step
    pub fn new_begin_tx_step(&self) -> ExecStep {
        ExecStep {
            exec_state: ExecState::BeginTx,
            gas_left: Gas(self.tx.gas),
            rwc: self.block_ctx.rwc,
            ..Default::default()
        }
    }

    /// Create a new EndTx step
    pub fn new_end_tx_step(&self) -> ExecStep {
        let prev_step = self
            .tx
            .steps()
            .last()
            .expect("steps should have at least one BeginTx step");
        ExecStep {
            exec_state: ExecState::EndTx,
            gas_left: if prev_step.error.is_none() {
                let mut gas_left = prev_step.gas_left.0 - prev_step.gas_cost.0;
                // handling for contract creation tx
                let call = self.tx.calls()[0].clone();
                if call.is_create() {
                    let code_hash = self.sdb.get_account(&call.address).1.code_hash;
                    let bytecode_len = self.code(code_hash).unwrap().len() as u64;
                    let deposit_cost = bytecode_len * GasCost::CODE_DEPOSIT_BYTE_COST.as_u64();
                    assert!(
                        gas_left >= deposit_cost,
                        "gas left {gas_left} is not enough for deposit cost {deposit_cost}"
                    );
                    gas_left -= deposit_cost;
                }

                Gas(gas_left)
            } else {
                // consume all remaining gas when non revert err happens
                Gas(0)
            },
            rwc: self.block_ctx.rwc,
            // For tx without code execution
            reversible_write_counter: if let Some(call_ctx) = self.tx_ctx.calls().last() {
                call_ctx.reversible_write_counter
            } else {
                0
            },
            log_id: self.tx_ctx.log_id,
            ..Default::default()
        }
    }

    /// Push an [`Operation`](crate::operation::Operation) into the
    /// [`OperationContainer`](crate::operation::OperationContainer) with the
    /// next [`RWCounter`](crate::operation::RWCounter) and then adds a
    /// reference to the stored operation ([`OperationRef`]) inside the
    /// bus-mapping instance of the current [`ExecStep`].  Then increase the
    /// block_ctx [`RWCounter`](crate::operation::RWCounter) by one.
    pub fn push_op<T: Op>(&mut self, step: &mut ExecStep, rw: RW, op: T) {
        if let OpEnum::Account(op) = op.clone().into_enum() {
            self.check_update_sdb_account(rw, &op)
        }
        let op_ref =
            self.block
                .container
                .insert(Operation::new(self.block_ctx.rwc.inc_pre(), rw, op));
        step.bus_mapping_instance.push(op_ref);
    }

    /// Push a read type [`CallContextOp`] into the
    /// [`OperationContainer`](crate::operation::OperationContainer) with
    /// the next [`RWCounter`](crate::operation::RWCounter)  and then adds a
    /// reference to the stored operation ([`OperationRef`]) inside the
    /// bus-mapping instance of the current [`ExecStep`].  Then increase the
    /// block_ctx [`RWCounter`](crate::operation::RWCounter)  by one.
    pub fn call_context_read(
        &mut self,
        step: &mut ExecStep,
        call_id: usize,
        field: CallContextField,
        value: Word,
    ) {
        let op = CallContextOp {
            call_id,
            field,
            value,
        };

        self.push_op(step, RW::READ, op);
    }

    /// Push a write type [`CallContextOp`] into the
    /// [`OperationContainer`](crate::operation::OperationContainer) with
    /// the next [`RWCounter`](crate::operation::RWCounter)  and then adds a
    /// reference to the stored operation ([`OperationRef`]) inside the
    /// bus-mapping instance of the current [`ExecStep`].  Then increase the
    /// block_ctx [`RWCounter`](crate::operation::RWCounter)  by one.
    pub fn call_context_write(
        &mut self,
        step: &mut ExecStep,
        call_id: usize,
        field: CallContextField,
        value: Word,
    ) {
        let op = CallContextOp {
            call_id,
            field,
            value,
        };

        self.push_op(step, RW::WRITE, op);
    }

    /// Push an [`Operation`](crate::operation::Operation) with reversible to be
    /// true into the
    /// [`OperationContainer`](crate::operation::OperationContainer) with the
    /// next [`RWCounter`](crate::operation::RWCounter) and then adds a
    /// reference to the stored operation
    /// ([`OperationRef`]) inside the
    /// bus-mapping instance of the current [`ExecStep`]. Then increase the
    /// block_ctx [`RWCounter`](crate::operation::RWCounter) by one.
    /// This method should be used in `Opcode::gen_associated_ops` instead of
    /// `push_op` when the operation is `RW::WRITE` and it can be reverted (for
    /// example, a write [`StorageOp`](crate::operation::StorageOp)).
    pub fn push_op_reversible<T: Op>(&mut self, step: &mut ExecStep, op: T) -> Result<(), Error> {
        self.check_apply_op(&op.clone().into_enum());
        let op_ref = self.block.container.insert(Operation::new_reversible(
            self.block_ctx.rwc.inc_pre(),
            RW::WRITE,
            op,
        ));
        step.bus_mapping_instance.push(op_ref);

        // Increase reversible_write_counter
        self.call_ctx_mut()?.reversible_write_counter += 1;
        step.reversible_write_counter_delta += 1;

        // Add the operation into reversible_ops if this call is not persistent
        if !self.call()?.is_persistent {
            self.tx_ctx
                .reversion_groups
                .last_mut()
                .expect("reversion_groups should not be empty for non-persistent call")
                .op_refs
                .push((self.tx.steps().len(), op_ref));
        }

        Ok(())
    }

    /// Push a read type [`MemoryOp`] into the
    /// [`OperationContainer`](crate::operation::OperationContainer) with the
    /// next [`RWCounter`](crate::operation::RWCounter) and `call_id`, and then
    /// adds a reference to the stored operation ([`OperationRef`]) inside
    /// the bus-mapping instance of the current [`ExecStep`].  Then increase
    /// the `block_ctx` [`RWCounter`](crate::operation::RWCounter) by one.
    pub fn memory_read(
        &mut self,
        step: &mut ExecStep,
        address: MemoryAddress,
        value: u8,
    ) -> Result<(), Error> {
        let call_id = self.call()?.call_id;
        self.push_op(step, RW::READ, MemoryOp::new(call_id, address, value));
        Ok(())
    }

    /// Push a read type [`MemoryOp`] into the
    /// [`OperationContainer`](crate::operation::OperationContainer) with the
    /// next [`RWCounter`](crate::operation::RWCounter) and `call_id`, and then
    /// adds a reference to the stored operation ([`OperationRef`]) inside
    /// the bus-mapping instance of the current [`ExecStep`].  Then increase
    /// the `block_ctx` [`RWCounter`](crate::operation::RWCounter) by one.
    pub fn memory_read_word(
        &mut self,
        step: &mut ExecStep,
        address: MemoryAddress,
    ) -> Result<Word, Error> {
        let mem = &self.call_ctx()?.memory;
        let value = mem.read_word(address);

        let call_id = self.call()?.call_id;
        self.push_op(step, RW::READ, MemoryWordOp::new(call_id, address, value));
        Ok(value)
    }

    /// Push a read type [`MemoryOp`] into the
    /// [`OperationContainer`](crate::operation::OperationContainer) with the
    /// next [`RWCounter`](crate::operation::RWCounter) and `caller_id`, and then
    /// adds a reference to the stored operation ([`OperationRef`]) inside
    /// the bus-mapping instance of the current [`ExecStep`].  Then increase
    /// the `block_ctx` [`RWCounter`](crate::operation::RWCounter) by one.
    pub fn memory_read_caller(
        &mut self,
        step: &mut ExecStep,
        address: MemoryAddress,
    ) -> Result<Word, Error> {
        let mem = &self.caller_ctx()?.memory;
        let value = mem.read_word(address);

        let caller_id = self.call()?.caller_id;
        self.push_op(step, RW::READ, MemoryWordOp::new(caller_id, address, value));
        Ok(value)
    }

    /// Push a write type [`MemoryOp`] into the
    /// [`OperationContainer`](crate::operation::OperationContainer) with the
    /// next [`RWCounter`](crate::operation::RWCounter) and `call_id`, and then
    /// adds a reference to the stored operation ([`OperationRef`]) inside
    /// the bus-mapping instance of the current [`ExecStep`].  Then increase
    /// the `block_ctx` [`RWCounter`](crate::operation::RWCounter)  by one.
    pub fn memory_write(
        &mut self,
        step: &mut ExecStep,
        address: MemoryAddress,
        value: u8,
    ) -> Result<(), Error> {
        let call_id = self.call()?.call_id;
        self.push_op(step, RW::WRITE, MemoryOp::new(call_id, address, value));
        Ok(())
    }

    /// Push a write type [`MemoryWordOp`] into the
    /// [`OperationContainer`](crate::operation::OperationContainer) with the
    /// next [`RWCounter`](crate::operation::RWCounter) and `call_id`, and then
    /// adds a reference to the stored operation ([`OperationRef`]) inside
    /// the bus-mapping instance of the current [`ExecStep`].  Then increase
    /// the `block_ctx` [`RWCounter`](crate::operation::RWCounter)  by one.
    pub fn memory_write_word(
        &mut self,
        step: &mut ExecStep,
        address: MemoryAddress, //Caution: make sure this address = slot passing
        value: Word,
    ) -> Result<(), Error> {
        let mem = &mut self.call_ctx_mut()?.memory;
        let value_prev = mem.read_word(address);

        let value_bytes = value.to_be_bytes();
        mem.write_chunk(address, &value_bytes);

        let call_id = self.call()?.call_id;
        self.push_op(
            step,
            RW::WRITE,
            MemoryWordOp::new_write(call_id, address, value, value_prev),
        );
        Ok(())
    }

    /// Push a write type [`MemoryWordOp`] into the
    /// [`OperationContainer`](crate::operation::OperationContainer) with the
    /// next [`RWCounter`](crate::operation::RWCounter) and `caller_id`, and then
    /// adds a reference to the stored operation ([`OperationRef`]) inside
    /// the bus-mapping instance of the current [`ExecStep`].  Then increase
    /// the `block_ctx` [`RWCounter`](crate::operation::RWCounter)  by one.
    pub fn memory_write_caller(
        &mut self,
        step: &mut ExecStep,
        address: MemoryAddress, //Caution: make sure this address = slot passing
        value: Word,
    ) -> Result<(), Error> {
        let mem = &mut self.caller_ctx_mut()?.memory;
        let value_prev = mem.read_word(address);

        let value_bytes = value.to_be_bytes();
        mem.write_chunk(address, &value_bytes);

        let call_id = self.call()?.caller_id;
        self.push_op(
            step,
            RW::WRITE,
            MemoryWordOp::new_write(call_id, address, value, value_prev),
        );
        Ok(())
    }

    /// Push a write type [`StackOp`] into the
    /// [`OperationContainer`](crate::operation::OperationContainer) with the
    /// next [`RWCounter`](crate::operation::RWCounter)  and `call_id`, and then
    /// adds a reference to the stored operation ([`OperationRef`]) inside
    /// the bus-mapping instance of the current [`ExecStep`].  Then increase
    /// the `block_ctx` [`RWCounter`](crate::operation::RWCounter) by one.
    pub fn stack_write(
        &mut self,
        step: &mut ExecStep,
        address: StackAddress,
        value: Word,
    ) -> Result<(), Error> {
        let call_id = self.call()?.call_id;
        self.push_op(step, RW::WRITE, StackOp::new(call_id, address, value));
        Ok(())
    }

    /// Push a read type [`StackOp`] into the
    /// [`OperationContainer`](crate::operation::OperationContainer) with the
    /// next [`RWCounter`](crate::operation::RWCounter)  and `call_id`, and then
    /// adds a reference to the stored operation ([`OperationRef`]) inside
    /// the bus-mapping instance of the current [`ExecStep`].  Then increase
    /// the `block_ctx` [`RWCounter`](crate::operation::RWCounter)  by one.
    pub fn stack_read(
        &mut self,
        step: &mut ExecStep,
        address: StackAddress,
        value: Word,
    ) -> Result<(), Error> {
        let call_id = self.call()?.call_id;
        self.push_op(step, RW::READ, StackOp::new(call_id, address, value));
        Ok(())
    }

    /// First check the validity and consistency of the rw operation against the
    /// account in the StateDB, then if the rw operation is a write, apply
    /// it to the corresponding account in the StateDB.
    fn check_update_sdb_account(&mut self, rw: RW, op: &AccountOp) {
        let account = self.sdb.get_account_mut(&op.address).1;
        // -- sanity check begin --
        // Verify that a READ doesn't change the field value
        if matches!(rw, RW::READ) && op.value_prev != op.value {
            log::error!(
                "RWTable Account field read where value_prev != value rwc: {}, op: {:?}",
                self.block_ctx.rwc.0,
                op
            )
        }
        // NOTE: In the State Circuit we use code_hash=0 to encode non-existing
        // accounts, but the corresponding account in the state DB is empty
        // (which means code_hash=EMPTY_HASH).
        let account_value_prev = match op.field {
            AccountField::Nonce => account.nonce,
            AccountField::Balance => account.balance,
            AccountField::KeccakCodeHash => {
                if account.is_empty() {
                    if op.value.is_zero() {
                        // Writing code_hash=0 to empty account is a noop to the StateDB.
                        return;
                    }
                    // Reading a code_hash=EMPTY_HASH of an empty account in the StateDB is encoded
                    // as code_hash=0 (non-existing account encoding) in the State Circuit.
                    Word::zero()
                } else {
                    account.keccak_code_hash.to_word()
                }
            }
            AccountField::CodeHash => {
                if account.is_empty() {
                    if op.value.is_zero() {
                        // Writing code_hash=0 to empty account is a noop to the StateDB.
                        return;
                    }
                    // Reading a code_hash=EMPTY_HASH of an empty account in the StateDB is encoded
                    // as code_hash=0 (non-existing account encoding) in the State Circuit.
                    Word::zero()
                } else {
                    account.code_hash.to_word()
                }
            }
            AccountField::CodeSize => account.code_size,
        };

        // Verify that the previous value matches the account field value in the StateDB
        if op.value_prev != account_value_prev {
            log::error!(
                "RWTable Account field {:?} lookup doesn't match account value
        account: {:?}, rwc: {}, op: {:?}",
                rw,
                account,
                self.block_ctx.rwc.0,
                op
            );
        }
        // Verify that no read is done to a field other than CodeHash to a non-existing
        // account (only CodeHash reads with value=0 can be done to non-existing
        // accounts, which the State Circuit translates to MPT
        // AccountNonExisting proofs lookups).
        if (!matches!(
            op.field,
            AccountField::CodeHash | AccountField::KeccakCodeHash
        ) && (matches!(rw, RW::READ) || (op.value_prev.is_zero() && op.value.is_zero())))
            && account.is_empty()
        {
            log::error!(
                "RWTable Account field {:?} lookup to non-existing account rwc: {}, op: {:?}",
                rw,
                self.block_ctx.rwc.0,
                op
            );
        }
        // -- sanity check end --
        // Perform the write to the account in the StateDB
        if matches!(rw, RW::WRITE) {
            match op.field {
                AccountField::Nonce => account.nonce = op.value,
                AccountField::Balance => {
                    log::trace!("update balance of {:?} to {:?}", &op.address, op.value);
                    account.balance = op.value;
                }
                AccountField::KeccakCodeHash => {
                    account.keccak_code_hash = H256::from(op.value.to_be_bytes())
                }
                AccountField::CodeHash => account.code_hash = H256::from(op.value.to_be_bytes()),
                AccountField::CodeSize => account.code_size = op.value,
            }
        }
    }

    /// Push a read type [`AccountOp`] into the
    /// [`OperationContainer`](crate::operation::OperationContainer) with the
    /// next [`RWCounter`](crate::operation::RWCounter), and then
    /// adds a reference to the stored operation ([`OperationRef`]) inside
    /// the bus-mapping instance of the current [`ExecStep`].  Then increase
    /// the `block_ctx` [`RWCounter`](crate::operation::RWCounter)  by one.
    pub fn account_read(
        &mut self,
        step: &mut ExecStep,
        address: Address,
        field: AccountField,
        value: Word,
    ) {
        let op = AccountOp::new(address, field, value, value);
        self.push_op(step, RW::READ, op);
    }

    /// Push a write type [`AccountOp`] into the
    /// [`OperationContainer`](crate::operation::OperationContainer) with the
    /// next [`RWCounter`](crate::operation::RWCounter), and then
    /// adds a reference to the stored operation ([`OperationRef`]) inside
    /// the bus-mapping instance of the current [`ExecStep`].  Then increase
    /// the `block_ctx` [`RWCounter`](crate::operation::RWCounter)  by one.
    pub fn account_write(
        &mut self,
        step: &mut ExecStep,
        address: Address,
        field: AccountField,
        value: Word,
        value_prev: Word,
    ) -> Result<(), Error> {
        let op = AccountOp::new(address, field, value, value_prev);
        self.push_op(step, RW::WRITE, op);
        Ok(())
    }

    /// Push a write type [`TxLogOp`] into the
    /// [`OperationContainer`](crate::operation::OperationContainer) with the
    /// next [`RWCounter`](crate::operation::RWCounter), and then
    /// adds a reference to the stored operation ([`OperationRef`]) inside
    /// the bus-mapping instance of the current [`ExecStep`].  Then increase
    /// the `block_ctx` [`RWCounter`](crate::operation::RWCounter)  by one.
    pub fn tx_log_write(
        &mut self,
        step: &mut ExecStep,
        tx_id: usize,
        log_id: usize,
        field: TxLogField,
        index: usize,
        value: Word,
    ) -> Result<(), Error> {
        self.push_op(
            step,
            RW::WRITE,
            TxLogOp::new(tx_id, log_id, field, index, value),
        );
        Ok(())
    }

    /// Push a read type [`TxReceiptOp`] into the
    /// [`OperationContainer`](crate::operation::OperationContainer) with the
    /// next [`RWCounter`](crate::operation::RWCounter), and then
    /// adds a reference to the stored operation ([`OperationRef`]) inside
    /// the bus-mapping instance of the current [`ExecStep`].  Then increase
    /// the `block_ctx` [`RWCounter`](crate::operation::RWCounter)  by one.
    pub fn tx_receipt_read(
        &mut self,
        step: &mut ExecStep,
        tx_id: usize,
        field: TxReceiptField,
        value: u64,
    ) -> Result<(), Error> {
        self.push_op(
            step,
            RW::READ,
            TxReceiptOp {
                tx_id,
                field,
                value,
            },
        );
        Ok(())
    }

    /// Push a write type [`TxReceiptOp`] into the
    /// [`OperationContainer`](crate::operation::OperationContainer) with the
    /// next [`RWCounter`](crate::operation::RWCounter), and then
    /// adds a reference to the stored operation ([`OperationRef`]) inside
    /// the bus-mapping instance of the current [`ExecStep`].  Then increase
    /// the `block_ctx` [`RWCounter`](crate::operation::RWCounter)  by one.
    pub fn tx_receipt_write(
        &mut self,
        step: &mut ExecStep,
        tx_id: usize,
        field: TxReceiptField,
        value: u64,
    ) -> Result<(), Error> {
        self.push_op(
            step,
            RW::WRITE,
            TxReceiptOp {
                tx_id,
                field,
                value,
            },
        );
        Ok(())
    }

    /// Add address to access list for the current transaction.
    pub fn tx_access_list_write(
        &mut self,
        step: &mut ExecStep,
        address: Address,
    ) -> Result<(), Error> {
        let is_warm = self.sdb.check_account_in_access_list(&address);
        self.push_op_reversible(
            step,
            TxAccessListAccountOp {
                tx_id: self.tx_ctx.id(),
                address,
                is_warm: true,
                is_warm_prev: is_warm,
            },
        )
    }

    /// Push a write type [`TxAccessListAccountOp`] into the
    /// [`OperationContainer`](crate::operation::OperationContainer) with the
    /// next [`RWCounter`](crate::operation::RWCounter), and then
    /// adds a reference to the stored operation ([`OperationRef`]) inside
    /// the bus-mapping instance of the current [`ExecStep`].  Then increase
    /// the `block_ctx` [`RWCounter`](crate::operation::RWCounter)  by one.
    pub fn tx_accesslist_account_write(
        &mut self,
        step: &mut ExecStep,
        tx_id: usize,
        address: Address,
        is_warm: bool,
        is_warm_prev: bool,
    ) -> Result<(), Error> {
        self.push_op(
            step,
            RW::WRITE,
            TxAccessListAccountOp {
                tx_id,
                address,
                is_warm,
                is_warm_prev,
            },
        );
        Ok(())
    }

    /// Push 2 reversible [`AccountOp`] to update `sender` and `receiver`'s
    /// balance by `value`. If `fee` is existing (not None), also need to push 1
    /// non-reversible [`AccountOp`] to update `sender` balance by `fee`.
    #[allow(clippy::too_many_arguments)]
    pub fn transfer_with_fee(
        &mut self,
        step: &mut ExecStep,
        sender: Address,
        receiver: Address,
        receiver_exists: bool,
        must_create: bool,
        value: Word,
        fee: Option<Word>,
    ) -> Result<(), Error> {
        let (found, sender_account) = self.sdb.get_account(&sender);
        if !found {
            return Err(Error::AccountNotFound(sender));
        }
        let mut sender_balance_prev = sender_account.balance;
        debug_assert!(
            sender_account.balance >= value + fee.unwrap_or_default(),
            "invalid amount balance {sender_balance_prev:?} value {value:?} fee {fee:?}",
        );
        if let Some(fee) = fee {
            let sender_balance = sender_balance_prev - fee;
            log::trace!(
                "sender balance update with fee (not reversible): {:?} {:?}->{:?}",
                sender,
                sender_balance_prev,
                sender_balance
            );
            self.push_op(
                step,
                RW::WRITE,
                AccountOp {
                    address: sender,
                    field: AccountField::Balance,
                    value: sender_balance,
                    value_prev: sender_balance_prev,
                },
            );
            sender_balance_prev = sender_balance;
        }
        let sender_balance = sender_balance_prev - value;
        log::trace!(
            "sender balance update with value: {:?} {:?}->{:?}",
            sender,
            sender_balance_prev,
            sender_balance
        );
        // If receiver doesn't exist, create it
        if (!receiver_exists && !value.is_zero()) || must_create {
            self.push_op_reversible(
                step,
                AccountOp {
                    address: receiver,
                    field: AccountField::CodeHash,
                    value: CodeDB::empty_code_hash().to_word(),
                    value_prev: Word::zero(),
                },
            )?;
            #[cfg(feature = "scroll")]
            self.push_op_reversible(
                step,
                AccountOp {
                    address: receiver,
                    field: AccountField::KeccakCodeHash,
                    value: KECCAK_CODE_HASH_ZERO.to_word(),
                    value_prev: Word::zero(),
                },
            )?;
        }
        if value.is_zero() {
            // Skip transfer if value == 0
            return Ok(());
        }

        self.push_op_reversible(
            step,
            AccountOp {
                address: sender,
                field: AccountField::Balance,
                value: sender_balance,
                value_prev: sender_balance_prev,
            },
        )?;

        let (_found, receiver_account) = self.sdb.get_account(&receiver);
        let receiver_balance_prev = receiver_account.balance;
        let receiver_balance = receiver_account.balance + value;
        log::trace!(
            "receiver balance update: {:?} {:?}->{:?}",
            receiver,
            receiver_balance_prev,
            receiver_balance
        );
        self.push_op_reversible(
            step,
            AccountOp {
                address: receiver,
                field: AccountField::Balance,
                value: receiver_balance,
                value_prev: receiver_balance_prev,
            },
        )?;

        Ok(())
    }

    /// Same functionality with `transfer_with_fee` but with `fee` set zero.
    pub fn transfer(
        &mut self,
        step: &mut ExecStep,
        sender: Address,
        receiver: Address,
        receiver_exists: bool,
        must_create: bool,
        value: Word,
    ) -> Result<(), Error> {
        self.transfer_with_fee(
            step,
            sender,
            receiver,
            receiver_exists,
            must_create,
            value,
            None,
        )
    }

    /// Fetch and return code for the given code hash from the code DB.
    pub fn code(&self, code_hash: H256) -> Result<Vec<u8>, Error> {
        self.code_db
            .0
            .get(&code_hash)
            .cloned()
            .ok_or(Error::CodeNotFound(code_hash))
    }

    /// Reference to the caller's Call
    pub fn caller(&self) -> Result<&Call, Error> {
        self.tx_ctx
            .caller_index()
            .map(|caller_idx| &self.tx.calls()[caller_idx])
    }

    /// Mutable reference to the current call's caller Call
    pub fn caller_mut(&mut self) -> Result<&mut Call, Error> {
        self.tx_ctx
            .caller_index()
            .map(|caller_idx| &mut self.tx.calls_mut()[caller_idx])
    }

    /// Reference to the current Call
    pub fn call(&self) -> Result<&Call, Error> {
        self.tx_ctx
            .call_index()
            .map(|call_idx| &self.tx.calls()[call_idx])
    }

    /// Mutable reference to the current Call
    pub fn call_mut(&mut self) -> Result<&mut Call, Error> {
        self.tx_ctx
            .call_index()
            .map(|call_idx| &mut self.tx.calls_mut()[call_idx])
    }

    /// Reference to the current CallContext
    pub fn caller_ctx(&self) -> Result<&CallContext, Error> {
        self.tx_ctx.caller_ctx()
    }

    /// Reference to the current CallContext
    pub fn call_ctx(&self) -> Result<&CallContext, Error> {
        self.tx_ctx.call_ctx()
    }

    /// Mutable reference to the call CallContext
    pub fn call_ctx_mut(&mut self) -> Result<&mut CallContext, Error> {
        self.tx_ctx.call_ctx_mut()
    }

    /// Mutable reference to the caller CallContext
    pub fn caller_ctx_mut(&mut self) -> Result<&mut CallContext, Error> {
        self.tx_ctx
            .calls
            .iter_mut()
            .rev()
            .nth(1)
            .ok_or(Error::InternalError("caller id not found in call map"))
    }

    /// Push a new [`Call`] into the [`Transaction`], and add its index and
    /// [`CallContext`] in the `call_stack` of the [`TransactionContext`]
    pub fn push_call(&mut self, call: Call) {
        let current_call = self.call_ctx().expect("current call not found");
        let call_data = match call.kind {
            CallKind::Call | CallKind::CallCode | CallKind::DelegateCall | CallKind::StaticCall => {
                current_call
                    .memory
                    .read_chunk(call.call_data_offset.into(), call.call_data_length.into())
            }
            CallKind::Create | CallKind::Create2 => Vec::new(),
        };

        let call_id = call.call_id;
        let call_idx = self.tx.calls().len();

        self.tx_ctx.push_call_ctx(call_idx, call_data);
        self.tx.push_call(call);

        self.block_ctx
            .call_map
            .insert(call_id, (self.block.txs.len(), call_idx));
    }

    /// Return the contract address of a CREATE step.  This is calculated by
    /// inspecting the current address and its nonce from the StateDB.
    pub(crate) fn create_address(&self) -> Result<Address, Error> {
        let sender = self.call()?.address;
        let (found, account) = self.sdb.get_account(&sender);
        if !found {
            return Err(Error::AccountNotFound(sender));
        }
        let address = get_contract_address(sender, account.nonce);
        log::trace!(
            "create_address {:?}, from {:?}, nonce {:?}",
            address,
            self.call()?.address,
            account.nonce
        );
        Ok(address)
    }

    /// Return the contract address of a CREATE2 step.  This is calculated
    /// deterministically from the arguments in the stack.
    pub(crate) fn create2_address(&self, step: &GethExecStep) -> Result<Address, Error> {
        let salt = step.stack.nth_last(3)?;
        let call_ctx = self.call_ctx()?;
        let init_code = get_create_init_code(call_ctx, step)?.to_vec();
        let address =
            get_create2_address(self.call()?.address, salt.to_be_bytes().to_vec(), init_code);
        log::trace!(
            "create2_address {:?}, from {:?}, salt {:?}",
            address,
            self.call()?.address,
            salt
        );
        Ok(address)
    }

    pub(crate) fn reversion_info_read(&mut self, step: &mut ExecStep, call: &Call) {
        for (field, value) in [
            (
                CallContextField::RwCounterEndOfReversion,
                call.rw_counter_end_of_reversion.to_word(),
            ),
            (CallContextField::IsPersistent, call.is_persistent.to_word()),
        ] {
            self.call_context_read(step, call.call_id, field, value);
        }
    }

    /// Check if address is a precompiled or not.
    pub fn is_precompiled(&self, address: &Address) -> bool {
        address.0[0..19] == [0u8; 19] && (1..=9).contains(&address.0[19])
    }

    /// Parse [`Call`] from a *CALL*/CREATE* step.
    pub fn parse_call(&mut self, step: &GethExecStep) -> Result<Call, Error> {
        let is_success = *self
            .tx_ctx
            .call_is_success
            .get(self.tx.calls().len())
            .unwrap();
        let kind = CallKind::try_from(step.op)?;
        let caller = self.call()?;
        let caller_ctx = self.call_ctx()?;

        let (caller_address, address, value) = match kind {
            CallKind::Call => (
                caller.address,
                step.stack.nth_last(1)?.to_address(),
                step.stack.nth_last(2)?,
            ),
            CallKind::CallCode => (caller.address, caller.address, step.stack.nth_last(2)?),
            CallKind::DelegateCall => (caller.caller_address, caller.address, caller.value),
            CallKind::StaticCall => (
                caller.address,
                step.stack.nth_last(1)?.to_address(),
                Word::zero(),
            ),
            CallKind::Create => (caller.address, self.create_address()?, step.stack.last()?),
            CallKind::Create2 => (
                caller.address,
                self.create2_address(step)?,
                step.stack.last()?,
            ),
        };

        let (code_source, code_hash) = match kind {
            CallKind::Create | CallKind::Create2 => {
                let init_code = get_create_init_code(caller_ctx, step)?.to_vec();
                let code_hash = self.code_db.insert(init_code);
                (CodeSource::Memory, code_hash)
            }
            _ => {
                let code_address = match kind {
                    CallKind::CallCode | CallKind::DelegateCall => {
                        step.stack.nth_last(1)?.to_address()
                    }
                    _ => address,
                };
                if is_precompiled(&code_address) {
                    (CodeSource::Address(code_address), CodeDB::empty_code_hash())
                } else {
                    let (found, account) = self.sdb.get_account(&code_address);
                    if !found {
                        (CodeSource::Address(code_address), CodeDB::empty_code_hash())
                    } else {
                        (CodeSource::Address(code_address), account.code_hash)
                    }
                }
            }
        };

        let (call_data_offset, call_data_length, return_data_offset, return_data_length) =
            match kind {
                CallKind::Call | CallKind::CallCode => {
                    let call_data = get_call_memory_offset_length(step, 3)?;
                    let return_data = get_call_memory_offset_length(step, 5)?;
                    (call_data.0, call_data.1, return_data.0, return_data.1)
                }
                CallKind::DelegateCall | CallKind::StaticCall => {
                    let call_data = get_call_memory_offset_length(step, 2)?;
                    let return_data = get_call_memory_offset_length(step, 4)?;
                    (call_data.0, call_data.1, return_data.0, return_data.1)
                }
                CallKind::Create | CallKind::Create2 => (0, 0, 0, 0),
            };

        let caller = self.call()?;
        let call = Call {
            call_id: self.block_ctx.rwc.0,
            caller_id: caller.call_id,
            last_callee_id: 0,
            kind,
            is_static: kind == CallKind::StaticCall || caller.is_static,
            is_root: false,
            is_persistent: caller.is_persistent && is_success,
            is_success,
            rw_counter_end_of_reversion: 0,
            caller_address,
            address,
            code_source,
            code_hash,
            depth: caller.depth + 1,
            value,
            call_data_offset,
            call_data_length,
            return_data_offset,
            return_data_length,
            last_callee_return_data_offset: 0,
            last_callee_return_data_length: 0,
            last_callee_memory: Memory::default(),
        };

        Ok(call)
    }

    /// Return the reverted version of an op by op_ref only if the original op
    /// was reversible.
    fn get_rev_op_by_ref(&self, op_ref: &OperationRef) -> Option<OpEnum> {
        match op_ref {
            OperationRef(Target::Storage, idx) => {
                let operation = &self.block.container.storage[*idx];
                if operation.rw().is_write() && operation.reversible() {
                    Some(OpEnum::Storage(operation.op().reverse()))
                } else {
                    None
                }
            }
            OperationRef(Target::TxAccessListAccount, idx) => {
                let operation = &self.block.container.tx_access_list_account[*idx];
                if operation.rw().is_write() && operation.reversible() {
                    Some(OpEnum::TxAccessListAccount(operation.op().reverse()))
                } else {
                    None
                }
            }
            OperationRef(Target::TxAccessListAccountStorage, idx) => {
                let operation = &self.block.container.tx_access_list_account_storage[*idx];
                if operation.rw().is_write() && operation.reversible() {
                    Some(OpEnum::TxAccessListAccountStorage(operation.op().reverse()))
                } else {
                    None
                }
            }
            OperationRef(Target::TxRefund, idx) => {
                let operation = &self.block.container.tx_refund[*idx];
                if operation.rw().is_write() && operation.reversible() {
                    Some(OpEnum::TxRefund(operation.op().reverse()))
                } else {
                    None
                }
            }
            OperationRef(Target::Account, idx) => {
                let operation = &self.block.container.account[*idx];
                if operation.rw().is_write() && operation.reversible() {
                    Some(OpEnum::Account(operation.op().reverse()))
                } else {
                    None
                }
            }
            _ => None,
        }
    }

    /// Check and apply op to state.
    fn check_apply_op(&mut self, op: &OpEnum) {
        match &op {
            OpEnum::Storage(op) => {
                self.sdb.set_storage(&op.address, &op.key, &op.value);
            }
            OpEnum::TxAccessListAccount(op) => {
                if !op.is_warm_prev && op.is_warm {
                    self.sdb.add_account_to_access_list(op.address);
                }
                if op.is_warm_prev && !op.is_warm {
                    self.sdb.remove_account_from_access_list(&op.address);
                }
            }
            OpEnum::TxAccessListAccountStorage(op) => {
                if !op.is_warm_prev && op.is_warm {
                    self.sdb
                        .add_account_storage_to_access_list((op.address, op.key));
                }
                if op.is_warm_prev && !op.is_warm {
                    self.sdb
                        .remove_account_storage_from_access_list(&(op.address, op.key));
                }
            }
            OpEnum::Account(op) => self.check_update_sdb_account(RW::WRITE, op),
            OpEnum::TxRefund(op) => {
                self.sdb.set_refund(op.value);
            }
            _ => unreachable!(),
        };
    }

    /// Handle a reversion group
    pub fn handle_reversion(&mut self) {
        let reversion_group = self
            .tx_ctx
            .reversion_groups
            .pop()
            .expect("reversion_groups should not be empty for non-persistent call");

        // Apply reversions
        for (step_index, op_ref) in reversion_group.op_refs.iter().rev().copied() {
            if let Some(op) = self.get_rev_op_by_ref(&op_ref) {
                self.check_apply_op(&op);
                let rev_op_ref = self.block.container.insert_op_enum(
                    self.block_ctx.rwc.inc_pre(),
                    RW::WRITE,
                    false,
                    op,
                );
                self.tx.steps_mut()[step_index]
                    .bus_mapping_instance
                    .push(rev_op_ref);
            }
        }

        // Set calls' `rw_counter_end_of_reversion`
        let rwc = self.block_ctx.rwc.0 - 1;
        for (call_idx, reversible_write_counter_offset) in reversion_group.calls {
            self.tx.calls_mut()[call_idx].rw_counter_end_of_reversion =
                rwc - reversible_write_counter_offset;
        }
    }

    /// Handle a restore and a return step caused by any opcode that causes a return to the
    /// previous call context.
    pub fn handle_return(
        &mut self,
        exec_step: &mut ExecStep,
        geth_steps: &[GethExecStep],
        need_restore: bool,
    ) -> Result<(), Error> {
        if need_restore {
            self.handle_restore_context(exec_step, geth_steps)?;
        }

        let step = &geth_steps[0];
        // handle return_data
        let callee_memory = self.call_ctx()?.memory.clone();
        let (return_data_offset, return_data_length) = {
            if !self.call()?.is_root {
                let (offset, length) = match step.op {
                    OpcodeId::RETURN | OpcodeId::REVERT => {
                        let (offset, length) = if step.error.is_some()
                            || (self.call()?.is_create() && step.op == OpcodeId::RETURN)
                        {
                            (0, 0)
                        } else {
                            (
                                step.stack.nth_last(0)?.low_u64() as usize,
                                step.stack.nth_last(1)?.as_usize(),
                            )
                        };
                        // At the moment it conflicts with `call_ctx` and `caller_ctx`.
                        let caller_ctx = self.caller_ctx_mut()?;
                        caller_ctx.return_data.resize(length, 0);
                        if length != 0 {
                            caller_ctx.return_data[0..length]
                                .copy_from_slice(&callee_memory.0[offset..offset + length]);
                        }
                        (offset, length)
                    }
                    OpcodeId::CALL
                    | OpcodeId::CALLCODE
                    | OpcodeId::STATICCALL
                    | OpcodeId::DELEGATECALL => {
                        if self
                            .call()?
                            .code_address()
                            .map(|ref addr| is_precompiled(addr))
                            .unwrap_or(false)
                        {
                            let caller_ctx = self.caller_ctx_mut()?;
                            (0, caller_ctx.return_data.len())
                        } else {
                            let caller_ctx = self.caller_ctx_mut()?;
                            caller_ctx.return_data.truncate(0);
                            (0, 0)
                        }
                    }
                    _ => {
                        let caller_ctx = self.caller_ctx_mut()?;
                        caller_ctx.return_data.truncate(0);
                        (0, 0)
                    }
                };

                (offset.try_into().unwrap(), length.try_into().unwrap())
            } else {
                (0, 0)
            }
        };

        let call = self.call()?.clone();
        let call_ctx = self.call_ctx()?;
        let call_success_create: bool =
            call.is_create() && call.is_success && step.op == OpcodeId::RETURN;

        // Store deployed code if it's a successful create
        if call_success_create {
            let offset = step.stack.nth_last(0)?;
            let length = step.stack.nth_last(1)?;
            let code = call_ctx
                .memory
                .read_chunk(offset.low_u64().into(), length.low_u64().into());
            let keccak_code_hash = H256(keccak256(&code));
            let code_hash = self.code_db.insert(code);
            let (found, callee_account) = self.sdb.get_account_mut(&call.address);
            if !found {
                return Err(Error::AccountNotFound(call.address));
            }
            callee_account.code_hash = code_hash;
            callee_account.keccak_code_hash = keccak_code_hash;
            callee_account.code_size = length;
        }

        // Handle reversion if this call doesn't end successfully
        if !call.is_success {
            self.handle_reversion();
        }

        // If current call has caller.
        if let Ok(caller) = self.caller_mut() {
            caller.last_callee_id = call.call_id;
            // EIP-211 CREATE/CREATE2 call successful case should set RETURNDATASIZE = 0
            if call_success_create {
                caller.last_callee_return_data_length = 0u64;
                caller.last_callee_return_data_offset = 0u64;
            } else {
                caller.last_callee_return_data_length = return_data_length;
                caller.last_callee_return_data_offset = return_data_offset;
            }
            caller.last_callee_memory = callee_memory;
        }

        // If current call has caller_ctx (has caller)
        if let Ok(caller_ctx) = self.caller_ctx_mut() {
            // EIP-211 CREATE/CREATE2 call successful case should set RETURNDATASIZE = 0
            if call_success_create {
                caller_ctx.return_data.truncate(0);
            }
        }

        self.tx_ctx.pop_call_ctx();

        Ok(())
    }

    /// Bus mapping for the RestoreContextGadget as used in RETURN.
    pub fn handle_restore_context(
        &mut self,
        exec_step: &mut ExecStep,
        steps: &[GethExecStep],
    ) -> Result<(), Error> {
        let call = self.call()?.clone();
        let geth_step = steps
            .get(0)
            .ok_or(Error::InternalError("invalid index 0"))?;
        let is_return_revert = (geth_step.op == OpcodeId::REVERT
            || geth_step.op == OpcodeId::RETURN)
            && exec_step.error.is_none();

        if !is_return_revert && !call.is_success {
            // add call failure ops for exception cases
            self.call_context_read(
                exec_step,
                call.call_id,
                CallContextField::IsSuccess,
                0u64.into(),
            );

            // Even call.rw_counter_end_of_reversion is zero for now, it will set in
            // set_value_ops_call_context_rwc_eor later
            // if call fails, no matter root or internal, read RwCounterEndOfReversion for
            // circuit constraint.
            self.call_context_read(
                exec_step,
                call.call_id,
                CallContextField::RwCounterEndOfReversion,
                call.rw_counter_end_of_reversion.into(),
            );

            if call.is_root {
                return Ok(());
            }
        }

        let caller = self.caller()?.clone();
        let geth_step_next = steps
            .get(1)
            .ok_or(Error::InternalError("invalid index 1"))?;
        self.call_context_read(
            exec_step,
            call.call_id,
            CallContextField::CallerId,
            caller.call_id.into(),
        );

        let [last_callee_return_data_offset, last_callee_return_data_length] = match geth_step.op {
            OpcodeId::STOP => [Word::zero(); 2],
            OpcodeId::REVERT | OpcodeId::RETURN => {
                let offset = geth_step.stack.nth_last(0)?;
                let length = geth_step.stack.nth_last(1)?;
                // This is the convention we are using for memory addresses so that there is no
                // memory expansion cost when the length is 0.
                if length.is_zero() {
                    [Word::zero(); 2]
                } else {
                    [offset, length]
                }
            }
            _ => [Word::zero(), Word::zero()],
        };

        let gas_refund = if exec_step.error.is_some() || exec_step.is_precompiled() {
            0
        } else {
            let curr_memory_word_size = (exec_step.memory_size as u64) / 32;
            let next_memory_word_size = if !last_callee_return_data_length.is_zero() {
                std::cmp::max(
                    (last_callee_return_data_offset + last_callee_return_data_length + 31).as_u64()
                        / 32,
                    curr_memory_word_size,
                )
            } else {
                curr_memory_word_size
            };

            let memory_expansion_gas_cost =
                memory_expansion_gas_cost(curr_memory_word_size, next_memory_word_size);
            let code_deposit_cost = if call.is_create() && call.is_success {
                GasCost::CODE_DEPOSIT_BYTE_COST.as_u64() * last_callee_return_data_length.as_u64()
            } else {
                0
            };
            geth_step.gas.0 - memory_expansion_gas_cost - code_deposit_cost
        };

        let caller_gas_left = geth_step_next.gas.0 - gas_refund;

        for (field, value) in [
            (CallContextField::IsRoot, (caller.is_root as u64).into()),
            (
                CallContextField::IsCreate,
                (caller.is_create() as u64).into(),
            ),
            (CallContextField::CodeHash, caller.code_hash.to_word()),
            (CallContextField::ProgramCounter, geth_step_next.pc.0.into()),
            (
                CallContextField::StackPointer,
                geth_step_next.stack.stack_pointer().0.into(),
            ),
            (CallContextField::GasLeft, caller_gas_left.into()),
            (
                CallContextField::MemorySize,
                self.caller_ctx()?.memory.word_size().into(),
            ),
            (
                CallContextField::ReversibleWriteCounter,
                self.caller_ctx()?.reversible_write_counter.into(),
            ),
        ] {
            self.call_context_read(exec_step, caller.call_id, field, value);
        }

        // EIP-211: CREATE/CREATE2 call successful case should set RETURNDATASIZE = 0
        let discard_return_data =
            call.is_create() && geth_step.op == OpcodeId::RETURN || exec_step.error.is_some();
        for (field, value) in [
            (CallContextField::LastCalleeId, call.call_id.into()),
            (
                CallContextField::LastCalleeReturnDataOffset,
                if discard_return_data {
                    U256::zero()
                } else {
                    last_callee_return_data_offset
                },
            ),
            (
                CallContextField::LastCalleeReturnDataLength,
                if discard_return_data {
                    U256::zero()
                } else {
                    last_callee_return_data_length
                },
            ),
        ] {
            self.call_context_write(exec_step, caller.call_id, field, value);
        }

        Ok(())
    }

    /// Push a copy event to the state.
    pub fn push_copy(&mut self, step: &mut ExecStep, event: CopyEvent) {
        step.copy_rw_counter_delta += event.rw_counter_delta();
        self.block.add_copy_event(event);
    }

    /// Push a exponentiation event to the state.
    pub fn push_exponentiation(&mut self, event: ExpEvent) {
        self.block.add_exp_event(event)
    }

    pub(crate) fn get_step_err(
        &self,
        step: &GethExecStep,
        next_step: Option<&GethExecStep>,
    ) -> Result<Option<ExecError>, Error> {
        if matches!(step.op, OpcodeId::INVALID(_)) {
            return Ok(Some(ExecError::InvalidOpcode));
        }

        if let Some(error) = &step.error {
            return Ok(Some(get_step_reported_error(&step.op, error)));
        }

        let call = self.call()?;

        if matches!(next_step, None) {
            // enumerating call scope successful cases
            // case 1: call with normal halt opcode termination
            if matches!(
                step.op,
                OpcodeId::STOP | OpcodeId::REVERT | OpcodeId::SELFDESTRUCT
            ) {
                return Ok(None);
            }
            // case 2: call is NOT Create (Create represented by empty tx.to) and halt by
            // opcode::Return
            if !call.is_create() && step.op == OpcodeId::RETURN {
                return Ok(None);
            }
            // case 3 Create with successful RETURN
            if call.is_create() && call.is_success && step.op == OpcodeId::RETURN {
                return Ok(None);
            }
            // more other case...
        }

        let next_depth = next_step.map(|s| s.depth).unwrap_or(0);
        let next_result = next_step
            .map(|s| s.stack.last().unwrap_or_else(|_| Word::zero()))
            .unwrap_or_else(Word::zero);

        let call_ctx = self.call_ctx()?;
        // get value first if call/create
        let value = match step.op {
            OpcodeId::CALL | OpcodeId::CALLCODE => step.stack.nth_last(2)?,
            OpcodeId::CREATE | OpcodeId::CREATE2 => step.stack.nth_last(0)?,
            _ => Word::zero(),
        };

        // Return from a call with a failure
        if step.depth == next_depth + 1 && next_result.is_zero() {
            if !matches!(step.op, OpcodeId::RETURN) {
                // Without calling RETURN
                return Ok(match step.op {
                    OpcodeId::JUMP | OpcodeId::JUMPI => Some(ExecError::InvalidJump),
                    OpcodeId::RETURNDATACOPY => Some(ExecError::ReturnDataOutOfBounds),
                    // Break write protection (CALL with value will be handled below)
                    OpcodeId::SSTORE
                    | OpcodeId::CREATE
                    | OpcodeId::CREATE2
                    | OpcodeId::SELFDESTRUCT
                    | OpcodeId::LOG0
                    | OpcodeId::LOG1
                    | OpcodeId::LOG2
                    | OpcodeId::LOG3
                    | OpcodeId::LOG4
                        if call.is_static =>
                    {
                        Some(ExecError::WriteProtection)
                    }
                    OpcodeId::CALL if call.is_static && !value.is_zero() => {
                        Some(ExecError::WriteProtection)
                    }

                    OpcodeId::REVERT => None,
                    _ => {
                        return Err(Error::UnexpectedExecStepError(
                            "call failure without return",
                            Box::new(step.clone()),
                        ));
                    }
                });
            } else {
                // Return from a {CREATE, CREATE2} with a failure, via RETURN
                if call.is_create() {
                    let offset = step.stack.nth_last(0)?;
                    let length = step.stack.nth_last(1)?;
                    if length > Word::from(0x6000u64) {
                        return Ok(Some(ExecError::MaxCodeSizeExceeded));
                    } else if length > Word::zero()
                        && !call_ctx.memory.is_empty()
                        && call_ctx.memory.0.get(offset.low_u64() as usize) == Some(&0xef)
                    {
                        return Ok(Some(ExecError::InvalidCreationCode));
                    } else if Word::from(200u64) * length > Word::from(step.gas.0) {
                        return Ok(Some(ExecError::CodeStoreOutOfGas));
                    } else {
                        return Err(Error::UnexpectedExecStepError(
                            "failure in RETURN from {CREATE, CREATE2}",
                            Box::new(step.clone()),
                        ));
                    }
                } else {
                    return Err(Error::UnexpectedExecStepError(
                        "failure in RETURN",
                        Box::new(step.clone()),
                    ));
                }
            }
        }

        // Return from a call via RETURN or STOP and having a success result is
        // OK.

        // Return from a call without calling RETURN or STOP and having success
        // is unexpected.
        if step.depth == next_depth + 1
            && next_result != Word::zero()
            && !matches!(
                step.op,
                OpcodeId::RETURN | OpcodeId::STOP | OpcodeId::SELFDESTRUCT
            )
        {
            return Err(Error::UnexpectedExecStepError(
                "success result without {RETURN, STOP, SELFDESTRUCT}",
                Box::new(step.clone()),
            ));
        }

        // The *CALL*/CREATE* code was not executed

        let next_pc = next_step.map(|s| s.pc.0).unwrap_or(1);
        if matches!(
            step.op,
            OpcodeId::CALL
                | OpcodeId::CALLCODE
                | OpcodeId::DELEGATECALL
                | OpcodeId::STATICCALL
                | OpcodeId::CREATE
                | OpcodeId::CREATE2
        ) && next_result.is_zero()
            && next_pc != 0
        {
            if step.depth == 1025 {
                return Ok(Some(ExecError::Depth(match step.op {
                    OpcodeId::CALL
                    | OpcodeId::CALLCODE
                    | OpcodeId::DELEGATECALL
                    | OpcodeId::STATICCALL => DepthError::Call,
                    OpcodeId::CREATE => DepthError::Create,
                    OpcodeId::CREATE2 => DepthError::Create2,
                    op => unreachable!("ErrDepth cannot occur in {op}"),
                })));
            }

            let sender = self.call()?.address;
            let (found, account) = self.sdb.get_account(&sender);
            if !found {
                return Err(Error::AccountNotFound(sender));
            }
            if account.balance < value {
                return Ok(Some(ExecError::InsufficientBalance(match step.op {
                    OpcodeId::CALL | OpcodeId::CALLCODE => InsufficientBalanceError::Call,
                    OpcodeId::CREATE => InsufficientBalanceError::Create,
                    OpcodeId::CREATE2 => InsufficientBalanceError::Create2,
                    op => {
                        unreachable!("insufficient balance error unexpected for opcode: {:?}", op)
                    }
                })));
            }

            //  Nonce Uint overflow
            if account.nonce >= u64::MAX.into() {
                return Ok(Some(ExecError::NonceUintOverflow(match step.op {
                    OpcodeId::CREATE => NonceUintOverflowError::Create,
                    OpcodeId::CREATE2 => NonceUintOverflowError::Create2,
                    op => unreachable!("Nonce Uint overflow error unexpected for opcode: {:?}", op),
                })));
            }

            // Address collision
            if matches!(step.op, OpcodeId::CREATE | OpcodeId::CREATE2) {
                let (address, contract_addr_collision_err) = match step.op {
                    OpcodeId::CREATE => (
                        self.create_address()?,
                        ContractAddressCollisionError::Create,
                    ),
                    OpcodeId::CREATE2 => (
                        self.create2_address(step)?,
                        ContractAddressCollisionError::Create2,
                    ),
                    _ => unreachable!(),
                };
                let (found, _) = self.sdb.get_account(&address);
                if found {
                    log::error!(
                        "create address collision at {:?}, step {:?}, next_step {:?}",
                        address,
                        step,
                        next_step
                    );
                    return Ok(Some(ExecError::ContractAddressCollision(
                        contract_addr_collision_err,
                    )));
                }
            }

            if matches!(
                step.op,
                OpcodeId::CALL | OpcodeId::CALLCODE | OpcodeId::DELEGATECALL | OpcodeId::STATICCALL
            ) {
                let code_address = step.stack.nth_last(1)?.to_address();
                if is_precompiled(&code_address) {
                    // Log the precompile address and gas left. Since this failure is mainly caused
                    // by out of gas.
                    log::trace!(
                        "Precompile failed: code_address = {}, step.gas = {}",
                        code_address,
                        step.gas.0,
                    );
                    return Ok(Some(ExecError::PrecompileFailed));
                }
            }

            return Err(Error::UnexpectedExecStepError(
                "*CALL*/CREATE* code not executed",
                Box::new(step.clone()),
            ));
        }

        Ok(None)
    }

    /// Expand memory of the call context when entering a new call context in
    /// case the call arguments or return arguments go beyond the call
    /// context current memory.
    pub(crate) fn call_expand_memory(
        &mut self,
        args_offset: usize,
        args_length: usize,
        ret_offset: usize,
        ret_length: usize,
    ) -> Result<(), Error> {
        let call_ctx = self.call_ctx_mut()?;
        let args_minimal = if args_length != 0 {
            args_offset + args_length
        } else {
            0
        };
        let ret_minimal = if ret_length != 0 {
            ret_offset + ret_length
        } else {
            0
        };
        if args_minimal != 0 || ret_minimal != 0 {
            let minimal_length = max(args_minimal, ret_minimal);
            call_ctx.memory.extend_at_least(minimal_length);
        }
        Ok(())
    }

    // TODO: remove in favor of Memory::align_range.
    // get word slot and shift pair for a memory address.
    pub(crate) fn get_addr_shift_slot(&mut self, addr: u64) -> Result<(u64, u64), Error> {
        let shift = addr % 32;
        let slot = addr - shift;
        Ok((shift, slot))
    }

    /// Generate copy steps for bytecode.
    pub(crate) fn gen_copy_steps_for_bytecode(
        &mut self,
        exec_step: &mut ExecStep,
        bytecode: &Bytecode,
        src_addr: u64,
        dst_addr: u64,
        src_addr_end: u64,
        bytes_left: u64,
    ) -> Result<CopyEventSteps, Error> {
        let mut copy_steps = Vec::with_capacity(bytes_left as usize);
        if bytes_left == 0 {
            return Ok(copy_steps);
        }

        let (dst_begin_slot, full_length, _) = Memory::align_range(dst_addr, bytes_left);

        let code_slot_bytes = self
            .call_ctx()?
            .memory
            .read_chunk(dst_begin_slot.into(), full_length.into());

        let mut copy_start = 0u64;
        let mut first_set = true;
<<<<<<< HEAD
        for (idx, value) in code_slot_bytes.iter().enumerate() {
            if idx as u64 + dst_begin_slot < dst_addr {
                // front mask byte
                copy_steps.push((*value, false, true));
            } else if idx as u64 + dst_begin_slot >= dst_addr + bytes_left {
                // back mask byte
                copy_steps.push((*value, false, true));
=======
        for idx in 0..code_slot_bytes.len() {
            let value = memory.0[dst_begin_slot as usize + idx];
            if (idx as u64 + dst_begin_slot < dst_addr)
                || (idx as u64 + dst_begin_slot >= dst_addr + bytes_left)
            {
                // front and back mask byte
                copy_steps.push((value, false, true));
>>>>>>> 4a358f2d
            } else {
                // real copy byte
                if first_set {
                    copy_start = idx as u64;
                    first_set = false;
                }

                let addr = src_addr
                    .checked_add(idx as u64 - copy_start)
                    .unwrap_or(src_addr_end);
                let step = if addr < src_addr_end {
                    let code = bytecode.code.get(addr as usize).unwrap();
                    (code.value, code.is_code, false)
                } else {
                    (0, false, false)
                };
                copy_steps.push(step);
            }
        }

        let mut chunk_index = dst_begin_slot;
        // memory word writes to destination word
        for chunk in code_slot_bytes.chunks(32) {
            let dest_word = Word::from_big_endian(chunk);
            self.memory_write_word(exec_step, chunk_index.into(), dest_word)?;
            chunk_index += 32;
        }

        Ok(copy_steps)
    }

    pub(crate) fn gen_copy_steps_for_precompile_calldata(
        &mut self,
        exec_step: &mut ExecStep,
        call_id: usize,
        src_addr: u64,
        copy_length: u64,
        caller_memory: &[u8],
    ) -> Result<CopyEventSteps, Error> {
        let mut copy_steps = Vec::with_capacity(copy_length as usize);
        if copy_length == 0 {
            return Ok(copy_steps);
        }

        let (_, src_begin_slot) = self.get_addr_shift_slot(src_addr).unwrap();
        let (_, src_end_slot) = self.get_addr_shift_slot(src_addr + copy_length).unwrap();
        let slot_count = src_end_slot - src_begin_slot;

        let mut caller_memory = caller_memory.to_owned();

        let minimal_length = src_end_slot as usize + 32;
        if caller_memory.len() < minimal_length {
            caller_memory.resize(minimal_length, 0);
        }
        let calldata_slot_bytes =
            caller_memory[src_begin_slot as usize..(src_end_slot + 32) as usize].to_vec();

        Self::gen_memory_copy_steps(
            &mut copy_steps,
            &caller_memory,
            slot_count as usize + 32,
            src_addr as usize,
            src_begin_slot as usize,
            copy_length as usize,
        );

        let mut chunk_index = src_begin_slot;
        for chunk in calldata_slot_bytes.chunks(32) {
            self.push_op(
                exec_step,
                RW::READ,
                MemoryWordOp::new(call_id, chunk_index.into(), Word::from_big_endian(chunk)),
            );
            chunk_index += 32;
        }

        Ok(copy_steps)
    }

    pub(crate) fn gen_copy_steps_for_precompile_callee_memory(
        &mut self,
        exec_step: &mut ExecStep,
        call_id: usize,
        result: &Vec<u8>,
    ) -> Result<CopyEventSteps, Error> {
        let mut copy_steps = Vec::with_capacity(result.len());
        if result.is_empty() {
            return Ok(copy_steps);
        }

        let (_, end_slot) = self.get_addr_shift_slot(result.len() as u64)?;
        let minimal_length = end_slot as usize + 32;
        let mut memory = result.clone();
        if memory.len() < minimal_length {
            memory.resize(minimal_length, 0);
        }

        Self::gen_memory_copy_steps(
            &mut copy_steps,
            &memory,
            end_slot as usize + 32,
            0,
            0,
            result.len(),
        );

        let mut chunk_index = 0;
        for chunk in memory.chunks(32) {
            self.push_op(
                exec_step,
                RW::WRITE,
                MemoryWordOp::new(call_id, chunk_index.into(), Word::from_big_endian(chunk)),
            );
            chunk_index += 32;
        }

        Ok(copy_steps)
    }

    // TODO: this is kind like returndatacopy, we should reuse it.
    pub(crate) fn gen_copy_steps_for_precompile_returndata(
        &mut self,
        exec_step: &mut ExecStep,
        call_id: usize,
        caller_id: usize,
        dst_addr: u64,
        copy_length: usize,
        result: &Vec<u8>,
    ) -> Result<(CopyEventSteps, CopyEventSteps), Error> {
        let mut read_steps = Vec::with_capacity(copy_length);
        let mut write_steps = Vec::with_capacity(copy_length);
        if copy_length == 0 {
            return Ok((read_steps, write_steps));
        }
        let src_begin_slot = 0;
        let (_, src_end_slot) = self.get_addr_shift_slot(copy_length as u64).unwrap();
        assert!(copy_length <= result.len());
        let (_, dst_begin_slot) = self.get_addr_shift_slot(dst_addr).unwrap();
        let (_, dst_end_slot) = self
            .get_addr_shift_slot(dst_addr + copy_length as u64)
            .unwrap();

        let slot_count = max(src_end_slot - src_begin_slot, dst_end_slot - dst_begin_slot) as usize;
        let src_end_slot = src_begin_slot as usize + slot_count;
        let dst_end_slot = dst_begin_slot as usize + slot_count;

        let mut src_memory = result.clone();
        if src_memory.len() < src_end_slot + 32 {
            src_memory.resize(src_end_slot + 32, 0);
        }

        let mut dst_memory = self.caller_ctx()?.memory.clone();
        let minimal_length = dst_end_slot + 32;
        dst_memory.extend_at_least(minimal_length);

        let read_slot_bytes = src_memory[src_begin_slot as usize..(src_end_slot + 32)].to_vec();
        let write_slot_bytes = dst_memory.0[dst_begin_slot as usize..(dst_end_slot + 32)].to_vec();

        Self::gen_memory_copy_steps(
            &mut read_steps,
            &src_memory,
            slot_count + 32,
            0,
            src_begin_slot as usize,
            copy_length,
        );

        Self::gen_memory_copy_steps(
            &mut write_steps,
            &dst_memory.0,
            slot_count + 32,
            dst_addr as usize,
            dst_begin_slot as usize,
            copy_length,
        );

        let mut src_chunk_index = src_begin_slot;
        let mut dst_chunk_index = dst_begin_slot;

        for (read_chunk, write_chunk) in read_slot_bytes.chunks(32).zip(write_slot_bytes.chunks(32))
        {
            self.push_op(
                exec_step,
                RW::READ,
                MemoryWordOp::new(
                    call_id,
                    src_chunk_index.into(),
                    Word::from_big_endian(read_chunk),
                ),
            );
            src_chunk_index += 32;

            self.push_op(
                exec_step,
                RW::WRITE,
                MemoryWordOp::new(
                    caller_id,
                    dst_chunk_index.into(),
                    Word::from_big_endian(write_chunk),
                ),
            );
            dst_chunk_index += 32;
        }

        Ok((read_steps, write_steps))
    }

    /// Generate copy steps for call data.
    pub(crate) fn gen_copy_steps_for_call_data_root(
        &mut self,
        exec_step: &mut ExecStep,
        _src_addr: u64,
        dst_addr: u64,      // memory dest starting addr
        _src_addr_end: u64, // for internal call, memory dest ending addr
<<<<<<< HEAD
        copy_length: u64,   // number of bytes to copy, without padding
        memory_updated: Memory,
    ) -> Result<Vec<(u8, bool, bool)>, Error> {
        assert!(self.call()?.is_root);

        let mut copy_steps = Vec::with_capacity(copy_length as usize);
        if copy_length == 0 {
            return Ok(copy_steps);
        }

        let (dst_begin_slot, full_length, _) = Memory::align_range(dst_addr, copy_length);
=======
        bytes_left: u64,    // number of bytes to copy, with padding
    ) -> Result<CopyEventSteps, Error> {
        let mut copy_steps = Vec::with_capacity(bytes_left as usize);
        if bytes_left == 0 {
            return Ok(copy_steps);
        }

        trace!("calldata : {:?}", self.call_ctx()?.call_data);
        let is_root = self.call()?.is_root;
        // dest memory slot
        let (_, dst_begin_slot) = self.get_addr_shift_slot(dst_addr).unwrap();
        let (_, dst_end_slot) = self.get_addr_shift_slot(dst_addr + bytes_left).unwrap();
        let mut memory = if !is_root {
            self.caller_ctx_mut()?.memory.clone()
        } else {
            // self.call_ctx_mut()?.memory already contains calldata
            self.call_ctx_mut()?.memory.clone()
        };
>>>>>>> 4a358f2d

        let calldata_slot_bytes =
            memory_updated.read_chunk(dst_begin_slot.into(), full_length.into());

<<<<<<< HEAD
        for (idx, value) in calldata_slot_bytes.iter().enumerate() {
            if idx as u64 + dst_begin_slot < dst_addr {
                // front mask byte
                copy_steps.push((*value, false, true));
            } else if idx as u64 + dst_begin_slot >= dst_addr + copy_length {
                // back mask byte
                copy_steps.push((*value, false, true));
=======
        for idx in 0..calldata_slot_bytes.len() {
            let value = memory.0[dst_begin_slot as usize + idx];
            if (idx as u64 + dst_begin_slot < dst_addr)
                || (idx as u64 + dst_begin_slot >= dst_addr + bytes_left)
            {
                // front and back mask byte
                copy_steps.push((value, false, true));
>>>>>>> 4a358f2d
            } else {
                // real copy byte
                copy_steps.push((*value, false, false));
            }
        }

        let mut chunk_index = dst_begin_slot;
        // memory word writes to destination word
        for chunk in calldata_slot_bytes.chunks(32) {
            let dest_word = Word::from_big_endian(chunk);
            self.memory_write_word(exec_step, chunk_index.into(), dest_word)?;
            chunk_index += 32;
        }

        Ok(copy_steps)
    }

    pub(crate) fn gen_copy_steps_for_call_data_non_root(
        &mut self,
        exec_step: &mut ExecStep,
        src_addr: u64,
        src_addr_end: u64,
        dst_addr: u64,    // memory dest starting addr
<<<<<<< HEAD
        copy_length: u64, // number of bytes to copy, without padding
        memory_updated: Memory,
    ) -> Result<(Vec<(u8, bool, bool)>, Vec<(u8, bool, bool)>), Error> {
        assert!(!self.call()?.is_root);

=======
        copy_length: u64, // number of bytes to copy, with padding
    ) -> Result<(CopyEventSteps, CopyEventSteps), Error> {
>>>>>>> 4a358f2d
        let mut read_steps = Vec::with_capacity(copy_length as usize);
        let mut write_steps = Vec::with_capacity(copy_length as usize);

        if copy_length == 0 {
            return Ok((read_steps, write_steps));
        }

        let (src_begin_slot, src_length, _) =
            Memory::align_range(src_addr, src_addr_end - src_addr);
        let (dst_begin_slot, dst_length, _) = Memory::align_range(dst_addr, copy_length);
        let full_length = max(src_length, dst_length);

<<<<<<< HEAD
        let read_slot_bytes = self
            .caller_ctx()?
            .memory
            .read_chunk(src_begin_slot.into(), full_length.into());

        let write_slot_bytes = memory_updated.read_chunk(dst_begin_slot.into(), full_length.into());
=======
        let (_, src_begin_slot) = self.get_addr_shift_slot(src_addr).unwrap();
        let (_, src_end_slot) = self.get_addr_shift_slot(src_addr_end).unwrap();
        let (_, dst_begin_slot) = self.get_addr_shift_slot(dst_addr).unwrap();
        let (_, dst_end_slot) = self.get_addr_shift_slot(dst_addr + copy_length).unwrap();

        trace!("overflow check: {src_begin_slot} {src_end_slot}");
        trace!("overflow check: {dst_begin_slot} {dst_end_slot}");
        let slot_count = max(src_end_slot - src_begin_slot, dst_end_slot - dst_begin_slot) as usize;
        let src_end_slot = src_begin_slot as usize + slot_count;
        let dst_end_slot = dst_begin_slot as usize + slot_count;

        let mut caller_memory = self.caller_ctx()?.memory.clone();
        caller_memory.extend_at_least(src_end_slot + 32);
        let mut call_memory = self.call_ctx()?.memory.clone();
        call_memory.extend_at_least(dst_end_slot + 32);
        let read_slot_bytes =
            caller_memory.0[src_begin_slot as usize..(src_end_slot + 32)].to_vec();
        let write_slot_bytes = call_memory.0[dst_begin_slot as usize..(dst_end_slot + 32)].to_vec();
>>>>>>> 4a358f2d

        Self::gen_memory_copy_steps(
            &mut read_steps,
            &read_slot_bytes,
            full_length as usize,
            src_addr as usize,
            src_begin_slot as usize,
            copy_length as usize,
        );

        Self::gen_memory_copy_steps(
            &mut write_steps,
            &write_slot_bytes,
            full_length as usize,
            dst_addr as usize,
            dst_begin_slot as usize,
            copy_length as usize,
        );

        let mut copy_rwc_inc = 0;
        let mut src_chunk_index = src_begin_slot;
        let mut dst_chunk_index = dst_begin_slot;
        // memory word reads from source and writes to destination word
<<<<<<< HEAD
        for write_chunk in write_slot_bytes.chunks(32) {
            self.memory_read_caller(exec_step, src_chunk_index.into())?;

            src_chunk_index += 32;

            let write_word = Word::from_big_endian(write_chunk);
            self.memory_write_word(exec_step, dst_chunk_index.into(), write_word)?;
=======
        for (read_chunk, write_chunk) in read_slot_bytes.chunks(32).zip(write_slot_bytes.chunks(32))
        {
            self.push_op(
                exec_step,
                RW::READ,
                MemoryWordOp::new(
                    caller_id,
                    src_chunk_index.into(),
                    Word::from_big_endian(read_chunk),
                ),
            );
            trace!("read chunk: {caller_id} {src_chunk_index} {read_chunk:?}");
            src_chunk_index += 32;

            self.push_op(
                exec_step,
                RW::WRITE,
                MemoryWordOp::new(
                    current_call_id,
                    dst_chunk_index.into(),
                    Word::from_big_endian(write_chunk),
                ),
            );
            trace!("write chunk: {current_call_id} {dst_chunk_index} {write_chunk:?}");
            dst_chunk_index += 32;
>>>>>>> 4a358f2d

            dst_chunk_index += 32;
            copy_rwc_inc += 2;
        }

        trace!(
            r#"busmapping:
            src_addr = {src_addr}
            dst_addr = {dst_addr}
            copy_length = {copy_length}

            src_end = {src_addr_end}
            dst_end = {}

            src_begin_slot = {src_begin_slot}
            dst_begin_slot = {dst_begin_slot}
            full_length = {full_length}

            len(read_slot_bytes) = {}
            len(write_slot_bytes) = {}

            copy_rwc_inc = {copy_rwc_inc}"#,
            dst_addr + copy_length,
            read_slot_bytes.len(),
            write_slot_bytes.len()
        );

        Ok((read_steps, write_steps))
    }

    pub(crate) fn gen_copy_steps_for_return_data(
        &mut self,
        exec_step: &mut ExecStep,
        src_addr: u64,
        src_addr_end: u64,
        dst_addr: u64,    // memory dest starting addr
        copy_length: u64, // number of bytes to copy, with padding
<<<<<<< HEAD
        memory_updated: Memory,
    ) -> Result<(Vec<(u8, bool, bool)>, Vec<(u8, bool, bool)>), Error> {
=======
    ) -> Result<(CopyEventSteps, CopyEventSteps), Error> {
>>>>>>> 4a358f2d
        let mut read_steps = Vec::with_capacity(copy_length as usize);
        let mut write_steps = Vec::with_capacity(copy_length as usize);

        if copy_length == 0 {
            return Ok((read_steps, write_steps));
        }

        let last_callee_id = self.call()?.last_callee_id;
        let current_call_id = self.call()?.call_id;

        // won't be copy out of bound, it should be handle by geth error ReturnDataOutOfBounds
        assert!(src_addr + copy_length <= src_addr_end);

        let (src_begin_slot, src_length, _) = Memory::align_range(src_addr, copy_length);
        let (dst_begin_slot, dst_length, _) = Memory::align_range(dst_addr, copy_length);
        let full_length = max(src_length, dst_length);

<<<<<<< HEAD
        let read_slot_bytes = self
            .call()?
            .last_callee_memory
            .read_chunk(src_begin_slot.into(), full_length.into());

        let write_slot_bytes = memory_updated.read_chunk(dst_begin_slot.into(), full_length.into());
=======
        let mut last_callee_memory = self.call()?.last_callee_memory.clone();
        last_callee_memory.extend_at_least(src_end_slot + 32);
        let mut call_memory = self.call_ctx()?.memory.clone();
        call_memory.extend_at_least(dst_end_slot + 32);
        let read_slot_bytes =
            last_callee_memory.0[src_begin_slot as usize..(src_end_slot + 32)].to_vec();
        let write_slot_bytes = call_memory.0[dst_begin_slot as usize..(dst_end_slot + 32)].to_vec();
        debug_assert_eq!(write_slot_bytes.len(), slot_count + 32);
>>>>>>> 4a358f2d

        Self::gen_memory_copy_steps(
            &mut read_steps,
            &read_slot_bytes,
            full_length as usize,
            src_addr as usize,
            src_begin_slot as usize,
            copy_length as usize,
        );

        Self::gen_memory_copy_steps(
            &mut write_steps,
            &write_slot_bytes,
            full_length as usize,
            dst_addr as usize,
            dst_begin_slot as usize,
            copy_length as usize,
        );

        let mut copy_rwc_inc = 0;
        let mut src_chunk_index = src_begin_slot;
        let mut dst_chunk_index = dst_begin_slot;
        // memory word reads from source and writes to destination word
        for (read_chunk, write_chunk) in read_slot_bytes.chunks(32).zip(write_slot_bytes.chunks(32))
        {
            self.push_op(
                exec_step,
                RW::READ,
                MemoryWordOp::new(
                    last_callee_id,
                    src_chunk_index.into(),
                    Word::from_big_endian(read_chunk),
                ),
            );
            trace!("read chunk: {last_callee_id} {src_chunk_index} {read_chunk:?}");
            src_chunk_index += 32;

<<<<<<< HEAD
            let write_word = Word::from_big_endian(write_chunk);
            self.memory_write_word(exec_step, dst_chunk_index.into(), write_word)?;

            println!(
                "write chunk: {} {} {:?}",
                current_call_id, dst_chunk_index, write_chunk
            );
=======
            self.push_op(
                exec_step,
                RW::WRITE,
                MemoryWordOp::new(
                    current_call_id,
                    dst_chunk_index.into(),
                    Word::from_big_endian(write_chunk),
                ),
            );
            trace!("write chunk: {current_call_id} {dst_chunk_index} {write_chunk:?}");
>>>>>>> 4a358f2d
            dst_chunk_index += 32;

            copy_rwc_inc += 2;
        }

        trace!(
            r#"busmapping:
            src_addr = {src_addr}
            dst_addr = {dst_addr}
            copy_length = {copy_length}

            src_end = {src_addr_end}
            dst_end = {}

            src_begin_slot = {src_begin_slot}
            dst_begin_slot = {dst_begin_slot}
            full_length = {full_length}

            len(read_slot_bytes) = {}
            len(write_slot_bytes) = {}

            copy_rwc_inc = {copy_rwc_inc}"#,
            dst_addr + copy_length,
            read_slot_bytes.len(),
            write_slot_bytes.len()
        );

        Ok((read_steps, write_steps))
    }

    pub(crate) fn gen_copy_steps_for_log(
        &mut self,
        exec_step: &mut ExecStep,
        src_addr: u64,
        bytes_left: u64,
<<<<<<< HEAD
    ) -> Result<(Vec<(u8, bool, bool)>, Vec<(u8, bool, bool)>), Error> {
=======
    ) -> Result<CopyEventSteps, Error> {
        let mut copy_steps = Vec::with_capacity(bytes_left as usize);
>>>>>>> 4a358f2d
        if bytes_left == 0 {
            return Ok((vec![], vec![]));
        }

        let (src_begin_slot, full_length, _) = Memory::align_range(src_addr, bytes_left);

        // Read the aligned memory content.
        let memory = &self.call_ctx()?.memory;
        let read_slot_bytes = memory.read_chunk(src_begin_slot.into(), full_length.into());

        // Read the actual log data and pad it with zeros.
        let mut log_slot_bytes = memory.read_chunk(src_addr.into(), bytes_left.into());
        log_slot_bytes.resize(full_length as usize, 0);

        let mut chunk_index = src_begin_slot;
        // memory word writes to destination word
        for chunk in log_slot_bytes.chunks(32) {
            let dest_word = Word::from_big_endian(chunk);
            // read memory
            self.memory_read_word(exec_step, chunk_index.into())?;
            // write log
            // TODO: this write an empty log slot when memory was not aligned. Should we skip it?
            self.tx_log_write(
                exec_step,
                self.tx_ctx.id(),
                self.tx_ctx.log_id + 1,
                TxLogField::Data,
                (chunk_index - src_begin_slot) as usize,
                dest_word,
            )?;
            chunk_index += 32;
        }

<<<<<<< HEAD
        let mut read_steps = Vec::with_capacity(full_length as usize);
        Self::gen_memory_copy_steps(
            &mut read_steps,
            &read_slot_bytes,
            full_length as usize,
            src_addr as usize,
            src_begin_slot as usize,
            bytes_left as usize,
        );
=======
        for idx in 0..log_slot_bytes.len() {
            let value = memory.0[dst_begin_slot as usize + idx];
            if (idx as u64 + dst_begin_slot < src_addr)
                || (idx as u64 + dst_begin_slot >= src_addr + bytes_left)
            {
                // front and back mask byte
                copy_steps.push((value, false, true));
            } else {
                // real copy byte
                if first_set {
                    first_set = false;
                }
                copy_steps.push((value, false, false));
            }
        }
>>>>>>> 4a358f2d

        let mut write_steps = Vec::with_capacity(full_length as usize);
        Self::gen_memory_copy_steps(
            &mut write_steps,
            &log_slot_bytes,
            full_length as usize,
            0,
            0,
            bytes_left as usize,
        );

        Ok((read_steps, write_steps))
    }

    // TODO: add new gen_copy_steps for common use
    pub(crate) fn gen_memory_copy_steps(
<<<<<<< HEAD
        steps: &mut Vec<(u8, bool, bool)>,
        memory_at_begin: &[u8],
=======
        steps: &mut CopyEventSteps,
        memory: &[u8],
>>>>>>> 4a358f2d
        slot_bytes_len: usize,
        offset_addr: usize,
        begin_slot: usize,
        length: usize,
    ) {
        for idx in 0..slot_bytes_len {
<<<<<<< HEAD
            let value = memory_at_begin[idx];
=======
            let value = memory[begin_slot + idx];
>>>>>>> 4a358f2d
            // padding unaligned copy of 32 bytes
            if (idx + begin_slot < offset_addr) || (idx + begin_slot >= offset_addr + length) {
                // front and back mask byte
                steps.push((value, false, true));
            } else {
                // real copy byte
                steps.push((value, false, false));
            }
        }
    }
}<|MERGE_RESOLUTION|>--- conflicted
+++ resolved
@@ -1678,23 +1678,12 @@
 
         let mut copy_start = 0u64;
         let mut first_set = true;
-<<<<<<< HEAD
         for (idx, value) in code_slot_bytes.iter().enumerate() {
-            if idx as u64 + dst_begin_slot < dst_addr {
-                // front mask byte
-                copy_steps.push((*value, false, true));
-            } else if idx as u64 + dst_begin_slot >= dst_addr + bytes_left {
-                // back mask byte
-                copy_steps.push((*value, false, true));
-=======
-        for idx in 0..code_slot_bytes.len() {
-            let value = memory.0[dst_begin_slot as usize + idx];
             if (idx as u64 + dst_begin_slot < dst_addr)
                 || (idx as u64 + dst_begin_slot >= dst_addr + bytes_left)
             {
                 // front and back mask byte
-                copy_steps.push((value, false, true));
->>>>>>> 4a358f2d
+                copy_steps.push((*value, false, true));
             } else {
                 // real copy byte
                 if first_set {
@@ -1909,10 +1898,9 @@
         _src_addr: u64,
         dst_addr: u64,      // memory dest starting addr
         _src_addr_end: u64, // for internal call, memory dest ending addr
-<<<<<<< HEAD
         copy_length: u64,   // number of bytes to copy, without padding
         memory_updated: Memory,
-    ) -> Result<Vec<(u8, bool, bool)>, Error> {
+    ) -> Result<CopyEventSteps, Error> {
         assert!(self.call()?.is_root);
 
         let mut copy_steps = Vec::with_capacity(copy_length as usize);
@@ -1921,47 +1909,16 @@
         }
 
         let (dst_begin_slot, full_length, _) = Memory::align_range(dst_addr, copy_length);
-=======
-        bytes_left: u64,    // number of bytes to copy, with padding
-    ) -> Result<CopyEventSteps, Error> {
-        let mut copy_steps = Vec::with_capacity(bytes_left as usize);
-        if bytes_left == 0 {
-            return Ok(copy_steps);
-        }
-
-        trace!("calldata : {:?}", self.call_ctx()?.call_data);
-        let is_root = self.call()?.is_root;
-        // dest memory slot
-        let (_, dst_begin_slot) = self.get_addr_shift_slot(dst_addr).unwrap();
-        let (_, dst_end_slot) = self.get_addr_shift_slot(dst_addr + bytes_left).unwrap();
-        let mut memory = if !is_root {
-            self.caller_ctx_mut()?.memory.clone()
-        } else {
-            // self.call_ctx_mut()?.memory already contains calldata
-            self.call_ctx_mut()?.memory.clone()
-        };
->>>>>>> 4a358f2d
 
         let calldata_slot_bytes =
             memory_updated.read_chunk(dst_begin_slot.into(), full_length.into());
 
-<<<<<<< HEAD
         for (idx, value) in calldata_slot_bytes.iter().enumerate() {
-            if idx as u64 + dst_begin_slot < dst_addr {
-                // front mask byte
-                copy_steps.push((*value, false, true));
-            } else if idx as u64 + dst_begin_slot >= dst_addr + copy_length {
-                // back mask byte
-                copy_steps.push((*value, false, true));
-=======
-        for idx in 0..calldata_slot_bytes.len() {
-            let value = memory.0[dst_begin_slot as usize + idx];
             if (idx as u64 + dst_begin_slot < dst_addr)
-                || (idx as u64 + dst_begin_slot >= dst_addr + bytes_left)
+                || (idx as u64 + dst_begin_slot >= dst_addr + copy_length)
             {
                 // front and back mask byte
-                copy_steps.push((value, false, true));
->>>>>>> 4a358f2d
+                copy_steps.push((*value, false, true));
             } else {
                 // real copy byte
                 copy_steps.push((*value, false, false));
@@ -1985,16 +1942,11 @@
         src_addr: u64,
         src_addr_end: u64,
         dst_addr: u64,    // memory dest starting addr
-<<<<<<< HEAD
         copy_length: u64, // number of bytes to copy, without padding
         memory_updated: Memory,
-    ) -> Result<(Vec<(u8, bool, bool)>, Vec<(u8, bool, bool)>), Error> {
+    ) -> Result<(CopyEventSteps, CopyEventSteps), Error> {
         assert!(!self.call()?.is_root);
 
-=======
-        copy_length: u64, // number of bytes to copy, with padding
-    ) -> Result<(CopyEventSteps, CopyEventSteps), Error> {
->>>>>>> 4a358f2d
         let mut read_steps = Vec::with_capacity(copy_length as usize);
         let mut write_steps = Vec::with_capacity(copy_length as usize);
 
@@ -2007,33 +1959,12 @@
         let (dst_begin_slot, dst_length, _) = Memory::align_range(dst_addr, copy_length);
         let full_length = max(src_length, dst_length);
 
-<<<<<<< HEAD
         let read_slot_bytes = self
             .caller_ctx()?
             .memory
             .read_chunk(src_begin_slot.into(), full_length.into());
 
         let write_slot_bytes = memory_updated.read_chunk(dst_begin_slot.into(), full_length.into());
-=======
-        let (_, src_begin_slot) = self.get_addr_shift_slot(src_addr).unwrap();
-        let (_, src_end_slot) = self.get_addr_shift_slot(src_addr_end).unwrap();
-        let (_, dst_begin_slot) = self.get_addr_shift_slot(dst_addr).unwrap();
-        let (_, dst_end_slot) = self.get_addr_shift_slot(dst_addr + copy_length).unwrap();
-
-        trace!("overflow check: {src_begin_slot} {src_end_slot}");
-        trace!("overflow check: {dst_begin_slot} {dst_end_slot}");
-        let slot_count = max(src_end_slot - src_begin_slot, dst_end_slot - dst_begin_slot) as usize;
-        let src_end_slot = src_begin_slot as usize + slot_count;
-        let dst_end_slot = dst_begin_slot as usize + slot_count;
-
-        let mut caller_memory = self.caller_ctx()?.memory.clone();
-        caller_memory.extend_at_least(src_end_slot + 32);
-        let mut call_memory = self.call_ctx()?.memory.clone();
-        call_memory.extend_at_least(dst_end_slot + 32);
-        let read_slot_bytes =
-            caller_memory.0[src_begin_slot as usize..(src_end_slot + 32)].to_vec();
-        let write_slot_bytes = call_memory.0[dst_begin_slot as usize..(dst_end_slot + 32)].to_vec();
->>>>>>> 4a358f2d
 
         Self::gen_memory_copy_steps(
             &mut read_steps,
@@ -2057,7 +1988,6 @@
         let mut src_chunk_index = src_begin_slot;
         let mut dst_chunk_index = dst_begin_slot;
         // memory word reads from source and writes to destination word
-<<<<<<< HEAD
         for write_chunk in write_slot_bytes.chunks(32) {
             self.memory_read_caller(exec_step, src_chunk_index.into())?;
 
@@ -2065,33 +1995,6 @@
 
             let write_word = Word::from_big_endian(write_chunk);
             self.memory_write_word(exec_step, dst_chunk_index.into(), write_word)?;
-=======
-        for (read_chunk, write_chunk) in read_slot_bytes.chunks(32).zip(write_slot_bytes.chunks(32))
-        {
-            self.push_op(
-                exec_step,
-                RW::READ,
-                MemoryWordOp::new(
-                    caller_id,
-                    src_chunk_index.into(),
-                    Word::from_big_endian(read_chunk),
-                ),
-            );
-            trace!("read chunk: {caller_id} {src_chunk_index} {read_chunk:?}");
-            src_chunk_index += 32;
-
-            self.push_op(
-                exec_step,
-                RW::WRITE,
-                MemoryWordOp::new(
-                    current_call_id,
-                    dst_chunk_index.into(),
-                    Word::from_big_endian(write_chunk),
-                ),
-            );
-            trace!("write chunk: {current_call_id} {dst_chunk_index} {write_chunk:?}");
-            dst_chunk_index += 32;
->>>>>>> 4a358f2d
 
             dst_chunk_index += 32;
             copy_rwc_inc += 2;
@@ -2128,13 +2031,9 @@
         src_addr: u64,
         src_addr_end: u64,
         dst_addr: u64,    // memory dest starting addr
-        copy_length: u64, // number of bytes to copy, with padding
-<<<<<<< HEAD
+        copy_length: u64, // number of bytes to copy, without padding
         memory_updated: Memory,
-    ) -> Result<(Vec<(u8, bool, bool)>, Vec<(u8, bool, bool)>), Error> {
-=======
     ) -> Result<(CopyEventSteps, CopyEventSteps), Error> {
->>>>>>> 4a358f2d
         let mut read_steps = Vec::with_capacity(copy_length as usize);
         let mut write_steps = Vec::with_capacity(copy_length as usize);
 
@@ -2152,23 +2051,12 @@
         let (dst_begin_slot, dst_length, _) = Memory::align_range(dst_addr, copy_length);
         let full_length = max(src_length, dst_length);
 
-<<<<<<< HEAD
         let read_slot_bytes = self
             .call()?
             .last_callee_memory
             .read_chunk(src_begin_slot.into(), full_length.into());
 
         let write_slot_bytes = memory_updated.read_chunk(dst_begin_slot.into(), full_length.into());
-=======
-        let mut last_callee_memory = self.call()?.last_callee_memory.clone();
-        last_callee_memory.extend_at_least(src_end_slot + 32);
-        let mut call_memory = self.call_ctx()?.memory.clone();
-        call_memory.extend_at_least(dst_end_slot + 32);
-        let read_slot_bytes =
-            last_callee_memory.0[src_begin_slot as usize..(src_end_slot + 32)].to_vec();
-        let write_slot_bytes = call_memory.0[dst_begin_slot as usize..(dst_end_slot + 32)].to_vec();
-        debug_assert_eq!(write_slot_bytes.len(), slot_count + 32);
->>>>>>> 4a358f2d
 
         Self::gen_memory_copy_steps(
             &mut read_steps,
@@ -2206,26 +2094,10 @@
             trace!("read chunk: {last_callee_id} {src_chunk_index} {read_chunk:?}");
             src_chunk_index += 32;
 
-<<<<<<< HEAD
             let write_word = Word::from_big_endian(write_chunk);
             self.memory_write_word(exec_step, dst_chunk_index.into(), write_word)?;
 
-            println!(
-                "write chunk: {} {} {:?}",
-                current_call_id, dst_chunk_index, write_chunk
-            );
-=======
-            self.push_op(
-                exec_step,
-                RW::WRITE,
-                MemoryWordOp::new(
-                    current_call_id,
-                    dst_chunk_index.into(),
-                    Word::from_big_endian(write_chunk),
-                ),
-            );
             trace!("write chunk: {current_call_id} {dst_chunk_index} {write_chunk:?}");
->>>>>>> 4a358f2d
             dst_chunk_index += 32;
 
             copy_rwc_inc += 2;
@@ -2261,12 +2133,7 @@
         exec_step: &mut ExecStep,
         src_addr: u64,
         bytes_left: u64,
-<<<<<<< HEAD
-    ) -> Result<(Vec<(u8, bool, bool)>, Vec<(u8, bool, bool)>), Error> {
-=======
-    ) -> Result<CopyEventSteps, Error> {
-        let mut copy_steps = Vec::with_capacity(bytes_left as usize);
->>>>>>> 4a358f2d
+    ) -> Result<(CopyEventSteps, CopyEventSteps), Error> {
         if bytes_left == 0 {
             return Ok((vec![], vec![]));
         }
@@ -2300,7 +2167,6 @@
             chunk_index += 32;
         }
 
-<<<<<<< HEAD
         let mut read_steps = Vec::with_capacity(full_length as usize);
         Self::gen_memory_copy_steps(
             &mut read_steps,
@@ -2310,23 +2176,6 @@
             src_begin_slot as usize,
             bytes_left as usize,
         );
-=======
-        for idx in 0..log_slot_bytes.len() {
-            let value = memory.0[dst_begin_slot as usize + idx];
-            if (idx as u64 + dst_begin_slot < src_addr)
-                || (idx as u64 + dst_begin_slot >= src_addr + bytes_left)
-            {
-                // front and back mask byte
-                copy_steps.push((value, false, true));
-            } else {
-                // real copy byte
-                if first_set {
-                    first_set = false;
-                }
-                copy_steps.push((value, false, false));
-            }
-        }
->>>>>>> 4a358f2d
 
         let mut write_steps = Vec::with_capacity(full_length as usize);
         Self::gen_memory_copy_steps(
@@ -2343,24 +2192,15 @@
 
     // TODO: add new gen_copy_steps for common use
     pub(crate) fn gen_memory_copy_steps(
-<<<<<<< HEAD
-        steps: &mut Vec<(u8, bool, bool)>,
+        steps: &mut CopyEventSteps,
         memory_at_begin: &[u8],
-=======
-        steps: &mut CopyEventSteps,
-        memory: &[u8],
->>>>>>> 4a358f2d
         slot_bytes_len: usize,
         offset_addr: usize,
         begin_slot: usize,
         length: usize,
     ) {
         for idx in 0..slot_bytes_len {
-<<<<<<< HEAD
             let value = memory_at_begin[idx];
-=======
-            let value = memory[begin_slot + idx];
->>>>>>> 4a358f2d
             // padding unaligned copy of 32 bytes
             if (idx + begin_slot < offset_addr) || (idx + begin_slot >= offset_addr + length) {
                 // front and back mask byte
