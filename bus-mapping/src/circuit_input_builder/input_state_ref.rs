--- conflicted
+++ resolved
@@ -499,21 +499,13 @@
         }
         let mut sender_balance_prev = sender_account.balance;
         debug_assert!(
-<<<<<<< HEAD
-            sender_account.balance >= value + fee,
-=======
             sender_account.balance >= value + fee.unwrap_or_default(),
->>>>>>> d4b790e9
             "invalid amount balance {:?} value {:?} fee {:?}",
             sender_balance_prev,
             value,
             fee
         );
-<<<<<<< HEAD
-        if !fee.is_zero() {
-=======
         if let Some(fee) = fee {
->>>>>>> d4b790e9
             let sender_balance = sender_balance_prev - fee;
             log::trace!(
                 "sender balance update with fee (not reversible): {:?} {:?}->{:?}",
