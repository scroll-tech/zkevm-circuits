--- conflicted
+++ resolved
@@ -1348,92 +1348,6 @@
         }
         Ok(())
     }
-<<<<<<< HEAD
-
-    /// gen bus mapping operations for context restore purpose
-    pub(crate) fn gen_restore_context_ops(
-        &mut self,
-        exec_step: &mut ExecStep,
-        geth_steps: &[GethExecStep],
-    ) -> Result<(), Error> {
-        let geth_step = &geth_steps[0];
-        let call = self.call()?.clone();
-        if !call.is_success {
-            // add call failure ops for exception cases
-            self.call_context_read(
-                exec_step,
-                call.call_id,
-                CallContextField::IsSuccess,
-                0u64.into(),
-            );
-
-            // Even call.rw_counter_end_of_reversion is zero for now, it will set in
-            // set_value_ops_call_context_rwc_eor later
-            // if call fails, no matter root or internal, read RwCounterEndOfReversion for
-            // circuit constraint.
-            self.call_context_read(
-                exec_step,
-                call.call_id,
-                CallContextField::RwCounterEndOfReversion,
-                call.rw_counter_end_of_reversion.into(),
-            );
-
-            if call.is_root {
-                return Ok(());
-            }
-        }
-
-        let caller = self.caller()?.clone();
-        self.call_context_read(
-            exec_step,
-            call.call_id,
-            CallContextField::CallerId,
-            caller.call_id.into(),
-        );
-
-        let geth_step_next = &geth_steps[1];
-        let caller_ctx = self.caller_ctx()?;
-        let caller_gas_left = if call.is_success {
-            geth_step_next.gas.0 - geth_step.gas.0
-        } else {
-            geth_step_next.gas.0
-        };
-
-        for (field, value) in [
-            (CallContextField::IsRoot, (caller.is_root as u64).into()),
-            (
-                CallContextField::IsCreate,
-                (caller.is_create() as u64).into(),
-            ),
-            (CallContextField::CodeHash, caller.code_hash.to_word()),
-            (CallContextField::ProgramCounter, geth_step_next.pc.0.into()),
-            (
-                CallContextField::StackPointer,
-                geth_step_next.stack.stack_pointer().0.into(),
-            ),
-            (CallContextField::GasLeft, caller_gas_left.into()),
-            (
-                CallContextField::MemorySize,
-                caller_ctx.memory.word_size().into(),
-            ),
-            (
-                CallContextField::ReversibleWriteCounter,
-                self.caller_ctx()?.reversible_write_counter.into(),
-            ),
-        ] {
-            self.call_context_read(exec_step, caller.call_id, field, value);
-        }
-
-        for (field, value) in [
-            (CallContextField::LastCalleeId, call.call_id.into()),
-            (CallContextField::LastCalleeReturnDataOffset, 0.into()),
-            (CallContextField::LastCalleeReturnDataLength, 0.into()),
-        ] {
-            self.call_context_write(exec_step, caller.call_id, field, value);
-        }
-
-        Ok(())
-    }
 
     /// Generate copy steps for bytecode.
     pub(crate) fn gen_copy_steps_for_bytecode(
@@ -1493,6 +1407,4 @@
 
         Ok(copy_steps)
     }
-=======
->>>>>>> 3aa36a2c
 }