--- conflicted
+++ resolved
@@ -1,14 +1,9 @@
 //! Block-related utility module
 
 use super::{
-<<<<<<< HEAD
-    execution::ExecState, transaction::Transaction, CircuitsParams, CopyEvent, ExecStep, ExpEvent,
-    ModExpEvent,
-=======
     execution::{ExecState, PrecompileEvent, PrecompileEvents},
     transaction::Transaction,
     CircuitsParams, CopyEvent, ExecStep, ExpEvent,
->>>>>>> 7e5675c5
 };
 use crate::{
     operation::{OperationContainer, RWCounter},
@@ -160,13 +155,6 @@
     pub code: HashMap<Hash, Vec<u8>>,
     /// Inputs to the SHA3 opcode
     pub sha3_inputs: Vec<Vec<u8>>,
-<<<<<<< HEAD
-    /// IO to/from the precompile Ecrecover calls.
-    pub ecrecover_events: Vec<SignData>,
-    /// Params for the precompile Modexp calls.
-    pub modexp_events: Vec<ModExpEvent>,
-=======
->>>>>>> 7e5675c5
     /// Block-wise steps
     pub block_steps: BlockSteps,
     /// Exponentiation events in the block.
