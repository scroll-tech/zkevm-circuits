--- conflicted
+++ resolved
@@ -1,10 +1,6 @@
 //! precompile helpers
 
-<<<<<<< HEAD
-use eth_types::{evm_types::GasCost, Address, Word};
-=======
 use eth_types::{evm_types::GasCost, Address, ToBigEndian, Word};
->>>>>>> 4cd59565
 use revm_precompile::{Precompile, Precompiles};
 use strum::EnumIter;
 
@@ -132,11 +128,7 @@
         match self {
             Self::Ecrecover | Self::Bn128Add => Some(128),
             Self::Bn128Mul => Some(96),
-<<<<<<< HEAD
-            Self::Blake2F => Some(213),
             Self::Modexp => Some(MODEXP_INPUT_LIMIT),
-=======
->>>>>>> 4cd59565
             _ => None,
         }
     }
@@ -148,11 +140,7 @@
     /// Keccak hash of the message being signed.
     pub msg_hash: Word,
     /// v-component of signature.
-<<<<<<< HEAD
-    pub sig_v: u8,
-=======
     pub sig_v: Word,
->>>>>>> 4cd59565
     /// r-component of signature.
     pub sig_r: Word,
     /// s-component of signature.
@@ -167,30 +155,29 @@
         assert_eq!(input.len(), 128);
         assert_eq!(output.len(), 32);
 
-<<<<<<< HEAD
-        // assert that sig v is a byte, which indirectly means the other 31 bytes are 0.
-        assert!(input[0x20..0x3f].iter().all(|&b| b == 0));
-        let sig_v = input[0x3f] - 27;
-
-=======
->>>>>>> 4cd59565
         // assert that recovered address is 20 bytes.
         assert!(output[0x00..0x0c].iter().all(|&b| b == 0));
         let recovered_addr = Address::from_slice(&output[0x0c..0x20]);
 
         Self {
             msg_hash: Word::from_big_endian(&input[0x00..0x20]),
-<<<<<<< HEAD
-            sig_v,
-=======
             sig_v: Word::from_big_endian(&input[0x20..0x40]),
->>>>>>> 4cd59565
             sig_r: Word::from_big_endian(&input[0x40..0x60]),
             sig_s: Word::from_big_endian(&input[0x60..0x80]),
             recovered_addr,
         }
     }
-<<<<<<< HEAD
+
+    /// Sanity check and returns recovery ID.
+    pub fn recovery_id(&self) -> Option<u8> {
+        let sig_v_bytes = self.sig_v.to_be_bytes();
+        let sig_v = sig_v_bytes[31];
+        if sig_v_bytes.iter().take(31).all(|&b| b == 0) && (sig_v == 27 || sig_v == 28) {
+            Some(sig_v - 27)
+        } else {
+            None
+        }
+    }    
 }
 
 /// size limit of modexp
@@ -274,19 +261,7 @@
             output_len,
             input_memory,
             output_memory,
-        }   
-=======
-
-    /// Sanity check and returns recovery ID.
-    pub fn recovery_id(&self) -> Option<u8> {
-        let sig_v_bytes = self.sig_v.to_be_bytes();
-        let sig_v = sig_v_bytes[31];
-        if sig_v_bytes.iter().take(31).all(|&b| b == 0) && (sig_v == 27 || sig_v == 28) {
-            Some(sig_v - 27)
-        } else {
-            None
-        }
->>>>>>> 4cd59565
+        }
     }
 }
 
@@ -295,11 +270,8 @@
 pub enum PrecompileAuxData {
     /// Ecrecover.
     Ecrecover(EcrecoverAuxData),
-<<<<<<< HEAD
     /// Modexp.
     Modexp(ModExpAuxData)
-=======
->>>>>>> 4cd59565
 }
 
 impl Default for PrecompileAuxData {
