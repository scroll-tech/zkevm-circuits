use super::Opcode;
use crate::{
    circuit_input_builder::{CircuitInputStateRef, CopyDataType, CopyEvent, NumberOrHash},
    evm::opcodes::ExecStep,
    operation::{AccountField, AccountOp, CallContextField, MemoryWordOp, RW},
    state_db::CodeDB,
    Error,
};
use eth_types::{Bytecode, GethExecStep, ToWord, Word, H256};
use ethers_core::utils::keccak256;
use std::cmp::max;

#[derive(Debug, Copy, Clone)]
pub(crate) struct ReturnRevert;

impl Opcode for ReturnRevert {
    fn gen_associated_ops(
        state: &mut CircuitInputStateRef,
        steps: &[GethExecStep],
    ) -> Result<Vec<ExecStep>, Error> {
        let step = &steps[0];
        let mut exec_step = state.new_step(step)?;

        let offset = step.stack.nth_last(0)?;
        let length = step.stack.nth_last(1)?;
        state.stack_read(&mut exec_step, step.stack.nth_last_filled(0), offset)?;
        state.stack_read(&mut exec_step, step.stack.nth_last_filled(1), length)?;

        if !length.is_zero() {
            state
                .call_ctx_mut()?
                .memory
                .extend_at_least((offset.low_u64() + length.low_u64()).try_into().unwrap());
        }

        let call = state.call()?.clone();
        state.call_context_read(
            &mut exec_step,
            call.call_id,
            CallContextField::IsSuccess,
            call.is_success.to_word(),
        );

        // Get low Uint64 of offset.
        let offset = offset.low_u64() as usize;
        let length = length.as_usize();

        // Case A in the spec.
        if call.is_create() && call.is_success && length > 0 {
            // Note: handle_return updates state.code_db. All we need to do here is push the
            // copy event.
            let code_info = handle_create(
                state,
                &mut exec_step,
                Source {
                    id: call.call_id,
                    offset,
                    length,
                },
            )?;

            for (field, value) in [
                (CallContextField::CallerId, call.caller_id.to_word()),
                (CallContextField::CalleeAddress, call.address.to_word()),
                (
                    CallContextField::RwCounterEndOfReversion,
                    call.rw_counter_end_of_reversion.to_word(),
                ),
                (CallContextField::IsPersistent, call.is_persistent.to_word()),
            ] {
                state.call_context_read(&mut exec_step, state.call()?.call_id, field, value);
            }

            #[cfg(feature = "scroll")]
            state.push_op_reversible(
                &mut exec_step,
                AccountOp {
                    address: state.call()?.address,
                    field: AccountField::KeccakCodeHash,
                    value: code_info.keccak_hash.to_word(),
                    value_prev: crate::util::KECCAK_CODE_HASH_ZERO.to_word(),
                },
            )?;
            state.push_op_reversible(
                &mut exec_step,
                AccountOp {
                    address: state.call()?.address,
                    field: AccountField::CodeHash,
                    value: code_info.hash.to_word(),
                    value_prev: CodeDB::empty_code_hash().to_word(),
                },
            )?;
            #[cfg(feature = "scroll")]
            state.push_op_reversible(
                &mut exec_step,
                AccountOp {
                    address: state.call()?.address,
                    field: AccountField::CodeSize,
                    value: code_info.size.to_word(),
                    value_prev: eth_types::Word::zero(),
                },
            )?;
        }

        // Case B in the specs.
        if call.is_root {
            state.call_context_read(
                &mut exec_step,
                call.call_id,
                CallContextField::IsPersistent,
                call.is_persistent.to_word(),
            );
        }

        // Case C in the specs.
        if !call.is_root {
            state.handle_restore_context(&mut exec_step, steps)?;
        }

        // Case D in the specs.
        if !call.is_root && !call.is_create() {
            for (field, value) in [
                (CallContextField::ReturnDataOffset, call.return_data_offset),
                (CallContextField::ReturnDataLength, call.return_data_length),
            ] {
                state.call_context_read(&mut exec_step, call.call_id, field, value.into());
            }

            let return_data = state
                .call_ctx()?
                .memory
                .0
                .get(offset..offset + length)
                .unwrap_or_default()
                .to_vec();

            state.caller_ctx_mut()?.return_data = return_data;

            let return_data_length = usize::try_from(call.return_data_length).unwrap();
            let copy_length = std::cmp::min(return_data_length, length);
            if copy_length > 0 {
                // reconstruction
                let return_offset = call.return_data_offset.try_into().unwrap();

                handle_copy(
                    state,
                    &mut exec_step,
                    Source {
                        id: call.call_id,
                        offset,
                        length,
                    },
                    Destination {
                        id: call.caller_id,
                        offset: return_offset,
                        length: return_data_length,
                    },
                )?;
            }
        }

        state.handle_return(&mut exec_step, steps, false)?;
        Ok(vec![exec_step])
    }
}

struct Source {
    id: usize,
    offset: usize,
    length: usize,
}

struct Destination {
    id: usize,
    offset: usize,
    length: usize,
}

// handle non root & non create case
fn handle_copy(
    state: &mut CircuitInputStateRef,
    step: &mut ExecStep,
    source: Source,
    destination: Destination,
) -> Result<(), Error> {
    let copy_length = std::cmp::min(source.length, destination.length);

    let rw_counter_start = state.block_ctx.rwc;

    let (src_shift, src_begin_slot) = state.get_addr_shift_slot(source.offset as u64).unwrap();
    let (_, src_end_slot) = state
        .get_addr_shift_slot((source.offset + copy_length - 1) as u64)
        .unwrap();
    let src_shift = src_shift as usize;

    let (dst_shift, dst_begin_slot) = state
        .get_addr_shift_slot(destination.offset as u64)
        .unwrap();
    let (_, dst_end_slot) = state
        .get_addr_shift_slot((destination.offset + copy_length - 1) as u64)
        .unwrap();
    let dst_shift = dst_shift as usize;

    let full_length =
        max(src_end_slot - src_begin_slot, dst_end_slot - dst_begin_slot) as usize + 32;

    let src_data = state
        .call_ctx()?
        .memory
        .read_chunk(src_begin_slot.into(), full_length.into());

    let dst_data_prev = state
        .caller_ctx()?
        .memory
        .read_chunk(dst_begin_slot.into(), full_length.into());

    let dst_data = {
        // Copy src_data into dst_data
        let mut dst_data = dst_data_prev.clone();
        dst_data[dst_shift..dst_shift + copy_length]
            .copy_from_slice(&src_data[src_shift..src_shift + copy_length]);
        dst_data
    };

<<<<<<< HEAD
=======
    let slot_count = max(src_end_slot - src_begin_slot, dst_end_slot - dst_begin_slot) as usize;
    let src_end_slot = src_begin_slot as usize + slot_count;
    let dst_end_slot = dst_begin_slot as usize + slot_count;
    // callee‘s memory
    let mut callee_memory = state.call_ctx_mut()?.memory.clone();
    callee_memory.extend_at_least(src_end_slot + 32);
    // caller's memory
    let mut caller_memory = state.caller_ctx_mut()?.memory.clone();
    caller_memory.extend_at_least(dst_end_slot + 32);

    let src_slot_bytes = callee_memory.0[src_begin_slot as usize..(src_end_slot + 32)].to_vec();
    let dst_slot_bytes = caller_memory.0[dst_begin_slot as usize..(dst_end_slot + 32)].to_vec();
>>>>>>> 4a358f2d
    let mut src_chunk_index = src_begin_slot;
    let mut dst_chunk_index = dst_begin_slot;

    // memory word read from src
    for write_chunk in dst_data.chunks(32) {
        // read memory
        state.memory_read_word(step, src_chunk_index.into())?;

        // write memory
        let write_word = Word::from_big_endian(write_chunk);
        state.memory_write_caller(step, dst_chunk_index.into(), write_word)?;

        dst_chunk_index += 32;
        src_chunk_index += 32;
    }

    // memory word write to destination
    let mut read_steps = Vec::with_capacity(source.length);
    CircuitInputStateRef::gen_memory_copy_steps(
        &mut read_steps,
        &src_data,
        full_length,
        source.offset,
        src_begin_slot as usize,
        copy_length,
    );

    let mut write_steps = Vec::with_capacity(destination.length);
    CircuitInputStateRef::gen_memory_copy_steps(
        &mut write_steps,
        &dst_data, // TODO: this should be dst_data_prev.
        full_length,
        destination.offset,
        dst_begin_slot as usize,
        copy_length,
    );

    state.push_copy(
        step,
        CopyEvent {
            rw_counter_start,
            src_type: CopyDataType::Memory,
            src_id: NumberOrHash::Number(source.id),
            src_addr: source.offset.try_into().unwrap(),
            src_addr_end: (source.offset + source.length).try_into().unwrap(),
            dst_type: CopyDataType::Memory,
            dst_id: NumberOrHash::Number(destination.id),
            dst_addr: destination.offset.try_into().unwrap(),
            log_id: None,
            bytes: read_steps,
            aux_bytes: Some(write_steps),
        },
    );

    Ok(())
}

struct AccountCodeInfo {
    keccak_hash: H256,
    hash: H256,
    size: usize,
}

// handle return in create.
fn handle_create(
    state: &mut CircuitInputStateRef,
    step: &mut ExecStep,
    source: Source,
) -> Result<AccountCodeInfo, Error> {
    let values = state.call_ctx()?.memory.0[source.offset..source.offset + source.length].to_vec();
    let keccak_hash = H256(keccak256(&values));
    let code_hash = CodeDB::hash(&values);
    let size = values.len();
    let dst_id = NumberOrHash::Hash(code_hash);
    let bytes: Vec<_> = Bytecode::from(values)
        .code
        .iter()
        .map(|element| (element.value, element.is_code, false))
        .collect();

    let rw_counter_start = state.block_ctx.rwc;
    let (_, dst_begin_slot) = state.get_addr_shift_slot(source.offset as u64).unwrap();
    let (_, dst_end_slot) = state
        .get_addr_shift_slot((source.offset + source.length) as u64)
        .unwrap();

    let mut memory = state.call_ctx_mut()?.memory.clone();
    let minimal_length = dst_end_slot as usize + 32;
    memory.extend_at_least(minimal_length);

    // collect all bytecode to memory with padding word
    let create_slot_len = (dst_end_slot + 32 - dst_begin_slot) as usize;

    let mut copy_start = 0u64;
    let mut first_set = true;
    let mut chunk_index = dst_begin_slot;
    // memory word writes to destination word
<<<<<<< HEAD
    for _ in 0..create_slot_len / 32 {
=======
    for chunk in create_slot_bytes.chunks(32) {
        let dest_word = Word::from_big_endian(chunk);
>>>>>>> 4a358f2d
        // read memory
        state.memory_read_word(step, chunk_index.into())?;
        chunk_index += 32;
    }

<<<<<<< HEAD
    let mut copy_steps = Vec::with_capacity(source.length as usize);
    for idx in 0..create_slot_len {
=======
    let mut copy_steps = Vec::with_capacity(source.length);
    for idx in 0..create_slot_bytes.len() {
>>>>>>> 4a358f2d
        let value = memory.0[dst_begin_slot as usize + idx];
        if (idx as u64 + dst_begin_slot < source.offset as u64)
            || (idx as u64 + dst_begin_slot >= (source.offset + source.length) as u64)
        {
            // front and back mask byte
            copy_steps.push((value, false, true));
        } else {
            // real copy byte
            if first_set {
                copy_start = idx as u64;
                first_set = false;
            }

            copy_steps.push(bytes[idx - copy_start as usize]);
        }
    }

    state.push_copy(
        step,
        CopyEvent {
            rw_counter_start,
            src_type: CopyDataType::Memory,
            src_id: NumberOrHash::Number(source.id),
            src_addr: source.offset.try_into().unwrap(),
            src_addr_end: (source.offset + source.length).try_into().unwrap(),
            dst_type: CopyDataType::Bytecode,
            dst_id,
            dst_addr: 0,
            log_id: None,
            bytes: copy_steps,
            aux_bytes: None, // FIXME
        },
    );

    Ok(AccountCodeInfo {
        keccak_hash,
        hash: code_hash,
        size,
    })
}

#[cfg(test)]
mod return_tests {
    use crate::mock::BlockData;
    use eth_types::{bytecode, geth_types::GethData, word};
    use mock::{
        test_ctx::{
            helpers::{account_0_code_account_1_no_code, tx_from_1_to_0},
            LoggerConfig,
        },
        TestContext, MOCK_DEPLOYED_CONTRACT_BYTECODE,
    };

    #[test]
    fn test_ok() {
        let code = bytecode! {
            PUSH21(*MOCK_DEPLOYED_CONTRACT_BYTECODE)
            PUSH1(0)
            MSTORE

            PUSH1 (0x15)
            PUSH1 (0xB)
            PUSH1 (0)
            CREATE

            PUSH1 (0x20)
            PUSH1 (0x20)
            PUSH1 (0x20)
            PUSH1 (0)
            PUSH1 (0)
            DUP6
            PUSH2 (0xFFFF)
            CALL
            STOP
        };
        // Get the execution steps from the external tracer
        let block: GethData = TestContext::<2, 1>::new_with_logger_config(
            None,
            account_0_code_account_1_no_code(code),
            tx_from_1_to_0,
            |block, _tx| block.number(0xcafeu64),
            LoggerConfig::enable_memory(),
        )
        .unwrap()
        .into();

        let mut builder = BlockData::new_from_geth_data(block.clone()).new_circuit_input_builder();
        builder
            .handle_block(&block.eth_block, &block.geth_traces)
            .unwrap();
    }

    #[test]
    fn test_revert() {
        // // deployed contract
        // PUSH1 0x20
        // PUSH1 0
        // PUSH1 0
        // CALLDATACOPY
        // PUSH1 0x20
        // PUSH1 0
        // REVERT
        //
        // bytecode: 0x6020600060003760206000FD
        //
        // // constructor
        // PUSH12 0x6020600060003760206000FD
        // PUSH1 0
        // MSTORE
        // PUSH1 0xC
        // PUSH1 0x14
        // RETURN
        //
        // bytecode: 0x6B6020600060003760206000FD600052600C6014F3
        let code = bytecode! {
            PUSH21(word!("6B6020600060003760206000FD600052600C6014F3"))
            PUSH1(0)
            MSTORE

            PUSH1 (0x15)
            PUSH1 (0xB)
            PUSH1 (0)
            CREATE

            PUSH1 (0x20)
            PUSH1 (0x20)
            PUSH1 (0x20)
            PUSH1 (0)
            PUSH1 (0)
            DUP6
            PUSH2 (0xFFFF)
            CALL
            STOP
        };
        // Get the execution steps from the external tracer
        let block: GethData = TestContext::<2, 1>::new_with_logger_config(
            None,
            account_0_code_account_1_no_code(code),
            tx_from_1_to_0,
            |block, _tx| block.number(0xcafeu64),
            LoggerConfig::enable_memory(),
        )
        .unwrap()
        .into();

        let mut builder = BlockData::new_from_geth_data(block.clone()).new_circuit_input_builder();
        builder
            .handle_block(&block.eth_block, &block.geth_traces)
            .unwrap();
    }
}<|MERGE_RESOLUTION|>--- conflicted
+++ resolved
@@ -222,21 +222,6 @@
         dst_data
     };
 
-<<<<<<< HEAD
-=======
-    let slot_count = max(src_end_slot - src_begin_slot, dst_end_slot - dst_begin_slot) as usize;
-    let src_end_slot = src_begin_slot as usize + slot_count;
-    let dst_end_slot = dst_begin_slot as usize + slot_count;
-    // callee‘s memory
-    let mut callee_memory = state.call_ctx_mut()?.memory.clone();
-    callee_memory.extend_at_least(src_end_slot + 32);
-    // caller's memory
-    let mut caller_memory = state.caller_ctx_mut()?.memory.clone();
-    caller_memory.extend_at_least(dst_end_slot + 32);
-
-    let src_slot_bytes = callee_memory.0[src_begin_slot as usize..(src_end_slot + 32)].to_vec();
-    let dst_slot_bytes = caller_memory.0[dst_begin_slot as usize..(dst_end_slot + 32)].to_vec();
->>>>>>> 4a358f2d
     let mut src_chunk_index = src_begin_slot;
     let mut dst_chunk_index = dst_begin_slot;
 
@@ -334,24 +319,14 @@
     let mut first_set = true;
     let mut chunk_index = dst_begin_slot;
     // memory word writes to destination word
-<<<<<<< HEAD
     for _ in 0..create_slot_len / 32 {
-=======
-    for chunk in create_slot_bytes.chunks(32) {
-        let dest_word = Word::from_big_endian(chunk);
->>>>>>> 4a358f2d
         // read memory
         state.memory_read_word(step, chunk_index.into())?;
         chunk_index += 32;
     }
 
-<<<<<<< HEAD
-    let mut copy_steps = Vec::with_capacity(source.length as usize);
+    let mut copy_steps = Vec::with_capacity(source.length);
     for idx in 0..create_slot_len {
-=======
-    let mut copy_steps = Vec::with_capacity(source.length);
-    for idx in 0..create_slot_bytes.len() {
->>>>>>> 4a358f2d
         let value = memory.0[dst_begin_slot as usize + idx];
         if (idx as u64 + dst_begin_slot < source.offset as u64)
             || (idx as u64 + dst_begin_slot >= (source.offset + source.length) as u64)
