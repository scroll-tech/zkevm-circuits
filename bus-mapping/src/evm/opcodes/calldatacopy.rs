--- conflicted
+++ resolved
@@ -487,13 +487,8 @@
             (end_slot - begin_slot) / 32 + 1
         );
 
-<<<<<<< HEAD
         for (idx, (value, is_code, _)) in copy_events[0].bytes.iter().enumerate() {
             assert_eq!(value, calldata.get(offset as usize + idx).unwrap_or(&0));
-=======
-        for (idx, (value, is_code)) in copy_events[0].bytes.iter().enumerate() {
-            assert_eq!(value, calldata.get(offset + idx).unwrap_or(&0));
->>>>>>> 79caaf43
             assert!(!is_code);
         }
     }
