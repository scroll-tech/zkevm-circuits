use crate::{
    circuit_input_builder::{
        CircuitInputStateRef, CopyDataType, CopyEvent, ExecStep, NumberOrHash,
    },
    error::{ContractAddressCollisionError, ExecError},
    evm::{Opcode, OpcodeId},
    operation::{AccountField, AccountOp, CallContextField},
    state_db::CodeDB,
    Error,
};
use eth_types::{Bytecode, GethExecStep, ToBigEndian, ToWord, Word, H160, H256};
use ethers_core::utils::{get_create2_address, keccak256, rlp};
use log::trace;

#[derive(Debug, Copy, Clone)]
pub struct Create<const IS_CREATE2: bool>;

impl<const IS_CREATE2: bool> Opcode for Create<IS_CREATE2> {
    fn gen_associated_ops(
        state: &mut CircuitInputStateRef,
        geth_steps: &[GethExecStep],
    ) -> Result<Vec<ExecStep>, Error> {
        let geth_step = &geth_steps[0];
        let mut exec_step = state.new_step(geth_step)?;

        // Get low Uint64 of offset.
        let offset = geth_step.stack.nth_last(1)?.low_u64() as usize;
        let length = geth_step.stack.nth_last(2)?.as_usize();

        if length != 0 {
            state
                .call_ctx_mut()?
                .memory
                .extend_at_least(offset + length);
        }
        let next_memory_word_size = state.call_ctx()?.memory_word_size();

        let callee = state.parse_call(geth_step)?;

        state.call_context_read(
            &mut exec_step,
            state.call()?.call_id,
            CallContextField::IsStatic,
            Word::from(state.call()?.is_static as u8),
        );

        let n_pop = if IS_CREATE2 { 4 } else { 3 };
        for i in 0..n_pop {
            state.stack_read(
                &mut exec_step,
                geth_step.stack.nth_last_filled(i),
                geth_step.stack.nth_last(i)?,
            )?;
        }

        let address = if IS_CREATE2 {
            state.create2_address(&geth_steps[0])?
        } else {
            state.create_address()?
        };

        let callee_account = &state.sdb.get_account(&address).1.clone();
        let callee_exists = !callee_account.is_empty();
        if !callee_exists && callee.value.is_zero() {
            state.sdb.get_account_mut(&address).1.storage.clear();
        }

        state.stack_write(
            &mut exec_step,
            geth_step.stack.nth_last_filled(n_pop - 1),
            if callee.is_success {
                address.to_word()
            } else {
                Word::zero()
            },
        )?;

        let (initialization_code, keccak_code_hash, code_hash) = if length > 0 {
            handle_copy(state, &mut exec_step, state.call()?.call_id, offset, length)?
        } else {
            (vec![], H256(keccak256([])), CodeDB::empty_code_hash())
        };

        let tx_id = state.tx_ctx.id();
        let caller = state.call()?.clone();

        state.call_context_read(
            &mut exec_step,
            caller.call_id,
            CallContextField::TxId,
            tx_id.to_word(),
        );
        state.reversion_info_read(&mut exec_step, &caller);
        state.tx_access_list_write(&mut exec_step, address)?;

        let depth = caller.depth;
        state.call_context_read(
            &mut exec_step,
            caller.call_id,
            CallContextField::Depth,
            depth.to_word(),
        );

        state.call_context_read(
            &mut exec_step,
            caller.call_id,
            CallContextField::CalleeAddress,
            caller.address.to_word(),
        );

        let caller_balance = state.sdb.get_balance(&callee.caller_address);
        state.account_read(
            &mut exec_step,
            callee.caller_address,
            AccountField::Balance,
            caller_balance,
        );

        let caller_nonce = state.sdb.get_nonce(&caller.address);
        state.account_read(
            &mut exec_step,
            callee.caller_address,
            AccountField::Nonce,
            caller_nonce.into(),
        );

        // Check if an error of ErrDepth, ErrInsufficientBalance or
        // ErrNonceUintOverflow occurred.
        let is_precheck_ok =
            depth < 1025 && caller_balance >= callee.value && caller_nonce < u64::MAX;

        if is_precheck_ok {
            // Increase caller's nonce
            state.push_op_reversible(
                &mut exec_step,
                AccountOp {
                    address: caller.address,
                    field: AccountField::Nonce,
                    value: (caller_nonce + 1).into(),
                    value_prev: caller_nonce.into(),
                },
            )?;
        }

        // TODO: look into when this can be pushed. Could it be done in parse call?
        state.push_call(callee.clone());

        for (field, value) in [
            (
                CallContextField::RwCounterEndOfReversion,
                callee.rw_counter_end_of_reversion.to_word(),
            ),
            (
                CallContextField::IsPersistent,
                callee.is_persistent.to_word(),
            ),
        ] {
            state.call_context_write(&mut exec_step, callee.call_id, field, value);
        }

        // if address created before, nonce is not zero

        // this could be good place for checking callee_exists = true, since above
        // operation happens in evm create() method before checking
        // ErrContractAddressCollision
        let code_hash_previous = if callee_exists {
            if is_precheck_ok {
                // CREATE2 may cause address collision error. And for a tricky
                // case of CREATE, it could also cause this error. e.g. the `to`
                // field of transaction is set to the calculated contract
                // address (reference testool case
                // `RevertDepthCreateAddressCollision_d0_g0_v0` for details).
                exec_step.error = Some(ExecError::ContractAddressCollision(match geth_step.op {
                    OpcodeId::CREATE => ContractAddressCollisionError::Create,
                    OpcodeId::CREATE2 => ContractAddressCollisionError::Create2,
                    op => unreachable!(
                        "Contract address collision error is unexpected for opcode: {:?}",
                        op
                    ),
                }));
            }
            callee_account.code_hash
        } else {
            H256::zero()
        };

        // use CodeHash rw not zero to check address already exists
        state.account_read(
            &mut exec_step,
            address,
            AccountField::CodeHash,
            code_hash_previous.to_word(),
        );

        if is_precheck_ok && !callee_exists {
            state.transfer(
                &mut exec_step,
                callee.caller_address,
                callee.address,
                true,
                true,
                callee.value,
            )?;
            state.push_op_reversible(
                &mut exec_step,
                AccountOp {
                    address: callee.address,
                    field: AccountField::Nonce,
                    value: 1.into(),
                    value_prev: 0.into(),
                },
            )?;
        }

        // Per EIP-150, all but one 64th of the caller's gas is sent to the
        // initialization call.
        let caller_gas_left = (geth_step.gas.0 - geth_step.gas_cost.0) / 64;

        for (field, value) in [
            (
                CallContextField::ProgramCounter,
                (geth_step.pc.0 + 1).into(),
            ),
            (
                CallContextField::StackPointer,
                geth_step.stack.nth_last_filled(n_pop - 1).0.into(),
            ),
            (CallContextField::GasLeft, caller_gas_left.into()),
            (CallContextField::MemorySize, next_memory_word_size.into()),
            (
                CallContextField::ReversibleWriteCounter,
                (exec_step.reversible_write_counter + 2).into(),
            ),
        ] {
            state.call_context_write(&mut exec_step, caller.call_id, field, value);
        }

        if !is_precheck_ok {
            for (field, value) in [
                (CallContextField::LastCalleeId, 0.into()),
                (CallContextField::LastCalleeReturnDataOffset, 0.into()),
                (CallContextField::LastCalleeReturnDataLength, 0.into()),
            ] {
                state.call_context_write(&mut exec_step, caller.call_id, field, value);
            }
            state.handle_return(&mut exec_step, geth_steps, false)?;
            return Ok(vec![exec_step]);
        }

        for (field, value) in [
            (CallContextField::CallerId, caller.call_id.into()),
            (CallContextField::IsSuccess, callee.is_success.to_word()),
            (
                CallContextField::IsPersistent,
                callee.is_persistent.to_word(),
            ),
            (CallContextField::TxId, state.tx_ctx.id().into()),
            (
                CallContextField::CallerAddress,
                callee.caller_address.to_word(),
            ),
            (CallContextField::CalleeAddress, callee.address.to_word()),
            (
                CallContextField::RwCounterEndOfReversion,
                callee.rw_counter_end_of_reversion.to_word(),
            ),
            (CallContextField::Depth, callee.depth.to_word()),
            (CallContextField::IsRoot, false.to_word()),
            (CallContextField::IsStatic, false.to_word()),
            (CallContextField::IsCreate, true.to_word()),
            (CallContextField::CodeHash, code_hash.to_word()),
            (CallContextField::Value, callee.value),
        ] {
            state.call_context_write(&mut exec_step, callee.call_id, field, value);
        }

        let keccak_input = if IS_CREATE2 {
            let salt = geth_step.stack.nth_last(3)?;
            assert_eq!(
                address,
                get_create2_address(
                    caller.address,
                    salt.to_be_bytes().to_vec(),
                    initialization_code.clone(),
                )
            );
            std::iter::once(0xffu8)
                .chain(caller.address.to_fixed_bytes())
                .chain(salt.to_be_bytes())
                .chain(keccak_code_hash.to_fixed_bytes())
                .collect::<Vec<_>>()
        } else {
            let mut stream = rlp::RlpStream::new();
            stream.begin_list(2);
            stream.append(&caller.address);
            stream.append(&Word::from(caller_nonce));
            stream.out().to_vec()
        };

        assert_eq!(
            address,
            H160(keccak256(&keccak_input)[12..].try_into().unwrap())
        );

        state.block.sha3_inputs.push(keccak_input);
        state.block.sha3_inputs.push(initialization_code);

        if length == 0 || callee_exists {
            for (field, value) in [
                (CallContextField::LastCalleeId, 0.into()),
                (CallContextField::LastCalleeReturnDataOffset, 0.into()),
                (CallContextField::LastCalleeReturnDataLength, 0.into()),
            ] {
                state.call_context_write(&mut exec_step, caller.call_id, field, value);
            }
            state.handle_return(&mut exec_step, geth_steps, false)?;
        }

        Ok(vec![exec_step])
    }
}

fn handle_copy(
    state: &mut CircuitInputStateRef,
    step: &mut ExecStep,
    callee_id: usize,
    offset: usize,
    length: usize,
) -> Result<(Vec<u8>, H256, H256), Error> {
    let initialization_bytes = state.call_ctx()?.memory.0[offset..offset + length].to_vec();
    trace!("initialization_bytes bussmapping is {initialization_bytes:?}");
    let keccak_code_hash = H256(keccak256(&initialization_bytes));
    let code_hash = CodeDB::hash(&initialization_bytes);
    let bytes: Vec<_> = Bytecode::from(initialization_bytes.clone())
        .code
        .iter()
        .map(|element| (element.value, element.is_code, false))
        .collect();

    let rw_counter_start = state.block_ctx.rwc;
    let (_, dst_begin_slot) = state.get_addr_shift_slot(offset as u64).unwrap();
    let (_, dst_end_slot) = state.get_addr_shift_slot((offset + length) as u64).unwrap();
    let mut memory = state.call_ctx_mut()?.memory.clone();

    let minimal_length = dst_end_slot as usize + 32;
    memory.extend_at_least(minimal_length);
    // collect all bytecode to memory with padding word
    let create_slot_len = (dst_end_slot + 32 - dst_begin_slot) as usize;

    let mut copy_start = 0u64;
    let mut first_set = true;
    let mut chunk_index = dst_begin_slot;
    // memory word writes to destination word
    for _ in 0..create_slot_len / 32 {
        // read memory
        state.memory_read_word(step, chunk_index.into())?;
        chunk_index += 32;
    }

<<<<<<< HEAD
    let mut copy_steps = Vec::with_capacity(length as usize);
    for idx in 0..create_slot_len {
=======
    let mut copy_steps = Vec::with_capacity(length);
    for idx in 0..create_slot_bytes.len() {
>>>>>>> 4a358f2d
        let value = memory.0[dst_begin_slot as usize + idx];
        if (idx as u64 + dst_begin_slot < offset as u64)
            || (idx as u64 + dst_begin_slot >= (offset + length) as u64)
        {
            // front and back mask byte
            copy_steps.push((value, false, true));
        } else {
            // real copy byte
            if first_set {
                copy_start = idx as u64;
                first_set = false;
            }

            copy_steps.push(bytes[idx - copy_start as usize]);
        }
    }

    state.push_copy(
        step,
        CopyEvent {
            rw_counter_start,
            src_type: CopyDataType::Memory,
            src_id: NumberOrHash::Number(callee_id),
            src_addr: offset.try_into().unwrap(),
            src_addr_end: (offset + length).try_into().unwrap(),
            dst_type: CopyDataType::Bytecode,
            dst_id: NumberOrHash::Hash(code_hash),
            dst_addr: 0,
            log_id: None,
            bytes: copy_steps,
            aux_bytes: None,
        },
    );

    Ok((initialization_bytes, keccak_code_hash, code_hash))
}

#[cfg(test)]
mod tests {
    use super::*;
    use crate::{circuit_input_builder::ExecState, mock::BlockData, operation::RW};
    use eth_types::{bytecode, evm_types::OpcodeId, geth_types::GethData, word};
    use mock::{
        test_ctx::{helpers::account_0_code_account_1_no_code, LoggerConfig},
        TestContext,
    };

    #[test]
    fn test_create_address_collision_error() {
        let code = bytecode! {
            PUSH21(word!("6B6020600060003760206000F3600052600C6014F3"))
            PUSH1(0)
            MSTORE

            PUSH1 (0xef) // salt
            PUSH1 (0x15) // size
            PUSH1 (0xB) // offset
            PUSH1 (0)   // value
            CREATE2

            PUSH1 (0xef) // salt
            PUSH1 (0x15) // size
            PUSH1 (0xB) // offset
            PUSH1 (0)   // value
            CREATE2

            PUSH1 (0x20)   // retLength
            PUSH1 (0x20)   // retOffset
            PUSH1 (0x20)   // argsLength
            PUSH1 (0x00)      // argsOffset
            PUSH1 (0x00)      // value
            DUP6           // addr from above CREATE2
            PUSH2 (0xFFFF) // gas
            CALL
            STOP
        };

        // Get the execution steps from the external tracer
        let block: GethData = TestContext::<2, 1>::new_with_logger_config(
            None,
            account_0_code_account_1_no_code(code),
            |mut txs, accs| {
                txs[0].from(accs[1].address).to(accs[0].address);
            },
            |block, _tx| block.number(0xcafeu64),
            LoggerConfig::enable_memory(),
        )
        .unwrap()
        .into();

        let mut builder = BlockData::new_from_geth_data(block.clone()).new_circuit_input_builder();
        builder
            .handle_block(&block.eth_block, &block.geth_traces)
            .unwrap();

        let tx_id = 1;
        let transaction = &builder.block.txs()[tx_id - 1];
        let step = transaction
            .steps()
            .iter()
            .filter(|step| step.exec_state == ExecState::Op(OpcodeId::CREATE2))
            .last()
            .unwrap();

        assert_eq!(
            step.error,
            Some(ExecError::ContractAddressCollision(
                ContractAddressCollisionError::Create2
            ))
        );

        let container = builder.block.container.clone();
        let operation = &container.stack[step.bus_mapping_instance[1].as_usize()];
        assert_eq!(operation.rw(), RW::READ);
    }
}<|MERGE_RESOLUTION|>--- conflicted
+++ resolved
@@ -357,13 +357,8 @@
         chunk_index += 32;
     }
 
-<<<<<<< HEAD
-    let mut copy_steps = Vec::with_capacity(length as usize);
+    let mut copy_steps = Vec::with_capacity(length);
     for idx in 0..create_slot_len {
-=======
-    let mut copy_steps = Vec::with_capacity(length);
-    for idx in 0..create_slot_bytes.len() {
->>>>>>> 4a358f2d
         let value = memory.0[dst_begin_slot as usize + idx];
         if (idx as u64 + dst_begin_slot < offset as u64)
             || (idx as u64 + dst_begin_slot >= (offset + length) as u64)
