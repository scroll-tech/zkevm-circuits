--- conflicted
+++ resolved
@@ -103,36 +103,9 @@
         )?;
         // stack end
 
-<<<<<<< HEAD
         // Get caller's balance and nonce
         let caller_balance = state.sdb.get_balance(&caller.address);
         let caller_nonce = state.sdb.get_nonce(&caller.address);
-=======
-        let (initialization_code, keccak_code_hash, code_hash) = if length > 0 {
-            handle_copy(state, &mut exec_step, state.call()?.call_id, offset, length)?
-        } else {
-            (vec![], H256(keccak256([])), CodeDB::empty_code_hash())
-        };
-
-        let tx_id = state.tx_ctx.id();
-        let caller = state.call()?.clone();
-
-        state.call_context_read(
-            &mut exec_step,
-            caller.call_id,
-            CallContextField::TxId,
-            tx_id.to_word(),
-        )?;
-        state.reversion_info_read(&mut exec_step, &caller)?;
-
-        let depth = caller.depth;
-        state.call_context_read(
-            &mut exec_step,
-            caller.call_id,
-            CallContextField::Depth,
-            depth.to_word(),
-        )?;
->>>>>>> 51b984a9
 
         state.call_context_read(
             &mut exec_step,
@@ -170,27 +143,7 @@
                     value_prev: caller_nonce.into(),
                 },
             )?;
-<<<<<<< HEAD
-=======
             state.tx_access_list_write(&mut exec_step, address)?;
-        }
-
-        // TODO: look into when this can be pushed. Could it be done in parse call?
-        state.push_call(callee.clone());
-
-        for (field, value) in [
-            (
-                CallContextField::RwCounterEndOfReversion,
-                callee.rw_counter_end_of_reversion.to_word(),
-            ),
-            (
-                CallContextField::IsPersistent,
-                callee.is_persistent.to_word(),
-            ),
-        ] {
-            state.call_context_write(&mut exec_step, callee.call_id, field, value)?;
-        }
->>>>>>> 51b984a9
 
             // add contract address to access list
             state.tx_access_list_write(&mut exec_step, address)?;
