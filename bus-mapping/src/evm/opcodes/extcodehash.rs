--- conflicted
+++ resolved
@@ -58,15 +58,9 @@
         }
 
         // Update transaction access list for external_address
-<<<<<<< HEAD
         let is_warm = match geth_step.gas_cost {
-            GasCost::WARM_STORAGE_READ_COST => true,
-            GasCost::COLD_ACCOUNT_ACCESS_COST => false,
-=======
-        let is_warm = match step.gas_cost {
             GasCost::WARM_ACCESS => true,
             GasCost::COLD_ACCOUNT_ACCESS => false,
->>>>>>> 706aa592
             _ => unreachable!(),
         };
         state.sdb.add_account_to_access_list(external_address);
