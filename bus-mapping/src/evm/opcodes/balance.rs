--- conflicted
+++ resolved
@@ -65,10 +65,6 @@
         } else {
             H256::zero()
         };
-<<<<<<< HEAD
-=======
-        debug_assert_eq!(balance, geth_steps[1].stack.last()?);
->>>>>>> b02de5df
         state.account_read(
             &mut exec_step,
             address,
@@ -80,17 +76,9 @@
         }
 
         // Write the BALANCE result to stack.
-<<<<<<< HEAD
         #[cfg(feature = "enable-stack")]
-        assert_eq!(geth_steps[1].stack.nth_last(0)?, balance);
+        assert_eq!(geth_steps[1].stack.last()?, balance);
         state.stack_push(&mut exec_step, balance)?;
-=======
-        state.stack_write(
-            &mut exec_step,
-            geth_steps[1].stack.last_filled(),
-            geth_steps[1].stack.last()?,
-        )?;
->>>>>>> b02de5df
 
         Ok(vec![exec_step])
     }
