use crate::{
    circuit_input_builder::{CircuitInputStateRef, ExecStep},
    evm::Opcode,
    operation::{AccountField, CallContextField, TxAccessListAccountOp},
    Error,
};
use eth_types::{GethExecStep, ToAddress, ToWord, H256, U256};

#[derive(Debug, Copy, Clone)]
pub(crate) struct Balance;

impl Opcode for Balance {
    fn gen_associated_ops(
        state: &mut CircuitInputStateRef,
        geth_steps: &[GethExecStep],
    ) -> Result<Vec<ExecStep>, Error> {
        let geth_step = &geth_steps[0];
        let mut exec_step = state.new_step(geth_step)?;

        // Read account address from stack.
        let address_word = state.stack_pop(&mut exec_step)?;
<<<<<<< HEAD
        #[cfg(feature = "enable-stack")]
        assert_eq!(address_word, geth_step.stack.last()?);
        let address = address_word.to_address();
=======
        let address = address_word.to_address();
        #[cfg(feature = "enable-stack")]
        assert_eq!(address_word, geth_step.stack.last()?);
>>>>>>> bed75afb

        // Read transaction ID, rw_counter_end_of_reversion, and is_persistent
        // from call context.
        state.call_context_read(
            &mut exec_step,
            state.call()?.call_id,
            CallContextField::TxId,
            U256::from(state.tx_ctx.id()),
        )?;
        state.call_context_read(
            &mut exec_step,
            state.call()?.call_id,
            CallContextField::RwCounterEndOfReversion,
            U256::from(state.call()?.rw_counter_end_of_reversion as u64),
        )?;
        state.call_context_read(
            &mut exec_step,
            state.call()?.call_id,
            CallContextField::IsPersistent,
            U256::from(state.call()?.is_persistent as u64),
        )?;

        // Update transaction access list for account address.
        let is_warm = state.sdb.check_account_in_access_list(&address);
        state.push_op_reversible(
            &mut exec_step,
            TxAccessListAccountOp {
                tx_id: state.tx_ctx.id(),
                address,
                is_warm: true,
                is_warm_prev: is_warm,
            },
        )?;

        // Read account balance.
        let account = state.sdb.get_account(&address).1;
        let exists = !account.is_empty();
        let balance = account.balance;
        let code_hash = if exists {
            account.code_hash
        } else {
            H256::zero()
        };
        state.account_read(
            &mut exec_step,
            address,
            AccountField::CodeHash,
            code_hash.to_word(),
        )?;
        if exists {
            state.account_read(&mut exec_step, address, AccountField::Balance, balance)?;
        }

        // Write the BALANCE result to stack.
<<<<<<< HEAD
        state.stack_push(&mut exec_step, balance)?;
        #[cfg(feature = "enable-stack")]
        assert_eq!(geth_steps[1].stack.last()?, balance);
=======
        #[cfg(feature = "enable-stack")]
        assert_eq!(geth_steps[1].stack.last()?, balance);
        state.stack_push(&mut exec_step, balance)?;
>>>>>>> bed75afb

        Ok(vec![exec_step])
    }
}

#[cfg(test)]
mod balance_tests {
    use super::*;
    use crate::{
        circuit_input_builder::ExecState,
        mock::BlockData,
        operation::{AccountOp, CallContextOp, StackOp, RW},
        state_db::CodeDB,
    };
    use eth_types::{
        address, bytecode,
        evm_types::{OpcodeId, StackAddress},
        geth_types::GethData,
        Bytecode, ToWord, Word, U256,
    };
    use mock::TestContext;
    use pretty_assertions::assert_eq;

    #[test]
    fn test_balance_of_non_existing_address() {
        test_ok(false, false, None);
    }

    #[test]
    fn test_balance_of_cold_address() {
        test_ok(true, false, None);
        test_ok(true, false, Some(vec![1, 2, 3]))
    }

    #[test]
    fn test_balance_of_warm_address() {
        test_ok(true, true, None);
        test_ok(true, true, Some(vec![2, 3, 4]))
    }

    // account_code = None should be the same as exists = false, so we can remove
    // it.
    fn test_ok(exists: bool, is_warm: bool, account_code: Option<Vec<u8>>) {
        let address = address!("0xaabbccddee000000000000000000000000000000");

        // Pop balance first for warm account.
        let mut code = Bytecode::default();
        if is_warm {
            code.append(&bytecode! {
                .op_balance(address)
                POP
            });
        }
        code.append(&bytecode! {
            .op_balance(address)
            STOP
        });

        let balance = if exists {
            Word::from(800u64)
        } else {
            Word::zero()
        };

        // Get the execution steps from the external tracer.
        let block: GethData = TestContext::<3, 1>::new(
            None,
            |accs| {
                accs[0]
                    .address(address!("0x0000000000000000000000000000000000000010"))
                    .balance(Word::from(1u64 << 20))
                    .code(code.clone());
                if exists {
                    if let Some(code) = account_code.clone() {
                        accs[1].address(address).balance(balance).code(code);
                    } else {
                        accs[1].address(address).balance(balance);
                    }
                } else {
                    accs[1]
                        .address(address!("0x0000000000000000000000000000000000000020"))
                        .balance(Word::from(1u64 << 20));
                }
                accs[2]
                    .address(address!("0x0000000000000000000000000000000000cafe01"))
                    .balance(Word::from(1u64 << 20));
            },
            |mut txs, accs| {
                txs[0].to(accs[0].address).from(accs[2].address);
            },
            |block, _tx| block.number(0xcafeu64),
        )
        .unwrap()
        .into();

        let mut builder = BlockData::new_from_geth_data(block.clone()).new_circuit_input_builder();
        builder
            .handle_block(&block.eth_block, &block.geth_traces)
            .unwrap();

        // Check if account address is in access list as a result of bus mapping.
        assert!(builder.sdb.add_account_to_access_list(address));

        let tx_id = 1;
        let transaction = &builder.block.txs()[tx_id - 1];
        let call_id = transaction.calls()[0].call_id;

        let indices = transaction
            .steps()
            .iter()
            .filter(|step| step.exec_state == ExecState::Op(OpcodeId::BALANCE))
            .last()
            .unwrap()
            .bus_mapping_instance
            .clone();

        let container = builder.block.container;

        let operation = &container.stack[indices[0].as_usize()];
        assert_eq!(operation.rw(), RW::READ);
        assert_eq!(
            operation.op(),
            &StackOp {
                call_id,
                address: StackAddress::from(1023u32),
                value: address.to_word()
            }
        );

        let operation = &container.call_context[indices[1].as_usize()];
        assert_eq!(operation.rw(), RW::READ);
        assert_eq!(
            operation.op(),
            &CallContextOp {
                call_id,
                field: CallContextField::TxId,
                value: tx_id.into()
            }
        );

        let operation = &container.call_context[indices[2].as_usize()];
        assert_eq!(operation.rw(), RW::READ);
        assert_eq!(
            operation.op(),
            &CallContextOp {
                call_id,
                field: CallContextField::RwCounterEndOfReversion,
                value: U256::zero()
            }
        );

        let operation = &container.call_context[indices[3].as_usize()];
        assert_eq!(operation.rw(), RW::READ);
        assert_eq!(
            operation.op(),
            &CallContextOp {
                call_id,
                field: CallContextField::IsPersistent,
                value: U256::one()
            }
        );

        let operation = &container.tx_access_list_account[indices[4].as_usize()];
        assert_eq!(operation.rw(), RW::WRITE);
        assert_eq!(
            operation.op(),
            &TxAccessListAccountOp {
                tx_id,
                address,
                is_warm: true,
                is_warm_prev: is_warm
            }
        );

        let code_hash = if let Some(code) = account_code {
            CodeDB::hash(&code).to_word()
        } else if exists {
            CodeDB::empty_code_hash().to_word()
        } else {
            U256::zero()
        };
        let operation = &container.account[indices[5].as_usize()];
        assert_eq!(operation.rw(), RW::READ);
        assert_eq!(
            operation.op(),
            &AccountOp {
                address,
                field: AccountField::CodeHash,
                value: if exists { code_hash } else { U256::zero() },
                value_prev: if exists { code_hash } else { U256::zero() },
            }
        );
        if exists {
            let operation = &container.account[indices[6].as_usize()];
            assert_eq!(operation.rw(), RW::READ);
            assert_eq!(
                operation.op(),
                &AccountOp {
                    address,
                    field: AccountField::Balance,
                    value: balance,
                    value_prev: balance,
                }
            );
        }

        let operation = &container.stack[indices[6 + if exists { 1 } else { 0 }].as_usize()];
        assert_eq!(operation.rw(), RW::WRITE);
        assert_eq!(
            operation.op(),
            &StackOp {
                call_id,
                address: 1023u32.into(),
                value: balance,
            }
        );
    }
}<|MERGE_RESOLUTION|>--- conflicted
+++ resolved
@@ -19,15 +19,9 @@
 
         // Read account address from stack.
         let address_word = state.stack_pop(&mut exec_step)?;
-<<<<<<< HEAD
-        #[cfg(feature = "enable-stack")]
-        assert_eq!(address_word, geth_step.stack.last()?);
-        let address = address_word.to_address();
-=======
         let address = address_word.to_address();
         #[cfg(feature = "enable-stack")]
         assert_eq!(address_word, geth_step.stack.last()?);
->>>>>>> bed75afb
 
         // Read transaction ID, rw_counter_end_of_reversion, and is_persistent
         // from call context.
@@ -82,15 +76,9 @@
         }
 
         // Write the BALANCE result to stack.
-<<<<<<< HEAD
-        state.stack_push(&mut exec_step, balance)?;
-        #[cfg(feature = "enable-stack")]
-        assert_eq!(geth_steps[1].stack.last()?, balance);
-=======
         #[cfg(feature = "enable-stack")]
         assert_eq!(geth_steps[1].stack.last()?, balance);
         state.stack_push(&mut exec_step, balance)?;
->>>>>>> bed75afb
 
         Ok(vec![exec_step])
     }
