use super::Opcode;
use crate::{
    circuit_input_builder::{CircuitInputStateRef, ExecStep},
    operation::CallContextField,
    Error,
};
use eth_types::{GethExecStep, ToWord};

#[derive(Clone, Copy, Debug)]
pub(crate) struct Address;

impl Opcode for Address {
    fn gen_associated_ops(
        state: &mut CircuitInputStateRef,
        geth_steps: &[GethExecStep],
    ) -> Result<Vec<ExecStep>, Error> {
        let geth_step = &geth_steps[0];
        let mut exec_step = state.new_step(geth_step)?;

<<<<<<< HEAD
        // Get address result from next step.
        let address = state.call()?.address.to_word();
=======
        let address = state.call()?.address.to_word();
        #[cfg(feature = "enable-stack")]
        assert_eq!(address, geth_steps[1].stack.last()?);
>>>>>>> bed75afb

        // Read the callee address in call context.
        state.call_context_read(
            &mut exec_step,
            state.call()?.call_id,
            CallContextField::CalleeAddress,
            address,
        )?;

        // Write the address to stack.
        state.stack_push(&mut exec_step, address)?;
<<<<<<< HEAD
        #[cfg(feature = "enable-stack")]
        assert_eq!(geth_steps[1].stack.last()?, address);
=======
>>>>>>> bed75afb

        Ok(vec![exec_step])
    }
}

#[cfg(test)]
mod address_tests {
    use super::*;
    use crate::{
        circuit_input_builder::ExecState,
        mock::BlockData,
        operation::{CallContextOp, StackOp, RW},
    };
    use eth_types::{
        bytecode,
        evm_types::{OpcodeId, StackAddress},
        geth_types::GethData,
        ToWord,
    };
    use mock::test_ctx::{helpers::*, TestContext};
    use pretty_assertions::assert_eq;

    #[test]
    fn address_opcode_impl() {
        let code = bytecode! {
            ADDRESS
            STOP
        };

        // Get the execution steps from the external tracer.
        let block: GethData = TestContext::<2, 1>::new(
            None,
            account_0_code_account_1_no_code(code),
            tx_from_1_to_0,
            |block, _tx| block.number(0xcafe_u64),
        )
        .unwrap()
        .into();

        let mut builder = BlockData::new_from_geth_data(block.clone()).new_circuit_input_builder();
        builder
            .handle_block(&block.eth_block, &block.geth_traces)
            .unwrap();

        let step = builder.block.txs()[0]
            .steps()
            .iter()
            .find(|step| step.exec_state == ExecState::Op(OpcodeId::ADDRESS))
            .unwrap();

        let call_id = builder.block.txs()[0].calls()[0].call_id;
        let address = block.eth_block.transactions[0].to.unwrap().to_word();
        assert_eq!(
            {
                let operation =
                    &builder.block.container.call_context[step.bus_mapping_instance[0].as_usize()];
                (operation.rw(), operation.op())
            },
            (
                RW::READ,
                &CallContextOp {
                    call_id,
                    field: CallContextField::CalleeAddress,
                    value: address,
                }
            )
        );
        assert_eq!(
            {
                let operation =
                    &builder.block.container.stack[step.bus_mapping_instance[1].as_usize()];
                (operation.rw(), operation.op())
            },
            (
                RW::WRITE,
                &StackOp::new(1, StackAddress::from(1023), address)
            )
        );
    }
}<|MERGE_RESOLUTION|>--- conflicted
+++ resolved
@@ -17,14 +17,9 @@
         let geth_step = &geth_steps[0];
         let mut exec_step = state.new_step(geth_step)?;
 
-<<<<<<< HEAD
-        // Get address result from next step.
-        let address = state.call()?.address.to_word();
-=======
         let address = state.call()?.address.to_word();
         #[cfg(feature = "enable-stack")]
         assert_eq!(address, geth_steps[1].stack.last()?);
->>>>>>> bed75afb
 
         // Read the callee address in call context.
         state.call_context_read(
@@ -36,11 +31,8 @@
 
         // Write the address to stack.
         state.stack_push(&mut exec_step, address)?;
-<<<<<<< HEAD
         #[cfg(feature = "enable-stack")]
         assert_eq!(geth_steps[1].stack.last()?, address);
-=======
->>>>>>> bed75afb
 
         Ok(vec![exec_step])
     }
