--- conflicted
+++ resolved
@@ -31,11 +31,6 @@
 
         // Write the address to stack.
         state.stack_push(&mut exec_step, address)?;
-<<<<<<< HEAD
-        #[cfg(feature = "enable-stack")]
-        assert_eq!(geth_steps[1].stack.last()?, address);
-=======
->>>>>>> d622d66d
 
         Ok(vec![exec_step])
     }
