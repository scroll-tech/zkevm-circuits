--- conflicted
+++ resolved
@@ -35,20 +35,6 @@
         let offset = stack_value_read.as_u64();
         let shift = offset % 32;
         let slot = offset - shift;
-<<<<<<< HEAD
-=======
-        trace!("shift {shift}, slot {slot}");
-
-        let (left_word, right_word) = {
-            // Get the memory chunk that contains the word, starting at an aligned slot address.
-            let slots_content = state.call_ctx()?.memory.read_chunk(slot.into(), 64.into());
-
-            (
-                Word::from_big_endian(&slots_content[..32]),
-                Word::from_big_endian(&slots_content[32..64]),
-            )
-        };
->>>>>>> 4a358f2d
 
         // First stack write
         state.stack_write(&mut exec_step, stack_position, mem_read_value)?;
