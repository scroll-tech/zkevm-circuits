--- conflicted
+++ resolved
@@ -751,11 +751,7 @@
     state: &mut CircuitInputStateRef,
     exec_step: &mut ExecStep,
 ) -> Result<(), Error> {
-<<<<<<< HEAD
     if !(state.tx.tx_type.is_eip1559() || state.tx.tx_type.is_eip2930()) {
-=======
-    if !state.tx.tx_type.is_eip2930() {
->>>>>>> 556fc285
         return Ok(());
     }
 
