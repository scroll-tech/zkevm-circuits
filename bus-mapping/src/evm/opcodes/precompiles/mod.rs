--- conflicted
+++ resolved
@@ -7,17 +7,13 @@
     Error,
 };
 
-<<<<<<< HEAD
+mod ec_add;
 mod ec_mul;
-
-use ec_mul::handle as handle_ec_mul;
-=======
-mod ec_add;
 mod ecrecover;
 
 use ec_add::handle as handle_ec_add;
+use ec_mul::handle as handle_ec_mul;
 use ecrecover::handle as handle_ecrecover;
->>>>>>> ac5f73e5
 
 type InOutRetData = (Option<Vec<u8>>, Option<Vec<u8>>, Option<Vec<u8>>);
 
@@ -35,18 +31,15 @@
     common_call_ctx_reads(state, &mut exec_step, &call);
 
     match precompile {
-<<<<<<< HEAD
-        PrecompileCalls::Bn128Mul => {
-            handle_ec_mul(input_bytes, output_bytes, state, &mut exec_step)
-        }
-=======
         PrecompileCalls::Ecrecover => {
             handle_ecrecover(input_bytes, output_bytes, state, &mut exec_step)
         }
         PrecompileCalls::Bn128Add => {
             handle_ec_add(input_bytes, output_bytes, state, &mut exec_step)
         }
->>>>>>> ac5f73e5
+        PrecompileCalls::Bn128Mul => {
+            handle_ec_mul(input_bytes, output_bytes, state, &mut exec_step)
+        }
         _ => {}
     }
 
