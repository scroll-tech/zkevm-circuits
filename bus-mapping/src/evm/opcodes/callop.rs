--- conflicted
+++ resolved
@@ -380,48 +380,7 @@
 
                 // write the result in the callee's memory.
                 let rw_counter_start = state.block_ctx.rwc;
-<<<<<<< HEAD
                 let output_bytes = if call.is_success() && !result.is_empty() {
-                    let bytes: Vec<(u8, bool)> = result.iter().map(|b| (*b, false)).collect();
-                    for (i, &(byte, _is_code)) in bytes.iter().enumerate() {
-                        // push callee memory write
-                        state.push_op(
-                            &mut exec_step,
-                            RW::WRITE,
-                            MemoryOp::new(call.call_id, i.into(), byte),
-                        );
-                    }
-                    state.push_copy(
-                        &mut exec_step,
-                        CopyEvent {
-                            src_id: NumberOrHash::Number(call.call_id),
-                            src_type: CopyDataType::Precompile(precompile_call),
-                            src_addr: 0,
-                            src_addr_end: result.len() as u64,
-                            dst_id: NumberOrHash::Number(call.call_id),
-                            dst_type: CopyDataType::Memory,
-                            dst_addr: 0,
-                            log_id: None,
-                            rw_counter_start,
-                            bytes: bytes.clone(),
-                        },
-                    );
-                    Some(bytes.iter().map(|t| t.0).collect())
-                } else {
-                    None
-                };
-
-                // insert another copy event (output) for this step.
-                let rw_counter_start = state.block_ctx.rwc;
-                let returned_bytes = if call.is_success() && length > 0 {
-                    let bytes: Vec<(u8, bool)> =
-                        result.iter().take(length).map(|b| (*b, false)).collect();
-                    for (i, &(byte, _is_code)) in bytes.iter().enumerate() {
-                        // push caller memory write
-                        state.push_op(
-=======
-                let output_bytes =
-                    if call.is_success() && call.call_data_length > 0 && !result.is_empty() {
                         let (copy_steps, prev_bytes) = state
                             .gen_copy_steps_for_precompile_callee_memory(&mut exec_step, &result)?;
                         let output_bytes = copy_steps
@@ -451,11 +410,10 @@
 
                 // insert another copy event (output) for this step.
                 let rw_counter_start = state.block_ctx.rwc;
-                let returned_bytes = if call.is_success() && call.call_data_length > 0 && length > 0
+                let returned_bytes = if call.is_success() && length > 0
                 {
                     let (read_steps, write_steps, prev_bytes) = state
                         .gen_copy_steps_for_precompile_returndata(
->>>>>>> 5d0b462e
                             &mut exec_step,
                             call.return_data_offset,
                             length,
