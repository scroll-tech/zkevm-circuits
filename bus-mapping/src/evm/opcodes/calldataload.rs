--- conflicted
+++ resolved
@@ -85,25 +85,9 @@
 
             // lookup memory word addr
             if !is_root {
-<<<<<<< HEAD
                 let slot = src_addr - src_addr % 32;
                 state.memory_read_caller(&mut exec_step, slot.into())?;
                 state.memory_read_caller(&mut exec_step, (slot + 32).into())?;
-=======
-                let shift = src_addr % 32;
-                let slot = src_addr - shift;
-                let mut slot_bytes: [u8; 32] = [0; 32];
-                // pick up caller's memory
-                let mut memory = state.caller_ctx_mut()?.memory.clone();
-                trace!("calldatload caller memory {memory:?}");
-                // expand to offset + 64 to enusre addr_right_Word without out of boundary
-                let minimal_length = offset + 64;
-                memory.extend_at_least(minimal_length as usize);
-
-                slot_bytes.clone_from_slice(&memory.0[(slot as usize)..(slot as usize + 32)]);
-
-                let addr_left_Word = Word::from_big_endian(&slot_bytes);
->>>>>>> 4a358f2d
                 // TODO: edge case: if shift = 0, skip to read right word ?
             }
 
