--- conflicted
+++ resolved
@@ -49,11 +49,8 @@
 mod mstore;
 mod number;
 mod origin;
-<<<<<<< HEAD
 mod precompiles;
-=======
 mod push0;
->>>>>>> cd35d7b1
 mod return_revert;
 mod returndatacopy;
 mod returndatasize;
