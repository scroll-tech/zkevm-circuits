//! Definition of each opcode of the EVM.
use crate::{
    circuit_input_builder::{CircuitInputStateRef, ExecStep},
    error::{ExecError, OogError},
    evm::OpcodeId,
    operation::{
        AccountField, AccountOp, CallContextField, TxAccessListAccountOp, TxReceiptField,
        TxRefundOp, RW,
    },
    state_db::CodeDB,
    Error,
};
use core::fmt::Debug;
use eth_types::{
    evm_types::{GasCost, MAX_REFUND_QUOTIENT_OF_GAS_USED},
    evm_unimplemented, GethExecStep, GethExecTrace, ToAddress, ToWord, Word,
};
use ethers_core::utils::get_contract_address;

use crate::util::CHECK_MEM_STRICT;

#[cfg(any(feature = "test", test))]
pub use self::sha3::sha3_tests::{gen_sha3_code, MemoryKind};

mod address;
mod balance;
mod calldatacopy;
mod calldataload;
mod calldatasize;
mod caller;
mod callop;
mod callvalue;
mod chainid;
mod codecopy;
mod codesize;
mod create;
mod dup;
mod exp;
mod extcodecopy;
mod extcodehash;
mod extcodesize;
mod gasprice;
mod logs;
mod mload;
mod mstore;
mod number;
mod origin;
mod return_revert;
mod returndatacopy;
mod returndatasize;
mod selfbalance;
mod sha3;
mod sload;
mod sstore;
mod stackonlyop;
mod stop;
mod swap;

mod error_codestore;
mod error_contract_address_collision;
mod error_invalid_creation_code;
mod error_invalid_jump;
mod error_oog_call;
mod error_oog_create2;
mod error_oog_dynamic_memory;
mod error_oog_log;
mod error_oog_memory_copy;
mod error_oog_sload_sstore;
mod error_precompile_failed;
mod error_return_data_outofbound;
mod error_write_protection;

#[cfg(test)]
mod memory_expansion_test;

use self::sha3::Sha3;
use crate::{evm::opcodes::error_oog_create2::OOGCreate2, precompile::is_precompiled};
use address::Address;
use balance::Balance;
use calldatacopy::Calldatacopy;
use calldataload::Calldataload;
use calldatasize::Calldatasize;
use caller::Caller;
use callop::CallOpcode;
use callvalue::Callvalue;
use codecopy::Codecopy;
use codesize::Codesize;
use create::Create;
use dup::Dup;
use error_codestore::ErrorCodeStore;
use error_contract_address_collision::ContractAddressCollision;
use error_invalid_creation_code::ErrorCreationCode;
use error_invalid_jump::InvalidJump;
use error_oog_call::OOGCall;
use error_oog_dynamic_memory::OOGDynamicMemory;
use error_oog_log::ErrorOOGLog;
use error_oog_memory_copy::OOGMemoryCopy;
use error_oog_sload_sstore::OOGSloadSstore;
use error_precompile_failed::PrecompileFailed;
use error_return_data_outofbound::ErrorReturnDataOutOfBound;
use error_write_protection::ErrorWriteProtection;
use exp::Exponentiation;
use extcodecopy::Extcodecopy;
use extcodehash::Extcodehash;
use extcodesize::Extcodesize;
use gasprice::GasPrice;
use logs::Log;
use mload::Mload;
use mstore::Mstore;
use origin::Origin;
use return_revert::ReturnRevert;
use returndatacopy::Returndatacopy;
use returndatasize::Returndatasize;
use selfbalance::Selfbalance;
use sload::Sload;
use sstore::Sstore;
use stackonlyop::StackOnlyOpcode;
use stop::Stop;
use swap::Swap;

/// Generic opcode trait which defines the logic of the
/// [`Operation`](crate::operation::Operation) that should be generated for one
/// or multiple [`ExecStep`](crate::circuit_input_builder::ExecStep) depending
/// of the [`OpcodeId`] it contains.
pub trait Opcode: Debug {
    /// Generate the associated [`MemoryOp`](crate::operation::MemoryOp)s,
    /// [`StackOp`](crate::operation::StackOp)s, and
    /// [`StorageOp`](crate::operation::StorageOp)s associated to the Opcode
    /// is implemented for.
    fn gen_associated_ops(
        state: &mut CircuitInputStateRef,
        geth_steps: &[GethExecStep],
    ) -> Result<Vec<ExecStep>, Error>;
}

#[derive(Debug, Copy, Clone)]
struct Dummy;

impl Opcode for Dummy {
    fn gen_associated_ops(
        state: &mut CircuitInputStateRef,
        geth_steps: &[GethExecStep],
    ) -> Result<Vec<ExecStep>, Error> {
        Ok(vec![state.new_step(&geth_steps[0])?])
    }
}

type FnGenAssociatedOps = fn(
    state: &mut CircuitInputStateRef,
    geth_steps: &[GethExecStep],
) -> Result<Vec<ExecStep>, Error>;

fn fn_gen_associated_ops(opcode_id: &OpcodeId) -> FnGenAssociatedOps {
    if opcode_id.is_push() {
        return StackOnlyOpcode::<0, 1>::gen_associated_ops;
    }

    match opcode_id {
        OpcodeId::STOP => Stop::gen_associated_ops,
        OpcodeId::ADD => StackOnlyOpcode::<2, 1>::gen_associated_ops,
        OpcodeId::MUL => StackOnlyOpcode::<2, 1>::gen_associated_ops,
        OpcodeId::SUB => StackOnlyOpcode::<2, 1>::gen_associated_ops,
        OpcodeId::DIV => StackOnlyOpcode::<2, 1>::gen_associated_ops,
        OpcodeId::SDIV => StackOnlyOpcode::<2, 1>::gen_associated_ops,
        OpcodeId::MOD => StackOnlyOpcode::<2, 1>::gen_associated_ops,
        OpcodeId::SMOD => StackOnlyOpcode::<2, 1>::gen_associated_ops,
        OpcodeId::ADDMOD => StackOnlyOpcode::<3, 1>::gen_associated_ops,
        OpcodeId::MULMOD => StackOnlyOpcode::<3, 1>::gen_associated_ops,
        OpcodeId::SIGNEXTEND => StackOnlyOpcode::<2, 1>::gen_associated_ops,
        OpcodeId::LT => StackOnlyOpcode::<2, 1>::gen_associated_ops,
        OpcodeId::GT => StackOnlyOpcode::<2, 1>::gen_associated_ops,
        OpcodeId::SLT => StackOnlyOpcode::<2, 1>::gen_associated_ops,
        OpcodeId::SGT => StackOnlyOpcode::<2, 1>::gen_associated_ops,
        OpcodeId::EQ => StackOnlyOpcode::<2, 1>::gen_associated_ops,
        OpcodeId::ISZERO => StackOnlyOpcode::<1, 1>::gen_associated_ops,
        OpcodeId::AND => StackOnlyOpcode::<2, 1>::gen_associated_ops,
        OpcodeId::OR => StackOnlyOpcode::<2, 1>::gen_associated_ops,
        OpcodeId::XOR => StackOnlyOpcode::<2, 1>::gen_associated_ops,
        OpcodeId::NOT => StackOnlyOpcode::<1, 1>::gen_associated_ops,
        OpcodeId::BYTE => StackOnlyOpcode::<2, 1>::gen_associated_ops,
        OpcodeId::SHL => StackOnlyOpcode::<2, 1>::gen_associated_ops,
        OpcodeId::SHR => StackOnlyOpcode::<2, 1>::gen_associated_ops,
        OpcodeId::SAR => StackOnlyOpcode::<2, 1>::gen_associated_ops,
        OpcodeId::SHA3 => Sha3::gen_associated_ops,
        OpcodeId::ADDRESS => Address::gen_associated_ops,
        OpcodeId::BALANCE => Balance::gen_associated_ops,
        OpcodeId::ORIGIN => Origin::gen_associated_ops,
        OpcodeId::CALLER => Caller::gen_associated_ops,
        OpcodeId::CALLVALUE => Callvalue::gen_associated_ops,
        OpcodeId::CALLDATASIZE => Calldatasize::gen_associated_ops,
        OpcodeId::CALLDATALOAD => Calldataload::gen_associated_ops,
        OpcodeId::CALLDATACOPY => Calldatacopy::gen_associated_ops,
        OpcodeId::GASPRICE => GasPrice::gen_associated_ops,
        OpcodeId::CODECOPY => Codecopy::gen_associated_ops,
        OpcodeId::CODESIZE => Codesize::gen_associated_ops,
        OpcodeId::EXP => Exponentiation::gen_associated_ops,
        OpcodeId::EXTCODESIZE => Extcodesize::gen_associated_ops,
        OpcodeId::EXTCODECOPY => Extcodecopy::gen_associated_ops,
        OpcodeId::RETURNDATASIZE => Returndatasize::gen_associated_ops,
        OpcodeId::RETURNDATACOPY => Returndatacopy::gen_associated_ops,
        OpcodeId::EXTCODEHASH => Extcodehash::gen_associated_ops,
        OpcodeId::BLOCKHASH => StackOnlyOpcode::<1, 1>::gen_associated_ops,
        OpcodeId::COINBASE => StackOnlyOpcode::<0, 1>::gen_associated_ops,
        OpcodeId::TIMESTAMP => StackOnlyOpcode::<0, 1>::gen_associated_ops,
        OpcodeId::NUMBER => StackOnlyOpcode::<0, 1>::gen_associated_ops,
        OpcodeId::DIFFICULTY => StackOnlyOpcode::<0, 1>::gen_associated_ops,
        OpcodeId::GASLIMIT => StackOnlyOpcode::<0, 1>::gen_associated_ops,
        OpcodeId::CHAINID => StackOnlyOpcode::<0, 1>::gen_associated_ops,
        OpcodeId::SELFBALANCE => Selfbalance::gen_associated_ops,
        OpcodeId::BASEFEE => StackOnlyOpcode::<0, 1>::gen_associated_ops,
        OpcodeId::POP => StackOnlyOpcode::<1, 0>::gen_associated_ops,
        OpcodeId::MLOAD => Mload::gen_associated_ops,
        OpcodeId::MSTORE => Mstore::<false>::gen_associated_ops,
        OpcodeId::MSTORE8 => Mstore::<true>::gen_associated_ops,
        OpcodeId::SLOAD => Sload::gen_associated_ops,
        OpcodeId::SSTORE => Sstore::gen_associated_ops,
        OpcodeId::JUMP => StackOnlyOpcode::<1, 0>::gen_associated_ops,
        OpcodeId::JUMPI => StackOnlyOpcode::<2, 0>::gen_associated_ops,
        OpcodeId::PC => StackOnlyOpcode::<0, 1>::gen_associated_ops,
        OpcodeId::MSIZE => StackOnlyOpcode::<0, 1>::gen_associated_ops,
        OpcodeId::GAS => StackOnlyOpcode::<0, 1>::gen_associated_ops,
        OpcodeId::JUMPDEST => Dummy::gen_associated_ops,
        OpcodeId::DUP1 => Dup::<1>::gen_associated_ops,
        OpcodeId::DUP2 => Dup::<2>::gen_associated_ops,
        OpcodeId::DUP3 => Dup::<3>::gen_associated_ops,
        OpcodeId::DUP4 => Dup::<4>::gen_associated_ops,
        OpcodeId::DUP5 => Dup::<5>::gen_associated_ops,
        OpcodeId::DUP6 => Dup::<6>::gen_associated_ops,
        OpcodeId::DUP7 => Dup::<7>::gen_associated_ops,
        OpcodeId::DUP8 => Dup::<8>::gen_associated_ops,
        OpcodeId::DUP9 => Dup::<9>::gen_associated_ops,
        OpcodeId::DUP10 => Dup::<10>::gen_associated_ops,
        OpcodeId::DUP11 => Dup::<11>::gen_associated_ops,
        OpcodeId::DUP12 => Dup::<12>::gen_associated_ops,
        OpcodeId::DUP13 => Dup::<13>::gen_associated_ops,
        OpcodeId::DUP14 => Dup::<14>::gen_associated_ops,
        OpcodeId::DUP15 => Dup::<15>::gen_associated_ops,
        OpcodeId::DUP16 => Dup::<16>::gen_associated_ops,
        OpcodeId::SWAP1 => Swap::<1>::gen_associated_ops,
        OpcodeId::SWAP2 => Swap::<2>::gen_associated_ops,
        OpcodeId::SWAP3 => Swap::<3>::gen_associated_ops,
        OpcodeId::SWAP4 => Swap::<4>::gen_associated_ops,
        OpcodeId::SWAP5 => Swap::<5>::gen_associated_ops,
        OpcodeId::SWAP6 => Swap::<6>::gen_associated_ops,
        OpcodeId::SWAP7 => Swap::<7>::gen_associated_ops,
        OpcodeId::SWAP8 => Swap::<8>::gen_associated_ops,
        OpcodeId::SWAP9 => Swap::<9>::gen_associated_ops,
        OpcodeId::SWAP10 => Swap::<10>::gen_associated_ops,
        OpcodeId::SWAP11 => Swap::<11>::gen_associated_ops,
        OpcodeId::SWAP12 => Swap::<12>::gen_associated_ops,
        OpcodeId::SWAP13 => Swap::<13>::gen_associated_ops,
        OpcodeId::SWAP14 => Swap::<14>::gen_associated_ops,
        OpcodeId::SWAP15 => Swap::<15>::gen_associated_ops,
        OpcodeId::SWAP16 => Swap::<16>::gen_associated_ops,
        OpcodeId::LOG0 => Log::gen_associated_ops,
        OpcodeId::LOG1 => Log::gen_associated_ops,
        OpcodeId::LOG2 => Log::gen_associated_ops,
        OpcodeId::LOG3 => Log::gen_associated_ops,
        OpcodeId::LOG4 => Log::gen_associated_ops,
        OpcodeId::CALL | OpcodeId::CALLCODE => CallOpcode::<7>::gen_associated_ops,
        OpcodeId::DELEGATECALL | OpcodeId::STATICCALL => CallOpcode::<6>::gen_associated_ops,
        OpcodeId::CREATE => Create::<false>::gen_associated_ops,
        OpcodeId::CREATE2 => Create::<true>::gen_associated_ops,
        OpcodeId::RETURN | OpcodeId::REVERT => ReturnRevert::gen_associated_ops,
        OpcodeId::INVALID(_) => Stop::gen_associated_ops,
        OpcodeId::SELFDESTRUCT => {
            log::debug!("Using dummy gen_selfdestruct_ops for opcode SELFDESTRUCT");
            DummySelfDestruct::gen_associated_ops
        }
        _ => {
            log::debug!("Using dummy gen_associated_ops for opcode {:?}", opcode_id);
            Dummy::gen_associated_ops
        }
    }
}

fn fn_gen_error_state_associated_ops(
    geth_step: &GethExecStep,
    error: &ExecError,
) -> Option<FnGenAssociatedOps> {
    match error {
        ExecError::InvalidJump => Some(InvalidJump::gen_associated_ops),
        ExecError::InvalidOpcode => Some(StackOnlyOpcode::<0, 0, true>::gen_associated_ops),
        ExecError::Depth => {
            let op = geth_step.op;
            assert!(op.is_call());
            Some(fn_gen_associated_ops(&op))
        }
        ExecError::OutOfGas(OogError::Call) => Some(OOGCall::gen_associated_ops),
<<<<<<< HEAD
        ExecError::OutOfGas(OogError::Constant) => Some(ErrorSimple::gen_associated_ops),
        ExecError::OutOfGas(OogError::Create2) => Some(OOGCreate2::gen_associated_ops),
=======
        ExecError::OutOfGas(OogError::Constant) => {
            Some(StackOnlyOpcode::<0, 0, true>::gen_associated_ops)
        }
>>>>>>> bd585538
        ExecError::OutOfGas(OogError::Log) => Some(ErrorOOGLog::gen_associated_ops),
        ExecError::OutOfGas(OogError::DynamicMemoryExpansion) => {
            Some(OOGDynamicMemory::gen_associated_ops)
        }
        ExecError::OutOfGas(OogError::StaticMemoryExpansion) => {
            Some(StackOnlyOpcode::<1, 0, true>::gen_associated_ops)
        }
        ExecError::OutOfGas(OogError::Exp) => {
            Some(StackOnlyOpcode::<2, 0, true>::gen_associated_ops)
        }
        ExecError::OutOfGas(OogError::MemoryCopy) => Some(OOGMemoryCopy::gen_associated_ops),
        ExecError::OutOfGas(OogError::Sha3) => {
            Some(StackOnlyOpcode::<2, 0, true>::gen_associated_ops)
        }
        ExecError::OutOfGas(OogError::SloadSstore) => Some(OOGSloadSstore::gen_associated_ops),
        // ExecError::
        ExecError::StackOverflow => Some(StackOnlyOpcode::<0, 0, true>::gen_associated_ops),
        ExecError::StackUnderflow => Some(StackOnlyOpcode::<0, 0, true>::gen_associated_ops),
        ExecError::CodeStoreOutOfGas => Some(ErrorCodeStore::gen_associated_ops),
        ExecError::MaxCodeSizeExceeded => Some(ErrorCodeStore::gen_associated_ops),
        // call & callcode can encounter InsufficientBalance error, Use pop-7 generic CallOpcode
        ExecError::InsufficientBalance => {
            if geth_step.op.is_create() {
                unimplemented!("insufficient balance for create");
            }
            Some(CallOpcode::<7>::gen_associated_ops)
        }
        ExecError::PrecompileFailed => Some(PrecompileFailed::gen_associated_ops),
        ExecError::WriteProtection => Some(ErrorWriteProtection::gen_associated_ops),
        ExecError::ReturnDataOutOfBounds => Some(ErrorReturnDataOutOfBound::gen_associated_ops),
        ExecError::ContractAddressCollision => match geth_step.op {
            OpcodeId::CREATE => Some(ContractAddressCollision::<false>::gen_associated_ops),
            OpcodeId::CREATE2 => Some(ContractAddressCollision::<true>::gen_associated_ops),
            _ => unreachable!(),
        },
        ExecError::NonceUintOverflow => match geth_step.op {
            OpcodeId::CREATE => Some(StackOnlyOpcode::<3, 1>::gen_associated_ops),
            OpcodeId::CREATE2 => Some(StackOnlyOpcode::<4, 1>::gen_associated_ops),
            _ => unreachable!(),
        },
        ExecError::GasUintOverflow => Some(StackOnlyOpcode::<0, 0, true>::gen_associated_ops),
        ExecError::InvalidCreationCode => Some(ErrorCreationCode::gen_associated_ops),
        // more future errors place here
        _ => {
            evm_unimplemented!("TODO: error state {:?} not implemented", error);
            None
        }
    }
}

#[allow(clippy::collapsible_else_if)]
/// Generate the associated operations according to the particular
/// [`OpcodeId`].
pub fn gen_associated_ops(
    opcode_id: &OpcodeId,
    state: &mut CircuitInputStateRef,
    geth_steps: &[GethExecStep],
) -> Result<Vec<ExecStep>, Error> {
    let memory_enabled = !geth_steps.iter().all(|s| s.memory.is_empty());
    if memory_enabled {
        let check_level = if *CHECK_MEM_STRICT { 2 } else { 0 }; // 0: no check, 1: check and log error and fix, 2: check and assert_eq
        if check_level >= 1 {
            #[allow(clippy::collapsible_else_if)]
            if state.call_ctx()?.memory != geth_steps[0].memory {
                log::error!(
                    "wrong mem before {:?}. len in state {}, len in step {}",
                    opcode_id,
                    &state.call_ctx()?.memory.len(),
                    &geth_steps[0].memory.len(),
                );
                log::error!("state mem {:?}", &state.call_ctx()?.memory);
                log::error!("step  mem {:?}", &geth_steps[0].memory);

                for i in 0..std::cmp::min(
                    state.call_ctx()?.memory.0.len(),
                    geth_steps[0].memory.0.len(),
                ) {
                    let state_mem = state.call_ctx()?.memory.0[i];
                    let step_mem = geth_steps[0].memory.0[i];
                    if state_mem != step_mem {
                        log::error!(
                            "diff at {}: state {:?} != step {:?}",
                            i,
                            state_mem,
                            step_mem
                        );
                    }
                }
                if check_level >= 2 {
                    panic!("mem wrong");
                }
                state.call_ctx_mut()?.memory = geth_steps[0].memory.clone();
            }
        }
    }

    // check if have error
    let geth_step = &geth_steps[0];
    let mut exec_step = state.new_step(geth_step)?;
    let next_step = if geth_steps.len() > 1 {
        Some(&geth_steps[1])
    } else {
        None
    };
    if let Some(exec_error) = state.get_step_err(geth_step, next_step).unwrap() {
        log::warn!(
            "geth error {:?} occurred in  {:?} at pc {:?}",
            exec_error,
            geth_step.op,
            geth_step.pc,
        );

        exec_step.error = Some(exec_error.clone());
        // TODO: after more error state handled, refactor all error handling in
        // fn_gen_error_state_associated_ops method
        // For exceptions that have been implemented
        if let Some(fn_gen_error_ops) = fn_gen_error_state_associated_ops(geth_step, &exec_error) {
            let mut steps = fn_gen_error_ops(state, geth_steps)?;
            if let Some(e) = &steps[0].error {
                debug_assert_eq!(&exec_error, e);
            }
            steps[0].error = Some(exec_error.clone());
            return Ok(steps);
        } else {
            // For exceptions that already enter next call context, but fail immediately
            // (e.g. Depth, InsufficientBalance), we still need to parse the call.
            if geth_step.op.is_call_or_create()
                && !matches!(exec_error, ExecError::OutOfGas(OogError::Create2))
            {
                let call = state.parse_call(geth_step)?;
                state.push_call(call);
            // For exceptions that fail to enter next call context, we need
            // to restore call context of current caller
            } else {
                state.gen_restore_context_ops(&mut exec_step, geth_steps)?;
            }
            state.handle_return(geth_step)?;
            return Ok(vec![exec_step]);
        }
    }
    // if no errors, continue as normal
    let fn_gen_associated_ops = fn_gen_associated_ops(opcode_id);
    fn_gen_associated_ops(state, geth_steps)
}

pub fn gen_begin_tx_ops(
    state: &mut CircuitInputStateRef,
    geth_trace: &GethExecTrace,
) -> Result<(), Error> {
    let mut exec_step = state.new_begin_tx_step();
    let call = state.call()?.clone();

    for (field, value) in [
        (CallContextField::TxId, state.tx_ctx.id().into()),
        (
            CallContextField::RwCounterEndOfReversion,
            call.rw_counter_end_of_reversion.into(),
        ),
        (
            CallContextField::IsPersistent,
            (call.is_persistent as usize).into(),
        ),
        (CallContextField::IsSuccess, call.is_success.to_word()),
    ] {
        state.call_context_write(&mut exec_step, call.call_id, field, value);
    }

    // Increase caller's nonce
    let caller_address = call.caller_address;
    let mut nonce_prev = state.sdb.get_account(&caller_address).1.nonce;
    debug_assert!(nonce_prev <= state.tx.nonce.into());
    while nonce_prev < state.tx.nonce.into() {
        nonce_prev = state.sdb.increase_nonce(&caller_address).into();
        log::warn!("[debug] increase nonce to {}", nonce_prev);
    }
    state.account_write(
        &mut exec_step,
        caller_address,
        AccountField::Nonce,
        nonce_prev + 1,
        nonce_prev,
    )?;

    // Add caller and callee into access list
    for address in [call.caller_address, call.address] {
        let is_warm_prev = !state.sdb.add_account_to_access_list(address);
        state.tx_accesslist_account_write(
            &mut exec_step,
            state.tx_ctx.id(),
            address,
            true,
            is_warm_prev,
        )?;
    }

    // Calculate intrinsic gas cost
    let call_data_gas_cost = state
        .tx
        .input
        .iter()
        .fold(0, |acc, byte| acc + if *byte == 0 { 4 } else { 16 });
    let intrinsic_gas_cost = if state.tx.is_create() {
        GasCost::CREATION_TX.as_u64()
    } else {
        GasCost::TX.as_u64()
    } + call_data_gas_cost;
    exec_step.gas_cost = GasCost(intrinsic_gas_cost);

    // Get code_hash of callee
    // FIXME: call with value to precompile will cause the codehash of precompile
    // address to `CodeDB::empty_code_hash()`. FIXME: we should have a
    // consistent codehash for precompile contract.
    let callee_account = &state.sdb.get_account(&call.address).1.clone();
    let is_precompile = is_precompiled(&call.address);
    let callee_exists = !callee_account.is_empty() || is_precompile;
    if !callee_exists && call.value.is_zero() {
        state.sdb.get_account_mut(&call.address).1.storage.clear();
    }
    if state.tx.is_create()
        && ((!callee_account.code_hash.is_zero()
            && !callee_account.code_hash.eq(&CodeDB::empty_code_hash()))
            || !callee_account.nonce.is_zero())
    {
        unimplemented!("deployment collision");
    }
    let (callee_code_hash, is_empty_code_hash) = match (state.tx.is_create(), callee_exists) {
        (true, _) => (call.code_hash.to_word(), false),
        (_, true) => {
            debug_assert_eq!(
                callee_account.code_hash, call.code_hash,
                "callee account's code hash: {:?}, call's code hash: {:?}",
                callee_account.code_hash, call.code_hash
            );
            (
                call.code_hash.to_word(),
                call.code_hash == CodeDB::empty_code_hash(),
            )
        }
        (_, false) => (Word::zero(), true),
    };
    if !is_precompile && !call.is_create() {
        state.account_read(
            &mut exec_step,
            call.address,
            AccountField::CodeHash,
            callee_code_hash,
        );
    }

    // Transfer with fee
    state.transfer_with_fee(
        &mut exec_step,
        call.caller_address,
        call.address,
        callee_exists,
        call.is_create(),
        call.value,
        Some(state.tx.gas_price * state.tx.gas),
    )?;

    // In case of contract creation we wish to verify the correctness of the
    // contract's address (callee). This address is defined as:
    //
    // Keccak256(RLP([tx_caller, tx_nonce]))[12:]
    //
    // We feed the RLP-encoded bytes to the block's SHA3 inputs, which gets assigned
    // to the Keccak circuit, so that the BeginTxGadget can do a lookup to the
    // Keccak table and verify the contract address.
    if state.tx.is_create() {
        state.block.sha3_inputs.push({
            let mut stream = ethers_core::utils::rlp::RlpStream::new();
            stream.begin_list(2);
            stream.append(&caller_address);
            stream.append(&nonce_prev);
            stream.out().to_vec()
        });
    }

    // There are 4 branches from here.
    match (call.is_create(), is_precompile, is_empty_code_hash) {
        // 1. Creation transaction.
        (true, _, _) => {
            state.push_op_reversible(
                &mut exec_step,
                AccountOp {
                    address: call.address,
                    field: AccountField::Nonce,
                    value: 1.into(),
                    value_prev: 0.into(),
                },
            )?;
            for (field, value) in [
                (CallContextField::Depth, call.depth.into()),
                (
                    CallContextField::CallerAddress,
                    call.caller_address.to_word(),
                ),
                (
                    CallContextField::CalleeAddress,
                    get_contract_address(caller_address, nonce_prev).to_word(),
                ),
                (
                    CallContextField::CallDataOffset,
                    call.call_data_offset.into(),
                ),
                (
                    CallContextField::CallDataLength,
                    state.tx.input.len().into(),
                ),
                (CallContextField::Value, call.value),
                (CallContextField::IsStatic, (call.is_static as usize).into()),
                (CallContextField::LastCalleeId, 0.into()),
                (CallContextField::LastCalleeReturnDataOffset, 0.into()),
                (CallContextField::LastCalleeReturnDataLength, 0.into()),
                (CallContextField::IsRoot, 1.into()),
                (CallContextField::IsCreate, 1.into()),
                (CallContextField::CodeHash, call.code_hash.to_word()),
            ] {
                state.call_context_write(&mut exec_step, call.call_id, field, value);
            }
        }
        // 2. Call to precompiled.
        (_, true, _) => (),
        (_, _, is_empty_code_hash) => {
            // 3. Call to account with empty code (is_empty_code_hash == true).
            // 4. Call to account with non-empty code (is_empty_code_hash == false).
            if !is_empty_code_hash {
                for (field, value) in [
                    (CallContextField::Depth, call.depth.into()),
                    (
                        CallContextField::CallerAddress,
                        call.caller_address.to_word(),
                    ),
                    (CallContextField::CalleeAddress, call.address.to_word()),
                    (
                        CallContextField::CallDataOffset,
                        call.call_data_offset.into(),
                    ),
                    (
                        CallContextField::CallDataLength,
                        call.call_data_length.into(),
                    ),
                    (CallContextField::Value, call.value),
                    (CallContextField::IsStatic, (call.is_static as usize).into()),
                    (CallContextField::LastCalleeId, 0.into()),
                    (CallContextField::LastCalleeReturnDataOffset, 0.into()),
                    (CallContextField::LastCalleeReturnDataLength, 0.into()),
                    (CallContextField::IsRoot, 1.into()),
                    (CallContextField::IsCreate, call.is_create().to_word()),
                    (CallContextField::CodeHash, callee_code_hash),
                ] {
                    state.call_context_write(&mut exec_step, call.call_id, field, value);
                }
            }
        }
    }

    exec_step.gas_cost = if geth_trace.struct_logs.is_empty() {
        GasCost(geth_trace.gas.0)
    } else {
        GasCost(state.tx.gas - geth_trace.struct_logs[0].gas.0)
    };

    log::trace!("begin_tx_step: {:?}", exec_step);
    state.tx.steps_mut().push(exec_step);

    // TRICKY:
    // Process the reversion only for Precompile in begin TX. Since no associated
    // opcodes could process reversion afterwards.
    // TODO:
    // Move it to code of generating precompiled operations when implemented.
    if is_precompile && !state.call().unwrap().is_success {
        state.handle_reversion();
    }

    Ok(())
}

pub fn gen_end_tx_ops(state: &mut CircuitInputStateRef) -> Result<ExecStep, Error> {
    let mut exec_step = state.new_end_tx_step();
    let call = state.tx.calls()[0].clone();

    state.call_context_read(
        &mut exec_step,
        call.call_id,
        CallContextField::TxId,
        state.tx_ctx.id().into(),
    );
    state.call_context_read(
        &mut exec_step,
        call.call_id,
        CallContextField::IsPersistent,
        Word::from(call.is_persistent as u8),
    );

    let refund = state.sdb.refund();
    state.push_op(
        &mut exec_step,
        RW::READ,
        TxRefundOp {
            tx_id: state.tx_ctx.id(),
            value: refund,
            value_prev: refund,
        },
    );

    let effective_refund =
        refund.min((state.tx.gas - exec_step.gas_left.0) / MAX_REFUND_QUOTIENT_OF_GAS_USED as u64);
    let (found, caller_account) = state.sdb.get_account(&call.caller_address);
    if !found {
        return Err(Error::AccountNotFound(call.caller_address));
    }
    let caller_balance_prev = caller_account.balance;
    let caller_balance =
        caller_balance_prev + state.tx.gas_price * (exec_step.gas_left.0 + effective_refund);
    state.account_write(
        &mut exec_step,
        call.caller_address,
        AccountField::Balance,
        caller_balance,
        caller_balance_prev,
    )?;

    let block_info = state
        .block
        .headers
        .get(&state.tx.block_num)
        .unwrap()
        .clone();
    let effective_tip = state.tx.gas_price - block_info.base_fee;
    let gas_cost = state.tx.gas - exec_step.gas_left.0 - effective_refund;
    let coinbase_reward = effective_tip * gas_cost;
    log::trace!(
        "coinbase reward = ({} - {}) * ({} - {} - {}) = {}",
        state.tx.gas_price,
        block_info.base_fee,
        state.tx.gas,
        exec_step.gas_left.0,
        effective_refund,
        coinbase_reward
    );
    let (found, coinbase_account) = state.sdb.get_account_mut(&block_info.coinbase);
    if !found {
        log::error!("coinbase account not found: {}", block_info.coinbase);
        return Err(Error::AccountNotFound(block_info.coinbase));
    }
    let coinbase_balance_prev = coinbase_account.balance;
    let coinbase_balance = coinbase_balance_prev + coinbase_reward;
    state.account_write(
        &mut exec_step,
        block_info.coinbase,
        AccountField::Balance,
        coinbase_balance,
        coinbase_balance_prev,
    )?;

    // handle tx receipt tag
    state.tx_receipt_write(
        &mut exec_step,
        state.tx_ctx.id(),
        TxReceiptField::PostStateOrStatus,
        call.is_persistent as u64,
    )?;

    let log_id = exec_step.log_id;
    state.tx_receipt_write(
        &mut exec_step,
        state.tx_ctx.id(),
        TxReceiptField::LogLength,
        log_id as u64,
    )?;

    if state.tx_ctx.id() > 1 {
        // query pre tx cumulative gas
        state.tx_receipt_read(
            &mut exec_step,
            state.tx_ctx.id() - 1,
            TxReceiptField::CumulativeGasUsed,
            state.block_ctx.cumulative_gas_used,
        )?;
    }

    state.block_ctx.cumulative_gas_used += state.tx.gas - exec_step.gas_left.0;
    state.tx_receipt_write(
        &mut exec_step,
        state.tx_ctx.id(),
        TxReceiptField::CumulativeGasUsed,
        state.block_ctx.cumulative_gas_used,
    )?;

    if !state.tx_ctx.is_last_tx() {
        state.call_context_write(
            &mut exec_step,
            state.block_ctx.rwc.0 + 1,
            CallContextField::TxId,
            (state.tx_ctx.id() + 1).into(),
        );
    }

    Ok(exec_step)
}

#[derive(Debug, Copy, Clone)]
struct DummySelfDestruct;

impl Opcode for DummySelfDestruct {
    fn gen_associated_ops(
        state: &mut CircuitInputStateRef,
        geth_steps: &[GethExecStep],
    ) -> Result<Vec<ExecStep>, Error> {
        dummy_gen_selfdestruct_ops(state, geth_steps)
    }
}
fn dummy_gen_selfdestruct_ops(
    state: &mut CircuitInputStateRef,
    geth_steps: &[GethExecStep],
) -> Result<Vec<ExecStep>, Error> {
    let geth_step = &geth_steps[0];
    let mut exec_step = state.new_step(geth_step)?;
    let sender = state.call()?.address;
    let receiver = geth_step.stack.last()?.to_address();

    let is_warm = state.sdb.check_account_in_access_list(&receiver);
    state.push_op_reversible(
        &mut exec_step,
        TxAccessListAccountOp {
            tx_id: state.tx_ctx.id(),
            address: receiver,
            is_warm: true,
            is_warm_prev: is_warm,
        },
    )?;

    let (found, receiver_account) = state.sdb.get_account(&receiver);
    if !found {
        return Err(Error::AccountNotFound(receiver));
    }
    let receiver_account = &receiver_account.clone();
    let (found, sender_account) = state.sdb.get_account(&sender);
    if !found {
        return Err(Error::AccountNotFound(sender));
    }
    let sender_account = &sender_account.clone();
    let value = sender_account.balance;
    log::trace!(
        "self destruct, sender {:?} receiver {:?} value {:?}",
        sender,
        receiver,
        value
    );
    // NOTE: In this dummy implementation we assume that the receiver already
    // exists.

    state.push_op_reversible(
        &mut exec_step,
        AccountOp {
            address: sender,
            field: AccountField::Balance,
            value: Word::zero(),
            value_prev: value,
        },
    )?;
    state.push_op_reversible(
        &mut exec_step,
        AccountOp {
            address: sender,
            field: AccountField::Nonce,
            value: Word::zero(),
            value_prev: sender_account.nonce,
        },
    )?;
    state.push_op_reversible(
        &mut exec_step,
        AccountOp {
            address: sender,
            field: AccountField::CodeHash,
            value: Word::zero(),
            value_prev: sender_account.code_hash.to_word(),
        },
    )?;
    if receiver != sender {
        state.push_op_reversible(
            &mut exec_step,
            AccountOp {
                address: receiver,
                field: AccountField::Balance,
                value: receiver_account.balance + value,
                value_prev: receiver_account.balance,
            },
        )?;
    }

    if state.call()?.is_persistent {
        state.sdb.destruct_account(sender);
    }

    state.handle_return(geth_step)?;
    Ok(vec![exec_step])
}<|MERGE_RESOLUTION|>--- conflicted
+++ resolved
@@ -61,7 +61,6 @@
 mod error_invalid_creation_code;
 mod error_invalid_jump;
 mod error_oog_call;
-mod error_oog_create2;
 mod error_oog_dynamic_memory;
 mod error_oog_log;
 mod error_oog_memory_copy;
@@ -74,7 +73,7 @@
 mod memory_expansion_test;
 
 use self::sha3::Sha3;
-use crate::{evm::opcodes::error_oog_create2::OOGCreate2, precompile::is_precompiled};
+use crate::precompile::is_precompiled;
 use address::Address;
 use balance::Balance;
 use calldatacopy::Calldatacopy;
@@ -287,14 +286,12 @@
             Some(fn_gen_associated_ops(&op))
         }
         ExecError::OutOfGas(OogError::Call) => Some(OOGCall::gen_associated_ops),
-<<<<<<< HEAD
-        ExecError::OutOfGas(OogError::Constant) => Some(ErrorSimple::gen_associated_ops),
-        ExecError::OutOfGas(OogError::Create2) => Some(OOGCreate2::gen_associated_ops),
-=======
         ExecError::OutOfGas(OogError::Constant) => {
             Some(StackOnlyOpcode::<0, 0, true>::gen_associated_ops)
         }
->>>>>>> bd585538
+        ExecError::OutOfGas(OogError::Create2) => {
+            Some(StackOnlyOpcode::<4, 0, true>::gen_associated_ops)
+        }
         ExecError::OutOfGas(OogError::Log) => Some(ErrorOOGLog::gen_associated_ops),
         ExecError::OutOfGas(OogError::DynamicMemoryExpansion) => {
             Some(OOGDynamicMemory::gen_associated_ops)
