//! Definition of each opcode of the EVM.
use crate::{
    circuit_input_builder::{CircuitInputStateRef, ExecStep},
    error::{ExecError, OogError},
    evm::OpcodeId,
    operation::{
        AccountField, AccountOp, CallContextField, TxAccessListAccountOp, TxReceiptField,
        TxRefundOp, RW,
    },
    state_db::CodeDB,
    Error,
};
use core::fmt::Debug;
use eth_types::{
    evm_types::{GasCost, MAX_REFUND_QUOTIENT_OF_GAS_USED},
    evm_unimplemented, GethExecStep, ToAddress, ToWord, Word,
};
use ethers_core::utils::get_contract_address;
use keccak256::EMPTY_HASH;

use crate::util::CHECK_MEM_STRICT;

#[cfg(any(feature = "test", test))]
pub use self::sha3::sha3_tests::{gen_sha3_code, MemoryKind};

mod address;
mod balance;
mod calldatacopy;
mod calldataload;
mod calldatasize;
mod caller;
mod callop;
mod callvalue;
mod chainid;
mod codecopy;
mod codesize;
mod create;
mod dup;
mod exp;
mod extcodecopy;
mod extcodehash;
mod extcodesize;
mod gasprice;
mod logs;
mod mload;
mod mstore;
mod number;
mod origin;
mod return_revert;
mod returndatacopy;
mod returndatasize;
mod selfbalance;
mod sha3;
mod sload;
mod sstore;
mod stackonlyop;
mod stop;
mod swap;

mod error_codestore;
mod error_invalid_jump;
mod error_oog_call;
mod error_oog_dynamic_memory;
mod error_oog_exp;
mod error_oog_log;
mod error_oog_sload_sstore;
mod error_oog_static_memory;
mod error_precompile_failed;
mod error_return_data_outofbound;
mod error_simple;
mod error_write_protection;

#[cfg(test)]
mod memory_expansion_test;

use self::sha3::Sha3;
use crate::precompile::is_precompiled;
use address::Address;
use balance::Balance;
use calldatacopy::Calldatacopy;
use calldataload::Calldataload;
use calldatasize::Calldatasize;
use caller::Caller;
use callop::CallOpcode;
use callvalue::Callvalue;
use codecopy::Codecopy;
use codesize::Codesize;
use create::Create;
use dup::Dup;
use error_codestore::ErrorCodeStore;
use error_invalid_jump::InvalidJump;
use error_oog_call::OOGCall;
use error_oog_dynamic_memory::OOGDynamicMemory;
use error_oog_exp::OOGExp;
use error_oog_log::ErrorOOGLog;
use error_oog_sload_sstore::OOGSloadSstore;
use error_oog_static_memory::OOGStaticMemory;
use error_precompile_failed::PrecompileFailed;
use error_return_data_outofbound::ErrorReturnDataOutOfBound;
use error_simple::ErrorSimple;
use error_write_protection::ErrorWriteProtection;
use exp::Exponentiation;
use extcodecopy::Extcodecopy;
use extcodehash::Extcodehash;
use extcodesize::Extcodesize;
use gasprice::GasPrice;
use logs::Log;
use mload::Mload;
use mstore::Mstore;
use origin::Origin;
use return_revert::ReturnRevert;
use returndatacopy::Returndatacopy;
use returndatasize::Returndatasize;
use selfbalance::Selfbalance;
use sload::Sload;
use sstore::Sstore;
use stackonlyop::StackOnlyOpcode;
use stop::Stop;
use swap::Swap;

/// Generic opcode trait which defines the logic of the
/// [`Operation`](crate::operation::Operation) that should be generated for one
/// or multiple [`ExecStep`](crate::circuit_input_builder::ExecStep) depending
/// of the [`OpcodeId`] it contains.
pub trait Opcode: Debug {
    /// Generate the associated [`MemoryOp`](crate::operation::MemoryOp)s,
    /// [`StackOp`](crate::operation::StackOp)s, and
    /// [`StorageOp`](crate::operation::StorageOp)s associated to the Opcode
    /// is implemented for.
    fn gen_associated_ops(
        state: &mut CircuitInputStateRef,
        geth_steps: &[GethExecStep],
    ) -> Result<Vec<ExecStep>, Error>;
}

#[derive(Debug, Copy, Clone)]
struct Dummy;

impl Opcode for Dummy {
    fn gen_associated_ops(
        state: &mut CircuitInputStateRef,
        geth_steps: &[GethExecStep],
    ) -> Result<Vec<ExecStep>, Error> {
        Ok(vec![state.new_step(&geth_steps[0])?])
    }
}

type FnGenAssociatedOps = fn(
    state: &mut CircuitInputStateRef,
    geth_steps: &[GethExecStep],
) -> Result<Vec<ExecStep>, Error>;

fn fn_gen_associated_ops(opcode_id: &OpcodeId) -> FnGenAssociatedOps {
    if opcode_id.is_push() {
        return StackOnlyOpcode::<0, 1>::gen_associated_ops;
    }

    match opcode_id {
        OpcodeId::STOP => Stop::gen_associated_ops,
        OpcodeId::ADD => StackOnlyOpcode::<2, 1>::gen_associated_ops,
        OpcodeId::MUL => StackOnlyOpcode::<2, 1>::gen_associated_ops,
        OpcodeId::SUB => StackOnlyOpcode::<2, 1>::gen_associated_ops,
        OpcodeId::DIV => StackOnlyOpcode::<2, 1>::gen_associated_ops,
        OpcodeId::SDIV => StackOnlyOpcode::<2, 1>::gen_associated_ops,
        OpcodeId::MOD => StackOnlyOpcode::<2, 1>::gen_associated_ops,
        OpcodeId::SMOD => StackOnlyOpcode::<2, 1>::gen_associated_ops,
        OpcodeId::ADDMOD => StackOnlyOpcode::<3, 1>::gen_associated_ops,
        OpcodeId::MULMOD => StackOnlyOpcode::<3, 1>::gen_associated_ops,
        OpcodeId::SIGNEXTEND => StackOnlyOpcode::<2, 1>::gen_associated_ops,
        OpcodeId::LT => StackOnlyOpcode::<2, 1>::gen_associated_ops,
        OpcodeId::GT => StackOnlyOpcode::<2, 1>::gen_associated_ops,
        OpcodeId::SLT => StackOnlyOpcode::<2, 1>::gen_associated_ops,
        OpcodeId::SGT => StackOnlyOpcode::<2, 1>::gen_associated_ops,
        OpcodeId::EQ => StackOnlyOpcode::<2, 1>::gen_associated_ops,
        OpcodeId::ISZERO => StackOnlyOpcode::<1, 1>::gen_associated_ops,
        OpcodeId::AND => StackOnlyOpcode::<2, 1>::gen_associated_ops,
        OpcodeId::OR => StackOnlyOpcode::<2, 1>::gen_associated_ops,
        OpcodeId::XOR => StackOnlyOpcode::<2, 1>::gen_associated_ops,
        OpcodeId::NOT => StackOnlyOpcode::<1, 1>::gen_associated_ops,
        OpcodeId::BYTE => StackOnlyOpcode::<2, 1>::gen_associated_ops,
        OpcodeId::SHL => StackOnlyOpcode::<2, 1>::gen_associated_ops,
        OpcodeId::SHR => StackOnlyOpcode::<2, 1>::gen_associated_ops,
        OpcodeId::SAR => StackOnlyOpcode::<2, 1>::gen_associated_ops,
        OpcodeId::SHA3 => Sha3::gen_associated_ops,
        OpcodeId::ADDRESS => Address::gen_associated_ops,
        OpcodeId::BALANCE => Balance::gen_associated_ops,
        OpcodeId::ORIGIN => Origin::gen_associated_ops,
        OpcodeId::CALLER => Caller::gen_associated_ops,
        OpcodeId::CALLVALUE => Callvalue::gen_associated_ops,
        OpcodeId::CALLDATASIZE => Calldatasize::gen_associated_ops,
        OpcodeId::CALLDATALOAD => Calldataload::gen_associated_ops,
        OpcodeId::CALLDATACOPY => Calldatacopy::gen_associated_ops,
        OpcodeId::GASPRICE => GasPrice::gen_associated_ops,
        OpcodeId::CODECOPY => Codecopy::gen_associated_ops,
        OpcodeId::CODESIZE => Codesize::gen_associated_ops,
        OpcodeId::EXP => Exponentiation::gen_associated_ops,
        OpcodeId::EXTCODESIZE => Extcodesize::gen_associated_ops,
        OpcodeId::EXTCODECOPY => Extcodecopy::gen_associated_ops,
        OpcodeId::RETURNDATASIZE => Returndatasize::gen_associated_ops,
        OpcodeId::RETURNDATACOPY => Returndatacopy::gen_associated_ops,
        OpcodeId::EXTCODEHASH => Extcodehash::gen_associated_ops,
        OpcodeId::BLOCKHASH => StackOnlyOpcode::<1, 1>::gen_associated_ops,
        OpcodeId::COINBASE => StackOnlyOpcode::<0, 1>::gen_associated_ops,
        OpcodeId::TIMESTAMP => StackOnlyOpcode::<0, 1>::gen_associated_ops,
        OpcodeId::NUMBER => StackOnlyOpcode::<0, 1>::gen_associated_ops,
        OpcodeId::DIFFICULTY => StackOnlyOpcode::<0, 1>::gen_associated_ops,
        OpcodeId::GASLIMIT => StackOnlyOpcode::<0, 1>::gen_associated_ops,
        OpcodeId::CHAINID => StackOnlyOpcode::<0, 1>::gen_associated_ops,
        OpcodeId::SELFBALANCE => Selfbalance::gen_associated_ops,
        OpcodeId::BASEFEE => StackOnlyOpcode::<0, 1>::gen_associated_ops,
        OpcodeId::POP => StackOnlyOpcode::<1, 0>::gen_associated_ops,
        OpcodeId::MLOAD => Mload::gen_associated_ops,
        OpcodeId::MSTORE => Mstore::<false>::gen_associated_ops,
        OpcodeId::MSTORE8 => Mstore::<true>::gen_associated_ops,
        OpcodeId::SLOAD => Sload::gen_associated_ops,
        OpcodeId::SSTORE => Sstore::gen_associated_ops,
        OpcodeId::JUMP => StackOnlyOpcode::<1, 0>::gen_associated_ops,
        OpcodeId::JUMPI => StackOnlyOpcode::<2, 0>::gen_associated_ops,
        OpcodeId::PC => StackOnlyOpcode::<0, 1>::gen_associated_ops,
        OpcodeId::MSIZE => StackOnlyOpcode::<0, 1>::gen_associated_ops,
        OpcodeId::GAS => StackOnlyOpcode::<0, 1>::gen_associated_ops,
        OpcodeId::JUMPDEST => Dummy::gen_associated_ops,
        OpcodeId::DUP1 => Dup::<1>::gen_associated_ops,
        OpcodeId::DUP2 => Dup::<2>::gen_associated_ops,
        OpcodeId::DUP3 => Dup::<3>::gen_associated_ops,
        OpcodeId::DUP4 => Dup::<4>::gen_associated_ops,
        OpcodeId::DUP5 => Dup::<5>::gen_associated_ops,
        OpcodeId::DUP6 => Dup::<6>::gen_associated_ops,
        OpcodeId::DUP7 => Dup::<7>::gen_associated_ops,
        OpcodeId::DUP8 => Dup::<8>::gen_associated_ops,
        OpcodeId::DUP9 => Dup::<9>::gen_associated_ops,
        OpcodeId::DUP10 => Dup::<10>::gen_associated_ops,
        OpcodeId::DUP11 => Dup::<11>::gen_associated_ops,
        OpcodeId::DUP12 => Dup::<12>::gen_associated_ops,
        OpcodeId::DUP13 => Dup::<13>::gen_associated_ops,
        OpcodeId::DUP14 => Dup::<14>::gen_associated_ops,
        OpcodeId::DUP15 => Dup::<15>::gen_associated_ops,
        OpcodeId::DUP16 => Dup::<16>::gen_associated_ops,
        OpcodeId::SWAP1 => Swap::<1>::gen_associated_ops,
        OpcodeId::SWAP2 => Swap::<2>::gen_associated_ops,
        OpcodeId::SWAP3 => Swap::<3>::gen_associated_ops,
        OpcodeId::SWAP4 => Swap::<4>::gen_associated_ops,
        OpcodeId::SWAP5 => Swap::<5>::gen_associated_ops,
        OpcodeId::SWAP6 => Swap::<6>::gen_associated_ops,
        OpcodeId::SWAP7 => Swap::<7>::gen_associated_ops,
        OpcodeId::SWAP8 => Swap::<8>::gen_associated_ops,
        OpcodeId::SWAP9 => Swap::<9>::gen_associated_ops,
        OpcodeId::SWAP10 => Swap::<10>::gen_associated_ops,
        OpcodeId::SWAP11 => Swap::<11>::gen_associated_ops,
        OpcodeId::SWAP12 => Swap::<12>::gen_associated_ops,
        OpcodeId::SWAP13 => Swap::<13>::gen_associated_ops,
        OpcodeId::SWAP14 => Swap::<14>::gen_associated_ops,
        OpcodeId::SWAP15 => Swap::<15>::gen_associated_ops,
        OpcodeId::SWAP16 => Swap::<16>::gen_associated_ops,
        OpcodeId::LOG0 => Log::gen_associated_ops,
        OpcodeId::LOG1 => Log::gen_associated_ops,
        OpcodeId::LOG2 => Log::gen_associated_ops,
        OpcodeId::LOG3 => Log::gen_associated_ops,
        OpcodeId::LOG4 => Log::gen_associated_ops,
        OpcodeId::CALL | OpcodeId::CALLCODE => CallOpcode::<7>::gen_associated_ops,
        OpcodeId::DELEGATECALL | OpcodeId::STATICCALL => CallOpcode::<6>::gen_associated_ops,
        OpcodeId::CREATE => Create::<false>::gen_associated_ops,
        OpcodeId::CREATE2 => Create::<true>::gen_associated_ops,
        OpcodeId::RETURN | OpcodeId::REVERT => ReturnRevert::gen_associated_ops,
        OpcodeId::INVALID(_) => Stop::gen_associated_ops,
        OpcodeId::SELFDESTRUCT => {
            log::debug!("Using dummy gen_selfdestruct_ops for opcode SELFDESTRUCT");
            DummySelfDestruct::gen_associated_ops
        }
        _ => {
            log::debug!("Using dummy gen_associated_ops for opcode {:?}", opcode_id);
            Dummy::gen_associated_ops
        }
    }
}

fn fn_gen_error_state_associated_ops(error: &ExecError) -> Option<FnGenAssociatedOps> {
    match error {
        ExecError::InvalidJump => Some(InvalidJump::gen_associated_ops),
        ExecError::InvalidOpcode => Some(ErrorSimple::gen_associated_ops),
        ExecError::OutOfGas(OogError::Call) => Some(OOGCall::gen_associated_ops),
        ExecError::OutOfGas(OogError::Constant) => Some(ErrorSimple::gen_associated_ops),
        ExecError::OutOfGas(OogError::Log) => Some(ErrorOOGLog::gen_associated_ops),
        ExecError::OutOfGas(OogError::DynamicMemoryExpansion) => {
            Some(OOGDynamicMemory::gen_associated_ops)
        }
        ExecError::OutOfGas(OogError::StaticMemoryExpansion) => {
            Some(OOGStaticMemory::gen_associated_ops)
        }
        ExecError::OutOfGas(OogError::Exp) => Some(OOGExp::gen_associated_ops),
        ExecError::OutOfGas(OogError::SloadSstore) => Some(OOGSloadSstore::gen_associated_ops),
<<<<<<< HEAD
        ExecError::StackOverflow => Some(ErrorStackOogConstant::gen_associated_ops),
        ExecError::StackUnderflow => Some(ErrorStackOogConstant::gen_associated_ops),
        ExecError::CodeStoreOutOfGas => Some(ErrorCodeStore::gen_associated_ops),
        ExecError::MaxCodeSizeExceeded => Some(ErrorCodeStore::gen_associated_ops),
=======
        ExecError::StackOverflow => Some(ErrorSimple::gen_associated_ops),
        ExecError::StackUnderflow => Some(ErrorSimple::gen_associated_ops),
>>>>>>> cfc7e8b4
        // call & callcode can encounter InsufficientBalance error, Use pop-7 generic CallOpcode
        ExecError::InsufficientBalance => Some(CallOpcode::<7>::gen_associated_ops),
        ExecError::PrecompileFailed => Some(PrecompileFailed::gen_associated_ops),
        ExecError::WriteProtection => Some(ErrorWriteProtection::gen_associated_ops),
        ExecError::ReturnDataOutOfBounds => Some(ErrorReturnDataOutOfBound::gen_associated_ops),

        // more future errors place here
        _ => {
            evm_unimplemented!("TODO: error state {:?} not implemented", error);
            None
        }
    }
}

#[allow(clippy::collapsible_else_if)]
/// Generate the associated operations according to the particular
/// [`OpcodeId`].
pub fn gen_associated_ops(
    opcode_id: &OpcodeId,
    state: &mut CircuitInputStateRef,
    geth_steps: &[GethExecStep],
) -> Result<Vec<ExecStep>, Error> {
    let memory_enabled = !geth_steps.iter().all(|s| s.memory.is_empty());
    if memory_enabled {
        let check_level = if *CHECK_MEM_STRICT { 2 } else { 0 }; // 0: no check, 1: check and log error and fix, 2: check and assert_eq
        if check_level >= 1 {
            #[allow(clippy::collapsible_else_if)]
            if state.call_ctx()?.memory != geth_steps[0].memory {
                log::error!(
                    "wrong mem before {:?}. len in state {}, len in step {}",
                    opcode_id,
                    &state.call_ctx()?.memory.len(),
                    &geth_steps[0].memory.len(),
                );
                log::error!("state mem {:?}", &state.call_ctx()?.memory);
                log::error!("step  mem {:?}", &geth_steps[0].memory);

                for i in 0..std::cmp::min(
                    state.call_ctx()?.memory.0.len(),
                    geth_steps[0].memory.0.len(),
                ) {
                    let state_mem = state.call_ctx()?.memory.0[i];
                    let step_mem = geth_steps[0].memory.0[i];
                    if state_mem != step_mem {
                        log::error!(
                            "diff at {}: state {:?} != step {:?}",
                            i,
                            state_mem,
                            step_mem
                        );
                    }
                }
                if check_level >= 2 {
                    panic!("mem wrong");
                }
                state.call_ctx_mut()?.memory = geth_steps[0].memory.clone();
            }
        }
    }

    // check if have error
    let geth_step = &geth_steps[0];
    let mut exec_step = state.new_step(geth_step)?;
    let next_step = if geth_steps.len() > 1 {
        Some(&geth_steps[1])
    } else {
        None
    };
    if let Some(exec_error) = state.get_step_err(geth_step, next_step).unwrap() {
        log::warn!(
            "geth error {:?} occurred in  {:?} at pc {:?}",
            exec_error,
            geth_step.op,
<<<<<<< HEAD
            geth_step.pc
=======
            geth_step.pc,
>>>>>>> cfc7e8b4
        );

        exec_step.error = Some(exec_error.clone());
        // TODO: after more error state handled, refactor all error handling in
        // fn_gen_error_state_associated_ops method
        // For exceptions that have been implemented
        if let Some(fn_gen_error_ops) = fn_gen_error_state_associated_ops(&exec_error) {
            return fn_gen_error_ops(state, geth_steps);
        } else {
            // For exceptions that already enter next call context, but fail immediately
            // (e.g. Depth, InsufficientBalance), we still need to parse the call.
            if geth_step.op.is_call_or_create() {
                let call = state.parse_call(geth_step)?;
                state.push_call(call);
            // For exceptions that fail to enter next call context, we need
            // to restore call context of current caller
            } else {
                state.gen_restore_context_ops(&mut exec_step, geth_steps)?;
            }
            state.handle_return(geth_step)?;
            return Ok(vec![exec_step]);
        }
    }
    // if no errors, continue as normal
    let fn_gen_associated_ops = fn_gen_associated_ops(opcode_id);
    fn_gen_associated_ops(state, geth_steps)
}

pub fn gen_begin_tx_ops(state: &mut CircuitInputStateRef) -> Result<ExecStep, Error> {
    let mut exec_step = state.new_begin_tx_step();
    let call = state.call()?.clone();

    for (field, value) in [
        (CallContextField::TxId, state.tx_ctx.id().into()),
        (
            CallContextField::RwCounterEndOfReversion,
            call.rw_counter_end_of_reversion.into(),
        ),
        (
            CallContextField::IsPersistent,
            (call.is_persistent as usize).into(),
        ),
        (CallContextField::IsSuccess, call.is_success.to_word()),
    ] {
        state.call_context_write(&mut exec_step, call.call_id, field, value);
    }

    // Increase caller's nonce
    let caller_address = call.caller_address;
    let mut nonce_prev = state.sdb.get_account(&caller_address).1.nonce;
    debug_assert!(nonce_prev <= state.tx.nonce.into());
    while nonce_prev < state.tx.nonce.into() {
        nonce_prev = state.sdb.increase_nonce(&caller_address).into();
        log::warn!("[debug] increase nonce to {}", nonce_prev);
    }
    state.account_write(
        &mut exec_step,
        caller_address,
        AccountField::Nonce,
        nonce_prev + 1,
        nonce_prev,
    )?;

    // Add caller and callee into access list
    for address in [call.caller_address, call.address] {
        let is_warm_prev = !state.sdb.add_account_to_access_list(address);
        state.tx_accesslist_account_write(
            &mut exec_step,
            state.tx_ctx.id(),
            address,
            true,
            is_warm_prev,
        )?;
    }

    // Calculate intrinsic gas cost
    let call_data_gas_cost = state
        .tx
        .input
        .iter()
        .fold(0, |acc, byte| acc + if *byte == 0 { 4 } else { 16 });
    let intrinsic_gas_cost = if state.tx.is_create() {
        GasCost::CREATION_TX.as_u64()
    } else {
        GasCost::TX.as_u64()
    } + call_data_gas_cost;
    exec_step.gas_cost = GasCost(intrinsic_gas_cost);

    // Transfer with fee
    state.transfer_with_fee(
        &mut exec_step,
        call.caller_address,
        call.address,
        call.value,
        Some(state.tx.gas_price * state.tx.gas),
    )?;

    // Get code_hash of callee
    // FIXME: call with value to precompile will cause the codehash of precompile
    // address to `CodeDB::empty_code_hash()`. FIXME: we should have a
    // consistent codehash for precompile contract.
    let (_, callee_account) = state.sdb.get_account(&call.address);
    let callee_account = callee_account.clone();
    let callee_account = &callee_account;
    let callee_exists = !callee_account.is_empty();
    if !callee_exists {
        state.sdb.get_account_mut(&call.address).1.storage.clear();
    }
    let (callee_code_hash, is_empty_code_hash) = match (state.tx.is_create(), callee_exists) {
        (true, _) => (call.code_hash.to_word(), false),
        (_, true) => {
            debug_assert_eq!(
                callee_account.code_hash, call.code_hash,
                "callee account's code hash: {:?}, call's code hash: {:?}",
                callee_account.code_hash, call.code_hash
            );
            (
                call.code_hash.to_word(),
                call.code_hash.to_fixed_bytes() == *EMPTY_HASH,
            )
        }
        (_, false) => (Word::zero(), true),
    };

    // In case of contract creation we wish to verify the correctness of the
    // contract's address (callee). This address is defined as:
    //
    // Keccak256(RLP([tx_caller, tx_nonce]))[12:]
    //
    // We feed the RLP-encoded bytes to the block's SHA3 inputs, which gets assigned
    // to the Keccak circuit, so that the BeginTxGadget can do a lookup to the
    // Keccak table and verify the contract address.
    if state.tx.is_create() {
        state.block.sha3_inputs.push({
            let mut stream = ethers_core::utils::rlp::RlpStream::new();
            stream.begin_list(2);
            stream.append(&caller_address);
            stream.append(&nonce_prev);
            stream.out().to_vec()
        });
    }

    // There are 4 branches from here.
    match (
        call.is_create(),
        is_precompiled(&call.address),
        is_empty_code_hash,
    ) {
        // 1. Creation transaction.
        (true, _, _) => {
            state.push_op_reversible(
                &mut exec_step,
                RW::WRITE,
                AccountOp {
                    address: call.address,
                    field: AccountField::Nonce,
                    value: 1.into(),
                    value_prev: 0.into(),
                },
            )?;
            for (field, value) in [
                (CallContextField::Depth, call.depth.into()),
                (
                    CallContextField::CallerAddress,
                    call.caller_address.to_word(),
                ),
                (
                    CallContextField::CalleeAddress,
                    get_contract_address(caller_address, nonce_prev).to_word(),
                ),
                (
                    CallContextField::CallDataOffset,
                    call.call_data_offset.into(),
                ),
                (
                    CallContextField::CallDataLength,
                    state.tx.input.len().into(),
                ),
                (CallContextField::Value, call.value),
                (CallContextField::IsStatic, (call.is_static as usize).into()),
                (CallContextField::LastCalleeId, 0.into()),
                (CallContextField::LastCalleeReturnDataOffset, 0.into()),
                (CallContextField::LastCalleeReturnDataLength, 0.into()),
                (CallContextField::IsRoot, 1.into()),
                (CallContextField::IsCreate, 1.into()),
                (CallContextField::CodeHash, callee_code_hash),
            ] {
                state.call_context_write(&mut exec_step, call.call_id, field, value);
            }
            Ok(exec_step)
        }
        // 2. Call to precompiled.
        (_, true, _) => {
            state.account_read(
                &mut exec_step,
                call.address,
                AccountField::CodeHash,
                callee_code_hash,
                callee_code_hash,
            );

            Ok(exec_step)
        }
        (_, _, is_empty_code_hash) => {
            state.account_read(
                &mut exec_step,
                call.address,
                AccountField::CodeHash,
                callee_code_hash,
                callee_code_hash,
            );

            // 3. Call to account with empty code.
            if is_empty_code_hash {
                // if the transfer values make an account from non-exist to exist
                // we need to handle to codehash change
                if !call.value.is_zero() {
                    state.account_write(
                        &mut exec_step,
                        call.address,
                        AccountField::CodeHash,
                        CodeDB::empty_code_hash().to_word(),
                        CodeDB::empty_code_hash().to_word(), // or Word::zero()?
                    )?;
                }
                return Ok(exec_step);
            }

            // 4. Call to account with non-empty code.
            for (field, value) in [
                (CallContextField::Depth, call.depth.into()),
                (
                    CallContextField::CallerAddress,
                    call.caller_address.to_word(),
                ),
                (CallContextField::CalleeAddress, call.address.to_word()),
                (
                    CallContextField::CallDataOffset,
                    call.call_data_offset.into(),
                ),
                (
                    CallContextField::CallDataLength,
                    call.call_data_length.into(),
                ),
                (CallContextField::Value, call.value),
                (CallContextField::IsStatic, (call.is_static as usize).into()),
                (CallContextField::LastCalleeId, 0.into()),
                (CallContextField::LastCalleeReturnDataOffset, 0.into()),
                (CallContextField::LastCalleeReturnDataLength, 0.into()),
                (CallContextField::IsRoot, 1.into()),
                (CallContextField::IsCreate, call.is_create().to_word()),
                (CallContextField::CodeHash, callee_code_hash),
            ] {
                state.call_context_write(&mut exec_step, call.call_id, field, value);
            }

            Ok(exec_step)
        }
    }
}

pub fn gen_end_tx_ops(state: &mut CircuitInputStateRef) -> Result<ExecStep, Error> {
    let mut exec_step = state.new_end_tx_step();
    let call = state.tx.calls()[0].clone();

    state.call_context_read(
        &mut exec_step,
        call.call_id,
        CallContextField::TxId,
        state.tx_ctx.id().into(),
    );
    state.call_context_read(
        &mut exec_step,
        call.call_id,
        CallContextField::IsPersistent,
        Word::from(call.is_persistent as u8),
    );

    let refund = state.sdb.refund();
    state.push_op(
        &mut exec_step,
        RW::READ,
        TxRefundOp {
            tx_id: state.tx_ctx.id(),
            value: refund,
            value_prev: refund,
        },
    );

    let effective_refund =
        refund.min((state.tx.gas - exec_step.gas_left.0) / MAX_REFUND_QUOTIENT_OF_GAS_USED as u64);
    let (found, caller_account) = state.sdb.get_account(&call.caller_address);
    if !found {
        return Err(Error::AccountNotFound(call.caller_address));
    }
    let caller_balance_prev = caller_account.balance;
    let caller_balance =
        caller_balance_prev + state.tx.gas_price * (exec_step.gas_left.0 + effective_refund);
    state.account_write(
        &mut exec_step,
        call.caller_address,
        AccountField::Balance,
        caller_balance,
        caller_balance_prev,
    )?;

    let block_info = state
        .block
        .headers
        .get(&state.tx.block_num)
        .unwrap()
        .clone();
    let effective_tip = state.tx.gas_price - block_info.base_fee;
    let gas_cost = state.tx.gas - exec_step.gas_left.0 - effective_refund;
    let coinbase_reward = effective_tip * gas_cost;
    log::trace!(
        "coinbase reward = ({} - {}) * ({} - {} - {}) = {}",
        state.tx.gas_price,
        block_info.base_fee,
        state.tx.gas,
        exec_step.gas_left.0,
        effective_refund,
        coinbase_reward
    );
    let (found, coinbase_account) = state.sdb.get_account_mut(&block_info.coinbase);
    if !found {
        log::error!("coinbase account not found: {}", block_info.coinbase);
        return Err(Error::AccountNotFound(block_info.coinbase));
    }
    let coinbase_balance_prev = coinbase_account.balance;
    let coinbase_balance = coinbase_balance_prev + coinbase_reward;
    state.account_write(
        &mut exec_step,
        block_info.coinbase,
        AccountField::Balance,
        coinbase_balance,
        coinbase_balance_prev,
    )?;

    // handle tx receipt tag
    state.tx_receipt_write(
        &mut exec_step,
        state.tx_ctx.id(),
        TxReceiptField::PostStateOrStatus,
        call.is_persistent as u64,
    )?;

    let log_id = exec_step.log_id;
    state.tx_receipt_write(
        &mut exec_step,
        state.tx_ctx.id(),
        TxReceiptField::LogLength,
        log_id as u64,
    )?;

    if state.tx_ctx.id() > 1 {
        // query pre tx cumulative gas
        state.tx_receipt_read(
            &mut exec_step,
            state.tx_ctx.id() - 1,
            TxReceiptField::CumulativeGasUsed,
            state.block_ctx.cumulative_gas_used,
        )?;
    }

    state.block_ctx.cumulative_gas_used += state.tx.gas - exec_step.gas_left.0;
    state.tx_receipt_write(
        &mut exec_step,
        state.tx_ctx.id(),
        TxReceiptField::CumulativeGasUsed,
        state.block_ctx.cumulative_gas_used,
    )?;

    if !state.tx_ctx.is_last_tx() {
        state.call_context_write(
            &mut exec_step,
            state.block_ctx.rwc.0 + 1,
            CallContextField::TxId,
            (state.tx_ctx.id() + 1).into(),
        );
    }

    Ok(exec_step)
}

#[derive(Debug, Copy, Clone)]
struct DummySelfDestruct;

impl Opcode for DummySelfDestruct {
    fn gen_associated_ops(
        state: &mut CircuitInputStateRef,
        geth_steps: &[GethExecStep],
    ) -> Result<Vec<ExecStep>, Error> {
        dummy_gen_selfdestruct_ops(state, geth_steps)
    }
}
fn dummy_gen_selfdestruct_ops(
    state: &mut CircuitInputStateRef,
    geth_steps: &[GethExecStep],
) -> Result<Vec<ExecStep>, Error> {
    let geth_step = &geth_steps[0];
    let mut exec_step = state.new_step(geth_step)?;
    let sender = state.call()?.address;
    let receiver = geth_step.stack.last()?.to_address();

    let is_warm = state.sdb.check_account_in_access_list(&receiver);
    state.push_op_reversible(
        &mut exec_step,
        RW::WRITE,
        TxAccessListAccountOp {
            tx_id: state.tx_ctx.id(),
            address: receiver,
            is_warm: true,
            is_warm_prev: is_warm,
        },
    )?;

    let (found, _) = state.sdb.get_account(&receiver);
    if !found {
        return Err(Error::AccountNotFound(receiver));
    }
    let (found, sender_account) = state.sdb.get_account(&sender);
    if !found {
        return Err(Error::AccountNotFound(sender));
    }
    let value = sender_account.balance;
    state.transfer(&mut exec_step, sender, receiver, value)?;

    if state.call()?.is_persistent {
        state.sdb.destruct_account(sender);
    }

    state.handle_return(geth_step)?;
    Ok(vec![exec_step])
}<|MERGE_RESOLUTION|>--- conflicted
+++ resolved
@@ -289,15 +289,10 @@
         }
         ExecError::OutOfGas(OogError::Exp) => Some(OOGExp::gen_associated_ops),
         ExecError::OutOfGas(OogError::SloadSstore) => Some(OOGSloadSstore::gen_associated_ops),
-<<<<<<< HEAD
-        ExecError::StackOverflow => Some(ErrorStackOogConstant::gen_associated_ops),
-        ExecError::StackUnderflow => Some(ErrorStackOogConstant::gen_associated_ops),
+        ExecError::StackOverflow => Some(ErrorSimple::gen_associated_ops),
+        ExecError::StackUnderflow => Some(ErrorSimple::gen_associated_ops),
         ExecError::CodeStoreOutOfGas => Some(ErrorCodeStore::gen_associated_ops),
         ExecError::MaxCodeSizeExceeded => Some(ErrorCodeStore::gen_associated_ops),
-=======
-        ExecError::StackOverflow => Some(ErrorSimple::gen_associated_ops),
-        ExecError::StackUnderflow => Some(ErrorSimple::gen_associated_ops),
->>>>>>> cfc7e8b4
         // call & callcode can encounter InsufficientBalance error, Use pop-7 generic CallOpcode
         ExecError::InsufficientBalance => Some(CallOpcode::<7>::gen_associated_ops),
         ExecError::PrecompileFailed => Some(PrecompileFailed::gen_associated_ops),
@@ -371,11 +366,7 @@
             "geth error {:?} occurred in  {:?} at pc {:?}",
             exec_error,
             geth_step.op,
-<<<<<<< HEAD
-            geth_step.pc
-=======
             geth_step.pc,
->>>>>>> cfc7e8b4
         );
 
         exec_step.error = Some(exec_error.clone());
