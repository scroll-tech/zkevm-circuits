//! Definition of each opcode of the EVM.
use crate::{
    circuit_input_builder::{
        CircuitInputStateRef, CopyBytes, CopyDataType, CopyEvent, ExecStep, NumberOrHash,
    },
    error::{
        ContractAddressCollisionError, DepthError, ExecError, InsufficientBalanceError,
        NonceUintOverflowError, OogError,
    },
    evm::OpcodeId,
    l2_predeployed::l1_gas_price_oracle,
    operation::{
        AccountField, AccountOp, CallContextField, StorageOp, TxAccessListAccountOp,
        TxReceiptField, TxRefundOp, RW,
    },
    state_db::CodeDB,
    Error,
};
use core::fmt::Debug;
use eth_types::{
    evm_types::{gas_utils::tx_data_gas_cost, GasCost, MAX_REFUND_QUOTIENT_OF_GAS_USED},
    evm_unimplemented, Bytecode, GethExecStep, GethExecTrace, ToAddress, ToWord, Word,
};
use ethers_core::utils::get_contract_address;

use crate::util::CHECK_MEM_STRICT;

#[cfg(any(feature = "test", test))]
pub use self::sha3::sha3_tests::{gen_sha3_code, MemoryKind};

mod address;
mod balance;
mod blockhash;
mod calldatacopy;
mod calldataload;
mod calldatasize;
mod caller;
mod callop;
mod callvalue;
mod chainid;
mod codecopy;
mod codesize;
mod create;
mod dup;
mod exp;
mod extcodecopy;
mod extcodehash;
mod extcodesize;
mod gasprice;
mod logs;
mod mload;
mod mstore;
mod number;
mod origin;
mod precompiles;
mod push0;
mod return_revert;
mod returndatacopy;
mod returndatasize;
mod selfbalance;
mod sha3;
mod sload;
mod sstore;
mod stackonlyop;
mod stop;
mod swap;

mod error_codestore;
mod error_contract_address_collision;
mod error_invalid_creation_code;
mod error_invalid_jump;
mod error_oog_account_access;
mod error_oog_call;
mod error_oog_log;
mod error_oog_memory_copy;
mod error_oog_sload_sstore;
mod error_precompile_failed;
mod error_return_data_outofbound;
mod error_write_protection;

#[cfg(test)]
mod memory_expansion_test;
#[cfg(feature = "test")]
pub use callop::tests::PrecompileCallArgs;

use self::sha3::Sha3;
use crate::precompile::is_precompiled;
use address::Address;
use balance::Balance;
use blockhash::Blockhash;
use calldatacopy::Calldatacopy;
use calldataload::Calldataload;
use calldatasize::Calldatasize;
use caller::Caller;
use callop::CallOpcode;
use callvalue::Callvalue;
use codecopy::Codecopy;
use codesize::Codesize;
use create::Create;
use dup::Dup;
use error_codestore::ErrorCodeStore;
use error_invalid_creation_code::ErrorCreationCode;
use error_invalid_jump::InvalidJump;
use error_oog_account_access::ErrorOOGAccountAccess;
use error_oog_call::OOGCall;
use error_oog_log::ErrorOOGLog;
use error_oog_memory_copy::OOGMemoryCopy;
use error_oog_sload_sstore::OOGSloadSstore;
use error_precompile_failed::PrecompileFailed;
use error_return_data_outofbound::ErrorReturnDataOutOfBound;
use error_write_protection::ErrorWriteProtection;
use exp::Exponentiation;
use extcodecopy::Extcodecopy;
use extcodehash::Extcodehash;
use extcodesize::Extcodesize;
use gasprice::GasPrice;
use logs::Log;
use mload::Mload;
use mstore::Mstore;
use origin::Origin;
use push0::Push0;
use return_revert::ReturnRevert;
use returndatacopy::Returndatacopy;
use returndatasize::Returndatasize;
use selfbalance::Selfbalance;
use sload::Sload;
use sstore::Sstore;
use stackonlyop::StackOnlyOpcode;
use stop::Stop;
use swap::Swap;

/// Generic opcode trait which defines the logic of the
/// [`Operation`](crate::operation::Operation) that should be generated for one
/// or multiple [`ExecStep`](crate::circuit_input_builder::ExecStep) depending
/// of the [`OpcodeId`] it contains.
pub trait Opcode: Debug {
    /// Generate the associated [`MemoryOp`](crate::operation::MemoryOp)s,
    /// [`StackOp`](crate::operation::StackOp)s, and
    /// [`StorageOp`](crate::operation::StorageOp)s associated to the Opcode
    /// is implemented for.
    fn gen_associated_ops(
        state: &mut CircuitInputStateRef,
        geth_steps: &[GethExecStep],
    ) -> Result<Vec<ExecStep>, Error>;
}

#[derive(Debug, Copy, Clone)]
struct Dummy;

impl Opcode for Dummy {
    fn gen_associated_ops(
        state: &mut CircuitInputStateRef,
        geth_steps: &[GethExecStep],
    ) -> Result<Vec<ExecStep>, Error> {
        Ok(vec![state.new_step(&geth_steps[0])?])
    }
}

type FnGenAssociatedOps = fn(
    state: &mut CircuitInputStateRef,
    geth_steps: &[GethExecStep],
) -> Result<Vec<ExecStep>, Error>;

fn fn_gen_associated_ops(opcode_id: &OpcodeId) -> FnGenAssociatedOps {
    if opcode_id.is_push_with_data() {
        return StackOnlyOpcode::<0, 1>::gen_associated_ops;
    }

    match opcode_id {
        OpcodeId::PUSH0 => Push0::gen_associated_ops,
        OpcodeId::STOP => Stop::gen_associated_ops,
        OpcodeId::ADD => StackOnlyOpcode::<2, 1>::gen_associated_ops,
        OpcodeId::MUL => StackOnlyOpcode::<2, 1>::gen_associated_ops,
        OpcodeId::SUB => StackOnlyOpcode::<2, 1>::gen_associated_ops,
        OpcodeId::DIV => StackOnlyOpcode::<2, 1>::gen_associated_ops,
        OpcodeId::SDIV => StackOnlyOpcode::<2, 1>::gen_associated_ops,
        OpcodeId::MOD => StackOnlyOpcode::<2, 1>::gen_associated_ops,
        OpcodeId::SMOD => StackOnlyOpcode::<2, 1>::gen_associated_ops,
        OpcodeId::ADDMOD => StackOnlyOpcode::<3, 1>::gen_associated_ops,
        OpcodeId::MULMOD => StackOnlyOpcode::<3, 1>::gen_associated_ops,
        OpcodeId::SIGNEXTEND => StackOnlyOpcode::<2, 1>::gen_associated_ops,
        OpcodeId::LT => StackOnlyOpcode::<2, 1>::gen_associated_ops,
        OpcodeId::GT => StackOnlyOpcode::<2, 1>::gen_associated_ops,
        OpcodeId::SLT => StackOnlyOpcode::<2, 1>::gen_associated_ops,
        OpcodeId::SGT => StackOnlyOpcode::<2, 1>::gen_associated_ops,
        OpcodeId::EQ => StackOnlyOpcode::<2, 1>::gen_associated_ops,
        OpcodeId::ISZERO => StackOnlyOpcode::<1, 1>::gen_associated_ops,
        OpcodeId::AND => StackOnlyOpcode::<2, 1>::gen_associated_ops,
        OpcodeId::OR => StackOnlyOpcode::<2, 1>::gen_associated_ops,
        OpcodeId::XOR => StackOnlyOpcode::<2, 1>::gen_associated_ops,
        OpcodeId::NOT => StackOnlyOpcode::<1, 1>::gen_associated_ops,
        OpcodeId::BYTE => StackOnlyOpcode::<2, 1>::gen_associated_ops,
        OpcodeId::SHL => StackOnlyOpcode::<2, 1>::gen_associated_ops,
        OpcodeId::SHR => StackOnlyOpcode::<2, 1>::gen_associated_ops,
        OpcodeId::SAR => StackOnlyOpcode::<2, 1>::gen_associated_ops,
        OpcodeId::SHA3 => Sha3::gen_associated_ops,
        OpcodeId::ADDRESS => Address::gen_associated_ops,
        OpcodeId::BALANCE => Balance::gen_associated_ops,
        OpcodeId::ORIGIN => Origin::gen_associated_ops,
        OpcodeId::CALLER => Caller::gen_associated_ops,
        OpcodeId::CALLVALUE => Callvalue::gen_associated_ops,
        OpcodeId::CALLDATASIZE => Calldatasize::gen_associated_ops,
        OpcodeId::CALLDATALOAD => Calldataload::gen_associated_ops,
        OpcodeId::CALLDATACOPY => Calldatacopy::gen_associated_ops,
        OpcodeId::GASPRICE => GasPrice::gen_associated_ops,
        OpcodeId::CODECOPY => Codecopy::gen_associated_ops,
        OpcodeId::CODESIZE => Codesize::gen_associated_ops,
        OpcodeId::EXP => Exponentiation::gen_associated_ops,
        OpcodeId::EXTCODESIZE => Extcodesize::gen_associated_ops,
        OpcodeId::EXTCODECOPY => Extcodecopy::gen_associated_ops,
        OpcodeId::RETURNDATASIZE => Returndatasize::gen_associated_ops,
        OpcodeId::RETURNDATACOPY => Returndatacopy::gen_associated_ops,
        OpcodeId::EXTCODEHASH => Extcodehash::gen_associated_ops,
        OpcodeId::BLOCKHASH => Blockhash::gen_associated_ops,
        OpcodeId::COINBASE => StackOnlyOpcode::<0, 1>::gen_associated_ops,
        OpcodeId::TIMESTAMP => StackOnlyOpcode::<0, 1>::gen_associated_ops,
        OpcodeId::NUMBER => StackOnlyOpcode::<0, 1>::gen_associated_ops,
        OpcodeId::DIFFICULTY => StackOnlyOpcode::<0, 1>::gen_associated_ops,
        OpcodeId::GASLIMIT => StackOnlyOpcode::<0, 1>::gen_associated_ops,
        OpcodeId::CHAINID => StackOnlyOpcode::<0, 1>::gen_associated_ops,
        OpcodeId::SELFBALANCE => Selfbalance::gen_associated_ops,
        OpcodeId::BASEFEE => StackOnlyOpcode::<0, 1>::gen_associated_ops,
        OpcodeId::POP => StackOnlyOpcode::<1, 0>::gen_associated_ops,
        OpcodeId::MLOAD => Mload::gen_associated_ops,
        OpcodeId::MSTORE => Mstore::<false>::gen_associated_ops,
        OpcodeId::MSTORE8 => Mstore::<true>::gen_associated_ops,
        OpcodeId::SLOAD => Sload::gen_associated_ops,
        OpcodeId::SSTORE => Sstore::gen_associated_ops,
        OpcodeId::JUMP => StackOnlyOpcode::<1, 0>::gen_associated_ops,
        OpcodeId::JUMPI => StackOnlyOpcode::<2, 0>::gen_associated_ops,
        OpcodeId::PC => StackOnlyOpcode::<0, 1>::gen_associated_ops,
        OpcodeId::MSIZE => StackOnlyOpcode::<0, 1>::gen_associated_ops,
        OpcodeId::GAS => StackOnlyOpcode::<0, 1>::gen_associated_ops,
        OpcodeId::JUMPDEST => Dummy::gen_associated_ops,
        OpcodeId::DUP1 => Dup::<1>::gen_associated_ops,
        OpcodeId::DUP2 => Dup::<2>::gen_associated_ops,
        OpcodeId::DUP3 => Dup::<3>::gen_associated_ops,
        OpcodeId::DUP4 => Dup::<4>::gen_associated_ops,
        OpcodeId::DUP5 => Dup::<5>::gen_associated_ops,
        OpcodeId::DUP6 => Dup::<6>::gen_associated_ops,
        OpcodeId::DUP7 => Dup::<7>::gen_associated_ops,
        OpcodeId::DUP8 => Dup::<8>::gen_associated_ops,
        OpcodeId::DUP9 => Dup::<9>::gen_associated_ops,
        OpcodeId::DUP10 => Dup::<10>::gen_associated_ops,
        OpcodeId::DUP11 => Dup::<11>::gen_associated_ops,
        OpcodeId::DUP12 => Dup::<12>::gen_associated_ops,
        OpcodeId::DUP13 => Dup::<13>::gen_associated_ops,
        OpcodeId::DUP14 => Dup::<14>::gen_associated_ops,
        OpcodeId::DUP15 => Dup::<15>::gen_associated_ops,
        OpcodeId::DUP16 => Dup::<16>::gen_associated_ops,
        OpcodeId::SWAP1 => Swap::<1>::gen_associated_ops,
        OpcodeId::SWAP2 => Swap::<2>::gen_associated_ops,
        OpcodeId::SWAP3 => Swap::<3>::gen_associated_ops,
        OpcodeId::SWAP4 => Swap::<4>::gen_associated_ops,
        OpcodeId::SWAP5 => Swap::<5>::gen_associated_ops,
        OpcodeId::SWAP6 => Swap::<6>::gen_associated_ops,
        OpcodeId::SWAP7 => Swap::<7>::gen_associated_ops,
        OpcodeId::SWAP8 => Swap::<8>::gen_associated_ops,
        OpcodeId::SWAP9 => Swap::<9>::gen_associated_ops,
        OpcodeId::SWAP10 => Swap::<10>::gen_associated_ops,
        OpcodeId::SWAP11 => Swap::<11>::gen_associated_ops,
        OpcodeId::SWAP12 => Swap::<12>::gen_associated_ops,
        OpcodeId::SWAP13 => Swap::<13>::gen_associated_ops,
        OpcodeId::SWAP14 => Swap::<14>::gen_associated_ops,
        OpcodeId::SWAP15 => Swap::<15>::gen_associated_ops,
        OpcodeId::SWAP16 => Swap::<16>::gen_associated_ops,
        OpcodeId::LOG0 => Log::gen_associated_ops,
        OpcodeId::LOG1 => Log::gen_associated_ops,
        OpcodeId::LOG2 => Log::gen_associated_ops,
        OpcodeId::LOG3 => Log::gen_associated_ops,
        OpcodeId::LOG4 => Log::gen_associated_ops,
        OpcodeId::CALL | OpcodeId::CALLCODE => CallOpcode::<7>::gen_associated_ops,
        OpcodeId::DELEGATECALL | OpcodeId::STATICCALL => CallOpcode::<6>::gen_associated_ops,
        OpcodeId::CREATE => Create::<false>::gen_associated_ops,
        OpcodeId::CREATE2 => Create::<true>::gen_associated_ops,
        OpcodeId::RETURN | OpcodeId::REVERT => ReturnRevert::gen_associated_ops,
        OpcodeId::INVALID(_) => Stop::gen_associated_ops,
        OpcodeId::SELFDESTRUCT => {
            log::debug!("Using dummy gen_selfdestruct_ops for opcode SELFDESTRUCT");
            DummySelfDestruct::gen_associated_ops
        }
        _ => {
            log::debug!("Using dummy gen_associated_ops for opcode {:?}", opcode_id);
            Dummy::gen_associated_ops
        }
    }
}

fn fn_gen_error_state_associated_ops(
    geth_step: &GethExecStep,
    error: &ExecError,
) -> Option<FnGenAssociatedOps> {
    match error {
        ExecError::InvalidJump => Some(InvalidJump::gen_associated_ops),
        ExecError::InvalidOpcode => Some(StackOnlyOpcode::<0, 0, true>::gen_associated_ops),
        // Depth error could occur in CALL, CALLCODE, DELEGATECALL and STATICCALL.
        ExecError::Depth(DepthError::Call) => match geth_step.op {
            OpcodeId::CALL | OpcodeId::CALLCODE => Some(CallOpcode::<7>::gen_associated_ops),
            OpcodeId::DELEGATECALL | OpcodeId::STATICCALL => {
                Some(CallOpcode::<6>::gen_associated_ops)
            }
            op => unreachable!("ErrDepth cannot occur in {op}"),
        },
        // Depth error could occur in CREATE and CREATE2.
        ExecError::Depth(DepthError::Create) => Some(Create::<false>::gen_associated_ops),
        ExecError::Depth(DepthError::Create2) => Some(Create::<true>::gen_associated_ops),
        ExecError::OutOfGas(OogError::Call) => Some(OOGCall::gen_associated_ops),
        ExecError::OutOfGas(OogError::Constant) => {
            Some(StackOnlyOpcode::<0, 0, true>::gen_associated_ops)
        }
        ExecError::OutOfGas(OogError::Create) => match geth_step.op {
            OpcodeId::CREATE => Some(StackOnlyOpcode::<3, 0, true>::gen_associated_ops),
            OpcodeId::CREATE2 => Some(StackOnlyOpcode::<4, 0, true>::gen_associated_ops),
            op => unreachable!("OOG Create cannot occur in {op}"),
        },
        ExecError::OutOfGas(OogError::Log) => Some(ErrorOOGLog::gen_associated_ops),
        ExecError::OutOfGas(OogError::DynamicMemoryExpansion) => {
            Some(StackOnlyOpcode::<2, 0, true>::gen_associated_ops)
        }
        ExecError::OutOfGas(OogError::StaticMemoryExpansion) => {
            Some(StackOnlyOpcode::<1, 0, true>::gen_associated_ops)
        }
        ExecError::OutOfGas(OogError::Exp) => {
            Some(StackOnlyOpcode::<2, 0, true>::gen_associated_ops)
        }
        ExecError::OutOfGas(OogError::MemoryCopy) => Some(OOGMemoryCopy::gen_associated_ops),
        ExecError::OutOfGas(OogError::Sha3) => {
            Some(StackOnlyOpcode::<2, 0, true>::gen_associated_ops)
        }
        ExecError::OutOfGas(OogError::SloadSstore) => Some(OOGSloadSstore::gen_associated_ops),
        ExecError::OutOfGas(OogError::AccountAccess) => {
            Some(ErrorOOGAccountAccess::gen_associated_ops)
        }
        // ExecError::
        ExecError::StackOverflow => Some(StackOnlyOpcode::<0, 0, true>::gen_associated_ops),
        ExecError::StackUnderflow => Some(StackOnlyOpcode::<0, 0, true>::gen_associated_ops),
        ExecError::CodeStoreOutOfGas => Some(ErrorCodeStore::gen_associated_ops),
        ExecError::MaxCodeSizeExceeded => Some(ErrorCodeStore::gen_associated_ops),
        // call & callcode can encounter InsufficientBalance error, Use pop-7 generic CallOpcode
        ExecError::InsufficientBalance(InsufficientBalanceError::Call) => {
            Some(CallOpcode::<7>::gen_associated_ops)
        }
        // create & create2 can encounter insufficient balance.
        ExecError::InsufficientBalance(InsufficientBalanceError::Create) => {
            Some(Create::<false>::gen_associated_ops)
        }
        ExecError::InsufficientBalance(InsufficientBalanceError::Create2) => {
            Some(Create::<true>::gen_associated_ops)
        }
        ExecError::PrecompileFailed => Some(PrecompileFailed::gen_associated_ops),
        ExecError::WriteProtection => Some(ErrorWriteProtection::gen_associated_ops),
        ExecError::ReturnDataOutOfBounds => Some(ErrorReturnDataOutOfBound::gen_associated_ops),
        // create & create2 can encounter contract address collision.
        ExecError::ContractAddressCollision(ContractAddressCollisionError::Create) => {
            Some(Create::<false>::gen_associated_ops)
        }
        ExecError::ContractAddressCollision(ContractAddressCollisionError::Create2) => {
            Some(Create::<true>::gen_associated_ops)
        }
        // create & create2 can encounter nonce uint overflow.
        ExecError::NonceUintOverflow(NonceUintOverflowError::Create) => {
            Some(Create::<false>::gen_associated_ops)
        }
        ExecError::NonceUintOverflow(NonceUintOverflowError::Create2) => {
            Some(Create::<true>::gen_associated_ops)
        }
        ExecError::InvalidCreationCode => Some(ErrorCreationCode::gen_associated_ops),
        // more future errors place here
        _ => {
            evm_unimplemented!("TODO: error state {:?} not implemented", error);
            None
        }
    }
}

#[allow(clippy::collapsible_else_if)]
/// Generate the associated operations according to the particular
/// [`OpcodeId`].
pub fn gen_associated_ops(
    opcode_id: &OpcodeId,
    state: &mut CircuitInputStateRef,
    geth_steps: &[GethExecStep],
) -> Result<Vec<ExecStep>, Error> {
    let check_level = if *CHECK_MEM_STRICT { 2 } else { 0 }; // 0: no check, 1: check and log error and fix, 2: check and assert_eq
    if check_level >= 1 {
        let memory_enabled = !geth_steps.iter().all(|s| s.memory.is_empty());
        if memory_enabled {
            #[allow(clippy::collapsible_else_if)]
            if state.call_ctx()?.memory != geth_steps[0].memory {
                log::error!(
                    "wrong mem before {:?}. len in state {}, len in step {}",
                    opcode_id,
                    &state.call_ctx()?.memory.len(),
                    &geth_steps[0].memory.len(),
                );
                log::error!("state mem {:?}", &state.call_ctx()?.memory);
                log::error!("step  mem {:?}", &geth_steps[0].memory);

                for i in 0..std::cmp::min(
                    state.call_ctx()?.memory.0.len(),
                    geth_steps[0].memory.0.len(),
                ) {
                    let state_mem = state.call_ctx()?.memory.0[i];
                    let step_mem = geth_steps[0].memory.0[i];
                    if state_mem != step_mem {
                        log::error!(
                            "diff at {}: state {:?} != step {:?}",
                            i,
                            state_mem,
                            step_mem
                        );
                    }
                }
                if check_level >= 2 {
                    panic!("mem wrong");
                }
                state.call_ctx_mut()?.memory = geth_steps[0].memory.clone();
            }
        }
    }

    // check if have error
    let geth_step = &geth_steps[0];
    let mut exec_step = state.new_step(geth_step)?;
    let next_step = if geth_steps.len() > 1 {
        Some(&geth_steps[1])
    } else {
        None
    };
    if let Some(exec_error) = state.get_step_err(geth_step, next_step).unwrap() {
        log::warn!(
            "geth error {:?} occurred in  {:?} at pc {:?}",
            exec_error,
            geth_step.op,
            geth_step.pc,
        );

        exec_step.error = Some(exec_error.clone());
        // TODO: after more error state handled, refactor all error handling in
        // fn_gen_error_state_associated_ops method
        // For exceptions that have been implemented
        if let Some(fn_gen_error_ops) = fn_gen_error_state_associated_ops(geth_step, &exec_error) {
            let mut steps = fn_gen_error_ops(state, geth_steps)?;
            if let Some(e) = &steps[0].error {
                debug_assert_eq!(&exec_error, e);
            }
            steps[0].error = Some(exec_error.clone());
            return Ok(steps);
        } else {
            // For exceptions that fail to enter next call context, we need
            // to restore call context of current caller
            let mut need_restore = true;

            // For exceptions that already enter next call context, but fail immediately
            // (e.g. Depth, InsufficientBalance), we still need to parse the call.
            if geth_step.op.is_call_or_create()
                && !matches!(exec_error, ExecError::OutOfGas(OogError::Create))
            {
                let call = state.parse_call(geth_step)?;
                state.push_call(call);
                need_restore = false;
            }

            state.handle_return(&mut exec_step, geth_steps, need_restore)?;
            return Ok(vec![exec_step]);
        }
    }
    // if no errors, continue as normal
    let fn_gen_associated_ops = fn_gen_associated_ops(opcode_id);
    fn_gen_associated_ops(state, geth_steps)
}

pub fn gen_begin_tx_ops(
    state: &mut CircuitInputStateRef,
    geth_trace: &GethExecTrace,
) -> Result<(), Error> {
    let mut exec_step = state.new_begin_tx_step();
    let call = state.call()?.clone();

    let caller_address = call.caller_address;

    if state.tx.tx_type.is_l1_msg() {
        // for l1 message, no need to add rw op, but we must check
        // caller for its existent status

        // notice the caller must existed after a l1msg tx, so we
        // create it here
        let caller_acc = state.sdb.get_account(&caller_address).1.clone();

        state.account_read(
            &mut exec_step,
            caller_address,
            AccountField::CodeHash,
            caller_acc.code_hash_read().to_word(),
        );

        if caller_acc.is_empty() {
            log::info!("create account for {:?} inside l1msg tx", caller_address);

            // notice the op is not reversible, since the nonce increasing is
            // inreversible
            state.account_write(
                &mut exec_step,
                caller_address,
                AccountField::CodeHash,
                caller_acc.code_hash.to_word(),
                Word::zero(),
            )?;

            #[cfg(feature = "scroll")]
            {
                state.account_write(
                    &mut exec_step,
                    caller_address,
                    AccountField::KeccakCodeHash,
                    caller_acc.keccak_code_hash.to_word(),
                    Word::zero(),
                )?;
            }
        }
    } else {
        // else, add 3 RW read operations for transaction L1 fee.
        gen_tx_l1_fee_ops(state, &mut exec_step);
    }
    // the rw delta before is:
    // + for non-l1 msg tx: 3 (rw for fee oracle contrace)
    // + for scroll l1-msg tx:
    //   * caller existed: 1 (read codehash)
    //   * caller not existed: 3 (read codehash and create account)
    // + for non-scroll l1-msg tx:
    //   * caller existed: 1 (read codehash)
    //   * caller not existed: 2 (read codehash and create account)

    for (field, value) in [
        (CallContextField::TxId, state.tx_ctx.id().into()),
        (
            CallContextField::RwCounterEndOfReversion,
            call.rw_counter_end_of_reversion.into(),
        ),
        (
            CallContextField::IsPersistent,
            (call.is_persistent as usize).into(),
        ),
        (CallContextField::IsSuccess, call.is_success.to_word()),
    ] {
        state.call_context_write(&mut exec_step, call.call_id, field, value);
    }

    // Increase caller's nonce
    let nonce_prev = state.sdb.get_nonce(&caller_address);
    //debug_assert!(nonce_prev <= state.tx.nonce);
    //while nonce_prev < state.tx.nonce {
    //    state.sdb.increase_nonce(&caller_address);
    //    nonce_prev = state.sdb.get_nonce(&caller_address);
    //    log::warn!("[debug] increase nonce to {}", nonce_prev);
    //}
    state.account_write(
        &mut exec_step,
        caller_address,
        AccountField::Nonce,
        (nonce_prev + 1).into(),
        nonce_prev.into(),
    )?;

    // Add precompile contract address to access list
    for address in 1..=9 {
        let address = eth_types::Address::from_low_u64_be(address);
        let is_warm_prev = !state.sdb.add_account_to_access_list(address);
        state.tx_accesslist_account_write(
            &mut exec_step,
            state.tx_ctx.id(),
            address,
            true,
            is_warm_prev,
        )?;
    }

    // Add caller, callee and coinbase (only for Shanghai) to access list.
    #[cfg(feature = "shanghai")]
    let accessed_addresses = [
        call.caller_address,
        call.address,
        state
            .block
            .headers
            .get(&state.tx.block_num)
            .unwrap()
            .coinbase,
    ];
    #[cfg(not(feature = "shanghai"))]
    let accessed_addresses = [call.caller_address, call.address];
    for address in accessed_addresses {
        let is_warm_prev = !state.sdb.add_account_to_access_list(address);
        state.tx_accesslist_account_write(
            &mut exec_step,
            state.tx_ctx.id(),
            address,
            true,
            is_warm_prev,
        )?;
    }

    // Calculate gas cost of init code only for EIP-3860 of Shanghai.
    #[cfg(feature = "shanghai")]
    let init_code_gas_cost = if state.tx.is_create() {
        (state.tx.input.len() as u64 + 31) / 32 * eth_types::evm_types::INIT_CODE_WORD_GAS
    } else {
        0
    };
    #[cfg(not(feature = "shanghai"))]
    let init_code_gas_cost = 0;

    // Calculate intrinsic gas cost
    let call_data_gas_cost = tx_data_gas_cost(&state.tx.input);
    let intrinsic_gas_cost = if state.tx.is_create() {
        GasCost::CREATION_TX.as_u64()
    } else {
        GasCost::TX.as_u64()
    } + call_data_gas_cost
        + init_code_gas_cost;
    log::trace!("intrinsic_gas_cost {intrinsic_gas_cost}, call_data_gas_cost {call_data_gas_cost}, init_code_gas_cost {init_code_gas_cost}, exec_step.gas_cost {:?}", exec_step.gas_cost);
    exec_step.gas_cost = GasCost(intrinsic_gas_cost);

    // Get code_hash of callee
    // FIXME: call with value to precompile will cause the codehash of precompile
    // address to `CodeDB::empty_code_hash()`. FIXME: we should have a
    // consistent codehash for precompile contract.
    let callee_account = &state.sdb.get_account(&call.address).1.clone();
    let is_precompile = is_precompiled(&call.address);
    let callee_exists = !callee_account.is_empty() || is_precompile;
    if !callee_exists && call.value.is_zero() {
        state.sdb.get_account_mut(&call.address).1.storage.clear();
    }
    if state.tx.is_create()
        && ((!callee_account.code_hash.is_zero()
            && !callee_account.code_hash.eq(&CodeDB::empty_code_hash()))
            || !callee_account.nonce.is_zero())
    {
        unimplemented!(
            "deployment collision at {:?}, account {:?}",
            call.address,
            callee_account
        );
    }
    let account_code_hash = if callee_exists {
        callee_account.code_hash.to_word()
    } else {
        Word::zero()
    };
    // call_code is code being executed
    let call_code_hash = call.code_hash.to_word();
    if !state.tx.is_create() && !account_code_hash.is_zero() {
        debug_assert_eq!(account_code_hash, call_code_hash);
    }
    let account_code_hash_is_empty_or_zero =
        account_code_hash.is_zero() || account_code_hash == CodeDB::empty_code_hash().to_word();

    if !is_precompile {
        state.account_read(
            &mut exec_step,
            call.address,
            AccountField::CodeHash,
            account_code_hash,
        );
    }

    // Transfer with fee
    let fee = state.tx.gas_price * state.tx.gas + state.tx_ctx.l1_fee;
    state.transfer_with_fee(
        &mut exec_step,
        call.caller_address,
        call.address,
        callee_exists,
        call.is_create(),
        call.value,
        Some(fee),
    )?;

    // In case of contract creation we wish to verify the correctness of the
    // contract's address (callee). This address is defined as:
    //
    // Keccak256(RLP([tx_caller, tx_nonce]))[12:]
    //
    // We feed the RLP-encoded bytes to the block's SHA3 inputs, which gets assigned
    // to the Keccak circuit, so that the BeginTxGadget can do a lookup to the
    // Keccak table and verify the contract address.
    if state.tx.is_create() {
        // 1. add RLP-bytes for contract address to keccak circuit.
        state.block.sha3_inputs.push({
            let mut stream = ethers_core::utils::rlp::RlpStream::new();
            stream.begin_list(2);
            stream.append(&caller_address);
            stream.append(&nonce_prev);
            stream.out().to_vec()
        });
        // 2. add init code to keccak circuit.
        let init_code = state.tx.input.as_slice();
        let length = init_code.len();
        state.block.sha3_inputs.push(init_code.to_vec());
        // 3. add init code to copy circuit.
        let code_hash = CodeDB::hash(init_code);
        let bytes = Bytecode::from(init_code.to_vec())
            .code
            .iter()
            .map(|element| (element.value, element.is_code, false))
            .collect::<Vec<(u8, bool, bool)>>();

        let rw_counter_start = state.block_ctx.rwc;
        state.push_copy(
            &mut exec_step,
            CopyEvent {
                src_addr: 0,
                src_addr_end: length as u64,
                src_type: CopyDataType::TxCalldata,
                src_id: NumberOrHash::Number(state.tx_ctx.id()),
                dst_addr: 0,
                dst_type: CopyDataType::Bytecode,
                dst_id: NumberOrHash::Hash(code_hash),
                log_id: None,
                rw_counter_start,
                copy_bytes: CopyBytes::new(bytes, None, None),
            },
        );
    }

    // There are 4 branches from here.
    match (
        call.is_create(),
        is_precompile,
        account_code_hash_is_empty_or_zero,
    ) {
        // 1. Creation transaction.
        (true, _, _) => {
            state.push_op_reversible(
                &mut exec_step,
                AccountOp {
                    address: call.address,
                    field: AccountField::Nonce,
                    value: 1.into(),
                    value_prev: 0.into(),
                },
            )?;
            for (field, value) in [
                (CallContextField::Depth, call.depth.into()),
                (
                    CallContextField::CallerAddress,
                    call.caller_address.to_word(),
                ),
                (
                    CallContextField::CalleeAddress,
                    get_contract_address(caller_address, nonce_prev).to_word(),
                ),
                (
                    CallContextField::CallDataOffset,
                    call.call_data_offset.into(),
                ),
                (
                    CallContextField::CallDataLength,
                    state.tx.input.len().into(),
                ),
                (CallContextField::Value, call.value),
                (CallContextField::IsStatic, (call.is_static as usize).into()),
                (CallContextField::LastCalleeId, 0.into()),
                (CallContextField::LastCalleeReturnDataOffset, 0.into()),
                (CallContextField::LastCalleeReturnDataLength, 0.into()),
                (CallContextField::IsRoot, 1.into()),
                (CallContextField::IsCreate, 1.into()),
                (CallContextField::CodeHash, call.code_hash.to_word()),
            ] {
                state.call_context_write(&mut exec_step, call.call_id, field, value);
            }
        }
        // 2. Call to precompiled.
        (_, true, _) => (),
        (_, _, is_empty_code_hash) => {
            // 3. Call to account with empty code (is_empty_code_hash == true).
            // 4. Call to account with non-empty code (is_empty_code_hash == false).
            if !is_empty_code_hash {
                for (field, value) in [
                    (CallContextField::Depth, call.depth.into()),
                    (
                        CallContextField::CallerAddress,
                        call.caller_address.to_word(),
                    ),
                    (CallContextField::CalleeAddress, call.address.to_word()),
                    (
                        CallContextField::CallDataOffset,
                        call.call_data_offset.into(),
                    ),
                    (
                        CallContextField::CallDataLength,
                        call.call_data_length.into(),
                    ),
                    (CallContextField::Value, call.value),
                    (CallContextField::IsStatic, (call.is_static as usize).into()),
                    (CallContextField::LastCalleeId, 0.into()),
                    (CallContextField::LastCalleeReturnDataOffset, 0.into()),
                    (CallContextField::LastCalleeReturnDataLength, 0.into()),
                    (CallContextField::IsRoot, 1.into()),
                    (CallContextField::IsCreate, call.is_create().to_word()),
                    (CallContextField::CodeHash, call_code_hash),
                ] {
                    state.call_context_write(&mut exec_step, call.call_id, field, value);
                }
            }
        }
    }

    let real_gas_cost = if geth_trace.struct_logs.is_empty() {
        GasCost(geth_trace.gas.0)
    } else {
        GasCost(state.tx.gas - geth_trace.struct_logs[0].gas.0)
    };
    if is_precompile {
        // FIXME after we implement all precompiles
        if exec_step.gas_cost != real_gas_cost {
            log::warn!(
                "change begin tx precompile gas from {:?} to {real_gas_cost:?}, step {exec_step:?}",
                exec_step.gas_cost
            );
            exec_step.gas_cost = real_gas_cost;
        }
    } else {
        // EIP2930 not implemented
        if state.tx.access_list.is_none() {
            debug_assert_eq!(exec_step.gas_cost, real_gas_cost);
        }
    }

    log::trace!("begin_tx_step: {:?}", exec_step);
    state.tx.steps_mut().push(exec_step);

    // TRICKY:
    // Process the reversion only for Precompile in begin TX. Since no associated
    // opcodes could process reversion afterwards.
    // TODO:
    // Move it to code of generating precompiled operations when implemented.
    if is_precompile && !state.call().unwrap().is_success {
        state.handle_reversion();
    }

    Ok(())
}

pub fn gen_end_tx_ops(state: &mut CircuitInputStateRef) -> Result<ExecStep, Error> {
    let mut exec_step = state.new_end_tx_step();
    let call = state.tx.calls()[0].clone();

    state.call_context_read(
        &mut exec_step,
        call.call_id,
        CallContextField::TxId,
        state.tx_ctx.id().into(),
    );
    state.call_context_read(
        &mut exec_step,
        call.call_id,
        CallContextField::IsPersistent,
        Word::from(call.is_persistent as u8),
    );

    let refund = state.sdb.refund();
    state.push_op(
        &mut exec_step,
        RW::READ,
        TxRefundOp {
            tx_id: state.tx_ctx.id(),
            value: refund,
            value_prev: refund,
        },
    );

    let effective_refund =
        refund.min((state.tx.gas - exec_step.gas_left.0) / MAX_REFUND_QUOTIENT_OF_GAS_USED as u64);
    let (found, caller_account) = state.sdb.get_account(&call.caller_address);
    if !found {
        return Err(Error::AccountNotFound(call.caller_address));
    }
    let caller_balance_prev = caller_account.balance;
    let caller_balance =
        caller_balance_prev + state.tx.gas_price * (exec_step.gas_left.0 + effective_refund);
    if !state.tx.tx_type.is_l1_msg() {
        state.account_write(
            &mut exec_step,
            call.caller_address,
            AccountField::Balance,
            caller_balance,
            caller_balance_prev,
        )?;
    }

    let block_info = state
        .block
        .headers
        .get(&state.tx.block_num)
        .unwrap()
        .clone();
    let effective_tip = state.tx.gas_price - block_info.base_fee;
    let gas_cost = state.tx.gas - exec_step.gas_left.0 - effective_refund;
    let coinbase_reward = if state.tx.tx_type.is_l1_msg() {
        Word::zero()
    } else {
        effective_tip * gas_cost + state.tx_ctx.l1_fee
    };
    log::trace!(
        "coinbase reward = ({} - {}) * ({} - {} - {}) = {} or 0 for l1 msg",
        state.tx.gas_price,
        block_info.base_fee,
        state.tx.gas,
        exec_step.gas_left.0,
        effective_refund,
        coinbase_reward
    );

    let (found, coinbase_account) = state.sdb.get_account_mut(&block_info.coinbase);
    if !found {
        log::error!("coinbase account not found: {}", block_info.coinbase);
        return Err(Error::AccountNotFound(block_info.coinbase));
    }
    let coinbase_account = coinbase_account.clone();
    state.account_read(
        &mut exec_step,
        block_info.coinbase,
        AccountField::CodeHash,
        if coinbase_account.is_empty() {
            Word::zero()
        } else {
            coinbase_account.code_hash.to_word()
        },
    );

    if coinbase_account.is_empty() && !coinbase_reward.is_zero() {
        state.account_read(
            &mut exec_step,
            block_info.coinbase,
            AccountField::CodeHash,
            Word::zero(),
        );

        state.account_write(
            &mut exec_step,
            block_info.coinbase,
            AccountField::CodeHash,
            CodeDB::empty_code_hash().to_word(),
            Word::zero(),
        )?;

        #[cfg(feature = "scroll")]
        {
            state.account_read(
                &mut exec_step,
                block_info.coinbase,
                AccountField::KeccakCodeHash,
                Word::zero(),
            );

            state.account_write(
                &mut exec_step,
                block_info.coinbase,
                AccountField::KeccakCodeHash,
                crate::util::KECCAK_CODE_HASH_ZERO.to_word(),
                Word::zero(),
            )?;
        }
    }
<<<<<<< HEAD
    if !coinbase_reward.is_zero() {
        let coinbase_balance_prev = coinbase_account.balance;
        let coinbase_balance = coinbase_balance_prev + coinbase_reward;
=======
    let coinbase_balance_prev = coinbase_account.balance;
    let coinbase_balance = coinbase_balance_prev + coinbase_reward;

    if !state.tx.tx_type.is_l1_msg() {
>>>>>>> fbe68ec2
        state.account_write(
            &mut exec_step,
            block_info.coinbase,
            AccountField::Balance,
            coinbase_balance,
            coinbase_balance_prev,
        )?;
    }

    // handle tx receipt tag
    state.tx_receipt_write(
        &mut exec_step,
        state.tx_ctx.id(),
        TxReceiptField::PostStateOrStatus,
        call.is_persistent as u64,
    )?;

    let log_id = exec_step.log_id;
    state.tx_receipt_write(
        &mut exec_step,
        state.tx_ctx.id(),
        TxReceiptField::LogLength,
        log_id as u64,
    )?;

    if state.tx_ctx.id() > 1 {
        // query pre tx cumulative gas
        state.tx_receipt_read(
            &mut exec_step,
            state.tx_ctx.id() - 1,
            TxReceiptField::CumulativeGasUsed,
            state.block_ctx.cumulative_gas_used,
        )?;
    }

    state.block_ctx.cumulative_gas_used += state.tx.gas - exec_step.gas_left.0;
    state.tx_receipt_write(
        &mut exec_step,
        state.tx_ctx.id(),
        TxReceiptField::CumulativeGasUsed,
        state.block_ctx.cumulative_gas_used,
    )?;

    if !state.tx_ctx.is_last_tx() {
        state.call_context_write(
            &mut exec_step,
            state.block_ctx.rwc.0 + 1,
            CallContextField::TxId,
            (state.tx_ctx.id() + 1).into(),
        );
    }

    Ok(exec_step)
}

// Add 3 RW read operations for transaction L1 fee.
fn gen_tx_l1_fee_ops(state: &mut CircuitInputStateRef, exec_step: &mut ExecStep) {
    let tx_id = state.tx_ctx.id();

    let base_fee = Word::from(state.tx.l1_fee.base_fee);
    let fee_overhead = Word::from(state.tx.l1_fee.fee_overhead);
    let fee_scalar = Word::from(state.tx.l1_fee.fee_scalar);

    let base_fee_committed = Word::from(state.tx.l1_fee_committed.base_fee);
    let fee_overhead_committed = Word::from(state.tx.l1_fee_committed.fee_overhead);
    let fee_scalar_committed = Word::from(state.tx.l1_fee_committed.fee_scalar);

    state.push_op(
        exec_step,
        RW::READ,
        StorageOp::new(
            *l1_gas_price_oracle::ADDRESS,
            *l1_gas_price_oracle::BASE_FEE_SLOT,
            base_fee,
            base_fee,
            tx_id,
            base_fee_committed,
        ),
    );
    state.push_op(
        exec_step,
        RW::READ,
        StorageOp::new(
            *l1_gas_price_oracle::ADDRESS,
            *l1_gas_price_oracle::OVERHEAD_SLOT,
            fee_overhead,
            fee_overhead,
            tx_id,
            fee_overhead_committed,
        ),
    );
    state.push_op(
        exec_step,
        RW::READ,
        StorageOp::new(
            *l1_gas_price_oracle::ADDRESS,
            *l1_gas_price_oracle::SCALAR_SLOT,
            fee_scalar,
            fee_scalar,
            tx_id,
            fee_scalar_committed,
        ),
    );
}

#[derive(Debug, Copy, Clone)]
struct DummySelfDestruct;

impl Opcode for DummySelfDestruct {
    fn gen_associated_ops(
        state: &mut CircuitInputStateRef,
        geth_steps: &[GethExecStep],
    ) -> Result<Vec<ExecStep>, Error> {
        dummy_gen_selfdestruct_ops(state, geth_steps)
    }
}
fn dummy_gen_selfdestruct_ops(
    state: &mut CircuitInputStateRef,
    geth_steps: &[GethExecStep],
) -> Result<Vec<ExecStep>, Error> {
    let geth_step = &geth_steps[0];
    let mut exec_step = state.new_step(geth_step)?;
    let sender = state.call()?.address;
    let receiver = geth_step.stack.last()?.to_address();

    let is_warm = state.sdb.check_account_in_access_list(&receiver);
    state.push_op_reversible(
        &mut exec_step,
        TxAccessListAccountOp {
            tx_id: state.tx_ctx.id(),
            address: receiver,
            is_warm: true,
            is_warm_prev: is_warm,
        },
    )?;

    let (found, receiver_account) = state.sdb.get_account(&receiver);
    if !found {
        return Err(Error::AccountNotFound(receiver));
    }
    let receiver_account = &receiver_account.clone();
    let (found, sender_account) = state.sdb.get_account(&sender);
    if !found {
        return Err(Error::AccountNotFound(sender));
    }
    let sender_account = &sender_account.clone();
    let value = sender_account.balance;
    log::trace!(
        "self destruct, sender {:?} receiver {:?} value {:?}",
        sender,
        receiver,
        value
    );
    // NOTE: In this dummy implementation we assume that the receiver already
    // exists.

    state.push_op_reversible(
        &mut exec_step,
        AccountOp {
            address: sender,
            field: AccountField::Balance,
            value: Word::zero(),
            value_prev: value,
        },
    )?;
    state.push_op_reversible(
        &mut exec_step,
        AccountOp {
            address: sender,
            field: AccountField::Nonce,
            value: Word::zero(),
            value_prev: sender_account.nonce,
        },
    )?;
    state.push_op_reversible(
        &mut exec_step,
        AccountOp {
            address: sender,
            field: AccountField::CodeHash,
            value: Word::zero(),
            value_prev: sender_account.code_hash.to_word(),
        },
    )?;
    if receiver != sender {
        state.push_op_reversible(
            &mut exec_step,
            AccountOp {
                address: receiver,
                field: AccountField::Balance,
                value: receiver_account.balance + value,
                value_prev: receiver_account.balance,
            },
        )?;
    }

    if state.call()?.is_persistent {
        state.sdb.destruct_account(sender);
    }

    state.handle_return(&mut exec_step, geth_steps, true)?;
    Ok(vec![exec_step])
}<|MERGE_RESOLUTION|>--- conflicted
+++ resolved
@@ -963,16 +963,9 @@
             )?;
         }
     }
-<<<<<<< HEAD
-    if !coinbase_reward.is_zero() {
+    if !state.tx.tx_type.is_l1_msg() && !coinbase_reward.is_zero() {
         let coinbase_balance_prev = coinbase_account.balance;
         let coinbase_balance = coinbase_balance_prev + coinbase_reward;
-=======
-    let coinbase_balance_prev = coinbase_account.balance;
-    let coinbase_balance = coinbase_balance_prev + coinbase_reward;
-
-    if !state.tx.tx_type.is_l1_msg() {
->>>>>>> fbe68ec2
         state.account_write(
             &mut exec_step,
             block_info.coinbase,
