//! This module contains the CircuitInputBuilder, which is an object that takes
//! types from geth / web3 and outputs the circuit inputs.

mod access;
mod block;
mod call;
mod execution;
mod input_state_ref;
#[cfg(test)]
mod tracer_tests;
mod transaction;

use self::access::gen_state_access_trace;
pub use self::block::BlockHead;
use crate::{
    error::Error,
    evm::opcodes::{gen_associated_ops, gen_begin_tx_ops, gen_end_tx_ops},
<<<<<<< HEAD
    operation::{self, CallContextField, Operation, RWCounter, StartOp, RW},
=======
    operation::{CallContextField, Operation, RWCounter, StartOp, StorageOp, RW},
>>>>>>> c5f09363
    rpc::GethClient,
    state_db::{self, CodeDB, StateDB},
};
pub use access::{Access, AccessSet, AccessValue, CodeSource};
pub use block::{Block, BlockContext};
pub use call::{Call, CallContext, CallKind};
use core::fmt::Debug;
use eth_types::{
    self,
    evm_types::OpcodeId,
    geth_types,
    sign_types::{pk_bytes_le, pk_bytes_swap_endianness, SignData},
    Address, GethExecStep, GethExecTrace, ToBigEndian, ToWord, Word, H256, U256,
};
use ethers_core::{
    k256::ecdsa::SigningKey,
    types::{Bytes, NameOrAddress, Signature, TransactionRequest},
};
use ethers_providers::JsonRpcClient;
pub use execution::{
    CopyDataType, CopyEvent, CopyStep, ExecState, ExecStep, ExpEvent, ExpStep, NumberOrHash,
};
use hex::decode_to_slice;

use ethers_core::utils::keccak256;
pub use input_state_ref::CircuitInputStateRef;
use itertools::Itertools;
use log::warn;
use std::{
    collections::{BTreeMap, HashMap},
    iter,
};
pub use transaction::{Transaction, TransactionContext};

/// Circuit Setup Parameters
#[derive(Debug, Clone, Copy)]
pub struct CircuitsParams {
    /// Maximum number of rw operations in the state circuit (RwTable length /
    /// number of rows). This must be at least the number of rw operations
    /// + 1, in order to allocate at least a Start row.
    pub max_rws: usize,
    // TODO: evm_rows: Maximum number of rows in the EVM Circuit
    /// Maximum number of txs in the Tx Circuit
    pub max_txs: usize,
    /// Maximum number of bytes from all txs calldata in the Tx Circuit
    pub max_calldata: usize,
    /// Max amount of rows that the CopyCircuit can have.
    pub max_copy_rows: usize,
    /// Maximum number of inner blocks in a batch
    pub max_inner_blocks: usize,
    /// Max number of steps that the ExpCircuit can have. Each step is further
    /// expressed in 7 rows
    pub max_exp_steps: usize,
    /// Maximum number of bytes supported in the Bytecode Circuit
    pub max_bytecode: usize,
    /// Pad evm circuit number of rows.
    /// When 0, the EVM circuit number of rows will be dynamically calculated,
    /// so the same circuit will not be able to proof different witnesses.
    /// In this case it will contain as many rows for all steps + 1 row
    /// for EndBlock.
    pub max_evm_rows: usize,
    /// Max amount of rows that the CopyCircuit can have.
    pub max_mpt_rows: usize,
    /// Pad the keccak circuit with this number of invocations to a static
    /// capacity.  Number of keccak_f that the Keccak circuit will support.
    /// When 0, the Keccak circuit number of rows will be dynamically
    /// calculated, so the same circuit will not be able to prove different
    /// witnesses.
    pub max_keccak_rows: usize,
}

impl Default for CircuitsParams {
    /// Default values for most of the unit tests of the Circuit Parameters
    fn default() -> Self {
        CircuitsParams {
            max_rws: 1000,
            max_txs: 1,
            max_calldata: 256,
            max_inner_blocks: 64,
            // TODO: Check whether this value is correct or we should increase/decrease based on
            // this lib tests
            max_copy_rows: 1000,
            max_mpt_rows: 1000,
            max_exp_steps: 1000,
            max_bytecode: 512,
            max_evm_rows: 0,
            max_keccak_rows: 0,
        }
    }
}

/// Builder to generate a complete circuit input from data gathered from a geth
/// instance. This structure is the centre of the crate and is intended to be
/// the only entry point to it. The `CircuitInputBuilder` works in several
/// steps:
///
/// 1. Take a [`eth_types::Block`] to build the circuit input associated with
/// the block. 2. For each [`eth_types::Transaction`] in the block, take the
/// [`eth_types::GethExecTrace`] to build the circuit input associated with
/// each transaction, and the bus-mapping operations associated with each
/// [`eth_types::GethExecStep`] in the [`eth_types::GethExecTrace`].
///
/// The generated bus-mapping operations are:
/// [`StackOp`](crate::operation::StackOp)s,
/// [`MemoryOp`](crate::operation::MemoryOp)s and
/// [`StorageOp`](crate::operation::StorageOp), which correspond to each
/// [`OpcodeId`](crate::evm::OpcodeId)s used in each `ExecTrace` step so that
/// the State Proof witnesses are already generated on a structured manner and
/// ready to be added into the State circuit.
#[derive(Debug)]
pub struct CircuitInputBuilder {
    /// StateDB key-value DB
    pub sdb: StateDB,
    /// Map of account codes by code hash
    pub code_db: CodeDB,
    /// Block
    pub block: Block,
    /// Block Context
    pub block_ctx: BlockContext,
}

impl<'a> CircuitInputBuilder {
    /// Create a new CircuitInputBuilder from the given `eth_block` and
    /// `constants`.
    pub fn new(sdb: StateDB, code_db: CodeDB, block: &Block) -> Self {
        Self {
            sdb,
            code_db,
            block: block.clone(),
            block_ctx: BlockContext::new(),
        }
    }
    /// Create a new CircuitInputBuilder from the given `eth_block` and
    /// `constants`.
    pub fn new_from_headers(
        circuits_params: CircuitsParams,
        sdb: StateDB,
        code_db: CodeDB,
        headers: &[BlockHead],
    ) -> Self {
        // lispczz@scroll:
        // the `block` here is in fact "batch" for l2.
        // while "headers" in the "block"(usually single tx) for l2.
        // But to reduce the code conflicts with upstream, we still use the name `block`
        Self::new(sdb, code_db, &Block::from_headers(headers, circuits_params))
    }

    /// Obtain a mutable reference to the state that the `CircuitInputBuilder`
    /// maintains, contextualized to a particular transaction and a
    /// particular execution step in that transaction.
    pub fn state_ref(
        &'a mut self,
        tx: &'a mut Transaction,
        tx_ctx: &'a mut TransactionContext,
    ) -> CircuitInputStateRef {
        CircuitInputStateRef {
            sdb: &mut self.sdb,
            code_db: &mut self.code_db,
            block: &mut self.block,
            block_ctx: &mut self.block_ctx,
            tx,
            tx_ctx,
        }
    }

    /// Create a new Transaction from a [`eth_types::Transaction`].
    pub fn new_tx(
        &mut self,
        eth_tx: &eth_types::Transaction,
        is_success: bool,
    ) -> Result<Transaction, Error> {
        let call_id = self.block_ctx.rwc.0;

        self.block_ctx.call_map.insert(
            call_id,
            (
                eth_tx
                    .transaction_index
                    .ok_or(Error::EthTypeError(eth_types::Error::IncompleteBlock))?
                    .as_u64() as usize,
                0,
            ),
        );

        Transaction::new(call_id, &self.sdb, &mut self.code_db, eth_tx, is_success)
    }

    /// Iterate over all generated CallContext RwCounterEndOfReversion
    /// operations and set the correct value. This is required because when we
    /// generate the RwCounterEndOfReversion operation in
    /// `gen_associated_ops` we don't know yet which value it will take,
    /// so we put a placeholder; so we do it here after the values are known.
    pub fn set_value_ops_call_context_rwc_eor(&mut self) {
        for oper in self.block.container.call_context.iter_mut() {
            let op = oper.op_mut();
            if matches!(op.field, CallContextField::RwCounterEndOfReversion) {
                let (tx_idx, call_idx) = self
                    .block_ctx
                    .call_map
                    .get(&op.call_id)
                    .expect("call_id not found in call_map");
                op.value = self.block.txs[*tx_idx].calls()[*call_idx]
                    .rw_counter_end_of_reversion
                    .into();
            }
        }
    }

    /// Handle a block by handling each transaction to generate all the
    /// associated operations.
    pub fn handle_block(
        &mut self,
        eth_block: &EthBlock,
        geth_traces: &[eth_types::GethExecTrace],
    ) -> Result<(), Error> {
        self.handle_block_inner(eth_block, geth_traces, true, true)
    }
    /// Handle a block by handling each transaction to generate all the
    /// associated operations.
    pub fn handle_block_inner(
        &mut self,
        eth_block: &EthBlock,
        geth_traces: &[eth_types::GethExecTrace],
        handle_rwc_reversion: bool,
        check_last_tx: bool,
    ) -> Result<(), Error> {
        // accumulates gas across all txs in the block
        log::info!(
            "handling block {:?}, tx num {}",
            eth_block.number,
            eth_block.transactions.len()
        );
        for (tx_index, tx) in eth_block.transactions.iter().enumerate() {
            let batch_tx_idx = self.block.txs.len();
            if self.block.txs.len() >= self.block.circuits_params.max_txs {
                log::warn!(
                    "skip tx outside MAX_TX limit {}, {}th tx(inner idx: {}) {:?}",
                    self.block.circuits_params.max_txs,
                    batch_tx_idx,
                    tx.transaction_index.unwrap_or_default(),
                    tx.hash
                );
                continue;
            }
            let geth_trace = &geth_traces[tx_index];
            log::info!(
                "handling {}th tx(inner idx: {}): {:?} rwc {:?}, to: {:?}, input_len {:?}",
                batch_tx_idx,
                tx.transaction_index.unwrap_or_default(),
                tx.hash,
                self.block_ctx.rwc,
                tx.to,
                tx.input.len(),
            );
            let mut tx = tx.clone();
            // needed for multi block feature
            tx.transaction_index = Some(self.block.txs.len().into());
            self.handle_tx(
                &tx,
                geth_trace,
                check_last_tx && tx_index + 1 == eth_block.transactions.len(),
            )?;
            log::debug!(
                "after handle {}th tx: rwc {:?}, block total gas {:?}",
                batch_tx_idx,
                self.block_ctx.rwc,
                self.block_ctx.cumulative_gas_used
            );
        }
        if handle_rwc_reversion {
            self.set_value_ops_call_context_rwc_eor();
            self.set_end_block()?;
        }
        log::info!(
            "handling block done, total gas {:?}",
            self.block_ctx.cumulative_gas_used
        );
        Ok(())
    }

    fn print_rw_usage(&self) {
        // opcode -> (count, mem_rw_len, stack_rw_len)
        let mut opcode_info_map = BTreeMap::new();
        for t in &self.block.txs {
            for step in t.steps() {
                if let ExecState::Op(op) = step.exec_state {
                    opcode_info_map.entry(op).or_insert((0, 0, 0));
                    let mut values = opcode_info_map[&op];
                    values.0 += 1;
                    values.1 += step
                        .bus_mapping_instance
                        .iter()
                        .filter(|rw| rw.0 == operation::Target::Memory)
                        .count();
                    values.2 += step
                        .bus_mapping_instance
                        .iter()
                        .filter(|rw| rw.0 == operation::Target::Stack)
                        .count();
                    opcode_info_map.insert(op, values);
                }
            }
        }
        for (op, (count, mem, stack)) in opcode_info_map
            .iter()
            .sorted_by_key(|(_, (_, m, _))| m)
            .rev()
        {
            log::debug!(
                "op {:?}, count {}, mem rw {}(avg {:.2}), stack rw {}(avg {:.2})",
                op,
                count,
                mem,
                *mem as f32 / *count as f32,
                stack,
                *stack as f32 / *count as f32
            );
        }
        log::debug!("memory num: {}", self.block.container.memory.len());
        log::debug!("stack num: {}", self.block.container.stack.len());
        log::debug!("storage num: {}", self.block.container.storage.len());
        log::debug!(
            "tx_access_list_account num: {}",
            self.block.container.tx_access_list_account.len()
        );
        log::debug!(
            "tx_access_list_account_storage num: {}",
            self.block.container.tx_access_list_account_storage.len()
        );
        log::debug!("tx_refund num: {}", self.block.container.tx_refund.len());
        log::debug!("account num: {}", self.block.container.account.len());
        log::debug!(
            "call_context num: {}",
            self.block.container.call_context.len()
        );
        log::debug!("tx_receipt num: {}", self.block.container.tx_receipt.len());
        log::debug!("tx_log num: {}", self.block.container.tx_log.len());
        log::debug!("start num: {}", self.block.container.start.len());
    }

    /// ..
    pub fn set_end_block(&mut self) -> Result<(), Error> {
        use crate::l2_predeployed::message_queue::{
            ADDRESS as MESSAGE_QUEUE, WITHDRAW_TRIE_ROOT_SLOT,
        };

        let withdraw_root = *self
            .sdb
            .get_storage(&MESSAGE_QUEUE, &WITHDRAW_TRIE_ROOT_SLOT)
            .1;
        let withdraw_root_before = *self
            .sdb
            .get_committed_storage(&MESSAGE_QUEUE, &WITHDRAW_TRIE_ROOT_SLOT)
            .1;

        let max_rws = self.block.circuits_params.max_rws;
        let mut end_block_not_last = self.block.block_steps.end_block_not_last.clone();
        let mut end_block_last = self.block.block_steps.end_block_last.clone();
        end_block_not_last.rwc = self.block_ctx.rwc;
        end_block_last.rwc = self.block_ctx.rwc;

        let mut dummy_tx = Transaction::dummy();
        let mut dummy_tx_ctx = TransactionContext::default();
        let mut state = self.state_ref(&mut dummy_tx, &mut dummy_tx_ctx);

        let dummy_tx_id = state.block.txs.len();
        if let Some(call_id) = state.block.txs.last().map(|tx| tx.calls[0].call_id) {
            state.call_context_read(
                &mut end_block_last,
                call_id,
                CallContextField::TxId,
                Word::from(dummy_tx_id as u64),
            );
        }

        // increase the total rwc by 1
        state.push_op(
            &mut end_block_last,
            RW::READ,
            StorageOp::new(
                *MESSAGE_QUEUE,
                *WITHDRAW_TRIE_ROOT_SLOT,
                withdraw_root,
                withdraw_root,
                dummy_tx_id,
                withdraw_root_before,
            ),
        );

        let mut push_op = |step: &mut ExecStep, rwc: RWCounter, rw: RW, op: StartOp| {
            let op_ref = state.block.container.insert(Operation::new(rwc, rw, op));
            step.bus_mapping_instance.push(op_ref);
        };

        let total_rws = state.block_ctx.rwc.0 - 1;
        let max_rws = if max_rws == 0 { total_rws + 2 } else { max_rws };
        // We need at least 1 extra Start row
        #[allow(clippy::int_plus_one)]
        {
            if total_rws + 1 > max_rws {
                log::error!(
                    "total_rws + 1 > max_rws, total_rws={}, max_rws={}",
                    total_rws,
                    max_rws
                );
                return Err(Error::InternalError("rws not enough"));
            };
        }
        push_op(&mut end_block_last, RWCounter(1), RW::READ, StartOp {});
        push_op(
            &mut end_block_last,
            RWCounter(max_rws - total_rws),
            RW::READ,
            StartOp {},
        );

        self.block.withdraw_root = withdraw_root;
        self.block.prev_withdraw_root = withdraw_root_before;
        self.block.block_steps.end_block_not_last = end_block_not_last;
        self.block.block_steps.end_block_last = end_block_last;
        Ok(())
    }

    /// Handle a transaction with its corresponding execution trace to generate
    /// all the associated operations.  Each operation is registered in
    /// `self.block.container`, and each step stores the
    /// [`OperationRef`](crate::exec_trace::OperationRef) to each of the
    /// generated operations.
    fn handle_tx(
        &mut self,
        eth_tx: &eth_types::Transaction,
        geth_trace: &GethExecTrace,
        is_last_tx: bool,
    ) -> Result<(), Error> {
        let mut tx = self.new_tx(eth_tx, !geth_trace.failed)?;
        let mut tx_ctx = TransactionContext::new(eth_tx, geth_trace, is_last_tx)?;
        let mut debug_tx = tx.clone();
        debug_tx.input.clear();
        log::trace!("handle_tx tx {:?}", debug_tx);
        if let Some(al) = &eth_tx.access_list {
            for item in &al.0 {
                self.sdb.add_account_to_access_list(item.address);
                for k in &item.storage_keys {
                    self.sdb
                        .add_account_storage_to_access_list((item.address, (*k).to_word()));
                }
            }
        }
        // TODO: Move into gen_associated_steps with
        // - execution_state: BeginTx
        // - op: None
        // Generate BeginTx step
        gen_begin_tx_ops(&mut self.state_ref(&mut tx, &mut tx_ctx), geth_trace)?;

        for (index, geth_step) in geth_trace.struct_logs.iter().enumerate() {
            let tx_gas = tx.gas;
            let mut state_ref = self.state_ref(&mut tx, &mut tx_ctx);
            log::trace!(
                "handle {}th tx depth {} {}th/{} opcode {:?} pc: {} gas_left: {} gas_used: {} rwc: {} call_id: {} msize: {} args: {}",
                eth_tx.transaction_index.unwrap_or_default(),
                geth_step.depth,
                index,
                geth_trace.struct_logs.len(),
                geth_step.op,
                geth_step.pc.0,
                geth_step.gas.0,
                tx_gas - geth_step.gas.0,
                state_ref.block_ctx.rwc.0,
                state_ref.call().map(|c| c.call_id).unwrap_or(0),
                state_ref.call_ctx()?.memory.len(),
                if geth_step.op.is_push() {
                    format!("{:?}", geth_trace.struct_logs[index + 1].stack.last())
                } else if geth_step.op.is_call_without_value() {
                    format!(
                        "{:?} {:40x} {:?} {:?} {:?} {:?}",
                        geth_step.stack.nth_last(0),
                        geth_step.stack.nth_last(1).unwrap(),
                        geth_step.stack.nth_last(2),
                        geth_step.stack.nth_last(3),
                        geth_step.stack.nth_last(4),
                        geth_step.stack.nth_last(5)
                    )
                } else if geth_step.op.is_call_with_value() {
                    format!(
                        "{:?} {:40x} {:?} {:?} {:?} {:?} {:?}",
                        geth_step.stack.nth_last(0),
                        geth_step.stack.nth_last(1).unwrap(),
                        geth_step.stack.nth_last(2),
                        geth_step.stack.nth_last(3),
                        geth_step.stack.nth_last(4),
                        geth_step.stack.nth_last(5),
                        geth_step.stack.nth_last(6),
                    )
                } else if geth_step.op.is_create() {
                    format!(
                        "value {:?} offset {:?} size {:?} {}",
                        geth_step.stack.nth_last(0),
                        geth_step.stack.nth_last(1),
                        geth_step.stack.nth_last(2),
                        if geth_step.op == OpcodeId::CREATE2 {
                            format!("salt {:?}", geth_step.stack.nth_last(3))
                        } else {
                            "".to_string()
                        }
                    )
                } else if matches!(geth_step.op, OpcodeId::MLOAD) {
                    format!(
                        "{:?}",
                        geth_step.stack.nth_last(0),
                    )
                } else if matches!(geth_step.op, OpcodeId::MSTORE | OpcodeId::MSTORE8) {
                    format!(
                        "{:?} {:?}",
                        geth_step.stack.nth_last(0),
                        geth_step.stack.nth_last(1),
                    )
                } else {
                    "".to_string()
                }
            );
            debug_assert_eq!(
                geth_step.depth as usize,
                state_ref.call().unwrap().depth,
                "call {:?} calls {:?}",
                state_ref.call(),
                state_ref.tx.calls()
            );
            let exec_steps = gen_associated_ops(
                &geth_step.op,
                &mut state_ref,
                &geth_trace.struct_logs[index..],
            )?;
            tx.steps_mut().extend(exec_steps);
        }

        // TODO: Move into gen_associated_steps with
        // - execution_state: EndTx
        // - op: None
        // Generate EndTx step
        log::trace!("gen_end_tx_ops");
        let end_tx_step = gen_end_tx_ops(&mut self.state_ref(&mut tx, &mut tx_ctx))?;
        tx.steps_mut().push(end_tx_step);

        self.sdb.commit_tx();
        self.block.txs.push(tx);
        log::trace!("handle_tx finished");

        Ok(())
    }
}

/// Return all the keccak inputs used during the processing of the current
/// block.
pub fn keccak_inputs(block: &Block, code_db: &CodeDB) -> Result<Vec<Vec<u8>>, Error> {
    let mut keccak_inputs = Vec::new();
    // Tx Circuit
    let txs: Vec<geth_types::Transaction> = block.txs.iter().map(|tx| tx.into()).collect();
    keccak_inputs.extend_from_slice(&keccak_inputs_tx_circuit(&txs, block.chain_id().as_u64())?);
    log::debug!(
        "keccak total len after txs: {}",
        keccak_inputs.iter().map(|i| i.len()).sum::<usize>()
    );
    // PI circuit
    keccak_inputs.push(keccak_inputs_pi_circuit(
        block.chain_id().as_u64(),
        block.prev_state_root,
        block.withdraw_root,
        &block.headers,
        block.txs(),
        block.circuits_params.max_txs,
    ));
    // Bytecode Circuit
    for _bytecode in code_db.0.values() {
        // keccak_inputs.push(bytecode.clone());
    }
    log::debug!(
        "keccak total len after bytecodes: {}",
        keccak_inputs.iter().map(|i| i.len()).sum::<usize>()
    );
    // EVM Circuit
    keccak_inputs.extend_from_slice(&block.sha3_inputs);
    log::debug!(
        "keccak total len after opcodes: {}",
        keccak_inputs.iter().map(|i| i.len()).sum::<usize>()
    );

    let inputs_len: usize = keccak_inputs.iter().map(|k| k.len()).sum();
    let inputs_num = keccak_inputs.len();
    let keccak_inputs: Vec<_> = keccak_inputs.into_iter().unique().collect();
    let inputs_len2: usize = keccak_inputs.iter().map(|k| k.len()).sum();
    let inputs_num2 = keccak_inputs.len();
    log::debug!("keccak inputs after dedup: input num {inputs_num}->{inputs_num2}, input total len {inputs_len}->{inputs_len2}");

    // MPT Circuit
    // TODO https://github.com/privacy-scaling-explorations/zkevm-circuits/issues/696
    Ok(keccak_inputs)
}

/// Generate the keccak inputs required by the SignVerify Chip from the
/// signature datas.
pub fn keccak_inputs_sign_verify(sigs: &[SignData]) -> Vec<Vec<u8>> {
    let mut inputs = Vec::new();
    for sig in sigs {
        let pk_le = pk_bytes_le(&sig.pk);
        let pk_be = pk_bytes_swap_endianness(&pk_le);
        inputs.push(pk_be.to_vec());
        inputs.push(sig.msg.to_vec());
    }
    // Padding signature
    let pk_le = pk_bytes_le(&SignData::default().pk);
    let pk_be = pk_bytes_swap_endianness(&pk_le);
    inputs.push(pk_be.to_vec());
    inputs
}

/// Generate a dummy tx in which
/// (nonce=0, gas=0, gas_price=0, to=0, value=0, data="", chain_id)
/// using the dummy private key = 1
pub fn get_dummy_tx(chain_id: u64) -> (TransactionRequest, Signature) {
    let mut sk_be_scalar = [0u8; 32];
    sk_be_scalar[31] = 1_u8;

    let sk = SigningKey::from_bytes(&sk_be_scalar).expect("sign key = 1");
    let wallet = ethers_signers::Wallet::from(sk);

    let tx = TransactionRequest::new()
        .nonce(0)
        .gas(0)
        .gas_price(U256::zero())
        .to(Address::zero())
        .value(U256::zero())
        .data(Bytes::default())
        .chain_id(chain_id);

    // FIXME: need to check if this is deterministic which means sig is fixed.
    let sig = wallet.sign_transaction_sync(&tx.clone().into());

    (tx, sig)
}

/// Get the tx hash of the dummy tx (nonce=0, gas=0, gas_price=0, to=0, value=0,
/// data="") for any chain_id
pub fn get_dummy_tx_hash(chain_id: u64) -> H256 {
    let (tx, sig) = get_dummy_tx(chain_id);

    let tx_hash = keccak256(tx.rlp_signed(&sig));

    H256(tx_hash)
}

fn keccak_inputs_pi_circuit(
    chain_id: u64,
    prev_state_root: Word,
    withdraw_trie_root: Word,
    block_headers: &BTreeMap<u64, BlockHead>,
    transactions: &[Transaction],
    max_txs: usize,
) -> Vec<u8> {
    let dummy_tx_hash = get_dummy_tx_hash(chain_id);

    let result = iter::empty()
        // state roots
        .chain(prev_state_root.to_be_bytes())
        .chain(
            block_headers
                .last_key_value()
                .map(|(_, blk)| blk.eth_block.state_root)
                .unwrap_or(H256(prev_state_root.to_be_bytes()))
                .to_fixed_bytes(),
        )
        // withdraw trie root
        .chain(withdraw_trie_root.to_be_bytes())
        .chain(block_headers.iter().flat_map(|(block_num, block)| {
            let num_txs = transactions
                .iter()
                .filter(|tx| tx.block_num == *block_num)
                .count() as u16;
            let parent_hash = block.eth_block.parent_hash;
            let block_hash = block.eth_block.hash.unwrap_or(H256::zero());
            let num_l1_msgs = 0_u16; // 0 for now

            iter::empty()
                // Block Values
                .chain(block_hash.to_fixed_bytes())
                .chain(parent_hash.to_fixed_bytes()) // parent hash
                .chain(block.number.as_u64().to_be_bytes())
                .chain(block.timestamp.as_u64().to_be_bytes())
                .chain(block.base_fee.to_be_bytes())
                .chain(block.gas_limit.to_be_bytes())
                .chain(num_txs.to_be_bytes())
                .chain(num_l1_msgs.to_be_bytes())
        }))
        // Tx Hashes
        .chain(transactions.iter().flat_map(|tx| tx.hash.to_fixed_bytes()))
        .chain(
            (0..(max_txs - transactions.len()))
                .into_iter()
                .flat_map(|_| dummy_tx_hash.to_fixed_bytes()),
        )
        .collect::<Vec<u8>>();

    result
}

/// Generate the keccak inputs required by the Tx Circuit from the transactions.
pub fn keccak_inputs_tx_circuit(
    txs: &[geth_types::Transaction],
    chain_id: u64,
) -> Result<Vec<Vec<u8>>, Error> {
    let mut inputs = Vec::new();

    let hash_datas = txs
        .iter()
        .map(|tx| {
            let sig = Signature {
                r: tx.r,
                s: tx.s,
                v: tx.v,
            };
            let mut tx: TransactionRequest = tx.into();
            if tx.to.is_some() {
                let to = tx.to.clone().unwrap();
                match to {
                    NameOrAddress::Name(_) => {}
                    NameOrAddress::Address(addr) => {
                        // the rlp of zero addr is 0x80
                        if addr == Address::zero() {
                            tx.to = None;
                        }
                    }
                }
            }
            tx.rlp_signed(&sig).to_vec()
        })
        .collect::<Vec<Vec<u8>>>();
    let dummy_hash_data = {
        // dummy tx is a legacy tx.
        let (dummy_tx, dummy_sig) = get_dummy_tx(chain_id);
        dummy_tx.rlp_signed(&dummy_sig).to_vec()
    };
    inputs.extend_from_slice(&hash_datas);
    inputs.push(dummy_hash_data);

    let sign_datas: Vec<SignData> = txs
        .iter()
        .enumerate()
        .filter(|(i, tx)| {
            if tx.v == 0 && tx.r.is_zero() && tx.s.is_zero() {
                warn!("tx {} is not signed, skipping tx circuit keccak input", i);
                false
            } else {
                true
            }
        })
        .map(|(_, tx)| tx.sign_data(chain_id))
        .try_collect()?;
    // Keccak inputs from SignVerify Chip
    let sign_verify_inputs = keccak_inputs_sign_verify(&sign_datas);
    inputs.extend_from_slice(&sign_verify_inputs);

    // Since the SignData::default() already includes pk = [1]G which is also the
    // one that we use in get_dummy_tx, so we only need to include the tx sign
    // hash of the dummy tx.
    let dummy_sign_input = {
        let (dummy_tx, _) = get_dummy_tx(chain_id);
        dummy_tx.rlp().to_vec()
    };
    inputs.push(dummy_sign_input);
    // NOTE: We don't verify the Tx Hash in the circuit yet, so we don't have more
    // hash inputs.
    Ok(inputs)
}

/// Retrieve the init_code from memory for {CREATE, CREATE2}
pub fn get_create_init_code<'a>(
    call_ctx: &'a CallContext,
    step: &GethExecStep,
) -> Result<&'a [u8], Error> {
    let offset = step.stack.nth_last(1)?.low_u64() as usize;
    let length = step.stack.nth_last(2)?.as_usize();

    let mem_len = call_ctx.memory.0.len();
    if offset >= mem_len {
        return Ok(&[]);
    }

    let offset_end = offset.checked_add(length).unwrap_or(mem_len);

    Ok(&call_ctx.memory.0[offset..offset_end])
}

/// Retrieve the memory offset and length of call.
pub fn get_call_memory_offset_length(step: &GethExecStep, nth: usize) -> Result<(u64, u64), Error> {
    let offset = step.stack.nth_last(nth)?;
    let length = step.stack.nth_last(nth + 1)?;
    if length.is_zero() {
        Ok((0, 0))
    } else {
        Ok((offset.low_u64(), length.low_u64()))
    }
}

type EthBlock = eth_types::Block<eth_types::Transaction>;

/// Struct that wraps a GethClient and contains methods to perform all the steps
/// necessary to generate the circuit inputs for a block by querying geth for
/// the necessary information and using the CircuitInputBuilder.
pub struct BuilderClient<P: JsonRpcClient> {
    cli: GethClient<P>,
    chain_id: Word,
    circuits_params: CircuitsParams,
}

/// Get State Accesses from TxExecTraces
pub fn get_state_accesses(
    eth_block: &EthBlock,
    geth_traces: &[eth_types::GethExecTrace],
) -> Result<Vec<Access>, Error> {
    let mut block_access_trace = vec![Access::new(
        None,
        RW::WRITE,
        AccessValue::Account {
            address: eth_block
                .author
                .ok_or(Error::EthTypeError(eth_types::Error::IncompleteBlock))?,
        },
    )];
    for (tx_index, tx) in eth_block.transactions.iter().enumerate() {
        let geth_trace = &geth_traces[tx_index];
        let tx_access_trace = gen_state_access_trace(eth_block, tx, geth_trace)?;
        block_access_trace.extend(tx_access_trace);
    }

    Ok(block_access_trace)
}

/// Build a partial StateDB from step 3
pub fn build_state_code_db(
    proofs: Vec<eth_types::EIP1186ProofResponse>,
    codes: HashMap<Address, Vec<u8>>,
) -> (StateDB, CodeDB) {
    let mut sdb = StateDB::new();
    for proof in proofs {
        let mut storage = HashMap::new();
        for storage_proof in proof.storage_proof {
            storage.insert(storage_proof.key, storage_proof.value);
        }
        sdb.set_account(
            &proof.address,
            state_db::Account {
                nonce: proof.nonce,
                balance: proof.balance,
                storage,
                code_hash: proof.code_hash,
                keccak_code_hash: proof.keccak_code_hash,
                code_size: proof.code_size,
            },
        )
    }

    let mut code_db = CodeDB::new();
    for (_address, code) in codes {
        code_db.insert(code.clone());
    }
    (sdb, code_db)
}

impl<P: JsonRpcClient> BuilderClient<P> {
    /// Create a new BuilderClient
    pub async fn new(
        client: GethClient<P>,
        circuits_params: CircuitsParams,
    ) -> Result<Self, Error> {
        let chain_id = client.get_chain_id().await?;

        Ok(Self {
            cli: client,
            chain_id: chain_id.into(),
            circuits_params,
        })
    }

    /// Step 1. Query geth for Block, Txs, TxExecTraces, history block hashes
    /// and previous state root.
    pub async fn get_block(
        &self,
        block_num: u64,
    ) -> Result<(EthBlock, Vec<eth_types::GethExecTrace>, Vec<Word>, Word), Error> {
        let eth_block = self.cli.get_block_by_number(block_num.into()).await?;
        let geth_traces = self.cli.trace_block_by_number(block_num.into()).await?;

        // fetch up to 256 blocks
        let mut n_blocks = 0; // std::cmp::min(256, block_num as usize);
        let mut next_hash = eth_block.parent_hash;
        let mut prev_state_root: Option<Word> = None;
        let mut history_hashes = vec![Word::default(); n_blocks];
        while n_blocks > 0 {
            n_blocks -= 1;

            // TODO: consider replacing it with `eth_getHeaderByHash`, it's faster
            let header = self.cli.get_block_by_hash(next_hash).await?;

            // set the previous state root
            if prev_state_root.is_none() {
                prev_state_root = Some(header.state_root.to_word());
            }

            // latest block hash is the last item
            let block_hash = header
                .hash
                .ok_or(Error::EthTypeError(eth_types::Error::IncompleteBlock))?
                .to_word();
            history_hashes[n_blocks] = block_hash;

            // continue
            next_hash = header.parent_hash;
        }

        Ok((
            eth_block,
            geth_traces,
            history_hashes,
            prev_state_root.unwrap_or_default(),
        ))
    }

    /// Step 2. Get State Accesses from TxExecTraces
    pub fn get_state_accesses(
        eth_block: &EthBlock,
        geth_traces: &[eth_types::GethExecTrace],
    ) -> Result<Vec<Access>, Error> {
        get_state_accesses(eth_block, geth_traces)
    }

    /// Step 3. Query geth for all accounts, storage keys, and codes from
    /// Accesses
    pub async fn get_state(
        &self,
        block_num: u64,
        access_set: AccessSet,
    ) -> Result<
        (
            Vec<eth_types::EIP1186ProofResponse>,
            HashMap<Address, Vec<u8>>,
        ),
        Error,
    > {
        let mut proofs = Vec::new();
        for (address, key_set) in access_set.state {
            let mut keys: Vec<Word> = key_set.iter().cloned().collect();
            keys.sort();
            let proof = self
                .cli
                .get_proof(address, keys, (block_num - 1).into())
                .await
                .unwrap();
            proofs.push(proof);
        }
        let mut codes: HashMap<Address, Vec<u8>> = HashMap::new();
        for address in access_set.code {
            let code = self
                .cli
                .get_code(address, (block_num - 1).into())
                .await
                .unwrap();
            codes.insert(address, code);
        }
        Ok((proofs, codes))
    }

    /// Step 4. Build a partial StateDB from step 3
    pub fn build_state_code_db(
        proofs: Vec<eth_types::EIP1186ProofResponse>,
        codes: HashMap<Address, Vec<u8>>,
    ) -> (StateDB, CodeDB) {
        build_state_code_db(proofs, codes)
    }

    /// Step 5. For each step in TxExecTraces, gen the associated ops and state
    /// circuit inputs
    pub fn gen_inputs_from_state(
        &self,
        sdb: StateDB,
        code_db: CodeDB,
        eth_block: &EthBlock,
        geth_traces: &[eth_types::GethExecTrace],
        history_hashes: Vec<Word>,
        _prev_state_root: Word,
    ) -> Result<CircuitInputBuilder, Error> {
        let block = BlockHead::new(self.chain_id, history_hashes, eth_block)?;
        let mut builder =
            CircuitInputBuilder::new_from_headers(self.circuits_params, sdb, code_db, &[block]);

        builder.handle_block(eth_block, geth_traces)?;
        Ok(builder)
    }

    /// Step 5. For each step in TxExecTraces, gen the associated ops and state
    /// circuit inputs
    pub fn gen_inputs_from_state_multi(
        &self,
        sdb: StateDB,
        code_db: CodeDB,
        blocks_and_traces: &[(EthBlock, Vec<eth_types::GethExecTrace>)],
    ) -> Result<CircuitInputBuilder, Error> {
        let mut builder = CircuitInputBuilder::new_from_headers(
            self.circuits_params,
            sdb,
            code_db,
            Default::default(),
        );
        for (idx, (eth_block, geth_traces)) in blocks_and_traces.iter().enumerate() {
            let is_last = idx == blocks_and_traces.len() - 1;
            let header = BlockHead::new(self.chain_id, Default::default(), eth_block)?;
            builder.block.headers.insert(header.number.as_u64(), header);
            builder.handle_block_inner(eth_block, geth_traces, is_last, is_last)?;
        }
        Ok(builder)
    }

    /// Perform all the steps to generate the circuit inputs
    pub async fn gen_inputs(
        &self,
        block_num: u64,
    ) -> Result<
        (
            CircuitInputBuilder,
            eth_types::Block<eth_types::Transaction>,
        ),
        Error,
    > {
        let (mut eth_block, mut geth_traces, history_hashes, prev_state_root) =
            self.get_block(block_num).await?;
        let access_set = Self::get_state_accesses(&eth_block, &geth_traces)?;
        let (proofs, codes) = self.get_state(block_num, access_set.into()).await?;
        let (state_db, code_db) = Self::build_state_code_db(proofs, codes);
        if eth_block.transactions.len() > self.circuits_params.max_txs {
            log::error!(
                "max_txs too small: {} < {} for block {}",
                self.circuits_params.max_txs,
                eth_block.transactions.len(),
                eth_block.number.unwrap_or_default()
            );
            eth_block
                .transactions
                .truncate(self.circuits_params.max_txs);
            geth_traces.truncate(self.circuits_params.max_txs);
        }
        let builder = self.gen_inputs_from_state(
            state_db,
            code_db,
            &eth_block,
            &geth_traces,
            history_hashes,
            prev_state_root,
        )?;
        Ok((builder, eth_block))
    }

    /// Perform all the steps to generate the circuit inputs
    pub async fn gen_inputs_multi_blocks(
        &self,
        block_num_begin: u64,
        block_num_end: u64,
    ) -> Result<CircuitInputBuilder, Error> {
        let mut blocks_and_traces = Vec::new();
        let mut access_set = AccessSet::default();
        for block_num in block_num_begin..block_num_end {
            let (eth_block, geth_traces, _, _) = self.get_block(block_num).await?;
            let access_list = Self::get_state_accesses(&eth_block, &geth_traces)?;
            access_set.add(access_list);
            blocks_and_traces.push((eth_block, geth_traces));
        }
        let (proofs, codes) = self.get_state(block_num_begin, access_set).await?;
        let (state_db, code_db) = Self::build_state_code_db(proofs, codes);
        let builder = self.gen_inputs_from_state_multi(state_db, code_db, &blocks_and_traces)?;
        Ok(builder)
    }

    /// Perform all the steps to generate the circuit inputs
    pub async fn gen_inputs_tx(&self, hash_str: &str) -> Result<CircuitInputBuilder, Error> {
        let mut hash: [u8; 32] = [0; 32];
        let hash_str = if &hash_str[0..2] == "0x" {
            &hash_str[2..]
        } else {
            hash_str
        };
        decode_to_slice(hash_str, &mut hash).unwrap();
        let tx_hash = H256::from(hash);

        let mut tx: eth_types::Transaction = self.cli.get_tx_by_hash(tx_hash).await?;
        tx.transaction_index = Some(0.into());
        let geth_traces = self.cli.trace_tx_by_hash(tx_hash).await?;
        let mut eth_block = self
            .cli
            .get_block_by_number(tx.block_number.unwrap().into())
            .await?;

        eth_block.transactions = vec![tx.clone()];

        let mut block_access_trace = vec![Access::new(
            None,
            RW::WRITE,
            AccessValue::Account {
                address: eth_block.author.unwrap(),
            },
        )];
        let geth_trace = &geth_traces[0];
        let tx_access_trace = gen_state_access_trace(
            &eth_types::Block::<eth_types::Transaction>::default(),
            &tx,
            geth_trace,
        )?;
        block_access_trace.extend(tx_access_trace);

        let access_set = AccessSet::from(block_access_trace);

        let (proofs, codes) = self
            .get_state(tx.block_number.unwrap().as_u64(), access_set)
            .await?;
        let (state_db, code_db) = Self::build_state_code_db(proofs, codes);
        let builder = self.gen_inputs_from_state(
            state_db,
            code_db,
            &eth_block,
            &geth_traces,
            Default::default(),
            Default::default(),
        )?;
        Ok(builder)
    }
}<|MERGE_RESOLUTION|>--- conflicted
+++ resolved
@@ -15,11 +15,7 @@
 use crate::{
     error::Error,
     evm::opcodes::{gen_associated_ops, gen_begin_tx_ops, gen_end_tx_ops},
-<<<<<<< HEAD
-    operation::{self, CallContextField, Operation, RWCounter, StartOp, RW},
-=======
-    operation::{CallContextField, Operation, RWCounter, StartOp, StorageOp, RW},
->>>>>>> c5f09363
+    operation::{self, CallContextField, Operation, RWCounter, StartOp, StorageOp, RW},
     rpc::GethClient,
     state_db::{self, CodeDB, StateDB},
 };
