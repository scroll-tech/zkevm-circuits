--- conflicted
+++ resolved
@@ -56,14 +56,9 @@
     /// Default values for most of the unit tests of the Circuit Parameters
     fn default() -> Self {
         CircuitsParams {
-<<<<<<< HEAD
             max_rws: 0,
             max_txs: 20,
-=======
-            max_rws: 1000,
-            max_txs: 1,
             keccak_padding: None,
->>>>>>> 2b11346b
         }
     }
 }
