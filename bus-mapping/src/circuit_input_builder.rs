--- conflicted
+++ resolved
@@ -124,13 +124,8 @@
             max_keccak_rows: 0,
             max_rlp_rows: 1000,
             max_ec_ops: PrecompileEcParams {
-<<<<<<< HEAD
-                ec_add: 10,
-                ec_mul: 10,
-=======
                 ec_add: 50,
                 ec_mul: 50,
->>>>>>> d21b7b33
                 ec_pairing: 2,
             },
         }
