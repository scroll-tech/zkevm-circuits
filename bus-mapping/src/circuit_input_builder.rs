--- conflicted
+++ resolved
@@ -36,14 +36,9 @@
 };
 use ethers_providers::JsonRpcClient;
 pub use execution::{
-<<<<<<< HEAD
-    CopyDataType, CopyEvent, CopyStep, ExecState, ExecStep, ExpEvent, ExpStep, ModExpEvent,
-    NumberOrHash,
-=======
     CopyBytes, CopyDataType, CopyEvent, CopyEventStepsBuilder, CopyStep, EcAddOp, EcMulOp,
     EcPairingOp, EcPairingPair, ExecState, ExecStep, ExpEvent, ExpStep, NumberOrHash,
     PrecompileEvent, PrecompileEvents, N_BYTES_PER_PAIR, N_PAIRING_PER_OP,
->>>>>>> 7e5675c5
 };
 use hex::decode_to_slice;
 
