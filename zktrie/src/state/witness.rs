//! witness generator
use super::{
    builder::{extend_address_to_h256, AccountData, BytesArray, CanRead, TrieProof},
    MPTProofType, ZktrieState,
};
use bus_mapping::{state_db::CodeDB, util::KECCAK_CODE_HASH_ZERO};
use eth_types::{Address, Hash, Word, H256, U256};
use halo2_proofs::halo2curves::group::ff::PrimeField;
use mpt_circuits::serde::{
    AccountData as SMTAccount, Hash as SMTHash, HexBytes, SMTNode, SMTPath, SMTTrace, StateData,
};
use std::collections::HashMap;
use zktrie::{Hash as ZkTrieHash, ZkTrie, ZkTrieNode};

use num_bigint::BigUint;
use std::io::{Error as IoError, Read};

impl From<AccountData> for SMTAccount {
    fn from(acc: AccountData) -> Self {
        let mut balance: [u8; 32] = [0; 32];
        acc.balance.to_big_endian(balance.as_mut_slice());
        let balance = BigUint::from_bytes_be(balance.as_slice());
        let code_hash = BigUint::from_bytes_be(acc.keccak_code_hash.as_bytes());
        let poseidon_code_hash = BigUint::from_bytes_be(acc.poseidon_code_hash.as_bytes());
        let code_size = acc.code_size;

        Self {
            nonce: acc.nonce,
            balance,
            code_hash,
            poseidon_code_hash,
            code_size,
        }
    }
}

/// witness generator for producing SMTTrace
pub struct WitnessGenerator {
    trie: ZkTrie,
    accounts: HashMap<Address, AccountData>,
    storages: HashMap<Address, ZkTrie>,
}

impl From<&ZktrieState> for WitnessGenerator {
    fn from(state: &ZktrieState) -> Self {
        let sdb = &state.sdb;

        let trie = state.zk_db.borrow_mut().new_trie(&state.trie_root).unwrap();

        let accounts: HashMap<_, _> = state
            .accounts
            .iter()
            .map(|(addr, storage_root)| {
                let (existed, acc_data) = sdb.get_account(addr);
                assert!(
                    existed,
                    "expected to be consistented between records in sdb and account root"
                );
                (*addr, acc_data, storage_root)
            })
            // filter out the account data which is empty can provide update applying some
            // convenient
            .filter(|(_, acc_data, _)| !acc_data.is_empty())
            .map(|(addr, acc_data, storage_root)| {
                (
                    addr,
                    AccountData {
                        nonce: acc_data.nonce.as_u64(),
                        balance: acc_data.balance,
                        poseidon_code_hash: acc_data.code_hash,
                        keccak_code_hash: acc_data.keccak_code_hash,
                        code_size: acc_data.code_size.as_u64(),
                        storage_root: H256::from(storage_root),
                    },
                )
            })
            .collect();

        let storages: HashMap<_, _> = state
            .accounts
            .iter()
            .map(|(addr, storage_root)| (*addr, state.zk_db.borrow_mut().new_trie(storage_root)))
            // if an account has no storage slot being touched in execution, they do not need
            // storage trie and would be filter out here
            .filter(|(_, storage_root)| storage_root.is_some())
            .map(|(addr, storage_root)| (addr, storage_root.expect("None has been filtered")))
            .collect();

        Self {
            trie,
            accounts,
            storages,
        }
    }
}

impl WitnessGenerator {
    /// dump inner data for debugging
    pub fn dump(&self) {
        log::info!("account data {:#?}", self.accounts);
    }

    fn trace_storage_update(
        &mut self,
        address: Address,
        key: Word,
        new_value: Word,
        old_value: Word,
    ) -> SMTTrace {
        let (storage_key, key) = {
            let mut word_buf = [0u8; 32];
            key.to_big_endian(word_buf.as_mut_slice());
            (hash_zktrie_key(&word_buf), HexBytes(word_buf))
        };

        // Handle corner case where the account doesn't exist at all. In this case we produce an
        // non-existing account proof, but with the state_key field set.
        if new_value.is_zero() && !self.accounts.contains_key(&address) {
            let mut trace = self.trace_account_update(address, |_| None);
            trace.state_key = Some(key);
            return trace;
        }

        self.storages.entry(address).or_insert_with(|| {
            ZktrieState::default()
                .zk_db
                .borrow_mut()
                .new_trie(&ZkTrieHash::default())
                .unwrap()
        });

        let trie = self.storages.get_mut(&address).unwrap();

        let store_before = {
            let mut word_buf = [0u8; 32];
            old_value.to_big_endian(word_buf.as_mut_slice());
            // sanity check
            let old_value_in_statedb = trie.get_store(key.as_ref()).unwrap_or_default();
            if word_buf != old_value_in_statedb {
                log::error!(
                    "old value in proof {:?} != old value in partial db {:?}",
                    hex::encode(word_buf),
                    hex::encode(old_value_in_statedb)
                );
                log::error!(
                    "address {:?} key {:?} new_value {:?} old_value {:?}",
                    address,
                    key,
                    new_value,
                    old_value
                );
            }
            assert_eq!(word_buf, old_value_in_statedb);
            StateData {
                key,
                value: HexBytes(word_buf),
            }
        };
        let store_after = {
            let mut word_buf = [0u8; 32];
            new_value.to_big_endian(word_buf.as_mut_slice());
            StateData {
                key,
                value: HexBytes(word_buf),
            }
        };
        let storage_before_proofs = trie.prove(key.as_ref()).unwrap();
        let storage_before_path = decode_proof_for_mpt_path(storage_key, storage_before_proofs);
        if !new_value.is_zero() {
            trie.update_store(key.as_ref(), &store_after.value.0)
                .unwrap();
        } else if !old_value.is_zero() {
            trie.delete(key.as_ref());
            if trie.get_store(key.as_ref()).is_some() {
                log::error!("fail to delete key {} in {:?}", key.hex(), address);
            }
        } // notice if the value is both zero we never touch the trie layer

        let storage_root_after = H256(trie.root());
        let storage_after_proofs = trie.prove(key.as_ref()).unwrap();
        let storage_after_path = decode_proof_for_mpt_path(storage_key, storage_after_proofs);

        // sanity check
        assert_eq!(
            smt_hash_from_bytes(storage_root_after.as_bytes()),
            storage_after_path
                .as_ref()
                .map(|p| p.root)
                .unwrap_or(HexBytes([0; 32]))
        );

        let mut out = self.trace_account_update(address, |acc| {
            if let Some(acc) = acc {
                // sanity check
                assert_eq!(
                    smt_hash_from_bytes(acc.storage_root.as_bytes()),
                    storage_before_path
                        .as_ref()
                        .map(|p| p.root)
                        .unwrap_or(HexBytes([0; 32]))
                );
                let mut acc = *acc;
                acc.storage_root = storage_root_after;
                Some(acc)
            } else {
                // sanity check
                assert!(old_value.is_zero() && new_value.is_zero());
                None
            }
        });

        out.common_state_root = None; // clear common state root
        out.state_key = Some(smt_hash_from_u256(&storage_key));

        out.state_path = [storage_before_path.ok(), storage_after_path.ok()];
        out.state_update = Some([Some(store_before), Some(store_after)]);
        out
    }

    fn trace_account_update<U>(&mut self, address: Address, update_account_data: U) -> SMTTrace
    where
        U: FnOnce(Option<&AccountData>) -> Option<AccountData>,
    {
        let account_data_before = self.accounts.get(&address).copied();

        let proofs = self.trie.prove(address.as_bytes()).unwrap();
        let address_key = hash_zktrie_key(&extend_address_to_h256(&address));

        let account_path_before = decode_proof_for_mpt_path(address_key, proofs).unwrap();

        let account_data_after = update_account_data(account_data_before.as_ref());

        if let Some(account_data_after) = account_data_after {
            let mut nonce_codesize = [0u8; 32];
            let u64factor = U256::from(0x10000000000000000u128);
            (U256::from(account_data_after.code_size) * u64factor
                + U256::from(account_data_after.nonce))
            .to_big_endian(nonce_codesize.as_mut_slice());
            let mut balance = [0u8; 32];
            account_data_after
                .balance
                .to_big_endian(balance.as_mut_slice());
            let mut poseidon_code_hash = [0u8; 32];
            U256::from(account_data_after.poseidon_code_hash.0)
                .to_big_endian(poseidon_code_hash.as_mut_slice());
            let mut code_hash = [0u8; 32];
            U256::from(account_data_after.keccak_code_hash.0)
                .to_big_endian(code_hash.as_mut_slice());

            let acc_data = [
                nonce_codesize,
                balance,
                account_data_after.storage_root.0,
                code_hash,
                poseidon_code_hash,
            ];
            let rs = self.trie.update_account(address.as_bytes(), &acc_data);
            if rs.is_err() {
                log::warn!("invalid update {:?}", rs);
            }

            self.accounts.insert(address, account_data_after);
            // if account_data_before.is_none() {
            //     self.storages.insert(address, ZkTrie::new());
            // }
        } else if account_data_before.is_some() {
            log::warn!("trace update try delete account {address:?} trie while we have no SELFDESTRUCT yet");
            self.trie.delete(address.as_bytes());
            self.accounts.remove(&address);
        } // no touch for non-exist proof

        let proofs = self.trie.prove(address.as_bytes()).unwrap();
        let account_path_after = decode_proof_for_mpt_path(address_key, proofs).unwrap();

        SMTTrace {
            address: HexBytes(address.0),
            account_path: [account_path_before, account_path_after],
            account_update: [
                account_data_before.map(Into::into),
                account_data_after.map(Into::into),
            ],
            account_key: smt_hash_from_u256(&address_key),
            state_path: [None, None],
            common_state_root: account_data_before
                .map(|data| smt_hash_from_bytes(data.storage_root.as_bytes()))
                .or(Some(HexBytes([0; 32]))),
            state_key: None,
            state_update: None,
        }
    }

    /// check current root
    pub fn root(&self) -> Hash {
        H256::from(self.trie.root())
    }

    /// use one entry in mpt table to build the corresponding mpt operation (via
    /// SMTTrace)
    pub fn handle_new_state(
        &mut self,
        proof_type: MPTProofType,
        address: Address,
        new_val: Word,
        old_val: Word,
        key: Option<Word>,
    ) -> SMTTrace {
        if let Some(key) = key {
            self.trace_storage_update(address, key, new_val, old_val)
        } else {
<<<<<<< HEAD
            self.trace_account_update(address, |acc_before: &AccountData| {
                let mut acc_data = *acc_before;
=======
            self.trace_account_update(address, |acc_before| {
                let mut acc_data = acc_before.copied().unwrap_or_default();
>>>>>>> 7c2942f5
                match proof_type {
                    MPTProofType::NonceChanged => {
                        assert!(old_val < u64::MAX.into());
                        assert!(new_val < u64::MAX.into());
                        assert_eq!(old_val.as_u64(), acc_data.nonce);
                        acc_data.nonce = new_val.as_u64();
                    }
                    MPTProofType::BalanceChanged => {
                        assert_eq!(old_val, acc_data.balance);
                        acc_data.balance = new_val;
                    }
                    MPTProofType::CodeHashExists => {
                        let mut code_hash = [0u8; 32];
                        old_val.to_big_endian(code_hash.as_mut_slice());
                        if H256::from(code_hash) != acc_data.poseidon_code_hash {
                            if H256::from(code_hash).is_zero()
                                && acc_data.keccak_code_hash == *KECCAK_CODE_HASH_ZERO
                            {
                                log::trace!("codehash 0->keccak(nil)");
                            } else {
                                debug_assert_eq!(H256::from(code_hash), acc_data.keccak_code_hash);
                            }
                        }
                        new_val.to_big_endian(code_hash.as_mut_slice());
                        acc_data.keccak_code_hash = H256::from(code_hash);
                    }
                    MPTProofType::PoseidonCodeHashExists => {
                        let mut code_hash = [0u8; 32];
                        old_val.to_big_endian(code_hash.as_mut_slice());
                        if H256::from(code_hash) != acc_data.poseidon_code_hash {
                            if H256::from(code_hash).is_zero()
                                && acc_data.poseidon_code_hash == CodeDB::empty_code_hash()
                            {
                                log::trace!("codehash 0->poseidon(nil)");
                            } else {
                                debug_assert_eq!(
                                    H256::from(code_hash),
                                    acc_data.poseidon_code_hash
                                );
                            }
                        }
                        new_val.to_big_endian(code_hash.as_mut_slice());
                        acc_data.poseidon_code_hash = H256::from(code_hash);
                    }
                    MPTProofType::CodeSizeExists => {
                        assert!(old_val < u64::MAX.into());
                        assert!(new_val < u64::MAX.into());
                        // code size can only change from 0
                        debug_assert_eq!(old_val.as_u64(), acc_data.code_size);
                        debug_assert!(
                            old_val.as_u64() == 0u64 || old_val.as_u64() == new_val.as_u64(),
                            "old {:?} new {:?}",
                            old_val,
                            new_val
                        );
                        acc_data.code_size = new_val.as_u64();
                    }
                    MPTProofType::AccountDoesNotExist => {
                        // for proof NotExist, the account_before must be empty
                        assert!(acc_before.is_none());
                        assert!(
                            acc_data.balance.is_zero(),
                            "not-exist proof on existed account balance: {address}"
                        );
                        assert_eq!(
                            0, acc_data.nonce,
                            "not-exist proof on existed account nonce: {address}"
                        );
                        assert!(
                            acc_data.storage_root.is_zero(),
                            "not-exist proof on existed account storage: {address}"
                        );
                        return None;
                    }
                    _ => unreachable!("invalid proof type: {:?}", proof_type),
                }
                if acc_data == AccountData::default() {
                    None
                } else {
                    Some(acc_data)
                }
            })
        }
    }
}

fn smt_hash_from_u256(i: &U256) -> SMTHash {
    let mut out: [u8; 32] = [0; 32];
    i.to_little_endian(&mut out);
    HexBytes(out)
}

fn smt_hash_from_bytes(bt: &[u8]) -> SMTHash {
    let mut out: Vec<_> = bt.iter().copied().rev().collect();
    out.resize(32, 0);
    HexBytes(out.try_into().expect("extract size has been set"))
}

fn hash_zktrie_key(key_buf: &[u8; 32]) -> Word {
    use halo2_proofs::{arithmetic::FieldExt, halo2curves::bn256::Fr};
    use hash_circuit::hash::Hashable;

    let first_16bytes: [u8; 16] = key_buf[..16].try_into().expect("expect first 16 bytes");
    let last_16bytes: [u8; 16] = key_buf[16..].try_into().expect("expect last 16 bytes");

    let bt_high = Fr::from_u128(u128::from_be_bytes(first_16bytes));
    let bt_low = Fr::from_u128(u128::from_be_bytes(last_16bytes));

    let hash = Fr::hash([bt_high, bt_low]);

    U256::from_little_endian(hash.to_repr().as_ref())
}

#[derive(Debug, Default, Clone)]
struct LeafNodeHash(H256);

impl CanRead for LeafNodeHash {
    fn try_parse(mut _rd: impl Read) -> Result<Self, IoError> {
        panic!("this entry is not used")
    }
    fn parse_leaf(data: &[u8]) -> Result<Self, IoError> {
        let node = ZkTrieNode::parse(data);
        Ok(Self(
            node.value_hash()
                .expect("leaf should has value hash")
                .into(),
        ))
    }
}

impl AsRef<[u8]> for LeafNodeHash {
    fn as_ref(&self) -> &[u8] {
        self.0.as_ref()
    }
}

fn decode_proof_for_mpt_path(mut key: Word, proofs: Vec<Vec<u8>>) -> Result<SMTPath, IoError> {
    let root = if let Some(arr) = proofs.first() {
        let n = ZkTrieNode::parse(arr.as_slice());
        smt_hash_from_bytes(n.node_hash().as_slice())
    } else {
        HexBytes::<32>([0; 32])
    };

    let proof_bytes = proofs.iter().map(Vec::as_slice);
    let trie_proof = TrieProof::<LeafNodeHash>::try_from(BytesArray(proof_bytes))?;

    // convert path part
    let mut path_bit_now = BigUint::from(1_u32);
    let mut path_part: BigUint = Default::default();
    let mut path = Vec::new();

    for (left, right) in trie_proof.path.iter() {
        let is_bit_one = key.bit(0);
        path.push(if is_bit_one {
            SMTNode {
                value: smt_hash_from_u256(right),
                sibling: smt_hash_from_u256(left),
            }
        } else {
            SMTNode {
                value: smt_hash_from_u256(left),
                sibling: smt_hash_from_u256(right),
            }
        });
        key >>= 1;
        if is_bit_one {
            path_part += &path_bit_now
        };
        path_bit_now *= 2_u32;
    }

    let leaf = trie_proof.key.as_ref().map(|h| SMTNode {
        value: smt_hash_from_bytes(trie_proof.data.as_ref()),
        sibling: smt_hash_from_bytes(h.as_bytes()),
    });

    Ok(SMTPath {
        root,
        leaf,
        path,
        path_part,
    })
}<|MERGE_RESOLUTION|>--- conflicted
+++ resolved
@@ -307,13 +307,8 @@
         if let Some(key) = key {
             self.trace_storage_update(address, key, new_val, old_val)
         } else {
-<<<<<<< HEAD
             self.trace_account_update(address, |acc_before: &AccountData| {
-                let mut acc_data = *acc_before;
-=======
-            self.trace_account_update(address, |acc_before| {
                 let mut acc_data = acc_before.copied().unwrap_or_default();
->>>>>>> 7c2942f5
                 match proof_type {
                     MPTProofType::NonceChanged => {
                         assert!(old_val < u64::MAX.into());
