--- conflicted
+++ resolved
@@ -57,16 +57,6 @@
         matches!(*self, TxType::PreEip155)
     }
 
-<<<<<<< HEAD
-    /// If this type is EIP-1559 or not
-    pub fn is_eip1559_tx(&self) -> bool {
-        matches!(*self, Self::Eip1559)
-    }
-
-    /// If this type is EIP-2930 or not
-    pub fn is_eip2930_tx(&self) -> bool {
-        matches!(*self, Self::Eip2930)
-=======
     /// If this type is EIP155 or not
     pub fn is_eip155(&self) -> bool {
         matches!(*self, TxType::Eip155)
@@ -80,7 +70,6 @@
     /// If this type is Eip2930 or not
     pub fn is_eip2930(&self) -> bool {
         matches!(*self, TxType::Eip2930)
->>>>>>> e149aecb
     }
 
     /// Get the type of transaction
