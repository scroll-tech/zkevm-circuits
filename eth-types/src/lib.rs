--- conflicted
+++ resolved
@@ -39,20 +39,7 @@
     },
 };
 
-<<<<<<< HEAD
-use crate::evm_types::{memory::Memory, stack::Stack, storage::Storage};
-use crate::evm_types::{Gas, GasCost, OpcodeId, ProgramCounter};
-pub use ethers_core::abi::ethereum_types::U512;
-use ethers_core::types;
-pub use ethers_core::types::{
-    transaction::{eip2930::AccessList, response::Transaction},
-    Address, Block, Bytes, H160, H256, U256, U64,
-};
-
 use serde::{de, Deserialize, Serialize};
-=======
-use serde::{de, Deserialize};
->>>>>>> 57ee564d
 use std::collections::HashMap;
 use std::fmt;
 use std::str::FromStr;
@@ -377,11 +364,7 @@
 /// The deserialization truncates the memory of each step in `struct_logs` to
 /// the memory size before the expansion, so that it corresponds to the memory
 /// before the step is executed.
-<<<<<<< HEAD
 #[derive(Deserialize, Serialize, Clone, Debug, Eq, PartialEq)]
-=======
-#[derive(Clone, Debug, Eq, PartialEq)]
->>>>>>> 57ee564d
 pub struct GethExecTrace {
     /// Used gas
     pub gas: Gas,
