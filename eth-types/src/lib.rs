--- conflicted
+++ resolved
@@ -44,16 +44,12 @@
 
 use once_cell::sync::Lazy;
 use serde::{de, Deserialize, Deserializer, Serialize};
-<<<<<<< HEAD
 use std::{
     collections::HashMap,
     fmt,
     fmt::{Display, Formatter},
     str::FromStr,
 };
-=======
-use std::{collections::HashMap, fmt, str::FromStr};
->>>>>>> 0c3b39f6
 
 /// Trait used to reduce verbosity with the declaration of the [`FieldExt`]
 /// trait and its repr.
