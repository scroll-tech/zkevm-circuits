--- conflicted
+++ resolved
@@ -361,13 +361,9 @@
     pub gas: Gas,
     /// True when the transaction has failed.
     pub failed: bool,
-<<<<<<< HEAD
-    // return_value is a hex encoded byte array
+    /// Vector of geth execution steps of the trace.
     //#[serde(rename = "returnValue")]
     pub return_value: String,
-=======
-    /// Vector of geth execution steps of the trace.
->>>>>>> b9531499
     pub struct_logs: Vec<GethExecStep>,
 }
 
