--- conflicted
+++ resolved
@@ -974,12 +974,8 @@
             0x58u8 => OpcodeId::PC,
             0x59u8 => OpcodeId::MSIZE,
             0x5bu8 => OpcodeId::JUMPDEST,
-<<<<<<< HEAD
             0x5cu8 => OpcodeId::TLOAD,
             0x5du8 => OpcodeId::TSTORE,
-            #[cfg(feature = "shanghai")]
-=======
->>>>>>> ceba59e7
             0x5fu8 => OpcodeId::PUSH0,
             0x60u8 => OpcodeId::PUSH1,
             0x61u8 => OpcodeId::PUSH2,
@@ -1242,18 +1238,11 @@
             "SELFDESTRUCT" => OpcodeId::SELFDESTRUCT,
             "CHAINID" => OpcodeId::CHAINID,
             "BASEFEE" => OpcodeId::BASEFEE,
-<<<<<<< HEAD
-            #[cfg(feature = "scroll")]
-            "BASEFEE" => OpcodeId::INVALID(0x48),
-            "TLOAD" => OpcodeId::TLOAD,
-            "TSTORE" => OpcodeId::TSTORE,
-=======
             "BLOBHASH" => OpcodeId::INVALID(0x49),
             "BLOBBASEFEE" => OpcodeId::INVALID(0x4a),
             "TLOAD" => OpcodeId::INVALID(0x5c),
             "TSTORE" => OpcodeId::INVALID(0x5d),
             "MCOPY" => OpcodeId::INVALID(0x5e),
->>>>>>> ceba59e7
             _ => {
                 // Parse an invalid opcode value as reported by geth
                 static RE: LazyLock<Regex> = LazyLock::new(|| {
