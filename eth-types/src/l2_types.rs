--- conflicted
+++ resolved
@@ -492,11 +492,7 @@
     #[serde(rename = "callTrace")]
     pub call_trace: GethCallTrace,
     /// prestate
-<<<<<<< HEAD
-    #[serde(rename = "prestateTrace")]
-=======
-    #[serde(default)]
->>>>>>> 47e4cb73
+    #[serde(rename = "prestateTrace", default)]
     pub prestate: HashMap<Address, GethPrestateTrace>,
 }
 
