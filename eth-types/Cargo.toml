--- conflicted
+++ resolved
@@ -24,11 +24,7 @@
 num-bigint = { version = "0.4" }
 strum_macros = "0.24"
 strum = "0.24"
-<<<<<<< HEAD
-mpt-circuits = { package = "halo2-mpt-circuits", git = "https://github.com/scroll-tech/mpt-circuit.git", branch = "scroll-dev-0216" }
-=======
 poseidon-circuit = { git = "https://github.com/scroll-tech/poseidon-circuit.git", branch = "scroll-dev-0215"}
->>>>>>> ad03460d
 [features]
 default = ["warn-unimplemented"]
 warn-unimplemented = []