--- conflicted
+++ resolved
@@ -16,18 +16,7 @@
 serde_json.workspace = true
 serde_with = "1.12"
 uint = "0.9.1"
-<<<<<<< HEAD
-itertools = "0.10"
-subtle = "2.4"
-sha3 = "0.10"
-num = "0.4"
-num-bigint = { version = "0.4" }
-strum_macros = "0.24"
-strum = "0.24"
-poseidon-circuit = { git = "https://github.com/scroll-tech/poseidon-circuit.git", branch = "scroll-dev-0901"}
-=======
 itertools.workspace = true
-libsecp256k1.workspace = true
 subtle.workspace = true
 sha3.workspace = true
 num.workspace = true
@@ -35,7 +24,7 @@
 strum_macros.workspace = true
 strum.workspace = true
 hash-circuit.workspace = true
->>>>>>> 2e06a0f4
+
 [features]
 default = ["warn-unimplemented"]
 warn-unimplemented = []
