#![cfg(feature = "circuits")]

use bus_mapping::circuit_input_builder::{BuilderClient, CircuitsParams};
<<<<<<< HEAD
use eth_types::geth_types;
use halo2_proofs::arithmetic::FieldExt;
use halo2_proofs::{
    arithmetic::CurveAffine,
    dev::MockProver,
    halo2curves::{
        bn256::Fr,
        group::{Curve, Group},
    },
};
use integration_tests::{
    get_client, log_init, GenDataOutput, CHAIN_ID, END_BLOCK, START_BLOCK, TX_ID,
};
=======
use halo2_proofs::{dev::MockProver, halo2curves::bn256::Fr};
use integration_tests::{get_client, log_init, GenDataOutput};
>>>>>>> b1597400
use lazy_static::lazy_static;
use paste::paste;
use zkevm_circuits::bytecode_circuit::dev::test_bytecode_circuit;
use zkevm_circuits::copy_circuit::dev::test_copy_circuit;
<<<<<<< HEAD
use zkevm_circuits::evm_circuit::test::TestCircuit;
use zkevm_circuits::evm_circuit::witness::RwMap;
=======
>>>>>>> b1597400
use zkevm_circuits::evm_circuit::{test::run_test_circuit, witness::block_convert};
use zkevm_circuits::keccak_circuit::keccak_packed_multi::multi_keccak;
use zkevm_circuits::state_circuit::StateCircuit;
use zkevm_circuits::super_circuit::SuperCircuit;
<<<<<<< HEAD
use zkevm_circuits::tx_circuit::{sign_verify::SignVerifyChip, Secp256k1Affine, TxCircuit};
use zkevm_circuits::util::DEFAULT_RAND;
=======
use zkevm_circuits::tx_circuit::TxCircuit;
use zkevm_circuits::util::SubCircuit;
>>>>>>> b1597400

lazy_static! {
    pub static ref GEN_DATA: GenDataOutput = GenDataOutput::load();
}

const CIRCUITS_PARAMS: CircuitsParams = CircuitsParams {
<<<<<<< HEAD
    max_rws: 0,
    max_txs: 10,
=======
    max_rws: 16384,
    max_txs: 4,
    max_calldata: 4000,
    max_bytecode: 4000,
>>>>>>> b1597400
    keccak_padding: None,
};

#[tokio::test]
async fn test_mock_prove_tx() {
    log_init();
    let tx_id: &str = &TX_ID;
    log::info!("test evm circuit, tx: {}", tx_id);
    if tx_id.is_empty() {
        return;
    }
    let cli = get_client();
    let cli = BuilderClient::new(cli, CIRCUITS_PARAMS).await.unwrap();
    let builder = cli.gen_inputs_tx(tx_id).await.unwrap();

    if builder.block.txs.is_empty() {
        log::info!("skip empty block");
        return;
    }

    let block = block_convert(&builder.block, &builder.code_db);
    run_test_circuit(block).unwrap();
    log::info!("prove done");
}

#[tokio::test]
async fn test_evm_circuit_all_block() {
    log_init();
    let start: usize = *START_BLOCK;
    let end: usize = *END_BLOCK;
    for blk in start..=end {
        test_evm_circuit_block(blk as u64).await;
    }
}

#[tokio::test]
async fn test_print_circuits_size() {
    log_init();
    let start: usize = *START_BLOCK;
    let end: usize = *END_BLOCK;
    for block_num in start..=end {
        log::info!("test circuits size, block number: {}", block_num);
        let cli = get_client();
        let cli = BuilderClient::new(cli, CIRCUITS_PARAMS).await.unwrap();
        let (builder, _) = cli.gen_inputs(block_num as u64).await.unwrap();

        if builder.block.txs.is_empty() {
            log::info!("skip empty block");
            return;
        }

        let block = block_convert(&builder.block, &builder.code_db);
        let evm_rows = TestCircuit::get_num_rows_required(&block);
        let keccak_inputs = builder.keccak_inputs().unwrap();
        let keccak_rows = multi_keccak(&keccak_inputs, Fr::from_u128(DEFAULT_RAND), None)
            .unwrap()
            .len();
        log::info!(
            "block number: {}, evm row {}, keccak row {}",
            block_num,
            evm_rows,
            keccak_rows
        );
    }
}

#[tokio::test]
async fn test_evm_circuit_batch() {
    log_init();
    let start: usize = 1;
    let end: usize = 8;
    let cli = get_client();
    let cli = BuilderClient::new(cli, CIRCUITS_PARAMS).await.unwrap();
    let builder = cli
        .gen_inputs_multi_blocks(start as u64, end as u64 + 1)
        .await
        .unwrap();

    if builder.block.txs.is_empty() {
        log::info!("skip empty block");
        return;
    }

    let block = block_convert(&builder.block, &builder.code_db);
    log::info!("tx num: {}", builder.block.txs.len());
    run_test_circuit(block).unwrap();
    log::info!("prove done");
}

async fn test_evm_circuit_block(block_num: u64) {
    log::info!("test evm circuit, block number: {}", block_num);
    let cli = get_client();
    let cli = BuilderClient::new(cli, CIRCUITS_PARAMS).await.unwrap();
    let (builder, _) = cli.gen_inputs(block_num).await.unwrap();

<<<<<<< HEAD
    if builder.block.txs.is_empty() {
        log::info!("skip empty block");
        return;
    }

    let block = block_convert(&builder.block, &builder.code_db);
    let result = run_test_circuit(block);
    log::info!(
        "test evm circuit, block number: {} result {:?}",
        block_num,
        result
    );
=======
    let block = block_convert(&builder.block, &builder.code_db).unwrap();
    run_test_circuit(block).expect("evm_circuit verification failed");
>>>>>>> b1597400
}

async fn test_state_circuit_block(block_num: u64) {
    const DEGREE: usize = 17;
    log::info!("test state circuit, block number: {}", block_num);
    let cli = get_client();
    let cli = BuilderClient::new(cli, CIRCUITS_PARAMS).await.unwrap();
    let (builder, _) = cli.gen_inputs(block_num).await.unwrap();
    let block = block_convert(&builder.block, &builder.code_db).unwrap();

    let circuit = StateCircuit::<Fr>::new_from_block(&block);
    let prover = MockProver::<Fr>::run(DEGREE as u32, &circuit, circuit.instance()).unwrap();
    prover
        .verify_par()
        .expect("state_circuit verification failed");
}

async fn test_tx_circuit_block(block_num: u64) {
    const DEGREE: u32 = 20;

    log::info!("test tx circuit, block number: {}", block_num);
    let cli = get_client();
    let cli = BuilderClient::new(cli, CIRCUITS_PARAMS).await.unwrap();

    let (builder, _) = cli.gen_inputs(block_num).await.unwrap();
    let block = block_convert(&builder.block, &builder.code_db).unwrap();
    let circuit = TxCircuit::<Fr>::new_from_block(&block);

    let prover = MockProver::run(DEGREE, &circuit, vec![vec![]]).unwrap();

    prover.verify_par().expect("tx_circuit verification failed");
}

pub async fn test_bytecode_circuit_block(block_num: u64) {
    const DEGREE: u32 = 16;

    log::info!("test bytecode circuit, block number: {}", block_num);
    let cli = get_client();
    let cli = BuilderClient::new(cli, CIRCUITS_PARAMS).await.unwrap();
    let (builder, _) = cli.gen_inputs(block_num).await.unwrap();
    let bytecodes: Vec<Vec<u8>> = builder.code_db.0.values().cloned().collect();

    test_bytecode_circuit::<Fr>(DEGREE, bytecodes);
}

pub async fn test_copy_circuit_block(block_num: u64) {
    const DEGREE: u32 = 16;

    log::info!("test copy circuit, block number: {}", block_num);
    let cli = get_client();
    let cli = BuilderClient::new(cli, CIRCUITS_PARAMS).await.unwrap();
    let (builder, _) = cli.gen_inputs(block_num).await.unwrap();
    let block = block_convert(&builder.block, &builder.code_db).unwrap();

    assert!(test_copy_circuit(DEGREE, block).is_ok());
}

pub async fn test_super_circuit_block(block_num: u64) {
    const MAX_TXS: usize = 4;
    const MAX_CALLDATA: usize = 512;
    const MAX_RWS: usize = 5888;
    const MAX_BYTECODE: usize = 5000;

    log::info!("test super circuit, block number: {}", block_num);
    let cli = get_client();
    let cli = BuilderClient::new(
        cli,
        CircuitsParams {
            max_rws: MAX_RWS,
            max_txs: MAX_TXS,
            max_calldata: MAX_CALLDATA,
            max_bytecode: MAX_BYTECODE,
            keccak_padding: None,
        },
    )
    .await
    .unwrap();
    let (builder, _) = cli.gen_inputs(block_num).await.unwrap();
    let (k, circuit, instance) =
        SuperCircuit::<_, MAX_TXS, MAX_CALLDATA, MAX_RWS>::build_from_circuit_input_builder(
            &builder,
        )
        .unwrap();
    let prover = MockProver::run(k, &circuit, instance).unwrap();
    let res = prover.verify_par();
    if let Err(err) = res {
        eprintln!("Verification failures:");
        eprintln!("{:#?}", err);
        panic!("Failed verification");
    }
}

macro_rules! declare_tests {
    ($name:ident, $block_tag:expr) => {
        paste! {
            #[tokio::test]
            async fn [<serial_test_evm_ $name>]() {
                log_init();
                let block_num = GEN_DATA.blocks.get($block_tag).unwrap();
                test_evm_circuit_block(*block_num).await;
            }

            #[tokio::test]
            async fn [<serial_test_state_ $name>]() {
                log_init();
                let block_num = GEN_DATA.blocks.get($block_tag).unwrap();
                test_state_circuit_block(*block_num).await;
            }

            #[tokio::test]
            async fn [<serial_test_tx_ $name>]() {
                log_init();
                let block_num = GEN_DATA.blocks.get($block_tag).unwrap();
                test_tx_circuit_block(*block_num).await;
            }

            #[tokio::test]
            async fn [<serial_test_bytecode_ $name>]() {
                log_init();
                let block_num = GEN_DATA.blocks.get($block_tag).unwrap();
                test_bytecode_circuit_block(*block_num).await;
            }

            #[tokio::test]
            async fn [<serial_test_copy_ $name>]() {
                log_init();
                let block_num = GEN_DATA.blocks.get($block_tag).unwrap();
                test_copy_circuit_block(*block_num).await;
            }

            #[tokio::test]
            async fn [<serial_test_super_ $name>]() {
                log_init();
                let block_num = GEN_DATA.blocks.get($block_tag).unwrap();
                test_super_circuit_block(*block_num).await;
            }
        }
    };
}

declare_tests!(circuit_block_transfer_0, "Transfer 0");
/*
declare_tests!(
    circuit_deploy_greeter,
    "Deploy Greeter"
);
*/
declare_tests!(circuit_multiple_transfers_0, "Multiple transfers 0");
declare_tests!(
    circuit_erc20_openzeppelin_transfer_fail,
    "ERC20 OpenZeppelin transfer failed"
);
declare_tests!(
    circuit_erc20_openzeppelin_transfer_succeed,
    "ERC20 OpenZeppelin transfer successful"
);
declare_tests!(
    circuit_multiple_erc20_openzeppelin_transfers,
    "Multiple ERC20 OpenZeppelin transfers"
);<|MERGE_RESOLUTION|>--- conflicted
+++ resolved
@@ -1,59 +1,34 @@
 #![cfg(feature = "circuits")]
 
 use bus_mapping::circuit_input_builder::{BuilderClient, CircuitsParams};
-<<<<<<< HEAD
-use eth_types::geth_types;
+use halo2_proofs::{dev::MockProver, halo2curves::bn256::Fr};
 use halo2_proofs::arithmetic::FieldExt;
-use halo2_proofs::{
-    arithmetic::CurveAffine,
-    dev::MockProver,
-    halo2curves::{
-        bn256::Fr,
-        group::{Curve, Group},
-    },
-};
+use integration_tests::{get_client, log_init, GenDataOutput};
 use integration_tests::{
     get_client, log_init, GenDataOutput, CHAIN_ID, END_BLOCK, START_BLOCK, TX_ID,
 };
-=======
-use halo2_proofs::{dev::MockProver, halo2curves::bn256::Fr};
-use integration_tests::{get_client, log_init, GenDataOutput};
->>>>>>> b1597400
 use lazy_static::lazy_static;
 use paste::paste;
 use zkevm_circuits::bytecode_circuit::dev::test_bytecode_circuit;
 use zkevm_circuits::copy_circuit::dev::test_copy_circuit;
-<<<<<<< HEAD
 use zkevm_circuits::evm_circuit::test::TestCircuit;
-use zkevm_circuits::evm_circuit::witness::RwMap;
-=======
->>>>>>> b1597400
 use zkevm_circuits::evm_circuit::{test::run_test_circuit, witness::block_convert};
 use zkevm_circuits::keccak_circuit::keccak_packed_multi::multi_keccak;
 use zkevm_circuits::state_circuit::StateCircuit;
 use zkevm_circuits::super_circuit::SuperCircuit;
-<<<<<<< HEAD
-use zkevm_circuits::tx_circuit::{sign_verify::SignVerifyChip, Secp256k1Affine, TxCircuit};
+use zkevm_circuits::tx_circuit::TxCircuit;
 use zkevm_circuits::util::DEFAULT_RAND;
-=======
-use zkevm_circuits::tx_circuit::TxCircuit;
 use zkevm_circuits::util::SubCircuit;
->>>>>>> b1597400
 
 lazy_static! {
     pub static ref GEN_DATA: GenDataOutput = GenDataOutput::load();
 }
 
 const CIRCUITS_PARAMS: CircuitsParams = CircuitsParams {
-<<<<<<< HEAD
     max_rws: 0,
     max_txs: 10,
-=======
-    max_rws: 16384,
-    max_txs: 4,
     max_calldata: 4000,
     max_bytecode: 4000,
->>>>>>> b1597400
     keccak_padding: None,
 };
 
@@ -149,23 +124,18 @@
     let cli = BuilderClient::new(cli, CIRCUITS_PARAMS).await.unwrap();
     let (builder, _) = cli.gen_inputs(block_num).await.unwrap();
 
-<<<<<<< HEAD
+    let block = block_convert(&builder.block, &builder.code_db).unwrap();
     if builder.block.txs.is_empty() {
         log::info!("skip empty block");
         return;
     }
 
-    let block = block_convert(&builder.block, &builder.code_db);
     let result = run_test_circuit(block);
     log::info!(
         "test evm circuit, block number: {} result {:?}",
         block_num,
         result
     );
-=======
-    let block = block_convert(&builder.block, &builder.code_db).unwrap();
-    run_test_circuit(block).expect("evm_circuit verification failed");
->>>>>>> b1597400
 }
 
 async fn test_state_circuit_block(block_num: u64) {
