#![cfg(feature = "circuits")]

use bus_mapping::circuit_input_builder::BuilderClient;
use bus_mapping::operation::OperationContainer;
use halo2_proofs::dev::MockProver;
use integration_tests::{get_client, log_init, GenDataOutput};
use lazy_static::lazy_static;
use log::trace;
use zkevm_circuits::evm_circuit::witness::RwMap;
use zkevm_circuits::evm_circuit::{
    test::run_test_circuit_complete_fixed_table, witness::block_convert,
};
use zkevm_circuits::state_circuit::StateCircuit;

lazy_static! {
    pub static ref GEN_DATA: GenDataOutput = GenDataOutput::load();
}

async fn test_evm_circuit_block(block_num: u64) {
    log::info!("test evm circuit, block number: {}", block_num);
    let cli = get_client();
    let cli = BuilderClient::new(cli).await.unwrap();
    let builder = cli.gen_inputs(block_num).await.unwrap();

    let block = block_convert(&builder.block, &builder.code_db);
<<<<<<< HEAD

    run_test_circuit_complete_fixed_table(block).expect("evm_circuit verification failed");
}

#[tokio::test]
async fn test_evm_circuit_block_greeter_calls() {
    log_init();
    let block_num = GEN_DATA.blocks.get("Contract call").unwrap();
    test_evm_circuit_block(*block_num).await;
}

=======
    run_test_circuit_complete_fixed_table(block).expect("evm_circuit verification failed");
}

>>>>>>> b6b5c62a
async fn test_state_circuit_block(block_num: u64) {
    use halo2_proofs::arithmetic::BaseExt;
    use pairing::bn256::Fr;

    let cli = get_client();
    let cli = BuilderClient::new(cli).await.unwrap();
    let builder = cli.gen_inputs(block_num).await.unwrap();

    // Generate state proof
    let stack_ops = builder.block.container.sorted_stack();
    trace!("stack_ops: {:#?}", stack_ops);
    let memory_ops = builder.block.container.sorted_memory();
    trace!("memory_ops: {:#?}", memory_ops);
    let storage_ops = builder.block.container.sorted_storage();
    trace!("storage_ops: {:#?}", storage_ops);

    const DEGREE: usize = 16;
    const MEMORY_ADDRESS_MAX: usize = 2000;
    const STACK_ADDRESS_MAX: usize = 1024;

    const RW_COUNTER_MAX: usize = 1 << DEGREE;
    const ROWS_MAX: usize = 1 << DEGREE;

    let rw_map = RwMap::from(&OperationContainer {
        memory: memory_ops,
        stack: stack_ops,
        storage: storage_ops,
        ..Default::default()
    });
    let circuit = StateCircuit::<
        Fr,
        true,
        RW_COUNTER_MAX,
        MEMORY_ADDRESS_MAX,
        STACK_ADDRESS_MAX,
        ROWS_MAX,
    >::new(Fr::rand(), &rw_map);

    use pairing::bn256::Fr as Fp;
    let prover = MockProver::<Fp>::run(DEGREE as u32, &circuit, vec![]).unwrap();
    prover.verify().expect("state_circuit verification failed");
}

macro_rules! declare_tests {
    ($test_evm_name:ident, $test_state_name:ident, $block_tag:expr) => {
        #[tokio::test]
        async fn $test_evm_name() {
            log_init();
            let block_num = GEN_DATA.blocks.get($block_tag).unwrap();
            test_evm_circuit_block(*block_num).await;
        }

        #[tokio::test]
        async fn $test_state_name() {
            log_init();
            let block_num = GEN_DATA.blocks.get($block_tag).unwrap();
            test_state_circuit_block(*block_num).await;
        }
    };
}

declare_tests!(
    test_evm_circuit_block_transfer_0,
    test_state_circuit_block_transfer_0,
    "Transfer 0"
);
declare_tests!(
    test_evm_circuit_deploy_greeter,
    test_state_circuit_deploy_greeter,
    "Deploy Greeter"
);
declare_tests!(
    test_evm_circuit_multiple_transfers_0,
    test_state_circuit_multiple_transfers_0,
    "Multiple transfers 0"
);
declare_tests!(
    test_evm_circuit_erc20_openzeppelin_transfer_fail,
    test_state_circuit_erc20_openzeppelin_transfer_fail,
    "ERC20 OpenZeppelin transfer failed"
);
declare_tests!(
    test_evm_circuit_erc20_openzeppelin_transfer_succeed,
    test_state_circuit_erc20_openzeppelin_transfer_succeed,
    "ERC20 OpenZeppelin transfer successful"
);
declare_tests!(
    test_evm_circuit_multiple_erc20_openzeppelin_transfers,
    test_state_circuit_multiple_erc20_openzeppelin_transfers,
    "Multiple ERC20 OpenZeppelin transfers"
);<|MERGE_RESOLUTION|>--- conflicted
+++ resolved
@@ -23,23 +23,6 @@
     let builder = cli.gen_inputs(block_num).await.unwrap();
 
     let block = block_convert(&builder.block, &builder.code_db);
-<<<<<<< HEAD
-
-    run_test_circuit_complete_fixed_table(block).expect("evm_circuit verification failed");
-}
-
-#[tokio::test]
-async fn test_evm_circuit_block_greeter_calls() {
-    log_init();
-    let block_num = GEN_DATA.blocks.get("Contract call").unwrap();
-    test_evm_circuit_block(*block_num).await;
-}
-
-=======
-    run_test_circuit_complete_fixed_table(block).expect("evm_circuit verification failed");
-}
-
->>>>>>> b6b5c62a
 async fn test_state_circuit_block(block_num: u64) {
     use halo2_proofs::arithmetic::BaseExt;
     use pairing::bn256::Fr;
