//! Lt chip can be used to compare LT for two expressions LHS and RHS.

use eth_types::Field;
use halo2_proofs::{
    arithmetic::FieldExt,
    circuit::{Chip, Region, Value},
    plonk::{Advice, Column, ConstraintSystem, Error, Expression, TableColumn, VirtualCells},
    poly::Rotation,
};

use crate::{
    bool_check,
    util::{expr_from_bytes, pow_of_two, sum},
};

/// Instruction that the Lt chip needs to implement.
pub trait LtInstruction<F: FieldExt> {
    /// Assign the lhs and rhs witnesses to the Lt chip's region.
    fn assign(
        &self,
        region: &mut Region<'_, F>,
        offset: usize,
        lhs: F,
        rhs: F,
    ) -> Result<(), Error>;

    #[cfg(test)]
    /// Load the u8 lookup table.
    fn dev_load(&self, layouter: &mut impl halo2_proofs::circuit::Layouter<F>)
        -> Result<(), Error>;
}

/// Config for the Lt chip.
#[derive(Clone, Copy, Debug)]
pub struct LtConfig<F, const N_BYTES: usize> {
    /// Denotes the lt outcome. If lhs < rhs then lt == 1, otherwise lt == 0.
    pub lt: Column<Advice>,
    /// Denotes the bytes representation of the difference between lhs and rhs.
    pub diff: [Column<Advice>; N_BYTES],
    /// Denotes the range within which each byte should lie.
    pub u8_table: TableColumn,
    /// Denotes the range within which both lhs and rhs lie.
    pub range: F,
}

impl<F: Field, const N_BYTES: usize> LtConfig<F, N_BYTES> {
    /// Returns an expression that denotes whether lhs < rhs, or not.
    pub fn is_lt(&self, meta: &mut VirtualCells<F>, rotation: Option<Rotation>) -> Expression<F> {
        meta.query_advice(self.lt, rotation.unwrap_or_else(Rotation::cur))
    }

    /// Returns an expression representing the difference between LHS and RHS.
    pub fn diff(&self, meta: &mut VirtualCells<F>, rotation: Option<Rotation>) -> Expression<F> {
        let rotation = rotation.unwrap_or_else(Rotation::cur);
        sum::expr(self.diff.iter().map(|c| meta.query_advice(*c, rotation)))
    }
}

/// Chip that compares lhs < rhs.
#[derive(Clone, Debug)]
pub struct LtChip<F, const N_BYTES: usize> {
    pub(crate) config: LtConfig<F, N_BYTES>,
}

impl<F: Field, const N_BYTES: usize> LtChip<F, N_BYTES> {
    /// Configures the Lt chip.
    pub fn configure(
        meta: &mut ConstraintSystem<F>,
        q_enable: impl FnOnce(&mut VirtualCells<'_, F>) -> Expression<F> + Clone,
        lhs: impl FnOnce(&mut VirtualCells<F>) -> Expression<F>,
        rhs: impl FnOnce(&mut VirtualCells<F>) -> Expression<F>,
        u8_table: TableColumn,
    ) -> LtConfig<F, N_BYTES> {
        let lt = meta.advice_column();
        let diff = [(); N_BYTES].map(|_| meta.advice_column());
        let range = pow_of_two(N_BYTES * 8);

        meta.create_gate("lt gate", |meta| {
            let q_enable = q_enable.clone()(meta);
            let lt = meta.query_advice(lt, Rotation::cur());

            let diff_bytes = diff
                .iter()
                .map(|c| meta.query_advice(*c, Rotation::cur()))
                .collect::<Vec<Expression<F>>>();

            let check_a =
                lhs(meta) - rhs(meta) - expr_from_bytes(&diff_bytes) + (lt.clone() * range);

            let check_b = bool_check(lt);

            [check_a, check_b]
                .into_iter()
                .map(move |poly| q_enable.clone() * poly)
        });

        for cell_column in diff {
            meta.lookup("range check for u8", |meta| {
                let q_enable = q_enable.clone()(meta);
                vec![(
                    q_enable * meta.query_advice(cell_column, Rotation::cur()),
                    u8_table,
                )]
            });
        }

        LtConfig {
            lt,
            diff,
            u8_table,
            range,
        }
    }

    /// Constructs a Lt chip given a config.
    pub fn construct(config: LtConfig<F, N_BYTES>) -> LtChip<F, N_BYTES> {
        LtChip { config }
    }
}

impl<F: Field, const N_BYTES: usize> LtInstruction<F> for LtChip<F, N_BYTES> {
    fn assign(
        &self,
        region: &mut Region<'_, F>,
        offset: usize,
        lhs: F,
        rhs: F,
    ) -> Result<(), Error> {
        let config = self.config();

        let lt = lhs < rhs;
        region.assign_advice(
            || "lt chip: lt",
            config.lt,
            offset,
            || Value::known(F::from(lt as u64)),
        )?;

        let diff = (lhs - rhs) + (if lt { config.range } else { F::zero() });
        let diff_bytes = diff.to_repr();
        for (idx, diff_column) in config.diff.iter().enumerate() {
            region.assign_advice(
                || format!("lt chip: diff byte {idx}"),
                *diff_column,
                offset,
                || Value::known(F::from(diff_bytes[idx] as u64)),
            )?;
        }

        Ok(())
    }

    #[cfg(test)]
    fn dev_load(
        &self,
        layouter: &mut impl halo2_proofs::circuit::Layouter<F>,
    ) -> Result<(), Error> {
        const RANGE: usize = u8::MAX as usize;

        layouter.assign_table(
            || "load u8 range check table",
            |mut table| {
                for i in 0..=RANGE {
                    table.assign_cell(
                        || "assign cell in fixed column",
                        self.config.u8_table,
                        i,
                        || Value::known(F::from(i as u64)),
                    )?;
                }
                Ok(())
            },
        )
    }
}

impl<F: Field, const N_BYTES: usize> Chip<F> for LtChip<F, N_BYTES> {
    type Config = LtConfig<F, N_BYTES>;
    type Loaded = ();

    fn config(&self) -> &Self::Config {
        &self.config
    }

    fn loaded(&self) -> &Self::Loaded {
        &()
    }
}

#[cfg(test)]
mod test {
    use super::{LtChip, LtConfig, LtInstruction};
    use eth_types::Field;
    use halo2_proofs::{
        arithmetic::FieldExt,
        circuit::{Layouter, SimpleFloorPlanner, Value},
        dev::MockProver,
        halo2curves::bn256::Fr as Fp,
        plonk::{Advice, Circuit, Column, ConstraintSystem, Error, Selector},
        poly::Rotation,
    };
    use std::marker::PhantomData;

    macro_rules! try_test_circuit {
        ($values:expr, $checks:expr, $result:expr) => {{
            // let k = usize::BITS - $values.len().leading_zeros();

            // TODO: remove zk blinding factors in halo2 to restore the
            // correct k (without the extra + 2).
<<<<<<< HEAD
            let k = (usize::BITS - $values.len().leading_zeros() + 2).max(17);
=======
            let k = (usize::BITS - $values.len().leading_zeros() + 2).max(9);
>>>>>>> d0e7a07e
            let circuit = TestCircuit::<Fp> {
                values: Some($values),
                checks: Some($checks),
                _marker: PhantomData,
            };
            let prover = MockProver::<Fp>::run(k, &circuit, vec![]).unwrap();
            assert_eq!(prover.verify(), $result);
        }};
    }

    macro_rules! try_test_circuit_error {
        ($values:expr, $checks:expr) => {{
            // let k = usize::BITS - $values.len().leading_zeros();

            // TODO: remove zk blinding factors in halo2 to restore the
            // correct k (without the extra + 2).
<<<<<<< HEAD
            let k = (usize::BITS - $values.len().leading_zeros() + 2).max(17);
=======
            let k = (usize::BITS - $values.len().leading_zeros() + 2).max(9);
>>>>>>> d0e7a07e
            let circuit = TestCircuit::<Fp> {
                values: Some($values),
                checks: Some($checks),
                _marker: PhantomData,
            };
            let prover = MockProver::<Fp>::run(k, &circuit, vec![]).unwrap();
            assert!(prover.verify().is_err());
        }};
    }

    #[test]
    fn row_diff_is_lt() {
        #[derive(Clone, Debug)]
        struct TestCircuitConfig<F> {
            q_enable: Selector,
            value: Column<Advice>,
            check: Column<Advice>,
            lt: LtConfig<F, 8>,
        }

        #[derive(Default)]
        struct TestCircuit<F: FieldExt> {
            values: Option<Vec<u64>>,
            // checks[i] = lt(values[i + 1], values[i])
            checks: Option<Vec<bool>>,
            _marker: PhantomData<F>,
        }

        impl<F: Field> Circuit<F> for TestCircuit<F> {
            type Config = TestCircuitConfig<F>;
            type FloorPlanner = SimpleFloorPlanner;

            fn without_witnesses(&self) -> Self {
                Self::default()
            }

            fn configure(meta: &mut ConstraintSystem<F>) -> Self::Config {
                let q_enable = meta.complex_selector();
                let value = meta.advice_column();
                let check = meta.advice_column();
<<<<<<< HEAD
                let u16_table = meta.lookup_table_column();
=======
                let u8_table = meta.lookup_table_column();
>>>>>>> d0e7a07e

                let lt = LtChip::configure(
                    meta,
                    |meta| meta.query_selector(q_enable),
                    |meta| meta.query_advice(value, Rotation::prev()),
                    |meta| meta.query_advice(value, Rotation::cur()),
<<<<<<< HEAD
                    u16_table,
=======
                    u8_table,
>>>>>>> d0e7a07e
                );

                let config = Self::Config {
                    q_enable,
                    value,
                    check,
                    lt,
                };

                meta.create_gate("check is_lt between adjacent rows", |meta| {
                    let q_enable = meta.query_selector(q_enable);

                    // This verifies lt(value::cur, value::next) is calculated correctly
                    let check = meta.query_advice(config.check, Rotation::cur());

                    vec![q_enable * (config.lt.is_lt(meta, None) - check)]
                });

                config
            }

            fn synthesize(
                &self,
                config: Self::Config,
                mut layouter: impl Layouter<F>,
            ) -> Result<(), Error> {
                let chip = LtChip::construct(config.lt);

                let values: Vec<_> = self
                    .values
                    .as_ref()
                    .map(|values| values.iter().map(|value| F::from(*value)).collect())
                    .ok_or(Error::Synthesis)?;
                let checks = self.checks.as_ref().ok_or(Error::Synthesis)?;
                let (first_value, values) = values.split_at(1);
                let first_value = first_value[0];

                chip.dev_load(&mut layouter)?;

                layouter.assign_region(
                    || "witness",
                    |mut region| {
                        region.assign_advice(
                            || "first row value",
                            config.value,
                            0,
                            || Value::known(first_value),
                        )?;

                        let mut value_prev = first_value;
                        for (idx, (value, check)) in values.iter().zip(checks).enumerate() {
                            config.q_enable.enable(&mut region, idx + 1)?;
                            region.assign_advice(
                                || "check",
                                config.check,
                                idx + 1,
                                || Value::known(F::from(*check as u64)),
                            )?;
                            region.assign_advice(
                                || "value",
                                config.value,
                                idx + 1,
                                || Value::known(*value),
                            )?;
                            chip.assign(&mut region, idx + 1, value_prev, *value)?;

                            value_prev = *value;
                        }

                        Ok(())
                    },
                )
            }
        }

        // ok
        try_test_circuit!(vec![1, 2, 3, 4, 5], vec![true, true, true, true], Ok(()));
        try_test_circuit!(vec![1, 2, 1, 3, 2], vec![true, false, true, false], Ok(()));
        // error
        try_test_circuit_error!(vec![5, 4, 3, 2, 1], vec![true, true, true, true]);
        try_test_circuit_error!(vec![1, 2, 1, 3, 2], vec![false, true, false, true]);
    }

    #[test]
    fn column_diff_is_lt() {
        #[derive(Clone, Debug)]
        struct TestCircuitConfig<F> {
            q_enable: Selector,
            value_a: Column<Advice>,
            value_b: Column<Advice>,
            check: Column<Advice>,
            lt: LtConfig<F, 8>,
        }

        #[derive(Default)]
        struct TestCircuit<F: FieldExt> {
            values: Option<Vec<(u64, u64)>>,
            // checks[i] = lt(values[i].0 - values[i].1)
            checks: Option<Vec<bool>>,
            _marker: PhantomData<F>,
        }

        impl<F: Field> Circuit<F> for TestCircuit<F> {
            type Config = TestCircuitConfig<F>;
            type FloorPlanner = SimpleFloorPlanner;

            fn without_witnesses(&self) -> Self {
                Self::default()
            }

            fn configure(meta: &mut ConstraintSystem<F>) -> Self::Config {
                let q_enable = meta.complex_selector();
                let (value_a, value_b) = (meta.advice_column(), meta.advice_column());
                let check = meta.advice_column();
                let u16_table = meta.lookup_table_column();

                let lt = LtChip::configure(
                    meta,
                    |meta| meta.query_selector(q_enable),
                    |meta| meta.query_advice(value_a, Rotation::cur()),
                    |meta| meta.query_advice(value_b, Rotation::cur()),
                    u16_table,
                );

                let config = Self::Config {
                    q_enable,
                    value_a,
                    value_b,
                    check,
                    lt,
                };

                meta.create_gate("check is_lt between columns in the same row", |meta| {
                    let q_enable = meta.query_selector(q_enable);

                    // This verifies lt(lhs, rhs) is calculated correctly
                    let check = meta.query_advice(config.check, Rotation::cur());

                    vec![q_enable * (config.lt.is_lt(meta, None) - check)]
                });

                config
            }

            fn synthesize(
                &self,
                config: Self::Config,
                mut layouter: impl Layouter<F>,
            ) -> Result<(), Error> {
                let chip = LtChip::construct(config.lt);

                let values: Vec<_> = self
                    .values
                    .as_ref()
                    .map(|values| {
                        values
                            .iter()
                            .map(|(value_a, value_b)| (F::from(*value_a), F::from(*value_b)))
                            .collect()
                    })
                    .ok_or(Error::Synthesis)?;
                let checks = self.checks.as_ref().ok_or(Error::Synthesis)?;

                chip.dev_load(&mut layouter)?;

                layouter.assign_region(
                    || "witness",
                    |mut region| {
                        for (idx, ((value_a, value_b), check)) in
                            values.iter().zip(checks).enumerate()
                        {
                            config.q_enable.enable(&mut region, idx + 1)?;
                            region.assign_advice(
                                || "check",
                                config.check,
                                idx + 1,
                                || Value::known(F::from(*check as u64)),
                            )?;
                            region.assign_advice(
                                || "value_a",
                                config.value_a,
                                idx + 1,
                                || Value::known(*value_a),
                            )?;
                            region.assign_advice(
                                || "value_b",
                                config.value_b,
                                idx + 1,
                                || Value::known(*value_b),
                            )?;
                            chip.assign(&mut region, idx + 1, *value_a, *value_b)?;
                        }

                        Ok(())
                    },
                )
            }
        }

        // ok
        try_test_circuit!(
            vec![(1, 2), (4, 4), (5, 5)],
            vec![true, false, false],
            Ok(())
        );
        try_test_circuit!(
            vec![
                (14124, 14124),
                (383168732, 383168731),
                (383168731, 383168732)
            ],
            vec![false, false, true],
            Ok(())
        );
        // error
        try_test_circuit_error!(vec![(1, 2), (3, 4), (5, 6)], vec![false, false, false]);
        try_test_circuit_error!(vec![(1, 1), (3, 4), (6, 6)], vec![true, false, true]);
    }
}<|MERGE_RESOLUTION|>--- conflicted
+++ resolved
@@ -207,11 +207,7 @@
 
             // TODO: remove zk blinding factors in halo2 to restore the
             // correct k (without the extra + 2).
-<<<<<<< HEAD
-            let k = (usize::BITS - $values.len().leading_zeros() + 2).max(17);
-=======
             let k = (usize::BITS - $values.len().leading_zeros() + 2).max(9);
->>>>>>> d0e7a07e
             let circuit = TestCircuit::<Fp> {
                 values: Some($values),
                 checks: Some($checks),
@@ -228,11 +224,7 @@
 
             // TODO: remove zk blinding factors in halo2 to restore the
             // correct k (without the extra + 2).
-<<<<<<< HEAD
-            let k = (usize::BITS - $values.len().leading_zeros() + 2).max(17);
-=======
             let k = (usize::BITS - $values.len().leading_zeros() + 2).max(9);
->>>>>>> d0e7a07e
             let circuit = TestCircuit::<Fp> {
                 values: Some($values),
                 checks: Some($checks),
@@ -273,22 +265,14 @@
                 let q_enable = meta.complex_selector();
                 let value = meta.advice_column();
                 let check = meta.advice_column();
-<<<<<<< HEAD
-                let u16_table = meta.lookup_table_column();
-=======
                 let u8_table = meta.lookup_table_column();
->>>>>>> d0e7a07e
 
                 let lt = LtChip::configure(
                     meta,
                     |meta| meta.query_selector(q_enable),
                     |meta| meta.query_advice(value, Rotation::prev()),
                     |meta| meta.query_advice(value, Rotation::cur()),
-<<<<<<< HEAD
-                    u16_table,
-=======
                     u8_table,
->>>>>>> d0e7a07e
                 );
 
                 let config = Self::Config {
