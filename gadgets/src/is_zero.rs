//! IsZero gadget works as follows:
//!
//! Given a `value` to be checked if it is zero:
//!  - witnesses `inv0(value)`, where `inv0(x)` is 0 when `x` = 0, and
//!  `1/x` otherwise

use eth_types::Field;
use halo2_proofs::{
    circuit::{Chip, Region, Value},
    plonk::{Advice, Column, ConstraintSystem, Error, Expression, VirtualCells},
    poly::Rotation,
};

use crate::util::Expr;

/// Trait that needs to be implemented for any gadget or circuit that wants to
/// implement `IsZero`.
pub trait IsZeroInstruction<F: Field> {
    /// Given a `value` to be checked if it is zero:
    ///   - witnesses `inv0(value)`, where `inv0(x)` is 0 when `x` = 0, and
    ///     `1/x` otherwise
    fn assign(
        &self,
        region: &mut Region<'_, F>,
        offset: usize,
        value: Value<F>,
    ) -> Result<(), Error>;
}

/// Config struct representing the required fields for an `IsZero` config to
/// exist.
#[derive(Clone, Debug)]
pub struct IsZeroConfig<F> {
    /// Modular inverse of the value.
    pub value_inv: Column<Advice>,
    /// This can be used directly for custom gate at the offset if `is_zero` is
    /// called, it will be 1 if `value` is zero, and 0 otherwise.
    pub is_zero_expression: Expression<F>,
}

impl<F: Field> IsZeroConfig<F> {
    /// Returns the is_zero expression
    pub fn expr(&self) -> Expression<F> {
        self.is_zero_expression.clone()
    }

    /// Annotates columns of this gadget embedded within a circuit region.
    pub fn annotate_columns_in_region(&self, region: &mut Region<F>, prefix: &str) {
        [(self.value_inv, "GADGETS_IS_ZERO_inverse_witness")]
            .iter()
            .for_each(|(col, ann)| region.name_column(|| format!("{}_{}", prefix, ann), *col));
    }
}

/// Wrapper arround [`IsZeroConfig`] for which [`Chip`] is implemented.
#[derive(Clone, Debug)]
pub struct IsZeroChip<F> {
    config: IsZeroConfig<F>,
}

#[rustfmt::skip]
impl<F: Field> IsZeroChip<F> {
    /// Sets up the configuration of the chip by creating the required columns
    /// and defining the constraints that take part when using `is_zero` gate.
    ///
    /// Truth table of iz_zero gate:
    /// +----+-------+-----------+-----------------------+---------------------------------+-------------------------------------+
    /// | ok | value | value_inv | 1 - value ⋅ value_inv | value ⋅ (1 - value ⋅ value_inv) | value_inv ⋅ (1 - value ⋅ value_inv) |
    /// +----+-------+-----------+-----------------------+---------------------------------+-------------------------------------+
    /// | V  | 0     | 0         | 1                     | 0                               | 0                                   |
    /// |    | 0     | x         | 1                     | 0                               | x                                   |
    /// |    | x     | 0         | 1                     | x                               | 0                                   |
    /// | V  | x     | 1/x       | 0                     | 0                               | 0                                   |
    /// |    | x     | y         | 1 - xy                | x(1 - xy)                       | y(1 - xy)                           |
    /// +----+-------+-----------+-----------------------+---------------------------------+-------------------------------------+
    pub fn configure(
        meta: &mut ConstraintSystem<F>,
        q_enable: impl FnOnce(&mut VirtualCells<'_, F>) -> Expression<F>,
        value: impl FnOnce(&mut VirtualCells<'_, F>) -> Expression<F>,
        value_inv: Column<Advice>,
    ) -> IsZeroConfig<F> {
        // dummy initialization
        let mut is_zero_expression = 0.expr();

        meta.create_gate("is_zero gate", |meta| {
            let q_enable = q_enable(meta);

            let value_inv = meta.query_advice(value_inv, Rotation::cur());
            let value = value(meta);

            is_zero_expression = 1.expr() - value.clone() * value_inv;

            // We wish to satisfy the below constrain for the following cases:
            //
            // 1. value == 0
            // 2. if value != 0, require is_zero_expression == 0 => value_inv == value.invert()
            [q_enable * value * is_zero_expression.clone()]
        });

        IsZeroConfig::<F> {
            value_inv,
            is_zero_expression,
        }
    }

    /// Given an `IsZeroConfig`, construct the chip.
    pub fn construct(config: IsZeroConfig<F>) -> Self {
        IsZeroChip { config }
    }
}

impl<F: Field> IsZeroInstruction<F> for IsZeroChip<F> {
    fn assign(
        &self,
        region: &mut Region<'_, F>,
        offset: usize,
        value: Value<F>,
    ) -> Result<(), Error> {
        let config = self.config();
<<<<<<< HEAD

        // postpone the invert to prover which has batch_invert function to
        // amortize among all is_zero_chip assignments.
        let value_invert = value.into_field().invert();
=======
        let value_invert = value.map(|value| value.invert().unwrap_or(F::zero()));
>>>>>>> a8318ea6
        region.assign_advice(
            || "witness inverse of value",
            config.value_inv,
            offset,
            || value_invert,
        )?;

        Ok(())
    }
}

impl<F: Field> Chip<F> for IsZeroChip<F> {
    type Config = IsZeroConfig<F>;
    type Loaded = ();

    fn config(&self) -> &Self::Config {
        &self.config
    }

    fn loaded(&self) -> &Self::Loaded {
        &()
    }
}

#[cfg(test)]
mod test {
    use super::{IsZeroChip, IsZeroConfig, IsZeroInstruction};
<<<<<<< HEAD

=======
>>>>>>> a8318ea6
    use eth_types::Field;
    use halo2_proofs::{
        circuit::{Layouter, SimpleFloorPlanner, Value},
        dev::MockProver,
        halo2curves::bn256::Fr as Fp,
        plonk::{Advice, Circuit, Column, ConstraintSystem, Error, Selector},
        poly::Rotation,
    };
    use std::marker::PhantomData;

    macro_rules! try_test_circuit {
        ($values:expr, $checks:expr) => {{
            // let k = usize::BITS - $values.len().leading_zeros();

            // TODO: remove zk blinding factors in halo2 to restore the
            // correct k (without the extra + 2).
            let k = usize::BITS - $values.len().leading_zeros() + 2;
            let circuit = TestCircuit::<Fp> {
                values: Some($values),
                checks: Some($checks),
                _marker: PhantomData,
            };
            let prover = MockProver::<Fp>::run(k, &circuit, vec![]).unwrap();
            prover.assert_satisfied()
        }};
    }

    macro_rules! try_test_circuit_error {
        ($values:expr, $checks:expr) => {{
            // let k = usize::BITS - $values.len().leading_zeros();

            // TODO: remove zk blinding factors in halo2 to restore the
            // correct k (without the extra + 2).
            let k = usize::BITS - $values.len().leading_zeros() + 2;
            let circuit = TestCircuit::<Fp> {
                values: Some($values),
                checks: Some($checks),
                _marker: PhantomData,
            };
            let prover = MockProver::<Fp>::run(k, &circuit, vec![]).unwrap();
            assert!(prover.verify_par().is_err());
        }};
    }

    #[test]
    fn row_diff_is_zero() {
        #[derive(Clone, Debug)]
        struct TestCircuitConfig<F> {
            q_enable: Selector,
            value: Column<Advice>,
            check: Column<Advice>,
            is_zero: IsZeroConfig<F>,
        }

        #[derive(Default)]
        struct TestCircuit<F: Field> {
            values: Option<Vec<u64>>,
            // checks[i] = is_zero(values[i + 1] - values[i])
            checks: Option<Vec<bool>>,
            _marker: PhantomData<F>,
        }

        impl<F: Field> Circuit<F> for TestCircuit<F> {
            type Config = TestCircuitConfig<F>;
            type FloorPlanner = SimpleFloorPlanner;

            fn without_witnesses(&self) -> Self {
                Self::default()
            }

            fn configure(meta: &mut ConstraintSystem<F>) -> Self::Config {
                let q_enable = meta.complex_selector();
                let value = meta.advice_column();
                let value_diff_inv = meta.advice_column();
                let check = meta.advice_column();

                let is_zero = IsZeroChip::configure(
                    meta,
                    |meta| meta.query_selector(q_enable),
                    |meta| {
                        let value_prev = meta.query_advice(value, Rotation::prev());
                        let value_cur = meta.query_advice(value, Rotation::cur());
                        value_cur - value_prev
                    },
                    value_diff_inv,
                );

                let config = Self::Config {
                    q_enable,
                    value,
                    check,
                    is_zero,
                };

                meta.create_gate("check is_zero", |meta| {
                    let q_enable = meta.query_selector(q_enable);

                    // This verifies is_zero is calculated correctly
                    let check = meta.query_advice(config.check, Rotation::cur());

                    vec![q_enable * (config.is_zero.is_zero_expression.clone() - check)]
                });

                config
            }

            fn synthesize(
                &self,
                config: Self::Config,
                mut layouter: impl Layouter<F>,
            ) -> Result<(), Error> {
                let chip = IsZeroChip::construct(config.is_zero.clone());

                let values: Vec<_> = self
                    .values
                    .as_ref()
                    .map(|values| values.iter().map(|value| F::from(*value)).collect())
                    .ok_or(Error::Synthesis)?;
                let checks = self.checks.as_ref().ok_or(Error::Synthesis)?;
                let (first_value, values) = values.split_at(1);
                let first_value = first_value[0];

                layouter.assign_region(
                    || "witness",
                    |mut region| {
                        region.assign_advice(
                            || "first row value",
                            config.value,
                            0,
                            || Value::known(first_value),
                        )?;

                        let mut value_prev = first_value;
                        for (idx, (value, check)) in values.iter().zip(checks).enumerate() {
                            region.assign_advice(
                                || "check",
                                config.check,
                                idx + 1,
                                || Value::known(F::from(*check as u64)),
                            )?;
                            region.assign_advice(
                                || "value",
                                config.value,
                                idx + 1,
                                || Value::known(*value),
                            )?;

                            config.q_enable.enable(&mut region, idx + 1)?;
                            chip.assign(&mut region, idx + 1, Value::known(*value - value_prev))?;

                            value_prev = *value;
                        }

                        Ok(())
                    },
                )
            }
        }

        // ok
        try_test_circuit!(vec![1, 2, 3, 4, 5], vec![false, false, false, false]);
        try_test_circuit!(
            vec![1, 2, 2, 3, 3], //
            vec![false, true, false, true]
        );
        // error
        try_test_circuit_error!(vec![1, 2, 3, 4, 5], vec![true, true, true, true]);
        try_test_circuit_error!(vec![1, 2, 2, 3, 3], vec![true, false, true, false]);
    }

    #[test]
    fn column_diff_is_zero() {
        #[derive(Clone, Debug)]
        struct TestCircuitConfig<F> {
            q_enable: Selector,
            value_a: Column<Advice>,
            value_b: Column<Advice>,
            check: Column<Advice>,
            is_zero: IsZeroConfig<F>,
        }

        #[derive(Default)]
        struct TestCircuit<F: Field> {
            values: Option<Vec<(u64, u64)>>,
            // checks[i] = is_zero(values[i].0 - values[i].1)
            checks: Option<Vec<bool>>,
            _marker: PhantomData<F>,
        }

        impl<F: Field> Circuit<F> for TestCircuit<F> {
            type Config = TestCircuitConfig<F>;
            type FloorPlanner = SimpleFloorPlanner;

            fn without_witnesses(&self) -> Self {
                Self::default()
            }

            fn configure(meta: &mut ConstraintSystem<F>) -> Self::Config {
                let q_enable = meta.complex_selector();
                let (value_a, value_b) = (meta.advice_column(), meta.advice_column());
                let value_diff_inv = meta.advice_column();
                let check = meta.advice_column();

                let is_zero = IsZeroChip::configure(
                    meta,
                    |meta| meta.query_selector(q_enable),
                    |meta| {
                        let value_a = meta.query_advice(value_a, Rotation::cur());
                        let value_b = meta.query_advice(value_b, Rotation::cur());
                        value_a - value_b
                    },
                    value_diff_inv,
                );

                let config = Self::Config {
                    q_enable,
                    value_a,
                    value_b,
                    check,
                    is_zero,
                };

                meta.create_gate("check is_zero", |meta| {
                    let q_enable = meta.query_selector(q_enable);

                    // This verifies is_zero is calculated correctly
                    let check = meta.query_advice(config.check, Rotation::cur());

                    vec![q_enable * (config.is_zero.is_zero_expression.clone() - check)]
                });

                config
            }

            fn synthesize(
                &self,
                config: Self::Config,
                mut layouter: impl Layouter<F>,
            ) -> Result<(), Error> {
                let chip = IsZeroChip::construct(config.is_zero.clone());

                let values: Vec<_> = self
                    .values
                    .as_ref()
                    .map(|values| {
                        values
                            .iter()
                            .map(|(value_a, value_b)| (F::from(*value_a), F::from(*value_b)))
                            .collect()
                    })
                    .ok_or(Error::Synthesis)?;
                let checks = self.checks.as_ref().ok_or(Error::Synthesis)?;

                layouter.assign_region(
                    || "witness",
                    |mut region| {
                        for (idx, ((value_a, value_b), check)) in
                            values.iter().zip(checks).enumerate()
                        {
                            region.assign_advice(
                                || "check",
                                config.check,
                                idx + 1,
                                || Value::known(F::from(*check as u64)),
                            )?;
                            region.assign_advice(
                                || "value_a",
                                config.value_a,
                                idx + 1,
                                || Value::known(*value_a),
                            )?;
                            region.assign_advice(
                                || "value_b",
                                config.value_b,
                                idx + 1,
                                || Value::known(*value_b),
                            )?;

                            config.q_enable.enable(&mut region, idx + 1)?;
                            chip.assign(&mut region, idx + 1, Value::known(*value_a - *value_b))?;
                        }

                        Ok(())
                    },
                )
            }
        }

        // ok
        try_test_circuit!(vec![(1, 2), (3, 4), (5, 6)], vec![false, false, false]);
        try_test_circuit!(vec![(1, 1), (3, 4), (6, 6)], vec![true, false, true]);
        // error
        try_test_circuit_error!(vec![(1, 2), (3, 4), (5, 6)], vec![true, true, true]);
        try_test_circuit_error!(vec![(1, 1), (3, 4), (6, 6)], vec![false, true, false]);
    }
}<|MERGE_RESOLUTION|>--- conflicted
+++ resolved
@@ -117,14 +117,9 @@
         value: Value<F>,
     ) -> Result<(), Error> {
         let config = self.config();
-<<<<<<< HEAD
-
         // postpone the invert to prover which has batch_invert function to
         // amortize among all is_zero_chip assignments.
         let value_invert = value.into_field().invert();
-=======
-        let value_invert = value.map(|value| value.invert().unwrap_or(F::zero()));
->>>>>>> a8318ea6
         region.assign_advice(
             || "witness inverse of value",
             config.value_inv,
@@ -152,10 +147,7 @@
 #[cfg(test)]
 mod test {
     use super::{IsZeroChip, IsZeroConfig, IsZeroInstruction};
-<<<<<<< HEAD
-
-=======
->>>>>>> a8318ea6
+
     use eth_types::Field;
     use halo2_proofs::{
         circuit::{Layouter, SimpleFloorPlanner, Value},
