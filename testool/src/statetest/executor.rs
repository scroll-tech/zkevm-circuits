--- conflicted
+++ resolved
@@ -215,10 +215,6 @@
                     || bus_mapping::util::GETH_TRACE_CHECK_LEVEL.should_check()),
                 ..Default::default()
             },
-<<<<<<< HEAD
-            chain_config: None,
-=======
->>>>>>> 2165dd16
             ..Default::default()
         },
         st.result,
@@ -554,21 +550,6 @@
         }
     };
     #[cfg(not(feature = "scroll"))]
-<<<<<<< HEAD
-    let result = trace_config_to_witness_block_l1(
-        trace_config.clone(),
-        st.clone(),
-        suite.clone(),
-        circuits_params,
-        circuits_config.verbose,
-    )?;
-
-    let (witness_block, mut builder) = match result {
-        Some((witness_block, builder)) => (witness_block, builder),
-        None => {
-            log::info!("{}: return for no-witness-block", test_id);
-            return Ok(());
-=======
     let (witness_block, mut builder) = {
         let result = trace_config_to_witness_block_l1(
             trace_config.clone(),
@@ -580,7 +561,6 @@
         match result {
             Some((witness_block, builder)) => (witness_block, builder),
             None => return Ok(()),
->>>>>>> 2165dd16
         }
     };
 
