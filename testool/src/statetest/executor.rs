use super::{AccountMatch, StateTest, StateTestResult};
<<<<<<< HEAD
use crate::{config::TestSuite, utils::L1_MAINNET_CHAIN_ID};
=======
use crate::{config::TestSuite, utils::ETH_CHAIN_ID};
>>>>>>> e42db811
use bus_mapping::{
    circuit_input_builder::{CircuitInputBuilder, CircuitsParams, PrecompileEcParams},
    state_db::CodeDB,
};
use eth_types::{geth_types, Address, Bytes, GethExecTrace, ToBigEndian, ToWord, H256, U256, U64};
use ethers_core::utils::keccak256;
use ethers_signers::LocalWallet;
use external_tracer::{LoggerConfig, TraceConfig};
use halo2_proofs::{dev::MockProver, halo2curves::bn256::Fr, plonk::Circuit};
use itertools::Itertools;
use std::{collections::HashMap, env, str::FromStr, sync::LazyLock};
use thiserror::Error;
use zkevm_circuits::{
    bytecode_circuit::circuit::BytecodeCircuit, ecc_circuit::EccCircuit,
    modexp_circuit::ModExpCircuit, sig_circuit::SigCircuit, super_circuit::SuperCircuit,
    test_util::CircuitTestBuilder, util::SubCircuit, witness::Block,
};

/// Read env var with default value
pub fn read_env_var<T: Clone + FromStr>(var_name: &'static str, default: T) -> T {
    env::var(var_name)
        .map(|s| s.parse::<T>().unwrap_or_else(|_| default.clone()))
        .unwrap_or(default)
}
/// Which circuit to test. Default is evm + state.
pub static CIRCUIT: LazyLock<String> = LazyLock::new(|| read_env_var("CIRCUIT", "".to_string()));

#[derive(PartialEq, Eq, Error, Debug)]
pub enum StateTestError {
    #[cfg(not(feature = "scroll"))]
    #[error("CannotGenerateCircuitInput({0})")]
    CircuitInput(String),
    #[error("BalanceMismatch(expected:{expected:?}, found:{found:?})")]
    BalanceMismatch { expected: U256, found: U256 },
    #[error("NonceMismatch(expected:{expected:?}, found:{found:?})")]
    NonceMismatch { expected: U256, found: U256 },
    #[error("CodeMismatch(expected: {expected:?}, found:{found:?})")]
    CodeMismatch { expected: Bytes, found: Bytes },
    #[error("StorgeMismatch(slot:{slot:?} expected:{expected:?}, found: {found:?})")]
    StorageMismatch {
        slot: U256,
        expected: U256,
        found: U256,
    },
    #[error("SkipTestMaxGasLimit({0})")]
    SkipTestMaxGasLimit(u64),
    #[error("SkipTestMaxSteps({0})")]
    SkipTestMaxSteps(usize),
    #[error("SkipTestSelfDestruct")]
    SkipTestSelfDestruct,
    #[error("SkipTestDifficulty")]
    // scroll evm always returns 0 for "difficulty" opcode
    SkipTestDifficulty,
    #[error("SkipTestBalanceOverflow")]
    SkipTestBalanceOverflow,
    #[error("Exception(expected:{expected:?}, found:{found:?})")]
    Exception { expected: bool, found: String },
}

impl StateTestError {
    pub fn is_skip(&self) -> bool {
        // Avoid lint `variant is never constructed` if no feature skip-self-destruct.
        let _ = StateTestError::SkipTestSelfDestruct;
        let _ = StateTestError::SkipTestDifficulty;
        let _ = StateTestError::SkipTestBalanceOverflow;

        matches!(
            self,
            StateTestError::SkipTestMaxSteps(_)
                | StateTestError::SkipTestMaxGasLimit(_)
                | StateTestError::SkipTestSelfDestruct
                | StateTestError::SkipTestBalanceOverflow
                | StateTestError::SkipTestDifficulty
        )
    }
}

#[derive(Default, Debug, Clone)]
pub struct CircuitsConfig {
    pub super_circuit: bool,
    pub verbose: bool,
}

fn check_post(
    builder: &CircuitInputBuilder,
    post: &HashMap<Address, AccountMatch>,
) -> Result<(), StateTestError> {
    log::trace!("check post");
    // check if the generated account data is the expected one
    for (address, expected) in post {
        let (_, actual) = builder.sdb.get_account(address);

        if expected.balance.map(|v| v == actual.balance) == Some(false) {
            log::error!("balance mismatch, expected {expected:?} actual {actual:?}");
            return Err(StateTestError::BalanceMismatch {
                expected: expected.balance.unwrap(),
                found: actual.balance,
            });
        }

        if expected.nonce.map(|v| v == actual.nonce) == Some(false) {
            log::error!("nonce mismatch, expected {expected:?} actual {actual:?}");
            return Err(StateTestError::NonceMismatch {
                expected: expected.nonce.unwrap(),
                found: actual.nonce,
            });
        }

        if let Some(expected_code) = &expected.code {
            let actual_code = if actual.code_hash.is_zero() {
                std::borrow::Cow::Owned(Vec::new())
            } else {
                std::borrow::Cow::Borrowed(&builder.code_db.0[&actual.code_hash])
            };
            if &actual_code as &[u8] != expected_code.0 {
                return Err(StateTestError::CodeMismatch {
                    expected: expected_code.clone(),
                    found: Bytes::from(actual_code.to_vec()),
                });
            }
        }
        for (slot, expected_value) in &expected.storage {
            let actual_value = actual.storage.get(slot).cloned().unwrap_or_else(U256::zero);
            if expected_value != &actual_value {
                log::error!(
                    "StorageMismatch address {address:?}, expected {expected:?} actual {actual:?}"
                );
                return Err(StateTestError::StorageMismatch {
                    slot: *slot,
                    expected: *expected_value,
                    found: actual_value,
                });
            }
        }
    }
    log::trace!("check post done");
    Ok(())
}

fn into_traceconfig(st: StateTest) -> (String, TraceConfig, StateTestResult) {
    let tx_type = st.tx_type();
    let tx = st.build_tx();

    let wallet = LocalWallet::from_str(&hex::encode(st.secret_key.0.clone())).unwrap();

    let rlp_unsigned = tx.rlp().to_vec();
    let sig = wallet.sign_transaction_sync(&tx).unwrap();
    let v = st.normalize_sig_v(sig.v);
    let rlp_signed = tx.rlp_signed(&sig).to_vec();
    let tx_hash = keccak256(tx.rlp_signed(&sig));
    let accounts = st.pre;

    (
        st.id,
        TraceConfig {
<<<<<<< HEAD
            chain_id: L1_MAINNET_CHAIN_ID,
=======
            chain_id: ETH_CHAIN_ID,
>>>>>>> e42db811
            history_hashes: vec![U256::from_big_endian(st.env.previous_hash.as_bytes())],
            block_constants: geth_types::BlockConstants {
                coinbase: st.env.current_coinbase,
                timestamp: U256::from(st.env.current_timestamp),
                number: U64::from(st.env.current_number),
                difficulty: st.env.current_difficulty,
                gas_limit: U256::from(st.env.current_gas_limit),
                base_fee: st.env.current_base_fee,
            },

            transactions: vec![geth_types::Transaction {
                tx_type,
                from: st.from,
                to: st.to,
                nonce: st.nonce,
                value: st.value,
                gas_limit: U256::from(st.gas_limit),
                gas_price: Some(st.gas_price),
                gas_fee_cap: st.max_fee_per_gas.unwrap_or_default(),
                gas_tip_cap: st.max_priority_fee_per_gas.unwrap_or_default(),
                call_data: st.data,
                access_list: st.access_list,
                v,
                r: sig.r,
                s: sig.s,
                rlp_bytes: rlp_signed,
                rlp_unsigned_bytes: rlp_unsigned,
                hash: tx_hash.into(),
            }],
            accounts,
            logger_config: LoggerConfig {
                enable_memory: cfg!(feature = "enable-memory")
                    && bus_mapping::util::GETH_TRACE_CHECK_LEVEL.should_check(),
                disable_stack: !cfg!(feature = "enable-stack"),
                disable_storage: !cfg!(feature = "enable-storage"),
                ..Default::default()
            },
            #[cfg(feature = "shanghai")]
            chain_config: Some(external_tracer::ChainConfig::shanghai()),
            #[cfg(not(feature = "shanghai"))]
            chain_config: None,
            #[cfg(feature = "scroll")]
            l1_queue_index: 0,
        },
        st.result,
    )
}

/*
pub fn geth_trace(st: StateTest) -> Result<GethExecTrace, StateTestError> {
    let (_, trace_config, _) = into_traceconfig(st);

    let mut geth_traces = external_tracer::trace(&trace_config)
        .map_err(|err| StateTestError::CircuitInput(err.to_string()))?;

    Ok(geth_traces.remove(0))
}
*/

fn check_geth_traces(
    geth_traces: &[GethExecTrace],
    suite: &TestSuite,
    verbose: bool,
) -> Result<(), StateTestError> {
    #[cfg(all(feature = "skip-self-destruct", not(feature = "scroll")))]
    if geth_traces.iter().any(|gt| {
        gt.struct_logs.iter().any(|sl| {
            sl.op == eth_types::evm_types::OpcodeId::SELFDESTRUCT
                || sl.op == eth_types::evm_types::OpcodeId::INVALID(0xff)
        })
    }) {
        return Err(StateTestError::SkipTestSelfDestruct);
    }

    if geth_traces[0].struct_logs.len() as u64 > suite.max_steps {
        return Err(StateTestError::SkipTestMaxSteps(
            geth_traces[0].struct_logs.len(),
        ));
    }

    if suite.max_gas > 0 && geth_traces[0].gas.0 > suite.max_gas {
        return Err(StateTestError::SkipTestMaxGasLimit(geth_traces[0].gas.0));
    }
    if verbose {
        if let Err(e) = crate::utils::print_trace(geth_traces[0].clone()) {
            log::error!("fail to pretty print trace {e:?}");
        }
    }
    Ok(())
}

/// Use scroll l2 evm to get a l2 BlockTrace
#[cfg(feature = "scroll")]
fn trace_config_to_witness_block_l2(
    trace_config: TraceConfig,
    st: StateTest,
    suite: TestSuite,
    circuits_params: CircuitsParams,
    verbose: bool,
) -> Result<Option<(Block<Fr>, CircuitInputBuilder)>, StateTestError> {
    let block_trace = external_tracer::l2trace(&trace_config);

    let block_trace = match (block_trace, st.exception) {
        (Ok(res), false) => res,
        (Ok(_), true) => {
            return Err(StateTestError::Exception {
                expected: true,
                found: "no error".into(),
            })
        }
        (Err(_), true) => return Ok(None),
        (Err(err), false) => {
            return Err(StateTestError::Exception {
                expected: false,
                found: err.to_string(),
            })
        }
    };

    let geth_traces = block_trace
        .execution_results
        .clone()
        .into_iter()
        .map(From::from)
        .collect::<Vec<_>>();
    // if the trace exceed max steps, we cannot fit it into circuit
    // but we still want to make it go through bus-mapping generation
    let exceed_max_steps = match check_geth_traces(&geth_traces, &suite, verbose) {
        Err(StateTestError::SkipTestMaxSteps(steps)) => steps,
        Err(e) => return Err(e),
        Ok(_) => 0,
    };

    set_env_coinbase(&block_trace.coinbase.address.unwrap());
    env::set_var("CHAIN_ID", format!("{}", block_trace.chain_id));
    let difficulty_be_bytes = [0u8; 32];
    env::set_var("DIFFICULTY", hex::encode(difficulty_be_bytes));
    let mut builder =
        CircuitInputBuilder::new_from_l2_trace(circuits_params, block_trace, false, false)
            .expect("could not handle block tx");
    builder
        .finalize_building()
        .expect("could not finalize building block");
    let mut block =
        zkevm_circuits::witness::block_convert(&builder.block, &builder.code_db).unwrap();
    zkevm_circuits::witness::block_apply_mpt_state(
        &mut block,
        builder.mpt_init_state.as_ref().unwrap(),
    );
    // as mentioned above, we cannot fit the trace into circuit
    // stop here
    if exceed_max_steps != 0 {
        return Err(StateTestError::SkipTestMaxSteps(exceed_max_steps));
    }
    Ok(Some((block, builder)))
}

#[cfg(not(feature = "scroll"))]
fn trace_config_to_witness_block_l1(
    trace_config: TraceConfig,
    st: StateTest,
    suite: TestSuite,
    circuits_params: CircuitsParams,
    verbose: bool,
) -> Result<Option<(Block<Fr>, CircuitInputBuilder)>, StateTestError> {
    use eth_types::geth_types::TxType;
    use ethers_signers::Signer;

    let geth_traces = external_tracer::trace(&trace_config);

    let geth_traces = match (geth_traces, st.exception) {
        (Ok(res), false) => res,
        (Ok(_), true) => {
            return Err(StateTestError::Exception {
                expected: true,
                found: "no error".into(),
            })
        }
        (Err(_), true) => return Ok(None),
        (Err(err), false) => {
            return Err(StateTestError::Exception {
                expected: false,
                found: err.to_string(),
            })
        }
    };

    check_geth_traces(&geth_traces, &suite, verbose)?;

    let transactions = trace_config
        .transactions
        .into_iter()
        .enumerate()
        .map(|(index, tx)| eth_types::Transaction {
            transaction_type: match tx.tx_type {
                TxType::Eip1559 => Some(2.into()),
                TxType::Eip2930 => Some(1.into()),
                _ => None,
            },
            from: tx.from,
            to: tx.to,
            value: tx.value,
            input: tx.call_data,
            max_priority_fee_per_gas: Some(tx.gas_tip_cap),
            max_fee_per_gas: Some(tx.gas_fee_cap),
            gas_price: tx.gas_price,
            access_list: tx.access_list,
            nonce: tx.nonce,
            gas: tx.gas_limit,
            transaction_index: Some(U64::from(index)),
            r: tx.r,
            s: tx.s,
            v: U64::from(tx.v),
            block_number: Some(U64::from(trace_config.block_constants.number.as_u64())),
            chain_id: Some(trace_config.chain_id.into()),
            ..eth_types::Transaction::default()
        })
        .collect();

    let eth_block = eth_types::Block {
        author: Some(trace_config.block_constants.coinbase),
        timestamp: trace_config.block_constants.timestamp,
        number: Some(U64::from(trace_config.block_constants.number.as_u64())),
        difficulty: trace_config.block_constants.difficulty,
        gas_limit: trace_config.block_constants.gas_limit,
        base_fee_per_gas: Some(trace_config.block_constants.base_fee),
        transactions,
        parent_hash: st.env.previous_hash,
        ..eth_types::Block::default()
    };

    let wallet: LocalWallet = ethers_core::k256::ecdsa::SigningKey::from_slice(&st.secret_key)
        .unwrap()
        .into();
    let mut wallets = HashMap::new();
    wallets.insert(
        wallet.address(),
        wallet.with_chain_id(trace_config.chain_id),
    );

    // process the transaction
    let geth_data = eth_types::geth_types::GethData {
        chain_id: trace_config.chain_id,
        history_hashes: trace_config.history_hashes.clone(),
        geth_traces: geth_traces.clone(),
        accounts: trace_config.accounts.values().cloned().collect(),
        eth_block: eth_block.clone(),
    };

    let block_data =
        bus_mapping::mock::BlockData::new_from_geth_data_with_params(geth_data, circuits_params);

    let mut builder = block_data.new_circuit_input_builder();
    builder
        .handle_block(&eth_block, &geth_traces)
        .map_err(|err| StateTestError::CircuitInput(err.to_string()))?;

    let block: Block<Fr> =
        zkevm_circuits::evm_circuit::witness::block_convert(&builder.block, &builder.code_db)
            .unwrap();
    Ok(Some((block, builder)))
}

////// params for degree = 20 ////////////
pub const MAX_TXS: usize = 100;
pub const MAX_INNER_BLOCKS: usize = 100;
pub const MAX_EXP_STEPS: usize = 10_000;
pub const MAX_CALLDATA: usize = 350_000;
pub const MAX_RLP_ROWS: usize = 800_000;
pub const MAX_BYTECODE: usize = 600_000;
pub const MAX_MPT_ROWS: usize = 1_000_000;
pub const MAX_KECCAK_ROWS: usize = 1_000_000;
pub const MAX_POSEIDON_ROWS: usize = 1_000_000;
pub const MAX_VERTICAL_ROWS: usize = 1_000_000;
pub const MAX_RWS: usize = 1_000_000;
pub const MAX_PRECOMPILE_EC_ADD: usize = 50;
pub const MAX_PRECOMPILE_EC_MUL: usize = 50;
pub const MAX_PRECOMPILE_EC_PAIRING: usize = 2;

// TODO: refactor & usage
fn get_sub_circuit_limit_l2() -> Vec<usize> {
    vec![
        MAX_RWS,           // evm
        MAX_RWS,           // state
        MAX_BYTECODE,      // bytecode
        MAX_RWS,           // copy
        MAX_KECCAK_ROWS,   // keccak
        MAX_RWS,           // tx
        MAX_RLP_ROWS,      // rlp
        8 * MAX_EXP_STEPS, // exp
        MAX_KECCAK_ROWS,   // modexp
        MAX_RWS,           // pi
        MAX_POSEIDON_ROWS, // poseidon
        MAX_VERTICAL_ROWS, // sig
        MAX_VERTICAL_ROWS, // ecc
        MAX_MPT_ROWS,      // mpt
    ]
}

fn get_params_for_super_circuit_test_l2() -> CircuitsParams {
    CircuitsParams {
        max_evm_rows: MAX_RWS,
        max_rws: MAX_RWS,
        max_copy_rows: MAX_RWS,
        max_txs: MAX_TXS,
        max_calldata: MAX_CALLDATA,
        max_bytecode: MAX_BYTECODE,
        max_inner_blocks: MAX_INNER_BLOCKS,
        max_keccak_rows: MAX_KECCAK_ROWS,
        max_poseidon_rows: MAX_POSEIDON_ROWS,
        max_vertical_circuit_rows: MAX_VERTICAL_ROWS,
        max_exp_steps: MAX_EXP_STEPS,
        max_mpt_rows: MAX_MPT_ROWS,
        max_rlp_rows: MAX_RLP_ROWS,
        max_ec_ops: PrecompileEcParams {
            ec_add: MAX_PRECOMPILE_EC_ADD,
            ec_mul: MAX_PRECOMPILE_EC_MUL,
            ec_pairing: MAX_PRECOMPILE_EC_PAIRING,
        },
    }
}

fn get_params_for_super_circuit_test() -> CircuitsParams {
    CircuitsParams {
        max_txs: MAX_TXS,
        max_calldata: MAX_CALLDATA,
        max_rws: 256,
        max_copy_rows: 256,
        max_mpt_rows: 2049,
        max_exp_steps: 256,
        max_bytecode: 512,
        max_evm_rows: 0,
        max_keccak_rows: 0,
        max_poseidon_rows: 0,
        max_vertical_circuit_rows: 0,
        max_inner_blocks: 64,
        max_rlp_rows: 512,
        max_ec_ops: PrecompileEcParams {
            ec_add: 50,
            ec_mul: 50,
            ec_pairing: 2,
        },
    }
}

fn get_params_for_sub_circuit_test() -> CircuitsParams {
    CircuitsParams {
        max_txs: 1,
        max_rws: 0,      // dynamic
        max_calldata: 0, // dynamic
        max_bytecode: 5000,
        max_mpt_rows: 5000,
        max_copy_rows: 0, // dynamic
        max_evm_rows: 0,  // dynamic
        max_exp_steps: 5000,
        max_keccak_rows: 0, // dynamic?
        max_poseidon_rows: 0,
        max_vertical_circuit_rows: MAX_VERTICAL_ROWS, // is it good?
        max_inner_blocks: 64,
        max_rlp_rows: 6000,
        max_ec_ops: PrecompileEcParams {
            ec_add: 50,
            ec_mul: 50,
            ec_pairing: 2,
        },
    }
}

fn test_with<C: SubCircuit<Fr> + Circuit<Fr>>(block: &Block<Fr>) {
    let num_row = C::min_num_rows_block(block).1;
    let k = zkevm_circuits::util::log2_ceil(num_row + 256);
    log::debug!(
        "{} circuit needs k = {k}, num_row {num_row} + 256",
        *CIRCUIT,
    );
    //debug_assert!(k <= 22);
    let circuit = C::new_from_block(block);
    let prover = MockProver::<Fr>::run(k, &circuit, circuit.instance()).unwrap();
    prover.assert_satisfied_par();
}

type ScrollSuperCircuit = SuperCircuit<Fr, MAX_TXS, MAX_CALLDATA, MAX_INNER_BLOCKS, 0x100>;

pub fn run_test(
    st: StateTest,
    suite: TestSuite,
    circuits_config: CircuitsConfig,
) -> Result<(), StateTestError> {
    let test_id = st.id.clone();
    log::info!("{test_id}: run-test BEGIN - {circuits_config:?}");

    // get the geth traces
    #[allow(unused_mut)]
    let (_, mut trace_config, post) = into_traceconfig(st.clone());

    let balance_overflow = trace_config
        .accounts
        .iter()
        .any(|(_, acc)| acc.balance.to_be_bytes()[0] != 0u8);
    #[cfg(feature = "scroll")]
    for (_, acc) in trace_config.accounts.iter_mut() {
        if acc.balance.to_be_bytes()[0] != 0u8 {
            acc.balance = U256::from(1u128 << 127);
            //return Err(StateTestError::SkipTestBalanceOverflow);
        }
    }
    log::debug!("trace_config generated");
    let circuits_params = if !circuits_config.super_circuit {
        get_params_for_sub_circuit_test()
    } else {
        // params for super circuit
        if cfg!(feature = "scroll") {
            get_params_for_super_circuit_test_l2()
        } else {
            get_params_for_super_circuit_test()
        }
    };

    #[cfg(feature = "scroll")]
    let result = trace_config_to_witness_block_l2(
        trace_config.clone(),
        st.clone(),
        suite.clone(),
        circuits_params,
        circuits_config.verbose,
    )?;
    #[cfg(not(feature = "scroll"))]
    let result = trace_config_to_witness_block_l1(
        trace_config.clone(),
        st.clone(),
        suite.clone(),
        circuits_params,
        circuits_config.verbose,
    )?;

    let (witness_block, mut builder) = match result {
        Some((witness_block, builder)) => (witness_block, builder),
        None => return Ok(()),
    };

    log::debug!("witness_block created");
    //builder.sdb.list_accounts();

    let check_ccc = || {
        let row_usage = ScrollSuperCircuit::min_num_rows_block_subcircuits(&witness_block);
        let mut overflow = false;
        for (num, limit) in row_usage.iter().zip_eq(get_sub_circuit_limit_l2().iter()) {
            if num.row_num_real > *limit {
                log::warn!(
                    "ccc detail: suite.id {}, st.id {}, circuit {}, num {}, limit {}",
                    suite.id,
                    st.id,
                    num.name,
                    num.row_num_real,
                    limit
                );
                overflow = true;
            }
        }
        let max_row_usage = row_usage.iter().max_by_key(|r| r.row_num_real).unwrap();
        if overflow {
            log::warn!(
                "ccc overflow: st.id {}, detail {} {}",
                st.id,
                max_row_usage.name,
                max_row_usage.row_num_real
            );
            panic!("{} {}", max_row_usage.name, max_row_usage.row_num_real);
        } else {
            log::info!(
                "ccc ok: st.id {}, detail {} {}",
                st.id,
                max_row_usage.name,
                max_row_usage.row_num_real
            );
        }
    };

    if !circuits_config.super_circuit {
        if (*CIRCUIT).is_empty() {
            CircuitTestBuilder::<1, 1>::new_from_block(witness_block)
                .copy_checks(None)
                .run();
        } else if (*CIRCUIT) == "ccc" {
            check_ccc();
        } else {
            match (*CIRCUIT).as_str() {
                "modexp" => test_with::<ModExpCircuit<Fr>>(&witness_block),
                "bytecode" => test_with::<BytecodeCircuit<Fr>>(&witness_block),
                "ecc" => test_with::<EccCircuit<Fr, 9>>(&witness_block),
                "sig" => {
                    if !witness_block
                        .precompile_events
                        .get_ecrecover_events()
                        .is_empty()
                    {
                        test_with::<SigCircuit<Fr>>(&witness_block);
                    } else {
                        log::warn!("no ec recover event {}, skip", st.id);
                    }
                }
                _ => unimplemented!(),
            };
        }
    } else {
        log::debug!("test super circuit {}", *CIRCUIT);
        if (*CIRCUIT) == "ccc" {
            check_ccc();
        } else {
            #[cfg(feature = "inner-prove")]
            {
                set_env_coinbase(&st.env.current_coinbase);
                prover::test::inner_prove(&test_id, &witness_block);
            }
            #[cfg(feature = "chunk-prove")]
            {
                set_env_coinbase(&st.env.current_coinbase);
                prover::test::chunk_prove(&test_id, &witness_block);
            }
            #[cfg(not(any(feature = "inner-prove", feature = "chunk-prove")))]
            mock_prove(&test_id, &witness_block);
        }
    };
    log::debug!("balance_overflow = {balance_overflow}");
    log::debug!(
        "has_l2_different_evm_behaviour_trace = {}",
        builder.has_l2_different_evm_behaviour_trace()
    );
    let skip_post_check = if cfg!(feature = "scroll") {
        balance_overflow || builder.has_l2_different_evm_behaviour_trace()
    } else {
        false
    };
    if skip_post_check {
        log::warn!("skip post check");
    }
    if !skip_post_check {
        {
            // fill these "untouched" storage slots
            // It is better to fill these info after (instead of before) bus-mapping re-exec.
            // To prevent these data being used unexpectedly.
            // TODO: another method will be to skip empty account inside check_post?
            for account in trace_config.accounts.values() {
                builder.code_db.insert(account.code.to_vec());
                let (exist, acc_in_local_sdb) = builder.sdb.get_account_mut(&account.address);
                if !exist {
                    // modified from bus-mapping/src/mock.rs
                    let keccak_code_hash = H256(keccak256(&account.code));
                    let code_hash = CodeDB::hash(&account.code);
                    *acc_in_local_sdb = bus_mapping::state_db::Account {
                        nonce: account.nonce,
                        balance: account.balance,
                        storage: account.storage.clone(),
                        code_hash,
                        keccak_code_hash,
                        code_size: account.code.len().to_word(),
                    };
                } else {
                    for (k, v) in &account.storage {
                        if !acc_in_local_sdb.storage.contains_key(k) {
                            acc_in_local_sdb.storage.insert(*k, *v);
                        }
                    }
                }
            }
        }
        check_post(&builder, &post)?;
    }
    log::info!("{test_id}: run-test END");
    Ok(())
}

#[cfg(feature = "scroll")]
fn set_env_coinbase(coinbase: &Address) -> String {
    let coinbase = format!("0x{}", hex::encode(coinbase));
    env::set_var("COINBASE", &coinbase);

    // Used for inner-prove and chunk-prove.
    env::set_var("INNER_LAYER_ID", &coinbase);

    coinbase
}

#[cfg(not(any(feature = "inner-prove", feature = "chunk-prove")))]
fn mock_prove(test_id: &str, witness_block: &Block<Fr>) {
    log::info!("{test_id}: mock-prove BEGIN");
    // TODO: do we need to automatically adjust this k?
    let k = 20;
    // TODO: remove this MOCK_RANDOMNESS?
    let circuit = ScrollSuperCircuit::new_from_block(witness_block);
    let instance = circuit.instance();
    let prover = MockProver::run(k, &circuit, instance).unwrap();
    prover.assert_satisfied_par();

    log::info!("{test_id}: mock-prove END");
}<|MERGE_RESOLUTION|>--- conflicted
+++ resolved
@@ -1,9 +1,5 @@
 use super::{AccountMatch, StateTest, StateTestResult};
-<<<<<<< HEAD
-use crate::{config::TestSuite, utils::L1_MAINNET_CHAIN_ID};
-=======
 use crate::{config::TestSuite, utils::ETH_CHAIN_ID};
->>>>>>> e42db811
 use bus_mapping::{
     circuit_input_builder::{CircuitInputBuilder, CircuitsParams, PrecompileEcParams},
     state_db::CodeDB,
@@ -159,11 +155,7 @@
     (
         st.id,
         TraceConfig {
-<<<<<<< HEAD
-            chain_id: L1_MAINNET_CHAIN_ID,
-=======
             chain_id: ETH_CHAIN_ID,
->>>>>>> e42db811
             history_hashes: vec![U256::from_big_endian(st.env.previous_hash.as_bytes())],
             block_constants: geth_types::BlockConstants {
                 coinbase: st.env.current_coinbase,
