--- conflicted
+++ resolved
@@ -314,19 +314,15 @@
         .expect("could not finalize building block");
     let mut block =
         zkevm_circuits::witness::block_convert(&builder.block, &builder.code_db).unwrap();
-<<<<<<< HEAD
     zkevm_circuits::witness::block_apply_mpt_state(
         &mut block,
         builder.mpt_init_state.as_ref().unwrap(),
     );
-=======
-    zkevm_circuits::witness::block_apply_mpt_state(&mut block, &builder.mpt_init_state);
     // as mentioned above, we cannot fit the trace into circuit
     // stop here
     if exceed_max_steps != 0 {
         return Err(StateTestError::SkipTestMaxSteps(exceed_max_steps));
     }
->>>>>>> 7fe99fe4
     Ok(Some((block, builder)))
 }
 
