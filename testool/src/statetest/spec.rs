<<<<<<< HEAD
use crate::utils::L1_MAINNET_CHAIN_ID;
=======
use crate::utils::ETH_CHAIN_ID;
>>>>>>> e42db811
use anyhow::{anyhow, bail, Context};
use eth_types::{
    geth_types::{Account, TxType},
    AccessList, Address, Bytes, Word, H256, U256,
};
use ethers_core::{
    k256::ecdsa::SigningKey,
    types::{
        transaction::eip2718::TypedTransaction, Eip1559TransactionRequest, TransactionRequest,
    },
    utils::secret_key_to_address,
};
use std::{
    collections::{BTreeMap, HashMap},
    str::FromStr,
};

/// <https://github.com/ethereum/tests/pull/857> "set default gasPrice to 10"
pub const DEFAULT_BASE_FEE: u32 = 10;

#[derive(PartialEq, Eq, Debug, Clone)]
pub struct Env {
    pub current_base_fee: U256,
    pub current_coinbase: Address,
    pub current_difficulty: U256,
    pub current_gas_limit: u64,
    pub current_number: u64,
    pub current_timestamp: u64,
    pub previous_hash: H256,
}

#[derive(PartialEq, Eq, Default, Debug, Clone)]
pub struct AccountMatch {
    pub address: Address,
    pub balance: Option<U256>,
    pub code: Option<Bytes>,
    pub nonce: Option<U256>,
    pub storage: HashMap<U256, U256>,
}

impl TryInto<Account> for AccountMatch {
    type Error = anyhow::Error;
    fn try_into(self) -> Result<Account, Self::Error> {
        Ok(Account {
            address: self.address,
            balance: self.balance.context("balance")?,
            code: self.code.context("code")?,
            nonce: self.nonce.context("nonce")?,
            storage: self.storage,
        })
    }
}

pub type StateTestResult = HashMap<Address, AccountMatch>;

#[derive(PartialEq, Clone, Eq, Debug)]
pub struct StateTest {
    pub path: String,
    pub id: String,
    pub env: Env,
    pub secret_key: Bytes,
    pub from: Address,
    pub to: Option<Address>,
    pub gas_limit: u64,
    pub max_priority_fee_per_gas: Option<U256>,
    pub max_fee_per_gas: Option<U256>,
    pub gas_price: U256,
    pub nonce: U256,
    pub value: U256,
    pub data: Bytes,
    pub access_list: Option<AccessList>,
    pub pre: BTreeMap<Address, Account>,
    pub result: StateTestResult,
    pub exception: bool,
}

impl std::fmt::Display for StateTest {
    fn fmt(&self, f: &mut std::fmt::Formatter) -> std::fmt::Result {
        let max_len = 100;

        let format = |v: &str, k: &str| -> String {
            let mut text = String::new();
            let k = if k.is_empty() {
                k.to_string()
            } else {
                format!("{k} :")
            };
            let max_len = max_len - k.len();
            let v = v.chars().collect::<Vec<_>>();
            for i in 0..=v.len() / max_len {
                if i == 0 && !k.is_empty() {
                    text.push_str(&k);
                } else {
                    let padding: String = " ".repeat(k.len());
                    text.push_str(&padding);
                }
                text.push_str(
                    &v[i * max_len..std::cmp::min((i + 1) * max_len, v.len())]
                        .iter()
                        .collect::<String>(),
                );
                text.push('\n');
            }
            text
        };

        use prettytable::Table;
        let mut table = Table::new();
        if !self.id.is_empty() {
            table.add_row(row!["id", self.id]);
        }
        if !self.path.is_empty() {
            table.add_row(row!["path", self.path]);
        }
        table.add_row(row!["coinbase", format!("{:?}", self.env.current_coinbase)]);

        table.add_row(row![
            "difficulty",
            format!("{}", self.env.current_difficulty)
        ]);
        table.add_row(row!["number", format!("{}", self.env.current_number)]);
        table.add_row(row!["timestamp", format!("{}", self.env.current_timestamp)]);
        table.add_row(row!["prev_hash", format!("{:?}", self.env.previous_hash)]);
        table.add_row(row!["sk", hex::encode(&self.secret_key)]);
        table.add_row(row!["from", format!("{:?}", self.from)]);
        table.add_row(row!["to", format!("{:?}", self.to)]);
        table.add_row(row!["gas_limit", format!("{}", self.gas_limit)]);
        table.add_row(row![
            "max_priority_fee_per_gas",
            format!("{:?}", self.max_priority_fee_per_gas)
        ]);
        table.add_row(row![
            "max_fee_per_gas",
            format!("{:?}", self.max_fee_per_gas)
        ]);
        table.add_row(row!["gas_price", format!("{}", self.gas_price)]);
        table.add_row(row!["nonce", format!("{}", self.nonce)]);
        table.add_row(row!["value", format!("{}", self.value)]);
        table.add_row(row!["data", format(&hex::encode(&self.data), "")]);
        table.add_row(row!["access_list", format!("{:?}", self.access_list)]);
        table.add_row(row!["exception", self.exception]);

        let mut addrs: Vec<_> = self.pre.keys().collect();
        addrs.extend(self.result.keys());
        addrs.sort();
        addrs.dedup();
        for addr in addrs {
            let mut state = HashMap::new();
            if let Some(pre) = self.pre.get(addr) {
                state.insert("balance".to_string(), format!("{}", pre.balance));
                state.insert("nonce".to_string(), format!("{}", pre.nonce));
                state.insert("code".to_string(), hex::encode(&pre.code).to_string());
                for (key, value) in &pre.storage {
                    let (k, v) = (format!("slot {key}"), format!("{value}"));
                    state.insert(k, v);
                }
            }
            if let Some(result) = self.result.get(addr) {
                let none = String::from("∅");
                if let Some(balance) = result.balance {
                    let pre = state.get("balance").unwrap_or(&none);
                    let text = format!("{pre} → {balance}");
                    state.insert("balance".to_string(), text);
                }
                if let Some(code) = &result.code {
                    let pre = state.get("code").unwrap_or(&none);
                    let text = format!("{pre} → {code}");
                    state.insert("code".to_string(), text);
                }
                if let Some(nonce) = &result.nonce {
                    let pre = state.get("nonce").unwrap_or(&none);
                    let text = format!("{pre} → {nonce}");
                    state.insert("nonce".to_string(), text);
                }
                for (key, value) in &result.storage {
                    let (k, v) = (format!("slot {key}"), format!("{value}"));
                    let pre = state.get(&k).unwrap_or(&none);
                    let text = format!("{pre} → {v}");
                    state.insert(k, text);
                }
            }
            let mut text = String::new();
            let mut keys: Vec<_> = state.keys().collect();
            keys.sort();
            for k in keys {
                text.push_str(&format(state.get(k).unwrap(), k));
            }
            table.add_row(row![format!("{addr:?}"), text]);
        }
        write!(f, "{table}")?;

        Ok(())
    }
}

impl StateTest {
    pub fn parse_oneline_spec(tx: &str) -> anyhow::Result<StateTest> {
        // call;calldata;value;gas addr;code;balance;slot1:val1;slot2:val2
        // create;calldata;value;gas addr;code;balance;slot1:val1;slot2:val2

        let parse_u256 = |s: &str| {
            if s.is_empty() {
                Ok(Word::zero())
            } else if let Some(hex) = s.strip_prefix("0x") {
                Word::from_str_radix(hex, 16)
            } else {
                Word::from_str_radix(s, 10)
            }
        };

        let mut param = tx.split(' ');

        // parse tx parameters
        let mut tx = param
            .next()
            .ok_or_else(|| anyhow!("bad params"))?
            .split(';');
        let is_create = {
            match tx
                .next()
                .ok_or_else(|| anyhow!("no call or create specified"))?
            {
                "call" => false,
                "create" => true,
                _ => bail!("no call or create specified"),
            }
        };
        let data = hex::decode(tx.next().unwrap_or(""))?;
        let value = parse_u256(tx.next().unwrap_or("0"))?;
        let gas_limit = u64::from_str(tx.next().unwrap_or("10000000"))?;
        let secret_key = Bytes::from(&[1u8; 32]);
        let from = secret_key_to_address(&SigningKey::from_slice(&secret_key)?);

        let mut pre = BTreeMap::<Address, Account>::new();

        // setup tx.origin (from) account
        pre.insert(
            from,
            Account {
                address: from,
                nonce: U256::zero(),
                balance: U256::from(10).pow(18.into()),
                code: Bytes::default(),
                storage: HashMap::new(),
            },
        );

        // parse rest accounts
        let mut to = None;
        for account in param {
            let mut account = account.split(';');

            // parse address, code, balance
            let address = account
                .next()
                .ok_or_else(|| anyhow!("Invalid account"))?
                .replace("0x", "");
            let address = format!("{address:0>40}");
            let address = Address::from_str(&address)?;
            if !is_create && to.is_none() {
                to = Some(address);
            }
            let code = crate::utils::bytecode_of(account.next().unwrap_or(""))?;
            let balance = Word::from_str(account.next().unwrap_or("0"))?;
            let mut storage = HashMap::<U256, U256>::new();

            // parse storage (if any)
            for key_value in account {
                let (key, value) = key_value
                    .split_once(':')
                    .ok_or_else(|| anyhow!("Invalid storage spec"))?;
                storage.insert(parse_u256(key)?, parse_u256(value)?);
            }
            pre.insert(
                address,
                Account {
                    address,
                    nonce: U256::one(),
                    code: Bytes::from(code.code()),
                    balance,
                    storage,
                },
            );
        }

        let state_test = StateTest {
            path: String::default(),
            id: String::default(),
            env: Env {
                current_base_fee: U256::from(DEFAULT_BASE_FEE),
                current_coinbase: Address::default(),
                current_difficulty: U256::default(),
                current_gas_limit: 16000000,
                current_number: 1,
                current_timestamp: 1,
                previous_hash: H256::default(),
            },
            secret_key,
            from,
            to,
            gas_limit,
            max_priority_fee_per_gas: None,
            max_fee_per_gas: None,
            gas_price: U256::one(),
            nonce: U256::zero(),
            value,
            data: data.into(),
            access_list: None,
            pre,
            result: HashMap::new(),
            exception: false,
        };

        Ok(state_test)
    }

<<<<<<< HEAD
    /// Parse the transaction type.
=======
    /// Parse transaction type.
>>>>>>> e42db811
    pub fn tx_type(&self) -> TxType {
        if self.max_priority_fee_per_gas.is_some() {
            // For EIP-1559, both maxPriorityFeePerGas and maxFeePerGas must
            // exist, and accessList should exist but may be empty.
            assert!(self.max_fee_per_gas.is_some());
            assert!(self.access_list.is_some());

            TxType::Eip1559
        } else if self.access_list.is_some() {
            TxType::Eip2930
        } else {
            // Set transaction type to EIP-155 as default.
            TxType::Eip155
        }
    }

    /// Normalize the signature back to 0/1.
    pub fn normalize_sig_v(&self, v: u64) -> u64 {
        match self.tx_type() {
            TxType::Eip1559 | TxType::Eip2930 => {
                // <https://github.com/gakonst/ethers-rs/blob/8421cfdbb4f26be3989bd11e525f8768d4323bfe/ethers-core/src/types/transaction/mod.rs#L40>
                if v > 1 {
<<<<<<< HEAD
                    v - L1_MAINNET_CHAIN_ID * 2 - 35
=======
                    v - ETH_CHAIN_ID * 2 - 35
>>>>>>> e42db811
                } else {
                    v
                }
            }
            _ => v,
        }
    }

    /// Build a transaction from this test case.
    pub fn build_tx(&self) -> TypedTransaction {
        match self.tx_type() {
            TxType::Eip1559 => self.build_eip1559_tx(),
            TxType::Eip2930 => self.build_eip2930_tx(),
            _ => self.build_normal_tx_request().into(),
        }
    }

    fn build_eip1559_tx(&self) -> TypedTransaction {
        let mut request = Eip1559TransactionRequest::new()
<<<<<<< HEAD
            .chain_id(L1_MAINNET_CHAIN_ID)
=======
            .chain_id(ETH_CHAIN_ID)
>>>>>>> e42db811
            .from(self.from)
            .nonce(self.nonce)
            .value(self.value)
            .data(self.data.clone())
            .gas(self.gas_limit)
            .access_list(self.access_list.clone().unwrap())
            .max_priority_fee_per_gas(self.max_priority_fee_per_gas.unwrap())
            .max_fee_per_gas(self.max_fee_per_gas.unwrap());

        if let Some(to) = self.to {
            request = request.to(to);
        }

        request.into()
    }

    fn build_eip2930_tx(&self) -> TypedTransaction {
        let request = self.build_normal_tx_request();
        request
            .with_access_list(self.access_list.clone().unwrap())
            .into()
    }

    fn build_normal_tx_request(&self) -> TransactionRequest {
        let mut request = TransactionRequest::new()
<<<<<<< HEAD
            .chain_id(L1_MAINNET_CHAIN_ID)
=======
            .chain_id(ETH_CHAIN_ID)
>>>>>>> e42db811
            .from(self.from)
            .nonce(self.nonce)
            .value(self.value)
            .data(self.data.clone())
            .gas(self.gas_limit)
            .gas_price(self.gas_price);

        if let Some(to) = self.to {
            request = request.to(to);
        }

        request
    }
}<|MERGE_RESOLUTION|>--- conflicted
+++ resolved
@@ -1,8 +1,4 @@
-<<<<<<< HEAD
-use crate::utils::L1_MAINNET_CHAIN_ID;
-=======
 use crate::utils::ETH_CHAIN_ID;
->>>>>>> e42db811
 use anyhow::{anyhow, bail, Context};
 use eth_types::{
     geth_types::{Account, TxType},
@@ -319,11 +315,7 @@
         Ok(state_test)
     }
 
-<<<<<<< HEAD
-    /// Parse the transaction type.
-=======
     /// Parse transaction type.
->>>>>>> e42db811
     pub fn tx_type(&self) -> TxType {
         if self.max_priority_fee_per_gas.is_some() {
             // For EIP-1559, both maxPriorityFeePerGas and maxFeePerGas must
@@ -346,11 +338,7 @@
             TxType::Eip1559 | TxType::Eip2930 => {
                 // <https://github.com/gakonst/ethers-rs/blob/8421cfdbb4f26be3989bd11e525f8768d4323bfe/ethers-core/src/types/transaction/mod.rs#L40>
                 if v > 1 {
-<<<<<<< HEAD
-                    v - L1_MAINNET_CHAIN_ID * 2 - 35
-=======
                     v - ETH_CHAIN_ID * 2 - 35
->>>>>>> e42db811
                 } else {
                     v
                 }
@@ -370,11 +358,7 @@
 
     fn build_eip1559_tx(&self) -> TypedTransaction {
         let mut request = Eip1559TransactionRequest::new()
-<<<<<<< HEAD
-            .chain_id(L1_MAINNET_CHAIN_ID)
-=======
             .chain_id(ETH_CHAIN_ID)
->>>>>>> e42db811
             .from(self.from)
             .nonce(self.nonce)
             .value(self.value)
@@ -400,11 +384,7 @@
 
     fn build_normal_tx_request(&self) -> TransactionRequest {
         let mut request = TransactionRequest::new()
-<<<<<<< HEAD
-            .chain_id(L1_MAINNET_CHAIN_ID)
-=======
             .chain_id(ETH_CHAIN_ID)
->>>>>>> e42db811
             .from(self.from)
             .nonce(self.nonce)
             .value(self.value)
