--- conflicted
+++ resolved
@@ -90,18 +90,14 @@
 [[skip_paths]]
 desc = "unimplemented"
 paths = [
-    "EIP1559",
-    "stExample/eip1559Filler.yml",
+#   "EIP1559",
+#   "stExample/eip1559Filler.yml",
     "stEIP1559/valCausesOOFFiller.yml",
     "stExample/mergeTestFiller.yml",
-<<<<<<< HEAD
-    "EIP2930",
-=======
     "Pyspecs",
     "stEIP4844-blobtransactions",
     "stEIP5656-MCOPY",
 #   "EIP2930",
->>>>>>> 0a2da7f1
     #"stPreCompiledContracts",
     #"stZeroKnowledge"
 ]
