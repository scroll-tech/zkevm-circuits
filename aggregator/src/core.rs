--- conflicted
+++ resolved
@@ -64,6 +64,20 @@
     //      chunk[i].prevStateRoot || chunk[i].postStateRoot || 
     //      chunk[i].withdrawRoot || chunk[i].datahash)
     // each part of the preimage is mapped to image by Keccak256
+    // wenqing: preimages consists of the following parts
+    // (1) batchPiHash preimage =
+    //      (chain_id ||
+    //      chunk[0].prev_state_root ||
+    //      chunk[k-1].post_state_root ||
+    //      chunk[k-1].withdraw_root ||
+    //      batch_data_hash)
+    // (2) batchDataHash preimage = 
+    //      (chunk[0].dataHash || ... || chunk[k-1].dataHash)
+    // (3) chunk[i].piHash preimage =
+    //      (chain id ||
+    //      chunk[i].prevStateRoot || chunk[i].postStateRoot || 
+    //      chunk[i].withdrawRoot || chunk[i].datahash)
+    // each part of the preimage is mapped to image by Keccak256
     let witness = multi_keccak(preimages, challenges, capacity(num_rows))?;
     end_timer!(timer);
 
@@ -143,13 +157,7 @@
                 for j in 0..8 {
                     // sanity check
                     assert_equal(
-<<<<<<< HEAD
                         &hash_input_cells[0][i * 8 + j + 96 + CHAIN_ID_LEN],
-=======
-                        // wenqing: 100 is the starting byte position for 
-                        //  batch_data_hash in batchPiHash preimage
-                        &hash_input_cells[0][i * 8 + j + 100],
->>>>>>> bd13a845
                         &hash_output_cells[1][(3 - i) * 8 + j],
                     );
                     region.constrain_equal(
