--- conflicted
+++ resolved
@@ -34,10 +34,6 @@
 
 use crate::{
     constants::{
-<<<<<<< HEAD
-        BATCH_Y_OFFSET, BATCH_Z_OFFSET, CHAIN_ID_LEN, DIGEST_LEN, LOG_DEGREE,
-    }, util::{assert_conditional_equal, parse_hash_preimage_cells}, RlcConfig, BATCH_DATA_HASH_OFFSET, BATCH_PARENT_BATCH_HASH, BITS, CHUNK_CHAIN_ID_INDEX, CHUNK_DATA_HASH_INDEX, CHUNK_TX_DATA_HASH_INDEX, LIMBS, PI_CHAIN_ID, PI_CURRENT_BATCH_HASH, PI_CURRENT_STATE_ROOT, PI_CURRENT_WITHDRAW_ROOT, PI_PARENT_BATCH_HASH, PI_PARENT_STATE_ROOT, BATCH_BLOB_VERSIONED_HASH_OFFSET, POST_STATE_ROOT_INDEX, PREV_STATE_ROOT_INDEX, WITHDRAW_ROOT_INDEX
-=======
         BATCH_VH_OFFSET, BATCH_Y_OFFSET, BATCH_Z_OFFSET, CHAIN_ID_LEN, DIGEST_LEN, LOG_DEGREE,
     },
     util::{assert_conditional_equal, parse_hash_preimage_cells},
@@ -45,7 +41,6 @@
     CHUNK_DATA_HASH_INDEX, CHUNK_TX_DATA_HASH_INDEX, LIMBS, PI_CHAIN_ID, PI_CURRENT_BATCH_HASH,
     PI_CURRENT_STATE_ROOT, PI_CURRENT_WITHDRAW_ROOT, PI_PARENT_BATCH_HASH, PI_PARENT_STATE_ROOT,
     POST_STATE_ROOT_INDEX, PREV_STATE_ROOT_INDEX, WITHDRAW_ROOT_INDEX,
->>>>>>> fb9853a5
 };
 
 /// Subroutine for the witness generations.
