use crate::{blob::BatchData, witgen::MultiBlockProcessResult};
use ark_std::{end_timer, start_timer};
use halo2_base::{Context, ContextParams};
use halo2_proofs::{
    circuit::{Layouter, SimpleFloorPlanner, Value},
    halo2curves::bn256::{Bn256, Fr, G1Affine},
    plonk::{Circuit, ConstraintSystem, Error, Selector},
    poly::{commitment::ParamsProver, kzg::commitment::ParamsKZG},
};
use itertools::Itertools;
use rand::Rng;
#[cfg(not(feature = "disable_proof_aggregation"))]
use std::rc::Rc;
use std::{env, fs::File};

#[cfg(not(feature = "disable_proof_aggregation"))]
use snark_verifier::loader::halo2::halo2_ecc::halo2_base;
use snark_verifier::pcs::kzg::KzgSuccinctVerifyingKey;
#[cfg(not(feature = "disable_proof_aggregation"))]
use snark_verifier::{
    loader::halo2::{halo2_ecc::halo2_base::AssignedValue, Halo2Loader},
    pcs::kzg::{Bdfg21, Kzg},
};
#[cfg(not(feature = "disable_proof_aggregation"))]
use snark_verifier_sdk::{aggregate, flatten_accumulator};
use snark_verifier_sdk::{CircuitExt, Snark, SnarkWitness};
use zkevm_circuits::util::Challenges;

use crate::{
    aggregation::witgen::process,
    batch::BatchHash,
    constants::{ACC_LEN, DIGEST_LEN},
    core::{assign_batch_hashes, extract_proof_and_instances_with_pairing_check},
    util::parse_hash_digest_cells,
    AssignedBarycentricEvaluationConfig, ConfigParams,
};

use super::AggregationConfig;

/// Aggregation circuit that does not re-expose any public inputs from aggregated snarks
#[derive(Clone)]
pub struct AggregationCircuit<const N_SNARKS: usize> {
    pub svk: KzgSuccinctVerifyingKey<G1Affine>,
    // the input snarks for the aggregation circuit
    // it is padded already so it will have a fixed length of N_SNARKS
    pub snarks_with_padding: Vec<SnarkWitness>,
    // the public instance for this circuit consists of
    // - an accumulator (12 elements)
    // - the batch's public_input_hash (32 elements)
    pub flattened_instances: Vec<Fr>,
    // accumulation scheme proof, private input
    pub as_proof: Value<Vec<u8>>,
    // batch hash circuit for which the snarks are generated
    // the chunks in this batch are also padded already
    pub batch_hash: BatchHash<N_SNARKS>,
}

impl<const N_SNARKS: usize> AggregationCircuit<N_SNARKS> {
    pub fn new(
        params: &ParamsKZG<Bn256>,
        snarks_with_padding: &[Snark],
        rng: impl Rng + Send,
        batch_hash: BatchHash<N_SNARKS>,
    ) -> Result<Self, snark_verifier::Error> {
        let timer = start_timer!(|| "generate aggregation circuit");

        // sanity check: snarks's public input matches chunk_hashes
        for (chunk, snark) in batch_hash
            .chunks_with_padding
            .iter()
            .zip(snarks_with_padding.iter())
        {
            let chunk_hash_bytes = chunk.public_input_hash();
            let snark_hash_bytes = &snark.instances[0];

            assert_eq!(snark_hash_bytes.len(), ACC_LEN + DIGEST_LEN);

            for i in 0..DIGEST_LEN {
                // for each snark,
                //  first 12 elements are accumulator
                //  next 32 elements are public_input_hash
                //  accumulator + public_input_hash = snark public input
                assert_eq!(
                    Fr::from(chunk_hash_bytes.as_bytes()[i] as u64),
                    snark_hash_bytes[i + ACC_LEN]
                );
            }
        }

        // extract the accumulators and proofs
        let svk = params.get_g()[0].into();

        // this aggregates MULTIPLE snarks
        //  (instead of ONE as in proof compression)
        let (as_proof, acc_instances) =
            extract_proof_and_instances_with_pairing_check(params, snarks_with_padding, rng)?;

        // extract batch's public input hash
        let public_input_hash = &batch_hash.instances_exclude_acc()[0];

        // the public instance for this circuit consists of
        // - an accumulator (12 elements)
        // - the batch's public_input_hash (32 elements)
        let flattened_instances: Vec<Fr> =
            [acc_instances.as_slice(), public_input_hash.as_slice()].concat();

        end_timer!(timer);
        Ok(Self {
            svk,
            snarks_with_padding: snarks_with_padding.iter().cloned().map_into().collect(),
            flattened_instances,
            as_proof: Value::known(as_proof),
            batch_hash,
        })
    }

    pub fn as_proof(&self) -> Value<&[u8]> {
        self.as_proof.as_ref().map(Vec::as_slice)
    }
}

impl<const N_SNARKS: usize> Circuit<Fr> for AggregationCircuit<N_SNARKS> {
    type Config = (AggregationConfig<N_SNARKS>, Challenges);
    type FloorPlanner = SimpleFloorPlanner;
    fn without_witnesses(&self) -> Self {
        unimplemented!()
    }

    fn configure(meta: &mut ConstraintSystem<Fr>) -> Self::Config {
        let params = env::var("AGGREGATION_CONFIG").map_or_else(
            |_| ConfigParams::aggregation_param(),
            |path| {
                serde_json::from_reader(
                    File::open(path.as_str()).unwrap_or_else(|_| panic!("{path:?} does not exist")),
                )
                .unwrap()
            },
        );

        let challenges = Challenges::construct(meta);
        let config = AggregationConfig::configure(meta, &params, challenges);
        log::info!(
            "aggregation circuit configured with k = {} and {:?} advice columns",
            params.degree,
            params.num_advice
        );
        (config, challenges)
    }

    #[allow(clippy::type_complexity)]
    fn synthesize(
        &self,
        config: Self::Config,
        mut layouter: impl Layouter<Fr>,
    ) -> Result<(), Error> {
        let (config, challenge) = config;

        let witness_time = start_timer!(|| "synthesize | Aggregation Circuit");

        let timer = start_timer!(|| "aggregation");

        // load lookup table in range config
        config
            .range()
            .load_lookup_table(&mut layouter)
            .expect("load range lookup table");
        // ==============================================
        // Step 1: snark aggregation circuit
        // ==============================================
        #[cfg(feature = "disable_proof_aggregation")]
        let barycentric = {
            let mut first_pass = halo2_base::SKIP_FIRST_PASS;
            layouter.assign_region(
                || "barycentric evaluation",
                |region| {
                    if first_pass {
                        first_pass = false;
                        return Ok(AssignedBarycentricEvaluationConfig::default());
                    }

                    let mut ctx = Context::new(
                        region,
                        ContextParams {
                            max_rows: config.flex_gate().max_rows,
                            num_context_ids: 1,
                            fixed_columns: config.flex_gate().constants.clone(),
                        },
                    );

                    let barycentric = config.barycentric.assign(
                        &mut ctx,
                        &self.batch_hash.point_evaluation_assignments.coefficients,
                        self.batch_hash
                            .point_evaluation_assignments
                            .challenge_digest,
                        self.batch_hash.point_evaluation_assignments.evaluation,
                    );

                    config.barycentric.scalar.range.finalize(&mut ctx);
                    ctx.print_stats(&["barycentric evaluation"]);

                    Ok(barycentric)
                },
            )?
        };

        #[cfg(not(feature = "disable_proof_aggregation"))]
        let (accumulator_instances, snark_inputs, barycentric) = {
            let mut first_pass = halo2_base::SKIP_FIRST_PASS;

            let (accumulator_instances, snark_inputs, barycentric) = layouter.assign_region(
                || "aggregation",
                |region| {
                    if first_pass {
                        first_pass = false;
                        return Ok((
                            vec![],
                            vec![],
                            AssignedBarycentricEvaluationConfig::default(),
                        ));
                    }

                    // stores accumulators for all snarks, including the padded ones
                    let mut accumulator_instances: Vec<AssignedValue<Fr>> = vec![];
                    // stores public inputs for all snarks, including the padded ones
                    let mut snark_inputs: Vec<AssignedValue<Fr>> = vec![];
                    let ctx = Context::new(
                        region,
                        ContextParams {
                            max_rows: config.flex_gate().max_rows,
                            num_context_ids: 1,
                            fixed_columns: config.flex_gate().constants.clone(),
                        },
                    );

                    let ecc_chip = config.ecc_chip();
                    let loader = Halo2Loader::new(ecc_chip, ctx);

                    //
                    // extract the assigned values for
                    // - instances which are the public inputs of each chunk (prefixed with 12
                    //   instances from previous accumulators)
                    // - new accumulator to be verified on chain
                    //
                    let (assigned_aggregation_instances, acc) = aggregate::<Kzg<Bn256, Bdfg21>>(
                        &self.svk,
                        &loader,
                        &self.snarks_with_padding,
                        self.as_proof(),
                    );
                    log::trace!("aggregation circuit during assigning");
                    for (i, e) in assigned_aggregation_instances[0].iter().enumerate() {
                        log::trace!("{}-th instance: {:?}", i, e.value)
                    }

                    // extract the following cells for later constraints
                    // - the accumulators
                    // - the public inputs from each snark
                    accumulator_instances.extend(flatten_accumulator(acc).iter().copied());
                    // the snark is not a fresh one, assigned_instances already contains an
                    // accumulator so we want to skip the first 12 elements from the public
                    // input
                    snark_inputs.extend(
                        assigned_aggregation_instances
                            .iter()
                            .flat_map(|instance_column| instance_column.iter().skip(ACC_LEN)),
                    );

                    loader.ctx_mut().print_stats(&["snark aggregation"]);

                    let mut ctx = Rc::into_inner(loader).unwrap().into_ctx();
                    let barycentric = config.barycentric.assign(
                        &mut ctx,
                        &self.batch_hash.point_evaluation_assignments.coefficients,
                        self.batch_hash
                            .point_evaluation_assignments
                            .challenge_digest,
                        self.batch_hash.point_evaluation_assignments.evaluation,
                    );

                    ctx.print_stats(&["barycentric"]);

                    config.range().finalize(&mut ctx);

                    Ok((accumulator_instances, snark_inputs, barycentric))
                },
            )?;

            assert_eq!(snark_inputs.len(), N_SNARKS * DIGEST_LEN);
            (accumulator_instances, snark_inputs, barycentric)
        };
        end_timer!(timer);
        // ==============================================
        // step 2: public input aggregation circuit
        // ==============================================
        // extract all the hashes and load them to the hash table
        let challenges = challenge.values(&layouter);

        let timer = start_timer!(|| "load aux table");

        let assigned_batch_hash = {
            config
                .keccak_circuit_config
                .load_aux_tables(&mut layouter)?;
            end_timer!(timer);

            let timer = start_timer!(|| "extract hash");
            // orders:
            // - batch_public_input_hash
            // - chunk\[i\].piHash for i in \[0, N_SNARKS)
            // - batch_data_hash_preimage
            // - preimage for blob metadata
            // - preimage of chunk data digest (only for valid chunks)
            // - preimage of challenge digest
            let preimages = self.batch_hash.extract_hash_preimages();
            assert_eq!(
                preimages.len(),
                4 + N_SNARKS + self.batch_hash.number_of_valid_chunks,
                "error extracting preimages"
            );
            end_timer!(timer);

            let timer = start_timer!(|| ("assign hash cells").to_string());
            let chunks_are_valid = self
                .batch_hash
                .chunks_with_padding
                .iter()
                .map(|chunk| !chunk.is_padding)
                .collect::<Vec<_>>();
            let assigned_batch_hash = assign_batch_hashes::<N_SNARKS>(
                &config.keccak_circuit_config,
                &config.rlc_config,
                &mut layouter,
                challenges,
                &chunks_are_valid,
                self.batch_hash.number_of_valid_chunks,
                &preimages,
            )
            .map_err(|_e| Error::ConstraintSystemFailure)?;

            end_timer!(timer);

            assigned_batch_hash
        };
        // digests
        let (batch_pi_hash_digest, chunk_pi_hash_digests, _potential_batch_data_hash_digest) =
            parse_hash_digest_cells::<N_SNARKS>(&assigned_batch_hash.hash_output);

        // ==============================================
        // step 3: assert public inputs to the snarks are correct
        // ==============================================
        for (i, chunk) in chunk_pi_hash_digests.iter().enumerate() {
            let hash = self.batch_hash.chunks_with_padding[i].public_input_hash();
            for j in 0..DIGEST_LEN {
                log::trace!("pi {:02x} {:?}", hash[j], chunk[j].value());
            }
        }

        #[cfg(not(feature = "disable_proof_aggregation"))]
        let mut first_pass = halo2_base::SKIP_FIRST_PASS;

        #[cfg(not(feature = "disable_proof_aggregation"))]
        layouter.assign_region(
            || "pi checks",
            |mut region| -> Result<(), Error> {
                if first_pass {
                    // this region only use copy constraints and do not affect the shape of the
                    // layouter
                    first_pass = false;
                    return Ok(());
                }

                for i in 0..N_SNARKS {
                    for j in 0..DIGEST_LEN {
                        let mut t1 = Fr::default();
                        let mut t2 = Fr::default();
                        chunk_pi_hash_digests[i][j].value().map(|x| t1 = *x);
                        snark_inputs[i * DIGEST_LEN + j].value().map(|x| t2 = *x);
                        log::trace!(
                            "{}-th snark: {:?} {:?}",
                            i,
                            chunk_pi_hash_digests[i][j].value(),
                            snark_inputs[i * DIGEST_LEN + j].value()
                        );

                        region.constrain_equal(
                            chunk_pi_hash_digests[i][j].cell(),
                            snark_inputs[i * DIGEST_LEN + j].cell(),
                        )?;
                    }
                }

                Ok(())
            },
        )?;

        // ==============================================
        // step 4: assert public inputs to the aggregator circuit are correct
        // ==============================================
        // accumulator
        #[cfg(not(feature = "disable_proof_aggregation"))]
        {
            assert!(accumulator_instances.len() == ACC_LEN);
            for (i, v) in accumulator_instances.iter().enumerate() {
                layouter.constrain_instance(v.cell(), config.instance, i)?;
            }
        }

        // public input hash
        for (index, batch_pi_hash_digest_cell) in batch_pi_hash_digest.iter().enumerate() {
            log::trace!(
                "pi (circuit vs real): {:?} {:?}",
                batch_pi_hash_digest_cell.value(),
                self.instances()[0][index + ACC_LEN]
            );

            layouter.constrain_instance(
                batch_pi_hash_digest_cell.cell(),
                config.instance,
                index + ACC_LEN,
            )?;
        }

        // blob data config
        {
            let barycentric_assignments = &barycentric.barycentric_assignments;
            let challenge_le = &barycentric.z_le;
            let evaluation_le = &barycentric.y_le;

            let batch_data = BatchData::from(&self.batch_hash);

            let blob_data_exports = config.blob_data_config.assign(
                &mut layouter,
                challenges,
                &config.rlc_config,
                &batch_data,
                barycentric_assignments,
            )?;

            let batch_data_exports = config.batch_data_config.assign(
                &mut layouter,
                challenges,
                &config.rlc_config,
                &assigned_batch_hash.chunks_are_padding,
                &batch_data,
                barycentric_assignments,
            )?;

            let batch_bytes = batch_data.get_batch_data_bytes();
            let encoded_batch_bytes = batch_data.get_encoded_batch_data_bytes();

            let MultiBlockProcessResult {
                witness_rows,
                literal_bytes: decoded_literals,
                fse_aux_tables,
                block_info_arr,
                sequence_info_arr,
<<<<<<< HEAD
                address_table_arr,
                sequence_exec_result,
            ) = process(&encoded_batch_bytes, challenges.keccak_input());
=======
                address_table_rows: address_table_arr,
                sequence_exec_results,
            } = crate::aggregation::decoder::witgen::process(
                &encoded_batch_bytes,
                challenges.keccak_input(),
            );
>>>>>>> 3ace20df

            // sanity check:
            let (recovered_bytes, sequence_exec_info_arr) = sequence_exec_results.into_iter().fold(
                (Vec::new(), Vec::new()),
                |(mut out_byte, mut out_exec), res| {
                    out_byte.extend(res.recovered_bytes);
                    out_exec.push(res.exec_trace);
                    (out_byte, out_exec)
                },
            );
            assert_eq!(
                batch_bytes, recovered_bytes,
                "original and recovered bytes mismatch"
            );

            let decoder_exports = config.decoder_config.assign(
                &mut layouter,
                &batch_bytes,
                &encoded_batch_bytes,
                witness_rows,
                decoded_literals,
                fse_aux_tables,
                block_info_arr,
                sequence_info_arr,
                address_table_arr,
                sequence_exec_info_arr,
                &challenges,
                20, // TODO: configure k for aggregation circuit instead of hard-coded here.
            )?;

            layouter.assign_region(
                || "consistency checks",
                |mut region| -> Result<(), Error> {
                    region.constrain_equal(
                        assigned_batch_hash.num_valid_snarks.cell(),
                        batch_data_exports.num_valid_chunks.cell(),
                    )?;

                    for (chunk_data_digest, expected_chunk_data_digest) in batch_data_exports
                        .chunk_data_digests
                        .iter()
                        .zip_eq(assigned_batch_hash.blob.chunk_tx_data_digests.iter())
                    {
                        for (c, ec) in chunk_data_digest
                            .iter()
                            .zip_eq(expected_chunk_data_digest.iter())
                        {
                            log::trace!("blob chunk tx: {:?} {:?}", c.value(), ec.value());
                            region.constrain_equal(c.cell(), ec.cell())?;
                        }
                    }

                    for (c, ec) in evaluation_le
                        .iter()
                        .zip_eq(assigned_batch_hash.blob.y.iter().rev())
                    {
                        log::trace!("blob y: {:?} {:?}", c.value(), ec.value());
                        region.constrain_equal(c.cell(), ec.cell())?;
                    }

                    for (c, ec) in challenge_le
                        .iter()
                        .zip_eq(assigned_batch_hash.blob.z.iter().rev())
                    {
                        log::trace!("blob z: {:?} {:?}", c.value(), ec.value());
                        region.constrain_equal(c.cell(), ec.cell())?;
                    }

                    for (c, ec) in batch_data_exports
                        .versioned_hash
                        .iter()
                        .zip_eq(assigned_batch_hash.blob.versioned_hash.iter())
                    {
                        log::trace!("blob version hash: {:?} {:?}", c.value(), ec.value());
                        region.constrain_equal(c.cell(), ec.cell())?;
                    }

                    // equate rlc (from blob data) with decoder's encoded_rlc
                    region.constrain_equal(
                        blob_data_exports.bytes_rlc.cell(),
                        decoder_exports.encoded_rlc.cell(),
                    )?;
                    // equate len(blob_bytes) with decoder's encoded_len
                    region.constrain_equal(
                        blob_data_exports.bytes_len.cell(),
                        decoder_exports.encoded_len.cell(),
                    )?;
                    // equate rlc (from batch data) with decoder's decoded_rlc
                    region.constrain_equal(
                        batch_data_exports.bytes_rlc.cell(),
                        decoder_exports.decoded_rlc.cell(),
                    )?;
                    // equate len(batch_data) with decoder's decoded_len
                    region.constrain_equal(
                        batch_data_exports.batch_data_len.cell(),
                        decoder_exports.decoded_len.cell(),
                    )?;

                    Ok(())
                },
            )?;
        }

        end_timer!(witness_time);

        Ok(())
    }
}

impl<const N_SNARKS: usize> CircuitExt<Fr> for AggregationCircuit<N_SNARKS> {
    fn num_instance(&self) -> Vec<usize> {
        // 12 elements from accumulator
        // 32 elements from batch's public_input_hash
        vec![ACC_LEN + DIGEST_LEN]
    }

    // 12 elements from accumulator
    // 32 elements from batch's public_input_hash
    fn instances(&self) -> Vec<Vec<Fr>> {
        vec![self.flattened_instances.clone()]
    }

    fn accumulator_indices() -> Option<Vec<(usize, usize)>> {
        // the accumulator are the first 12 cells in the instance
        Some((0..ACC_LEN).map(|idx| (0, idx)).collect())
    }

    fn selectors(config: &Self::Config) -> Vec<Selector> {
        // - advice columns from flex gate
        // - selectors from RLC gate
        config.0.flex_gate().basic_gates[0]
            .iter()
            .map(|gate| gate.q_enable)
            .chain(
                [
                    config.0.rlc_config.selector,
                    config.0.rlc_config.lookup_gate_selector,
                    config.0.rlc_config.enable_challenge1,
                    config.0.rlc_config.enable_challenge2,
                    config.0.batch_data_config.data_selector,
                    config.0.batch_data_config.hash_selector,
                ]
                .iter()
                .cloned(),
            )
            .collect()
    }
}<|MERGE_RESOLUTION|>--- conflicted
+++ resolved
@@ -455,18 +455,9 @@
                 fse_aux_tables,
                 block_info_arr,
                 sequence_info_arr,
-<<<<<<< HEAD
-                address_table_arr,
-                sequence_exec_result,
-            ) = process(&encoded_batch_bytes, challenges.keccak_input());
-=======
                 address_table_rows: address_table_arr,
                 sequence_exec_results,
-            } = crate::aggregation::decoder::witgen::process(
-                &encoded_batch_bytes,
-                challenges.keccak_input(),
-            );
->>>>>>> 3ace20df
+            } = = process(&encoded_batch_bytes, challenges.keccak_input());
 
             // sanity check:
             let (recovered_bytes, sequence_exec_info_arr) = sequence_exec_results.into_iter().fold(
