--- conflicted
+++ resolved
@@ -1128,10 +1128,6 @@
         type Config = SeqExecMockConfig;
         type FloorPlanner = SimpleFloorPlanner;
         type Params = ();
-<<<<<<< HEAD
-
-=======
->>>>>>> e3f8cc11
         fn without_witnesses(&self) -> Self {
             unimplemented!()
         }
