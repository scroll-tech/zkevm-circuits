/// Number of bits to represent a byte.
pub const N_BITS_PER_BYTE: usize = 8;

/// Number of bytes used to specify block header.
pub const N_BLOCK_HEADER_BYTES: usize = 3;

/// Constants for zstd-compressed block
pub const N_MAX_LITERAL_HEADER_BYTES: usize = 3;
<<<<<<< HEAD
/// Maximum bytes for the jump table
pub const N_JUMP_TABLE_BYTES: usize = 6;
// /// Maximum bytes for the FSE representation
// pub const N_MAX_LITERAL_FSE_BYTES: usize = 8;

// /// Maximum number of symbols (weights), i.e. symbol in [0, N_MAX_SYMBOLS).
// pub const N_MAX_SYMBOLS: usize = 8;

// /// Number of bits used to represent the symbol in binary form. This will be used as a helper
// /// gadget to form equality constraints over the symbol's value.
// pub const N_BITS_SYMBOL: usize = 3;
=======
>>>>>>> 16b9abd1

/// Number of bits used to represent the tag in binary form.
pub const N_BITS_ZSTD_TAG: usize = 4;

/// Number of bits in the repeat bits that follow value=1 in reconstructing FSE table.
pub const N_BITS_REPEAT_FLAG: usize = 2;

// we use offset window no more than = 22
pub const CL_WINDOW_LIMIT : usize = 22;<|MERGE_RESOLUTION|>--- conflicted
+++ resolved
@@ -6,20 +6,6 @@
 
 /// Constants for zstd-compressed block
 pub const N_MAX_LITERAL_HEADER_BYTES: usize = 3;
-<<<<<<< HEAD
-/// Maximum bytes for the jump table
-pub const N_JUMP_TABLE_BYTES: usize = 6;
-// /// Maximum bytes for the FSE representation
-// pub const N_MAX_LITERAL_FSE_BYTES: usize = 8;
-
-// /// Maximum number of symbols (weights), i.e. symbol in [0, N_MAX_SYMBOLS).
-// pub const N_MAX_SYMBOLS: usize = 8;
-
-// /// Number of bits used to represent the symbol in binary form. This will be used as a helper
-// /// gadget to form equality constraints over the symbol's value.
-// pub const N_BITS_SYMBOL: usize = 3;
-=======
->>>>>>> 16b9abd1
 
 /// Number of bits used to represent the tag in binary form.
 pub const N_BITS_ZSTD_TAG: usize = 4;
