use std::{
    collections::{BTreeMap, HashMap},
    io::Cursor,
};

use bitstream_io::{write, BitRead, BitReader, LittleEndian};
use eth_types::Field;
use gadgets::impl_expr;
use halo2_proofs::{circuit::Value, plonk::Expression};
use itertools::Itertools;
use strum_macros::EnumIter;

use crate::aggregation::decoder::tables::FseTableKind;

use super::{
    params::N_BITS_PER_BYTE,
    util::{bit_length, read_variable_bit_packing, smaller_powers_of_two, value_bits_le},
};

// witgen_debug
use std::{io, io::Write};

/// A read-only memory table (fixed table) for decompression circuit to verify that the next tag
/// fields are assigned correctly.
#[derive(Clone, Debug)]
pub struct RomTagTableRow {
    /// The current tag.
    tag: ZstdTag,
    /// The tag that will be processed after the current tag is finished processing.
    tag_next: ZstdTag,
    /// The maximum number of bytes that are needed to represent the current tag.
    max_len: u64,
    /// Whether this tag outputs a decoded byte or not.
    is_output: bool,
    /// Whether this tag is processed from back-to-front or not.
    is_reverse: bool,
    /// Whether this tag belongs to a ``block`` in zstd or not.
    is_block: bool,
}

impl RomTagTableRow {
    pub(crate) fn rows() -> Vec<Self> {
        use ZstdTag::{
            BlockHeader, FrameContentSize, FrameHeaderDescriptor, ZstdBlockLiteralsHeader,
            ZstdBlockLiteralsRawBytes, ZstdBlockSequenceHeader,
        };

        [
            (FrameHeaderDescriptor, FrameContentSize, 1),
            (FrameContentSize, BlockHeader, 8),
            (BlockHeader, ZstdBlockLiteralsHeader, 3),
            (ZstdBlockLiteralsHeader, ZstdBlockLiteralsRawBytes, 5),
            (ZstdBlockLiteralsRawBytes, ZstdBlockSequenceHeader, 1048575), // (1 << 20) - 1
        ]
        .map(|(tag, tag_next, max_len)| Self {
            tag,
            tag_next,
            max_len,
            is_output: tag.is_output(),
            is_reverse: tag.is_reverse(),
            is_block: tag.is_block(),
        })
        .to_vec()
    }

    pub(crate) fn values<F: Field>(&self) -> Vec<Value<F>> {
        vec![
            Value::known(F::from(usize::from(self.tag) as u64)),
            Value::known(F::from(usize::from(self.tag_next) as u64)),
            Value::known(F::from(self.max_len)),
            Value::known(F::from(self.is_output as u64)),
            Value::known(F::from(self.is_reverse as u64)),
            Value::known(F::from(self.is_block as u64)),
        ]
    }
}

/// The symbol emitted by FSE table. This is also the weight in the canonical Huffman code.
#[derive(Clone, Copy, Debug, EnumIter, PartialEq, Eq, PartialOrd, Ord)]
pub enum FseSymbol {
    ///
    S0 = 0,
    ///
    S1,
    ///
    S2,
    ///
    S3,
    ///
    S4,
    ///
    S5,
    ///
    S6,
    ///
    S7,
}

impl_expr!(FseSymbol);

impl From<FseSymbol> for usize {
    fn from(value: FseSymbol) -> Self {
        value as usize
    }
}

impl From<FseSymbol> for u64 {
    fn from(value: FseSymbol) -> Self {
        value as u64
    }
}

impl From<usize> for FseSymbol {
    fn from(value: usize) -> Self {
        match value {
            0 => Self::S0,
            1 => Self::S1,
            2 => Self::S2,
            3 => Self::S3,
            4 => Self::S4,
            5 => Self::S5,
            6 => Self::S6,
            7 => Self::S7,
            _ => unreachable!("FseSymbol in [0, 8)"),
        }
    }
}

#[derive(Debug)]
pub enum BlockType {
    RawBlock = 0,
    RleBlock,
    ZstdCompressedBlock,
    Reserved,
}

impl From<u8> for BlockType {
    fn from(src: u8) -> Self {
        match src {
            0 => Self::RawBlock,
            1 => Self::RleBlock,
            2 => Self::ZstdCompressedBlock,
            3 => Self::Reserved,
            _ => unreachable!("BlockType is 2 bits"),
        }
    }
}

/// The type of Lstream.
#[derive(Clone, Copy, Debug, EnumIter)]
pub enum LstreamNum {
    /// Lstream 1.
    Lstream1 = 0,
    /// Lstream 2.
    Lstream2,
    /// Lstream 3.
    Lstream3,
    /// Lstream 4.
    Lstream4,
}

impl From<LstreamNum> for usize {
    fn from(value: LstreamNum) -> Self {
        value as usize
    }
}
impl From<usize> for LstreamNum {
    fn from(value: usize) -> LstreamNum {
        match value {
            0 => LstreamNum::Lstream1,
            1 => LstreamNum::Lstream2,
            2 => LstreamNum::Lstream3,
            3 => LstreamNum::Lstream4,
            _ => unreachable!("Wrong stream_idx"),
        }
    }
}

impl_expr!(LstreamNum);

/// Various tags that we can decode from a zstd encoded data.
#[derive(Clone, Copy, Debug, EnumIter, PartialEq, Eq, Hash)]
pub enum ZstdTag {
    /// Null should not occur.
    Null = 0,
    /// The frame header's descriptor.
    FrameHeaderDescriptor,
    /// The frame's content size.
    FrameContentSize,
    /// The block's header.
    BlockHeader,
    /// Raw bytes.
    RawBlockBytes,
    /// Run-length encoded bytes.
    RleBlockBytes,
    /// Zstd block's literals header.
    ZstdBlockLiteralsHeader,
    /// Zstd blocks might contain raw bytes.
    ZstdBlockLiteralsRawBytes,
    /// Zstd blocks might contain rle bytes.
    ZstdBlockLiteralsRleBytes,
    /// Zstd block's huffman header and FSE code.
    ZstdBlockFseCode,
    /// Zstd block's huffman code.
    ZstdBlockHuffmanCode,
    /// Zstd block's jump table.
    ZstdBlockJumpTable,
    /// Literal stream.
    ZstdBlockLstream,
    /// Beginning of sequence section.
    ZstdBlockSequenceHeader,
    /// sequence bitstream for recovering instructions
    ZstdBlockSequenceData,
}

impl ZstdTag {
    /// Whether this tag produces an output or not.
    pub fn is_output(&self) -> bool {
        match self {
            Self::Null => false,
            Self::FrameHeaderDescriptor => false,
            Self::FrameContentSize => false,
            Self::BlockHeader => false,
            Self::RawBlockBytes => true,
            Self::RleBlockBytes => true,
            Self::ZstdBlockLiteralsHeader => false,
            Self::ZstdBlockLiteralsRawBytes => false,
            Self::ZstdBlockLiteralsRleBytes => false,
            Self::ZstdBlockFseCode => false,
            Self::ZstdBlockHuffmanCode => false,
            Self::ZstdBlockJumpTable => false,
            Self::ZstdBlockLstream => false,
            Self::ZstdBlockSequenceHeader => false,
            Self::ZstdBlockSequenceData => true,
        }
    }

    /// Whether this tag is a part of block or not.
    pub fn is_block(&self) -> bool {
        match self {
            Self::Null => false,
            Self::FrameHeaderDescriptor => false,
            Self::FrameContentSize => false,
            Self::BlockHeader => false,
            Self::RawBlockBytes => true,
            Self::RleBlockBytes => true,
            Self::ZstdBlockLiteralsHeader => true,
            Self::ZstdBlockLiteralsRawBytes => true,
            Self::ZstdBlockLiteralsRleBytes => true,
            Self::ZstdBlockFseCode => true,
            Self::ZstdBlockHuffmanCode => true,
            Self::ZstdBlockJumpTable => true,
            Self::ZstdBlockLstream => true,
            Self::ZstdBlockSequenceHeader => true,
            Self::ZstdBlockSequenceData => true,
        }
    }

    /// Whether this tag is processed in back-to-front order.
    pub fn is_reverse(&self) -> bool {
        match self {
            Self::Null => false,
            Self::FrameHeaderDescriptor => false,
            Self::FrameContentSize => true,
            Self::BlockHeader => true,
            Self::RawBlockBytes => false,
            Self::RleBlockBytes => false,
            Self::ZstdBlockLiteralsHeader => false,
            Self::ZstdBlockLiteralsRawBytes => false,
            Self::ZstdBlockLiteralsRleBytes => false,
            Self::ZstdBlockFseCode => false,
            Self::ZstdBlockHuffmanCode => true,
            Self::ZstdBlockJumpTable => false,
            Self::ZstdBlockLstream => true,
            Self::ZstdBlockSequenceHeader => false,
            Self::ZstdBlockSequenceData => true,
        }
    }
}

impl_expr!(ZstdTag);

impl From<ZstdTag> for usize {
    fn from(value: ZstdTag) -> Self {
        value as usize
    }
}

impl ToString for ZstdTag {
    fn to_string(&self) -> String {
        String::from(match self {
            Self::Null => "null",
            Self::FrameHeaderDescriptor => "FrameHeaderDescriptor",
            Self::FrameContentSize => "FrameContentSize",
            Self::BlockHeader => "BlockHeader",
            Self::RawBlockBytes => "RawBlockBytes",
            Self::RleBlockBytes => "RleBlockBytes",
            Self::ZstdBlockLiteralsHeader => "ZstdBlockLiteralsHeader",
            Self::ZstdBlockLiteralsRawBytes => "ZstdBlockLiteralsRawBytes",
            Self::ZstdBlockLiteralsRleBytes => "ZstdBlockLiteralsRleBytes",
            Self::ZstdBlockFseCode => "ZstdBlockFseCode",
            Self::ZstdBlockHuffmanCode => "ZstdBlockHuffmanCode",
            Self::ZstdBlockJumpTable => "ZstdBlockJumpTable",
            Self::ZstdBlockLstream => "ZstdBlockLstream",
            Self::ZstdBlockSequenceHeader => "ZstdBlockSequenceHeader",
            Self::ZstdBlockSequenceData => "ZstdBlockSequenceData",
        })
    }
}

#[derive(Clone, Debug)]
pub struct ZstdState<F> {
    pub tag: ZstdTag,
    pub tag_next: ZstdTag,
    pub max_tag_len: u64,
    pub tag_len: u64,
    pub tag_idx: u64,
    pub tag_value: Value<F>,
    pub tag_value_acc: Value<F>,
    pub is_tag_change: bool,
    // Unlike tag_value, tag_rlc only uses challenge as multiplier
    pub tag_rlc: Value<F>,
    pub tag_rlc_acc: Value<F>,
}

impl<F: Field> Default for ZstdState<F> {
    fn default() -> Self {
        Self {
            tag: ZstdTag::Null,
            tag_next: ZstdTag::FrameHeaderDescriptor,
            max_tag_len: 0,
            tag_len: 0,
            tag_idx: 0,
            tag_value: Value::known(F::zero()),
            tag_value_acc: Value::known(F::zero()),
            is_tag_change: false,
            tag_rlc: Value::known(F::zero()),
            tag_rlc_acc: Value::known(F::zero()),
        }
    }
}

#[derive(Clone, Debug)]
pub struct EncodedData<F> {
    pub byte_idx: u64,
    pub encoded_len: u64,
    pub value_byte: u8,
    pub reverse: bool,
    pub reverse_idx: u64,
    pub reverse_len: u64,
    pub aux_1: Value<F>,
    pub aux_2: Value<F>,
    pub value_rlc: Value<F>,
}

impl<F: Field> EncodedData<F> {
    pub fn value_bits_le(&self) -> [u8; N_BITS_PER_BYTE] {
        value_bits_le(self.value_byte)
    }
}

impl<F: Field> Default for EncodedData<F> {
    fn default() -> Self {
        Self {
            byte_idx: 0,
            encoded_len: 0,
            value_byte: 0,
            reverse: false,
            reverse_idx: 0,
            reverse_len: 0,
            aux_1: Value::known(F::zero()),
            aux_2: Value::known(F::zero()),
            value_rlc: Value::known(F::zero()),
        }
    }
}

#[derive(Clone, Debug, Default)]
pub struct DecodedData<F> {
    pub decoded_len: u64,
    pub decoded_len_acc: u64,
    pub total_decoded_len: u64,
    pub decoded_byte: u8,
    pub decoded_value_rlc: Value<F>,
}

#[derive(Clone, Debug, Default)]
pub struct HuffmanData {
    pub byte_offset: u64,
    pub bit_value: u8,
    pub stream_idx: usize,
    pub k: (u8, u8),
}

/// Witness to the HuffmanCodesTable.
#[derive(Clone, Debug)]
pub struct HuffmanCodesData {
    /// The byte offset in the frame at which the FSE table is described.
    pub byte_offset: u64,
    /// A mapping of symbol to the weight assigned to it as per canonical Huffman coding. The
    /// symbol is the raw byte that is encoded using a Huffman code and the weight assigned to it
    /// is a symbol emitted by the corresponding FSE table.
    pub weights: Vec<FseSymbol>,
}

/// Denotes the tuple (max_bitstring_len, Map<symbol, (weight, bit_value)>).
type ParsedCanonicalHuffmanCode = (u64, BTreeMap<u64, (u64, u64)>);
/// A representation indexed by bitstring (String) as key for decoding symbols specifically.
/// Huffman code decoding ensures prefix code, thus the explicit articulation of bitstring is
/// necessary.
type ParsedCanonicalHuffmanCodeBitstringMap = (u64, HashMap<String, u64>);

impl HuffmanCodesData {
    /// Reconstruct the bitstrings for each symbol based on the canonical Huffman code weights. The
    /// returned value is tuple of max bitstring length and a map from symbol to its weight and bit
    /// value.
    pub fn parse_canonical(&self) -> ParsedCanonicalHuffmanCode {
        let sum_weights: u64 = self
            .weights
            .iter()
            .map(|&weight| {
                let weight: usize = weight.into();
                if weight > 0 {
                    1 << (weight - 1)
                } else {
                    0
                }
            })
            .sum();

        // Calculate the last symbol's weight and append it.
        let max_bitstring_len = bit_length(sum_weights);
        let nearest_pow2 = 1 << max_bitstring_len;
        let last_weight = ((nearest_pow2 - sum_weights) as f64).log2() as u64;
        let weights = self
            .weights
            .iter()
            .map(|&weight| weight as u64)
            .chain(std::iter::once(last_weight))
            .collect::<Vec<u64>>();

        let mut sym_to_tuple = BTreeMap::new();
        let mut bit_value = 0;
        for l in (0..=max_bitstring_len).rev() {
            bit_value = (bit_value + 1) >> 1;
            weights
                .iter()
                .enumerate()
                .filter(|(_symbol, &weight)| max_bitstring_len - weight + 1 == l)
                .for_each(|(symbol, &weight)| {
                    sym_to_tuple.insert(symbol as u64, (weight, bit_value));
                    bit_value += 1;
                });
        }

        // populate symbols that don't occur in the Huffman code.
        weights
            .iter()
            .enumerate()
            .filter(|(_, &weight)| weight == 0)
            .for_each(|(sym, _)| {
                sym_to_tuple.insert(sym as u64, (0, 0));
            });

        (max_bitstring_len, sym_to_tuple)
    }

    /// parse bit string map
    pub fn parse_bitstring_map(&self) -> ParsedCanonicalHuffmanCodeBitstringMap {
        let mut weights: Vec<usize> = self.weights.iter().map(|w| *w as usize).collect();
        let sum_weights: usize = weights
            .iter()
            .filter_map(|&w| if w > 0 { Some(1 << (w - 1)) } else { None })
            .sum();

        let nearest_pow_2: usize = 1 << (sum_weights - 1).next_power_of_two().trailing_zeros();
        weights.push(f64::log2((nearest_pow_2 - sum_weights) as f64).ceil() as usize + 1);
        let max_number_of_bits = nearest_pow_2.trailing_zeros() as usize;
        let n = weights.len();

        let bitstring_length: Vec<usize> = weights
            .iter()
            .map(|&w| {
                if w != 0 {
                    max_number_of_bits - w + 1
                } else {
                    0
                }
            })
            .collect();

        let mut bitstring_map = HashMap::new();
        let mut cur_bit_value = 0;

        for bit_len in (1..=max_number_of_bits).rev() {
            cur_bit_value += 1;
            cur_bit_value >>= 1;

            for (sym, b_len) in bitstring_length.iter().enumerate().take(n) {
                if *b_len == bit_len {
                    bitstring_map.insert(
                        format!("{:0width$b}", cur_bit_value, width = bit_len),
                        sym as u64,
                    );
                    cur_bit_value += 1;
                }
            }
        }

        let max_bitstring_len = bitstring_map
            .keys()
            .map(|k| k.len())
            .max()
            .expect("Keys have maximum len");

        (max_bitstring_len as u64, bitstring_map)
    }
}

/// A single row in the FSE table.
#[derive(Clone, Debug, Default, PartialEq)]
pub struct FseTableRow {
    /// The FSE state at this row in the FSE table.
    pub state: u64,
    /// The baseline associated with this state.
    pub baseline: u64,
    /// The number of bits to be read from the input bitstream at this state.
    pub num_bits: u64,
    /// The symbol emitted by the FSE table at this state.
    pub symbol: u64,
    /// During FSE table decoding, keep track of the number of symbol emitted
    pub num_emitted: u64,
    /// A boolean marker to indicate that as per the state transition rules of FSE codes, this
    /// state was reached for this symbol, however it was already pre-allocated to a prior symbol,
    /// this can happen in case we have symbols with prob=-1.
    pub is_state_skipped: bool,
}

// Used for tracking bit markers for non-byte-aligned bitstream decoding
#[derive(Clone, Debug, Default, PartialEq)]
pub struct BitstreamReadRow {
    /// Start of the bit location within a byte [0, 8)
    pub bit_start_idx: usize,
    /// End of the bit location within a byte (0, 16)
    pub bit_end_idx: usize,
    /// The value of the bitstring
    pub bit_value: u64,
    /// Whether 0 bit is read
    pub is_zero_bit_read: bool,
}

/// Sequence data is interleaved with 6 bitstreams. Each producing a different type of value.
#[derive(Clone, Copy, Debug)]
pub enum SequenceDataTag {
    NULL = 0,
    LiteralLength_FSE,
    MatchLength_FSE,
    CookedMatchOffset_FSE,
    LiteralLength_Value,
    MatchLength_Value,
    CookedMatchOffset_Value,
}

/// A single row in the Address table.
#[derive(Clone, Debug, Default, PartialEq)]
pub struct AddressTableRow {
    /// Whether this row is padding for positional alignment with input
    pub s_padding: u64,
    /// Instruction Index
    pub instruction_idx: u64,
    /// Literal Length (directly decoded from sequence bitstream)
    pub literal_length: u64,
    /// Cooked Match Offset (directly decoded from sequence bitstream)
    pub cooked_match_offset: u64,
    /// Match Length (directly decoded from sequence bitstream)
    pub match_length: u64,
    /// Accumulation of literal length
    pub literal_length_acc: u64,
    /// Repeated offset 1
    pub repeated_offset1: u64,
    /// Repeated offset 2
    pub repeated_offset2: u64,
    /// Repeated offset 3
    pub repeated_offset3: u64,
    /// The actual match offset derived from cooked match offset
    pub actual_offset: u64,
}

/// Data for BL and Number of Bits for a state in LLT, CMOT and MLT
#[derive(Clone, Debug)]
pub struct SequenceFixedStateActionTable {
    /// Represent the state, BL and NB
    pub states_to_actions: Vec<(u64, (u64, u64))>,
}

impl SequenceFixedStateActionTable {
    /// Reconstruct action state table for literal length recovery
    pub fn reconstruct_lltv() -> Self {
        let mut states_to_actions = vec![];

        for idx in 0..=15 {
            states_to_actions.push((idx as u64, (idx as u64, 0u64)))
        }

        let rows: Vec<(u64, u64, u64)> = vec![
            (16, 16, 1),
            (17, 18, 1),
            (18, 20, 1),
            (19, 22, 1),
            (20, 24, 2),
            (21, 28, 2),
            (22, 32, 3),
            (23, 40, 3),
            (24, 48, 4),
            (25, 64, 6),
            (26, 128, 7),
            (27, 256, 8),
            (28, 512, 9),
            (29, 1024, 10),
            (30, 2048, 11),
            (31, 4096, 12),
            (32, 8192, 13),
            (33, 16384, 14),
            (34, 32768, 15),
            (35, 65536, 16),
        ];

        for row in rows {
            states_to_actions.push((row.0, (row.1, row.2)));
        }

        Self { states_to_actions }
    }

    /// Reconstruct action state table for match length recovery
    pub fn reconstruct_mltv() -> Self {
        let mut states_to_actions = vec![];

        for idx in 0..=31 {
            states_to_actions.push((idx as u64, (idx as u64 + 3, 0u64)))
        }

        let rows: Vec<(u64, u64, u64)> = vec![
            (32, 35, 1),
            (33, 37, 1),
            (34, 39, 1),
            (35, 41, 1),
            (36, 43, 2),
            (37, 47, 2),
            (38, 51, 3),
            (39, 59, 3),
            (40, 67, 4),
            (41, 83, 4),
            (42, 99, 5),
            (43, 131, 7),
            (44, 259, 8),
            (45, 515, 9),
            (46, 1027, 10),
            (47, 2051, 11),
            (48, 4099, 12),
            (49, 8195, 13),
            (50, 16387, 14),
            (51, 32771, 15),
            (52, 65539, 16),
        ];

        for row in rows {
            states_to_actions.push((row.0, (row.1, row.2)));
        }

        Self { states_to_actions }
    }

    /// Reconstruct action state table for offset recovery
    pub fn reconstruct_cmotv(N: u64) -> Self {
        let mut states_to_actions = vec![];

        for idx in 0..=N {
            states_to_actions.push((idx, ((1 << idx) as u64, idx)))
        }

        Self { states_to_actions }
    }
}

/// Data for the FSE table's witness values.
#[derive(Clone, Debug)]
pub struct FseTableData {
    /// The byte offset in the frame at which the FSE table is described.
    pub byte_offset: u64,
    /// The FSE table's size, i.e. 1 << AL (accuracy log).
    pub table_size: u64,
    /// Represent the states, symbols, and so on of this FSE table.
    pub rows: Vec<FseTableRow>,
}

/// Auxiliary data accompanying the FSE table's witness values.
#[derive(Clone, Debug)]
pub struct FseAuxiliaryTableData {
<<<<<<< HEAD
    /// The byte offset in the frame at which the FSE table is described.
    pub byte_offset: u64,
    /// The FSE's accuracy log, 
    pub accuracy_log: u8,
=======
    /// The block index in which this FSE table appears.
    pub block_idx: u64,
    /// The FSE table kind, variants are: LLT=1, MOT=2, MLT=3.
    pub table_kind: FseTableKind,
    /// The FSE table's size, i.e. 1 << AL (accuracy log).
    pub table_size: u64,
>>>>>>> b19147f8
    /// A map from FseSymbol (weight) to states, also including fields for that state, for
    /// instance, the baseline and the number of bits to read from the FSE bitstream.
    ///
    /// For each symbol, the states as per the state transition rule.
    pub sym_to_states: BTreeMap<u64, Vec<FseTableRow>>,
    /// Similar map, but where the states for each symbol are in increasing order (sorted).
    pub sym_to_sorted_states: BTreeMap<u64, Vec<FseTableRow>>,
}

/// Another form of Fse table that has state as key instead of the FseSymbol.
/// In decoding, symbols are emitted from state-chaining.
/// This representation makes it easy to look up decoded symbol from current state.   
/// Map<state, (symbol, baseline, num_bits)>.
type FseStateMapping = BTreeMap<u64, (u64, u64, u64)>;
type ReconstructedFse = (usize, Vec<(u32, u64)>, FseAuxiliaryTableData);

impl FseAuxiliaryTableData {
<<<<<<< HEAD

    /// calc the table size, i.e. 1 << AL (accuracy log).
    pub fn table_size(&self) -> u64 {1 << self.accuracy_log}

    #[allow(non_snake_case)]
=======
>>>>>>> b19147f8
    /// While we reconstruct an FSE table from a bitstream, we do not know before reconstruction
    /// how many exact bytes we would finally be reading.
    ///
    /// The number of bytes actually read while reconstruction is called `t` and is returned along
    /// with the reconstructed FSE table. After processing the entire bitstream to reconstruct the
    /// FSE table, if the read bitstream was not byte aligned, then we discard the 1..8 bits from
    /// the last byte that we read from.
<<<<<<< HEAD
    pub fn reconstruct(src: &[u8], byte_offset: usize) -> std::io::Result<ReconstructedFse> {
        // witgen_debug
        let stdout = io::stdout();
        let mut handle = stdout.lock();

=======
    #[allow(non_snake_case)]
    pub fn reconstruct(
        src: &[u8],
        block_idx: u64,
        table_kind: FseTableKind,
        byte_offset: usize,
    ) -> std::io::Result<ReconstructedFse> {
>>>>>>> b19147f8
        // construct little-endian bit-reader.
        let data = src.iter().skip(byte_offset).cloned().collect::<Vec<u8>>();
        let mut reader = BitReader::endian(Cursor::new(&data), LittleEndian);
        let mut bit_boundaries: Vec<(u32, u64)> = vec![];

        // number of bits read by the bit-reader from the bistream.
        let mut offset = 0;

        let accuracy_log = {
            offset += 4;
            reader.read::<u8>(offset)? + 5
        };
        bit_boundaries.push((offset, accuracy_log as u64 - 5));
        let table_size = 1 << accuracy_log;

        ////////////////////////////////////////////////////////////////////////////////////////
        //////////////////////////// Parse Normalised Probabilities ////////////////////////////
        ////////////////////////////////////////////////////////////////////////////////////////
        let mut normalised_probs = BTreeMap::new();
        let mut R = table_size;
        let mut symbol = 0;
        while R > 0 {
            // number of bits and value read from the variable bit-packed data.
            // And update the total number of bits read so far.
            let (n_bits_read, value) = read_variable_bit_packing(&data, offset, R + 1)?;
            reader.skip(n_bits_read)?;
            offset += n_bits_read;
            bit_boundaries.push((offset, value));

            // Number of states allocated to this symbol.
            // - prob=-1 => 1
            // - prob=0  => 0
            // - prob>=1 => prob
            let N = match value {
                0 => 1,
                _ => value - 1,
            };

            // When a symbol has a value==0, it signifies a case of prob=-1 (or probability "less
            // than 1"), where such symbols are allocated states from the end and retreating. In
            // such cases, we reset the FSE state, i.e. read accuracy_log number of bits from the
            // bitstream with a baseline==0x00.
            if value == 0 {
                normalised_probs.insert(symbol, -1);
                symbol += 1;
            }

            // When a symbol has a value==1 (prob==0), it is followed by a 2-bits repeat flag. This
            // repeat flag tells how many probabilities of zeroes follow the current one. It
            // provides a number ranging from 0 to 3. If it is a 3, another 2-bits repeat flag
            // follows, and so on.
            if value == 1 {
                normalised_probs.insert(symbol, 0);
                symbol += 1;
                loop {
                    let repeat_bits = reader.read::<u8>(2)?;
                    offset += 2;
                    bit_boundaries.push((offset, repeat_bits as u64));

                    for k in 0..repeat_bits {
                        normalised_probs.insert(symbol + (k as u64), 0);
                    }
                    symbol += repeat_bits as u64;

                    if repeat_bits < 3 {
                        break;
                    }
                }
            }

            // When a symbol has a value>1 (prob>=1), it is allocated that many number of states in
            // the FSE table.
            if value > 1 {
                normalised_probs.insert(symbol, N as i32);
                symbol += 1;
            }

            // remove N slots from a total of R.
            R -= N;
        }

        // ignore any bits left to be read until byte-aligned.
        let t = (((offset as usize) - 1) / N_BITS_PER_BYTE) + 1;

        // read the trailing section
        if t * N_BITS_PER_BYTE > (offset as usize) {
            let bits_remaining = t * N_BITS_PER_BYTE - offset as usize;
            bit_boundaries.push((
                offset + bits_remaining as u32,
                reader.read::<u8>(bits_remaining as u32)? as u64,
            ));
        }

        // sanity check: sum(probabilities) == table_size.
        assert_eq!(
            normalised_probs
                .values()
                .map(|&prob| if prob == -1 { 1u64 } else { prob as u64 })
                .sum::<u64>(),
            table_size
        );

        ////////////////////////////////////////////////////////////////////////////////////////
        ///////////////////////////// Allocate States to Symbols ///////////////////////////////
        ////////////////////////////////////////////////////////////////////////////////////////
        let (sym_to_states, sym_to_sorted_states) =
            Self::transform_normalised_probs(&normalised_probs, accuracy_log);

        Ok((
            t,
            bit_boundaries,
            Self {
<<<<<<< HEAD
                byte_offset: byte_offset as u64,
                accuracy_log,
=======
                block_idx,
                table_kind,
                table_size,
>>>>>>> b19147f8
                sym_to_states,
                sym_to_sorted_states,
            },
        ))
    }

    #[allow(non_snake_case)]
    fn transform_normalised_probs(
        normalised_probs: &BTreeMap<u64, i32>,
        accuracy_log: u8,
    ) -> (
        BTreeMap<u64, Vec<FseTableRow>>,
        BTreeMap<u64, Vec<FseTableRow>>,
    ) {
        let table_size = 1 << accuracy_log;

        let mut sym_to_states = BTreeMap::new();
        let mut sym_to_sorted_states = BTreeMap::new();
        let mut state = 0;
        let mut retreating_state = table_size - 1;
        let mut allocated_states = HashMap::<u64, bool>::new();

        // We start with the symbols that have prob=-1.
        for (&symbol, _prob) in normalised_probs
            .iter()
            .filter(|(_symbol, &prob)| prob == -1)
        {
            allocated_states.insert(retreating_state, true);
            let fse_table_row = FseTableRow {
                state: retreating_state,
                num_bits: accuracy_log as u64,
                baseline: 0,
                symbol,
                is_state_skipped: false,
                num_emitted: 0,
            };
            sym_to_states.insert(symbol, vec![fse_table_row.clone()]);
            sym_to_sorted_states.insert(symbol, vec![fse_table_row]);
            retreating_state -= 1;
        }

        // We now move to the symbols with prob>=1.
        for (&symbol, &prob) in normalised_probs
            .iter()
            .filter(|(_symbol, &prob)| prob.is_positive())
        {
            let N = prob as usize;
            let mut count = 0;
            let mut states_with_skipped: Vec<(u64, bool)> = Vec::with_capacity(N);
            while count < N {
                if allocated_states.get(&state).is_some() {
                    // if state has been pre-allocated to some symbol with prob=-1.
                    states_with_skipped.push((state, true));
                } else {
                    // if state is not yet allocated, i.e. available for this symbol.
                    states_with_skipped.push((state, false));
                    count += 1;
                }

                // update state.
                state += (table_size >> 1) + (table_size >> 3) + 3;
                state &= table_size - 1;
            }
            let sorted_states = states_with_skipped
                .iter()
                .filter(|&(_s, is_state_skipped)| !is_state_skipped)
                .map(|&(s, _)| s)
                .sorted()
                .collect::<Vec<u64>>();
            let (smallest_spot_idx, nbs) = smaller_powers_of_two(table_size, N as u64);
            let baselines = if N == 1 {
                vec![0x00]
            } else {
                let mut rotated_nbs = nbs.clone();
                rotated_nbs.rotate_left(smallest_spot_idx);

                let mut baselines = std::iter::once(0x00)
                    .chain(rotated_nbs.iter().scan(0x00, |baseline, nb| {
                        *baseline += 1 << nb;
                        Some(*baseline)
                    }))
                    .take(N)
                    .collect::<Vec<u64>>();

                baselines.rotate_right(smallest_spot_idx);
                baselines
            };
            sym_to_states.insert(
                symbol,
                states_with_skipped
                    .iter()
                    .map(|&(s, is_state_skipped)| {
                        let (baseline, nb) = match sorted_states.iter().position(|&ss| ss == s) {
                            None => (0, 0),
                            Some(sorted_idx) => (baselines[sorted_idx], nbs[sorted_idx]),
                        };
                        FseTableRow {
                            state: s,
                            num_bits: nb,
                            baseline,
                            symbol,
                            num_emitted: 0,
                            is_state_skipped,
                        }
                    })
                    .collect(),
            );
            sym_to_sorted_states.insert(
                symbol,
                sorted_states
                    .iter()
                    .zip(nbs.iter())
                    .zip(baselines.iter())
                    .map(|((&s, &nb), &baseline)| FseTableRow {
                        state: s,
                        num_bits: nb,
                        baseline,
                        symbol,
                        num_emitted: 0,
                        is_state_skipped: false,
                    })
                    .collect(),
            );
        }

        (sym_to_states, sym_to_sorted_states)
    }

    /// Convert an FseAuxiliaryTableData into a state-mapped representation.
    /// This makes it easier to lookup state-chaining during decoding.
    pub fn parse_state_table(&self) -> FseStateMapping {
        let rows: Vec<FseTableRow> = self
            .sym_to_states
            .values()
            .flat_map(|v| v.clone())
            .collect();
        let mut state_table: FseStateMapping = BTreeMap::new();

        for row in rows {
            state_table.insert(row.state, (row.symbol, row.baseline, row.num_bits));
        }

        state_table
    }
}

#[derive(Clone, Debug)]
/// Row witness value for decompression circuit
pub struct ZstdWitnessRow<F> {
    /// Current decoding state during Zstd decompression
    pub state: ZstdState<F>,
    /// Data on compressed data
    pub encoded_data: EncodedData<F>,
    /// Data on decompressed data
    pub decoded_data: DecodedData<F>,
    /// Fse decoding state transition data
    pub fse_data: FseTableRow,
    /// Bitstream reader
    pub bitstream_read_data: BitstreamReadRow,
}

impl<F: Field> ZstdWitnessRow<F> {
    /// Construct the first row of witnesses for decompression circuit
    pub fn init(src_len: usize) -> Self {
        Self {
            state: ZstdState::default(),
            encoded_data: EncodedData {
                encoded_len: src_len as u64,
                ..Default::default()
            },
            decoded_data: DecodedData::default(),
            fse_data: FseTableRow::default(),
            bitstream_read_data: BitstreamReadRow::default(),
        }
    }
}

#[cfg(test)]
mod tests {
    use crate::aggregation::decoder::tables::{predefined_table, FsePredefinedTable};

    use super::*;

    #[test]
    fn test_fse_reconstruction() -> std::io::Result<()> {
        // The first 3 bytes are garbage data and the offset == 3 passed to the function should
        // appropriately ignore those bytes. Only the next 4 bytes are meaningful and the FSE
        // reconstruction should read bitstreams only until the end of the 4th byte. The 3
        // other bytes are garbage (for the purpose of this test case), and we want to make
        // sure FSE reconstruction ignores them.
        let src = vec![0xff, 0xff, 0xff, 0x30, 0x6f, 0x9b, 0x03, 0xff, 0xff, 0xff];

        let (n_bytes, _bit_boundaries, table) =
            FseAuxiliaryTableData::reconstruct(&src, 1, FseTableKind::LLT, 3)?;

        // TODO: assert equality for the entire table.
        // for now only comparing state/baseline/nb for S1, i.e. weight == 1.

        assert_eq!(n_bytes, 4);
        assert_eq!(
            table.sym_to_sorted_states.get(&1).cloned().unwrap(),
            [
                (0x03, 0x10, 3),
                (0x0c, 0x18, 3),
                (0x11, 0x00, 2),
                (0x15, 0x04, 2),
                (0x1a, 0x08, 2),
                (0x1e, 0x0c, 2),
            ]
            .iter()
            .enumerate()
            .map(|(_i, &(state, baseline, num_bits))| FseTableRow {
                state,
                symbol: 1,
                baseline,
                num_bits,
                num_emitted: 0,
                is_state_skipped: false,
            })
            .collect::<Vec<FseTableRow>>(),
        );

        Ok(())
    }

    #[test]
    fn test_fse_reconstruction_predefined_tables() {
        // Here we test whether we can actually reconstruct the FSE table for distributions that
        // include prob=-1 cases, one such example is the Predefined FSE table as per
        // specifications.
        //
        // short literalsLength_defaultDistribution[36] =
        // { 4, 3, 2, 2, 2, 2, 2, 2, 2, 2, 2, 2, 2, 1, 1, 1,
        //   2, 2, 2, 2, 2, 2, 2, 2, 2, 3, 2, 1, 1, 1, 1, 1,
        //  -1,-1,-1,-1 };
        //
        // short matchLengths_defaultDistribution[53] =
        // { 1, 4, 3, 2, 2, 2, 2, 2, 2, 1, 1, 1, 1, 1, 1, 1,
        //   1, 1, 1, 1, 1, 1, 1, 1, 1, 1, 1, 1, 1, 1, 1, 1,
        //   1, 1, 1, 1, 1, 1, 1, 1, 1, 1, 1, 1, 1, 1,-1,-1,
        //  -1,-1,-1,-1,-1 };
        //
        //  short offsetCodes_defaultDistribution[29] =
        // { 1, 1, 1, 1, 1, 1, 2, 2, 2, 1, 1, 1, 1, 1, 1, 1,
        //   1, 1, 1, 1, 1, 1, 1, 1,-1,-1,-1,-1,-1 };
        let default_distribution_llt = vec![
            4, 3, 2, 2, 2, 2, 2, 2, 2, 2, 2, 2, 2, 1, 1, 1, 2, 2, 2, 2, 2, 2, 2, 2, 2, 3, 2, 1, 1,
            1, 1, 1, -1, -1, -1, -1,
        ];
        let default_distribution_mlt = vec![
            1, 4, 3, 2, 2, 2, 2, 2, 2, 1, 1, 1, 1, 1, 1, 1, 1, 1, 1, 1, 1, 1, 1, 1, 1, 1, 1, 1, 1,
            1, 1, 1, 1, 1, 1, 1, 1, 1, 1, 1, 1, 1, 1, 1, 1, 1, -1, -1, -1, -1, -1, -1, -1,
        ];
        let default_distribution_mot = vec![
            1, 1, 1, 1, 1, 1, 2, 2, 2, 1, 1, 1, 1, 1, 1, 1, 1, 1, 1, 1, 1, 1, 1, 1, -1, -1, -1, -1,
            -1,
        ];

        for (table_kind, default_distribution) in [
            (FseTableKind::LLT, default_distribution_llt),
            (FseTableKind::MLT, default_distribution_mlt),
            (FseTableKind::MOT, default_distribution_mot),
        ] {
            let normalised_probs = {
                let mut normalised_probs = BTreeMap::new();
                for (i, &prob) in default_distribution.iter().enumerate() {
                    normalised_probs.insert(i as u64, prob);
                }
                normalised_probs
            };
            let (sym_to_states, _sym_to_sorted_states) =
                FseAuxiliaryTableData::transform_normalised_probs(
                    &normalised_probs,
                    table_kind.accuracy_log(),
                );
            let expected_predefined_table = predefined_table(table_kind);

            let mut computed_predefined_table = sym_to_states
                .values()
                .flatten()
                .filter(|row| !row.is_state_skipped)
                .collect::<Vec<_>>();
            computed_predefined_table.sort_by_key(|row| row.state);

            for (i, (expected, computed)) in expected_predefined_table
                .iter()
                .zip_eq(computed_predefined_table.iter())
                .enumerate()
            {
                assert_eq!(computed.state, expected.0, "state mismatch at i={}", i);
                assert_eq!(computed.symbol, expected.1, "symbol mismatch at i={}", i);
                assert_eq!(
                    computed.baseline, expected.2,
                    "baseline mismatch at i={}",
                    i
                );
                assert_eq!(computed.num_bits, expected.3, "nb mismatch at i={}", i);
            }
        }
    }

    #[test]
    fn test_sequences_fse_reconstruction() -> std::io::Result<()> {
        let src = vec![
            0x21, 0x9d, 0x51, 0xcc, 0x18, 0x42, 0x44, 0x81, 0x8c, 0x94, 0xb4, 0x50, 0x1e,
        ];

        let (n_bytes, _bit_boundaries, table) =
            FseAuxiliaryTableData::reconstruct(&src, 1, FseTableKind::LLT, 0)?;
        let parsed_state_map = table.parse_state_table();

        // TODO: assertions

        Ok(())
    }

    #[test]
    fn test_huffman_bitstring_reconstruction() -> std::io::Result<()> {
        let weights = vec![
            0, 0, 0, 0, 0, 0, 0, 0, 0, 0, 4, 0, 0, 0, 0, 0, 0, 0, 0, 0, 0, 0, 0, 0, 0, 0, 0, 0, 0,
            0, 0, 0, 6, 1, 0, 0, 0, 0, 0, 2, 0, 0, 0, 0, 3, 0, 2, 0, 0, 0, 1, 0, 0, 0, 0, 0, 0, 0,
            1, 2, 0, 0, 0, 2, 0, 1, 1, 1, 1, 1, 0, 0, 1, 2, 1, 0, 1, 1, 1, 2, 0, 0, 1, 1, 1, 1, 0,
            1, 0, 0, 0, 1, 0, 1, 0, 0, 0, 5, 3, 3, 3, 6, 3, 2, 4, 4, 0, 1, 4, 4, 5, 5, 2, 0, 4, 4,
            5, 3, 1, 3, 1, 3,
        ]
        .into_iter()
        .map(FseSymbol::from)
        .collect::<Vec<FseSymbol>>();

        let huffman_codes_data = HuffmanCodesData {
            byte_offset: 0,
            weights,
        };

        let (max_bitstring_len, bitstring_map) = huffman_codes_data.parse_bitstring_map();

        let expected_bitstrings: [(&str, u64); 53] = [
            ("01001", 10),
            ("110", 32),
            ("00000000", 33),
            ("0001100", 39),
            ("001010", 44),
            ("0001101", 46),
            ("00000001", 50),
            ("00000010", 58),
            ("0001110", 59),
            ("0001111", 63),
            ("00000011", 65),
            ("00000100", 66),
            ("00000101", 67),
            ("00000110", 68),
            ("00000111", 69),
            ("00001000", 72),
            ("0010000", 73),
            ("00001001", 74),
            ("00001010", 76),
            ("00001011", 77),
            ("00001100", 78),
            ("0010001", 79),
            ("00001101", 82),
            ("00001110", 83),
            ("00001111", 84),
            ("00010000", 85),
            ("00010001", 87),
            ("00010010", 91),
            ("00010011", 93),
            ("1000", 97),
            ("001011", 98),
            ("001100", 99),
            ("001101", 100),
            ("111", 101),
            ("001110", 102),
            ("0010010", 103),
            ("01010", 104),
            ("01011", 105),
            ("00010100", 107),
            ("01100", 108),
            ("01101", 109),
            ("1001", 110),
            ("1010", 111),
            ("0010011", 112),
            ("01110", 114),
            ("01111", 115),
            ("1011", 116),
            ("001111", 117),
            ("00010101", 118),
            ("010000", 119),
            ("00010110", 120),
            ("010001", 121),
            ("00010111", 122),
        ];

        assert_eq!(max_bitstring_len, 8, "max bitstring len is 8");
        assert_eq!(
            expected_bitstrings.len(),
            bitstring_map.len(),
            "# of bitstring is the same"
        );
        for pair in expected_bitstrings {
            assert_eq!(
                *bitstring_map.get(pair.0).unwrap(),
                pair.1,
                "bitstring mapping is correct"
            );
        }

        Ok(())
    }
}<|MERGE_RESOLUTION|>--- conflicted
+++ resolved
@@ -697,19 +697,12 @@
 /// Auxiliary data accompanying the FSE table's witness values.
 #[derive(Clone, Debug)]
 pub struct FseAuxiliaryTableData {
-<<<<<<< HEAD
-    /// The byte offset in the frame at which the FSE table is described.
-    pub byte_offset: u64,
-    /// The FSE's accuracy log, 
-    pub accuracy_log: u8,
-=======
     /// The block index in which this FSE table appears.
     pub block_idx: u64,
     /// The FSE table kind, variants are: LLT=1, MOT=2, MLT=3.
     pub table_kind: FseTableKind,
     /// The FSE table's size, i.e. 1 << AL (accuracy log).
     pub table_size: u64,
->>>>>>> b19147f8
     /// A map from FseSymbol (weight) to states, also including fields for that state, for
     /// instance, the baseline and the number of bits to read from the FSE bitstream.
     ///
@@ -727,14 +720,6 @@
 type ReconstructedFse = (usize, Vec<(u32, u64)>, FseAuxiliaryTableData);
 
 impl FseAuxiliaryTableData {
-<<<<<<< HEAD
-
-    /// calc the table size, i.e. 1 << AL (accuracy log).
-    pub fn table_size(&self) -> u64 {1 << self.accuracy_log}
-
-    #[allow(non_snake_case)]
-=======
->>>>>>> b19147f8
     /// While we reconstruct an FSE table from a bitstream, we do not know before reconstruction
     /// how many exact bytes we would finally be reading.
     ///
@@ -742,13 +727,6 @@
     /// with the reconstructed FSE table. After processing the entire bitstream to reconstruct the
     /// FSE table, if the read bitstream was not byte aligned, then we discard the 1..8 bits from
     /// the last byte that we read from.
-<<<<<<< HEAD
-    pub fn reconstruct(src: &[u8], byte_offset: usize) -> std::io::Result<ReconstructedFse> {
-        // witgen_debug
-        let stdout = io::stdout();
-        let mut handle = stdout.lock();
-
-=======
     #[allow(non_snake_case)]
     pub fn reconstruct(
         src: &[u8],
@@ -756,7 +734,6 @@
         table_kind: FseTableKind,
         byte_offset: usize,
     ) -> std::io::Result<ReconstructedFse> {
->>>>>>> b19147f8
         // construct little-endian bit-reader.
         let data = src.iter().skip(byte_offset).cloned().collect::<Vec<u8>>();
         let mut reader = BitReader::endian(Cursor::new(&data), LittleEndian);
@@ -869,14 +846,9 @@
             t,
             bit_boundaries,
             Self {
-<<<<<<< HEAD
-                byte_offset: byte_offset as u64,
-                accuracy_log,
-=======
                 block_idx,
                 table_kind,
                 table_size,
->>>>>>> b19147f8
                 sym_to_states,
                 sym_to_sorted_states,
             },
