use std::{collections::BTreeMap, io::Cursor};

use bitstream_io::{write, BitRead, BitReader, LittleEndian};
use eth_types::Field;
use gadgets::impl_expr;
use halo2_proofs::{circuit::Value, plonk::Expression};
use itertools::Itertools;
use std::collections::HashMap;
use strum_macros::EnumIter;

use crate::aggregation::decoder::tables::FseTable;

use super::{
    params::N_BITS_PER_BYTE,
    util::{read_variable_bit_packing, smaller_powers_of_two, value_bits_le},
};

// witgen_debug
use std::{io, io::Write};

/// A read-only memory table (fixed table) for decompression circuit to verify that the next tag
/// fields are assigned correctly.
#[derive(Clone, Debug)]
pub struct RomTagTableRow {
    /// The current tag.
    tag: ZstdTag,
    /// The tag that will be processed after the current tag is finished processing.
    tag_next: ZstdTag,
    /// The maximum number of bytes that are needed to represent the current tag.
    max_len: u64,
    /// Whether this tag outputs a decoded byte or not.
    is_output: bool,
    /// Whether this tag is processed from back-to-front or not.
    is_reverse: bool,
    /// Whether this tag belongs to a ``block`` in zstd or not.
    is_block: bool,
}

impl RomTagTableRow {
    pub(crate) fn rows() -> Vec<Self> {
        use ZstdTag::{
            BlockHeader, FrameContentSize, FrameHeaderDescriptor, ZstdBlockLiteralsHeader,
            ZstdBlockLiteralsRawBytes, ZstdBlockSequenceHeader,
        };

        [
            (FrameHeaderDescriptor, FrameContentSize, 1),
            (FrameContentSize, BlockHeader, 8),
            (BlockHeader, ZstdBlockLiteralsHeader, 3),
            (ZstdBlockLiteralsHeader, ZstdBlockLiteralsRawBytes, 5),
            (ZstdBlockLiteralsRawBytes, ZstdBlockSequenceHeader, 1048575), // (1 << 20) - 1
        ]
        .map(|(tag, tag_next, max_len)| Self {
            tag,
            tag_next,
            max_len,
            is_output: tag.is_output(),
            is_reverse: tag.is_reverse(),
            is_block: tag.is_block(),
        })
        .to_vec()
    }

    pub(crate) fn values<F: Field>(&self) -> Vec<Value<F>> {
        vec![
            Value::known(F::from(usize::from(self.tag) as u64)),
            Value::known(F::from(usize::from(self.tag_next) as u64)),
            Value::known(F::from(self.max_len)),
            Value::known(F::from(self.is_output as u64)),
            Value::known(F::from(self.is_reverse as u64)),
            Value::known(F::from(self.is_block as u64)),
        ]
    }
}

<<<<<<< HEAD
/// The symbol emitted by FSE table. This is also the weight in the canonical Huffman code.
#[derive(Clone, Copy, Debug, EnumIter, PartialEq, Eq, PartialOrd, Ord)]
pub enum FseSymbol {
    ///
    S0 = 0,
    ///
    S1,
    ///
    S2,
    ///
    S3,
    ///
    S4,
    ///
    S5,
    ///
    S6,
    ///
    S7,
}

impl_expr!(FseSymbol);

impl From<FseSymbol> for usize {
    fn from(value: FseSymbol) -> Self {
        value as usize
    }
}

impl From<FseSymbol> for u64 {
    fn from(value: FseSymbol) -> Self {
        value as u64
    }
}

impl From<usize> for FseSymbol {
    fn from(value: usize) -> Self {
        match value {
            0 => Self::S0,
            1 => Self::S1,
            2 => Self::S2,
            3 => Self::S3,
            4 => Self::S4,
            5 => Self::S5,
            6 => Self::S6,
            7 => Self::S7,
            _ => unreachable!("FseSymbol in [0, 8)"),
        }
    }
}

#[derive(Debug)]
=======
#[derive(Debug, Default, Clone, Copy)]
>>>>>>> 16b9abd1
pub enum BlockType {
    #[default]
    RawBlock = 0,
    RleBlock,
    ZstdCompressedBlock,
    Reserved,
}

impl From<u8> for BlockType {
    fn from(src: u8) -> Self {
        match src {
            0 => Self::RawBlock,
            1 => Self::RleBlock,
            2 => Self::ZstdCompressedBlock,
            3 => Self::Reserved,
            _ => unreachable!("BlockType is 2 bits"),
        }
    }
}

#[derive(Debug, Default, Clone, Copy)]
pub struct BlockInfo {
    pub block_idx: usize,
    pub block_type: BlockType,
    pub block_len: usize,
    pub is_last_block: bool,
}

#[derive(Debug, Default, Clone, Copy)]
pub struct SequenceInfo {
    pub block_idx: usize,
    pub num_sequences: usize,
    pub compression_mode: [bool; 3],
}

/// The type of Lstream.
#[derive(Clone, Copy, Debug, EnumIter)]
pub enum LstreamNum {
    /// Lstream 1.
    Lstream1 = 0,
    /// Lstream 2.
    Lstream2,
    /// Lstream 3.
    Lstream3,
    /// Lstream 4.
    Lstream4,
}

impl From<LstreamNum> for usize {
    fn from(value: LstreamNum) -> Self {
        value as usize
    }
}
impl From<usize> for LstreamNum {
    fn from(value: usize) -> LstreamNum {
        match value {
            0 => LstreamNum::Lstream1,
            1 => LstreamNum::Lstream2,
            2 => LstreamNum::Lstream3,
            3 => LstreamNum::Lstream4,
            _ => unreachable!("Wrong stream_idx"),
        }
    }
}

impl_expr!(LstreamNum);

/// Various tags that we can decode from a zstd encoded data.
#[derive(Clone, Copy, Debug, EnumIter, PartialEq, Eq, Hash)]
pub enum ZstdTag {
    /// Null should not occur.
    Null = 0,
    /// The frame header's descriptor.
    FrameHeaderDescriptor,
    /// The frame's content size.
    FrameContentSize,
    /// The block's header.
    BlockHeader,
    /// Zstd block's literals header.
    ZstdBlockLiteralsHeader,
    /// Zstd blocks might contain raw bytes.
    ZstdBlockLiteralsRawBytes,
    /// Beginning of sequence section.
    ZstdBlockSequenceHeader,
<<<<<<< HEAD
=======
    /// Zstd block's FSE code.
    ZstdBlockSequenceFseCode,
>>>>>>> 16b9abd1
    /// sequence bitstream for recovering instructions
    ZstdBlockSequenceData,
}

impl ZstdTag {
    /// Whether this tag produces an output or not.
    pub fn is_output(&self) -> bool {
        match self {
            Self::Null => false,
            Self::FrameHeaderDescriptor => false,
            Self::FrameContentSize => false,
            Self::BlockHeader => false,
            Self::ZstdBlockLiteralsHeader => false,
            Self::ZstdBlockLiteralsRawBytes => false,
            Self::ZstdBlockSequenceHeader => false,
<<<<<<< HEAD
=======
            Self::ZstdBlockSequenceFseCode => false,
>>>>>>> 16b9abd1
            Self::ZstdBlockSequenceData => true,
        }
    }

    /// Whether this tag is a part of block or not.
    pub fn is_block(&self) -> bool {
        match self {
            Self::Null => false,
            Self::FrameHeaderDescriptor => false,
            Self::FrameContentSize => false,
            Self::BlockHeader => false,
            Self::ZstdBlockLiteralsHeader => true,
            Self::ZstdBlockLiteralsRawBytes => true,
            Self::ZstdBlockSequenceHeader => true,
<<<<<<< HEAD
=======
            Self::ZstdBlockSequenceFseCode => true,
>>>>>>> 16b9abd1
            Self::ZstdBlockSequenceData => true,
        }
    }

    /// Whether this tag is processed in back-to-front order.
    pub fn is_reverse(&self) -> bool {
        match self {
            Self::Null => false,
            Self::FrameHeaderDescriptor => false,
            Self::FrameContentSize => false,
            Self::BlockHeader => false,
            Self::ZstdBlockLiteralsHeader => false,
            Self::ZstdBlockLiteralsRawBytes => false,
            Self::ZstdBlockSequenceHeader => false,
<<<<<<< HEAD
=======
            Self::ZstdBlockSequenceFseCode => false,
>>>>>>> 16b9abd1
            Self::ZstdBlockSequenceData => true,
        }
    }
}

impl_expr!(ZstdTag);

impl From<ZstdTag> for usize {
    fn from(value: ZstdTag) -> Self {
        value as usize
    }
}

/// FSE table variants that we observe in the sequences section.
#[derive(Clone, Copy, Debug)]
#[allow(clippy::upper_case_acronyms)]
pub enum FseTableKind {
    /// Literal length FSE table.
    LLT = 1,
    /// Match offset FSE table.
    MOT,
    /// Match length FSE table.
    MLT,
}

impl_expr!(FseTableKind);

impl ToString for ZstdTag {
    fn to_string(&self) -> String {
        String::from(match self {
            Self::Null => "null",
            Self::FrameHeaderDescriptor => "FrameHeaderDescriptor",
            Self::FrameContentSize => "FrameContentSize",
            Self::BlockHeader => "BlockHeader",
            Self::ZstdBlockLiteralsHeader => "ZstdBlockLiteralsHeader",
            Self::ZstdBlockLiteralsRawBytes => "ZstdBlockLiteralsRawBytes",
            Self::ZstdBlockSequenceHeader => "ZstdBlockSequenceHeader",
<<<<<<< HEAD
=======
            Self::ZstdBlockSequenceFseCode => "ZstdBlockSequenceFseCode",
>>>>>>> 16b9abd1
            Self::ZstdBlockSequenceData => "ZstdBlockSequenceData",
        })
    }
}

#[derive(Clone, Debug)]
pub struct ZstdState<F> {
    pub tag: ZstdTag,
    pub tag_next: ZstdTag,
    pub block_idx: u64,
    pub max_tag_len: u64,
    pub tag_len: u64,
    pub tag_idx: u64,
    pub tag_value: Value<F>,
    pub tag_value_acc: Value<F>,
    pub is_tag_change: bool,
    // Unlike tag_value, tag_rlc only uses challenge as multiplier
    pub tag_rlc: Value<F>,
    pub tag_rlc_acc: Value<F>,
}

impl<F: Field> Default for ZstdState<F> {
    fn default() -> Self {
        Self {
            tag: ZstdTag::Null,
            tag_next: ZstdTag::FrameHeaderDescriptor,
            block_idx: 0,
            max_tag_len: 0,
            tag_len: 0,
            tag_idx: 0,
            tag_value: Value::known(F::zero()),
            tag_value_acc: Value::known(F::zero()),
            is_tag_change: false,
            tag_rlc: Value::known(F::zero()),
            tag_rlc_acc: Value::known(F::zero()),
        }
    }
}

#[derive(Clone, Debug)]
pub struct EncodedData<F> {
    pub byte_idx: u64,
    pub encoded_len: u64,
    pub value_byte: u8,
    pub reverse: bool,
    pub reverse_idx: u64,
    pub reverse_len: u64,
    pub aux_1: Value<F>,
    pub aux_2: Value<F>,
    pub value_rlc: Value<F>,
}

impl<F: Field> EncodedData<F> {
    pub fn value_bits_le(&self) -> [u8; N_BITS_PER_BYTE] {
        value_bits_le(self.value_byte)
    }
}

impl<F: Field> Default for EncodedData<F> {
    fn default() -> Self {
        Self {
            byte_idx: 0,
            encoded_len: 0,
            value_byte: 0,
            reverse: false,
            reverse_idx: 0,
            reverse_len: 0,
            aux_1: Value::known(F::zero()),
            aux_2: Value::known(F::zero()),
            value_rlc: Value::known(F::zero()),
        }
    }
}

#[derive(Clone, Debug, Default)]
pub struct DecodedData<F> {
    pub decoded_len: u64,
    pub decoded_len_acc: u64,
    pub total_decoded_len: u64,
    pub decoded_byte: u8,
    pub decoded_value_rlc: Value<F>,
}

/// FSE decoding data from witness generation
#[derive(Clone, Debug, Default, PartialEq)]
pub struct FseDecodingRow {
    /// The FSE table that is being decoded. Possible values are:
    /// - LLT = 1, MOT = 2, MLT = 3
    pub table_kind: u64,
    /// The number of states in the FSE table. table_size == 1 << AL, where AL is the accuracy log
    /// of the FSE table.
    pub table_size: u64,
    /// The symbol emitted by the FSE table at this state.
    pub symbol: u64,
    /// During FSE table decoding, keep track of the number of symbol emitted
    pub num_emitted: u64,
    /// The value decoded as per variable bit-packing.
    pub value_decoded: u64,
    /// An accumulator of the number of states allocated to each symbol as we decode the FSE table.
    /// This is the normalised probability for the symbol.
    pub probability_acc: u64,
    /// Whether we are in the repeat bits loop.
    pub is_repeat_bits_loop: bool,
    /// Whether this row represents the 0-7 trailing bits that should be ignored.
    pub is_trailing_bits: bool,
}

/// A single row in the FSE table.
#[derive(Clone, Debug, Default, PartialEq)]
pub struct FseTableRow {
    /// The FSE state at this row in the FSE table.
    pub state: u64,
    /// The baseline associated with this state.
    pub baseline: u64,
    /// The number of bits to be read from the input bitstream at this state.
    pub num_bits: u64,
    /// The symbol emitted by the FSE table at this state.
    pub symbol: u64,
    /// During FSE table decoding, keep track of the number of symbol emitted
    pub num_emitted: u64,
    /// A boolean marker to indicate that as per the state transition rules of FSE codes, this
    /// state was reached for this symbol, however it was already pre-allocated to a prior symbol,
    /// this can happen in case we have symbols with prob=-1.
    pub is_state_skipped: bool,
}

// Used for tracking bit markers for non-byte-aligned bitstream decoding
#[derive(Clone, Debug, Default, PartialEq)]
pub struct BitstreamReadRow {
    /// Start of the bit location within a byte [0, 8)
    pub bit_start_idx: usize,
    /// End of the bit location within a byte (0, 16)
    pub bit_end_idx: usize,
    /// The value of the bitstring
    pub bit_value: u64,
    /// Whether 0 bit is read
    pub is_zero_bit_read: bool,
    /// Indicator for when sequence data bitstream initial baselines are determined
    pub is_seq_init: bool,
    /// Idx of sequence instruction
    pub seq_idx: usize,
    /// The states (LLT, MLT, MOT) at this row
    pub states: [bool; 3],
    /// The symbols emitted at this state (LLT, MLT, MOT)
    pub symbols: [bool; 3],
    /// The values computed for literal length, match length and match offset.
    pub values: [u64; 3],
    /// The baseline value associated with this state.
    pub baseline: u64,
}

/// Sequence data is interleaved with 6 bitstreams. Each producing a different type of value.
#[derive(Clone, Copy, Debug)]
pub enum SequenceDataTag {
    Null = 0,
    LiteralLengthFse,
    MatchLengthFse,
    CookedMatchOffsetFse,
    LiteralLengthValue,
    MatchLengthValue,
    CookedMatchOffsetValue,
}

/// A single row in the Address table.
#[derive(Clone, Debug, Default, PartialEq)]
pub struct AddressTableRow {
    /// Whether this row is padding for positional alignment with input
    pub s_padding: u64,
    /// Instruction Index
    pub instruction_idx: u64,
    /// Literal Length (directly decoded from sequence bitstream)
    pub literal_length: u64,
    /// Cooked Match Offset (directly decoded from sequence bitstream)
    pub cooked_match_offset: u64,
    /// Match Length (directly decoded from sequence bitstream)
    pub match_length: u64,
    /// Accumulation of literal length
    pub literal_length_acc: u64,
    /// Repeated offset 1
    pub repeated_offset1: u64,
    /// Repeated offset 2
    pub repeated_offset2: u64,
    /// Repeated offset 3
    pub repeated_offset3: u64,
    /// The actual match offset derived from cooked match offset
    pub actual_offset: u64,
}

/// Data for BL and Number of Bits for a state in LLT, CMOT and MLT
#[derive(Clone, Debug)]
pub struct SequenceFixedStateActionTable {
    /// Represent the state, BL and NB
    pub states_to_actions: Vec<(u64, (u64, u64))>,
}

impl SequenceFixedStateActionTable {
    /// Reconstruct action state table for literal length recovery
    pub fn reconstruct_lltv() -> Self {
        let mut states_to_actions = vec![];

        for idx in 0..=15 {
            states_to_actions.push((idx as u64, (idx as u64, 0u64)))
        }

        let rows: Vec<(u64, u64, u64)> = vec![
            (16, 16, 1),
            (17, 18, 1),
            (18, 20, 1),
            (19, 22, 1),
            (20, 24, 2),
            (21, 28, 2),
            (22, 32, 3),
            (23, 40, 3),
            (24, 48, 4),
            (25, 64, 6),
            (26, 128, 7),
            (27, 256, 8),
            (28, 512, 9),
            (29, 1024, 10),
            (30, 2048, 11),
            (31, 4096, 12),
            (32, 8192, 13),
            (33, 16384, 14),
            (34, 32768, 15),
            (35, 65536, 16),
        ];

        for row in rows {
            states_to_actions.push((row.0, (row.1, row.2)));
        }

        Self { states_to_actions }
    }

    /// Reconstruct action state table for match length recovery
    pub fn reconstruct_mltv() -> Self {
        let mut states_to_actions = vec![];

        for idx in 0..=31 {
            states_to_actions.push((idx as u64, (idx as u64 + 3, 0u64)))
        }

        let rows: Vec<(u64, u64, u64)> = vec![
            (32, 35, 1),
            (33, 37, 1),
            (34, 39, 1),
            (35, 41, 1),
            (36, 43, 2),
            (37, 47, 2),
            (38, 51, 3),
            (39, 59, 3),
            (40, 67, 4),
            (41, 83, 4),
            (42, 99, 5),
            (43, 131, 7),
            (44, 259, 8),
            (45, 515, 9),
            (46, 1027, 10),
            (47, 2051, 11),
            (48, 4099, 12),
            (49, 8195, 13),
            (50, 16387, 14),
            (51, 32771, 15),
            (52, 65539, 16),
        ];

        for row in rows {
            states_to_actions.push((row.0, (row.1, row.2)));
        }

        Self { states_to_actions }
    }

    /// Reconstruct action state table for offset recovery
    pub fn reconstruct_cmotv(n: u64) -> Self {
        let mut states_to_actions = vec![];

        for idx in 0..=n {
            states_to_actions.push((idx, ((1 << idx) as u64, idx)))
        }

        Self { states_to_actions }
    }
}

/// Sequence data is interleaved with 6 bitstreams. Each producing a different type of value.
#[derive(Clone, Copy, Debug)]
pub enum SequenceDataTag {
    NULL = 0,
    LiteralLength_FSE,
    MatchLength_FSE,
    CookedMatchOffset_FSE,
    LiteralLength_Value,
    MatchLength_Value,
    CookedMatchOffset_Value,
}

/// A single row in the Address table.
#[derive(Clone, Debug, Default, PartialEq)]
pub struct AddressTableRow {
    /// Whether this row is padding for positional alignment with input
    pub s_padding: u64,
    /// Instruction Index
    pub instruction_idx: u64,
    /// Literal Length (directly decoded from sequence bitstream)
    pub literal_length: u64,
    /// Cooked Match Offset (directly decoded from sequence bitstream)
    pub cooked_match_offset: u64,
    /// Match Length (directly decoded from sequence bitstream)
    pub match_length: u64,
    /// Accumulation of literal length
    pub literal_length_acc: u64,
    /// Repeated offset 1
    pub repeated_offset1: u64,
    /// Repeated offset 2
    pub repeated_offset2: u64,
    /// Repeated offset 3
    pub repeated_offset3: u64,
    /// The actual match offset derived from cooked match offset
    pub actual_offset: u64,
}

/// Data for BL and Number of Bits for a state in LLT, CMOT and MLT
#[derive(Clone, Debug)]
pub struct SequenceFixedStateActionTable {
    /// Represent the state, BL and NB
    pub states_to_actions: Vec<(u64, (u64, u64))>,
}

impl SequenceFixedStateActionTable {
    /// Reconstruct action state table for literal length recovery
    pub fn reconstruct_lltv() -> Self {
        let mut states_to_actions = vec![];

        for idx in 0..=15 {
            states_to_actions.push((idx as u64, (idx as u64, 0u64)))
        }

        let rows: Vec<(u64, u64, u64)> = vec![
            (16, 16, 1),
            (17, 18, 1),
            (18, 20, 1),
            (19, 22, 1),
            (20, 24, 2),
            (21, 28, 2),
            (22, 32, 3),
            (23, 40, 3),
            (24, 48, 4),
            (25, 64, 6),
            (26, 128, 7),
            (27, 256, 8),
            (28, 512, 9),
            (29, 1024, 10),
            (30, 2048, 11),
            (31, 4096, 12),
            (32, 8192, 13),
            (33, 16384, 14),
            (34, 32768, 15),
            (35, 65536, 16),
        ];

        for row in rows {
            states_to_actions.push((row.0, (row.1, row.2)));
        }

        Self { states_to_actions }
    }

    /// Reconstruct action state table for match length recovery
    pub fn reconstruct_mltv() -> Self {
        let mut states_to_actions = vec![];

        for idx in 0..=31 {
            states_to_actions.push((idx as u64, (idx as u64 + 3, 0u64)))
        }

        let rows: Vec<(u64, u64, u64)> = vec![
            (32, 35, 1),
            (33, 37, 1),
            (34, 39, 1),
            (35, 41, 1),
            (36, 43, 2),
            (37, 47, 2),
            (38, 51, 3),
            (39, 59, 3),
            (40, 67, 4),
            (41, 83, 4),
            (42, 99, 5),
            (43, 131, 7),
            (44, 259, 8),
            (45, 515, 9),
            (46, 1027, 10),
            (47, 2051, 11),
            (48, 4099, 12),
            (49, 8195, 13),
            (50, 16387, 14),
            (51, 32771, 15),
            (52, 65539, 16),
        ];

        for row in rows {
            states_to_actions.push((row.0, (row.1, row.2)));
        }

        Self { states_to_actions }
    }

    /// Reconstruct action state table for offset recovery
    pub fn reconstruct_cmotv(N: u64) -> Self {
        let mut states_to_actions = vec![];

        for idx in 0..=N {
            states_to_actions.push((idx, ((1 << idx) as u64, idx)))
        }

        Self { states_to_actions }
    }
}

/// Data for the FSE table's witness values.
#[derive(Clone, Debug)]
pub struct FseTableData {
    /// The byte offset in the frame at which the FSE table is described.
    pub byte_offset: u64,
    /// The FSE table's size, i.e. 1 << AL (accuracy log).
    pub table_size: u64,
    /// Represent the states, symbols, and so on of this FSE table.
    pub rows: Vec<FseTableRow>,
}

/// Auxiliary data accompanying the FSE table's witness values.
#[derive(Clone, Debug)]
pub struct FseAuxiliaryTableData {
    /// The block index in which this FSE table appears.
    pub block_idx: u64,
    /// Indicates whether the table is pre-defined.
    pub is_predefined: bool,
    /// The FSE table kind, variants are: LLT=1, MOT=2, MLT=3.
    pub table_kind: FseTableKind,
    /// The FSE table's size, i.e. 1 << AL (accuracy log).
    pub table_size: u64,
    /// Normalized probability,
    /// Used to indicate actual probability frequency of symbols, with 0 and -1 symbols present
    pub normalised_probs: BTreeMap<u64, i32>,
    /// A map from FseSymbol (weight) to states, also including fields for that state, for
    /// instance, the baseline and the number of bits to read from the FSE bitstream.
    ///
    /// For each symbol, the states as per the state transition rule.
    pub sym_to_states: BTreeMap<u64, Vec<FseTableRow>>,
    /// Similar map, but where the states for each symbol are in increasing order (sorted).
    pub sym_to_sorted_states: BTreeMap<u64, Vec<FseTableRow>>,
}

/// Another form of Fse table that has state as key instead of the FseSymbol.
/// In decoding, symbols are emitted from state-chaining.
/// This representation makes it easy to look up decoded symbol from current state.   
/// Map<state, (symbol, baseline, num_bits)>.
type FseStateMapping = BTreeMap<u64, (u64, u64, u64)>;
type ReconstructedFse = (usize, Vec<(u32, u64)>, FseAuxiliaryTableData);

impl FseAuxiliaryTableData {
    /// While we reconstruct an FSE table from a bitstream, we do not know before reconstruction
    /// how many exact bytes we would finally be reading.
    ///
    /// The number of bytes actually read while reconstruction is called `t` and is returned along
    /// with the reconstructed FSE table. After processing the entire bitstream to reconstruct the
    /// FSE table, if the read bitstream was not byte aligned, then we discard the 1..8 bits from
    /// the last byte that we read from.
    #[allow(non_snake_case)]
    pub fn reconstruct(
        src: &[u8],
        block_idx: u64,
        table_kind: FseTableKind,
        byte_offset: usize,
        is_predefined: bool,
    ) -> std::io::Result<ReconstructedFse> {
        // construct little-endian bit-reader.
        let data = src.iter().skip(byte_offset).cloned().collect::<Vec<u8>>();
        let mut reader = BitReader::endian(Cursor::new(&data), LittleEndian);
        let mut bit_boundaries: Vec<(u32, u64)> = vec![];

        // number of bits read by the bit-reader from the bistream.
        let mut offset = 0;

        let accuracy_log = {
            offset += 4;
            reader.read::<u8>(offset)? + 5
        };
        bit_boundaries.push((offset, accuracy_log as u64 - 5));
        let table_size = 1 << accuracy_log;

        ////////////////////////////////////////////////////////////////////////////////////////
        //////////////////////////// Parse Normalised Probabilities ////////////////////////////
        ////////////////////////////////////////////////////////////////////////////////////////
        let mut normalised_probs = BTreeMap::new();
        let mut R = table_size;
        let mut symbol = 0;

        if is_predefined {
            let predefined_frequencies = match table_kind {
                FseTableKind::LLT => {
                    vec![
                        4, 3, 2, 2, 2, 2, 2, 2, 2, 2, 2, 2, 2, 1, 1, 1, 2, 2, 2, 2, 2, 2, 2, 2, 2,
                        3, 2, 1, 1, 1, 1, 1, -1, -1, -1, -1,
                    ]
                }
                FseTableKind::MOT => {
                    vec![
                        1, 1, 1, 1, 1, 1, 2, 2, 2, 1, 1, 1, 1, 1, 1, 1, 1, 1, 1, 1, 1, 1, 1, 1, -1,
                        -1, -1, -1, -1,
                    ]
                }
                FseTableKind::MLT => {
                    vec![
                        1, 4, 3, 2, 2, 2, 2, 2, 2, 1, 1, 1, 1, 1, 1, 1, 1, 1, 1, 1, 1, 1, 1, 1, 1,
                        1, 1, 1, 1, 1, 1, 1, 1, 1, 1, 1, 1, 1, 1, 1, 1, 1, 1, 1, 1, 1, -1, -1, -1,
                        -1, -1, -1, -1,
                    ]
                }
                _ => unreachable!("Invalid table type."),
            };
            for (symbol, freq) in predefined_frequencies.into_iter().enumerate() {
                normalised_probs.insert(symbol as u64, freq);
            }
        } else {
            while R > 0 {
                // number of bits and value read from the variable bit-packed data.
                // And update the total number of bits read so far.
                let (n_bits_read, value) = read_variable_bit_packing(&data, offset, R + 1)?;
                reader.skip(n_bits_read)?;
                offset += n_bits_read;
                bit_boundaries.push((offset, value));

                // Number of states allocated to this symbol.
                // - prob=-1 => 1
                // - prob=0  => 0
                // - prob>=1 => prob
                let N = match value {
                    0 => 1,
                    _ => value - 1,
                };

                // When a symbol has a value==0, it signifies a case of prob=-1 (or probability
                // "less than 1"), where such symbols are allocated states from the
                // end and retreating. In such cases, we reset the FSE state, i.e.
                // read accuracy_log number of bits from the bitstream with a
                // baseline==0x00.
                if value == 0 {
                    normalised_probs.insert(symbol, -1);
                    symbol += 1;
                }

                // When a symbol has a value==1 (prob==0), it is followed by a 2-bits repeat flag.
                // This repeat flag tells how many probabilities of zeroes follow
                // the current one. It provides a number ranging from 0 to 3. If it
                // is a 3, another 2-bits repeat flag follows, and so on.
                if value == 1 {
                    normalised_probs.insert(symbol, 0);
                    symbol += 1;
                    loop {
                        let repeat_bits = reader.read::<u8>(2)?;
                        offset += 2;
                        bit_boundaries.push((offset, repeat_bits as u64));

                        for k in 0..repeat_bits {
                            normalised_probs.insert(symbol + (k as u64), 0);
                        }
                        symbol += repeat_bits as u64;

                        if repeat_bits < 3 {
                            break;
                        }
                    }
                }

                // When a symbol has a value>1 (prob>=1), it is allocated that many number of states
                // in the FSE table.
                if value > 1 {
                    normalised_probs.insert(symbol, N as i32);
                    symbol += 1;
                }

                // remove N slots from a total of R.
                R -= N;
            }
        }

        // ignore any bits left to be read until byte-aligned.
        let t = if is_predefined {
            0
        } else {
            (((offset as usize) - 1) / N_BITS_PER_BYTE) + 1
        };

        // read the trailing section
        if t * N_BITS_PER_BYTE > (offset as usize) {
            let bits_remaining = t * N_BITS_PER_BYTE - offset as usize;
            bit_boundaries.push((
                offset + bits_remaining as u32,
                reader.read::<u8>(bits_remaining as u32)? as u64,
            ));
        }

        // sanity check: sum(probabilities) == table_size.
        assert_eq!(
            normalised_probs
                .values()
                .map(|&prob| if prob == -1 { 1u64 } else { prob as u64 })
                .sum::<u64>(),
            table_size
        );

        ////////////////////////////////////////////////////////////////////////////////////////
        ///////////////////////////// Allocate States to Symbols ///////////////////////////////
        ////////////////////////////////////////////////////////////////////////////////////////
        let (sym_to_states, sym_to_sorted_states) =
            Self::transform_normalised_probs(&normalised_probs, accuracy_log);

        Ok((
            t,
            if is_predefined {
                vec![]
            } else {
                bit_boundaries
            },
            Self {
                block_idx,
                is_predefined,
                table_kind,
                table_size,
                normalised_probs,
                sym_to_states,
                sym_to_sorted_states,
            },
        ))
    }

    #[allow(non_snake_case)]
    fn transform_normalised_probs(
        normalised_probs: &BTreeMap<u64, i32>,
        accuracy_log: u8,
    ) -> (
        BTreeMap<u64, Vec<FseTableRow>>,
        BTreeMap<u64, Vec<FseTableRow>>,
    ) {
        let table_size = 1 << accuracy_log;

        let mut sym_to_states = BTreeMap::new();
        let mut sym_to_sorted_states = BTreeMap::new();
        let mut state = 0;
        let mut retreating_state = table_size - 1;
        let mut allocated_states = HashMap::<u64, bool>::new();

        // We start with the symbols that have prob=-1.
        for (&symbol, _prob) in normalised_probs
            .iter()
            .filter(|(_symbol, &prob)| prob == -1)
        {
            allocated_states.insert(retreating_state, true);
            let fse_table_row = FseTableRow {
                state: retreating_state,
                num_bits: accuracy_log as u64,
                baseline: 0,
                symbol,
                is_state_skipped: false,
                num_emitted: 0,
            };
            sym_to_states.insert(symbol, vec![fse_table_row.clone()]);
            sym_to_sorted_states.insert(symbol, vec![fse_table_row]);
            retreating_state -= 1;
        }

        // We now move to the symbols with prob>=1.
        for (&symbol, &prob) in normalised_probs
            .iter()
            .filter(|(_symbol, &prob)| prob.is_positive())
        {
            let N = prob as usize;
            let mut count = 0;
            let mut states_with_skipped: Vec<(u64, bool)> = Vec::with_capacity(N);
            while count < N {
                if allocated_states.get(&state).is_some() {
                    // if state has been pre-allocated to some symbol with prob=-1.
                    states_with_skipped.push((state, true));
                } else {
                    // if state is not yet allocated, i.e. available for this symbol.
                    states_with_skipped.push((state, false));
                    count += 1;
                }

                // update state.
                state += (table_size >> 1) + (table_size >> 3) + 3;
                state &= table_size - 1;
            }
            let sorted_states = states_with_skipped
                .iter()
                .filter(|&(_s, is_state_skipped)| !is_state_skipped)
                .map(|&(s, _)| s)
                .sorted()
                .collect::<Vec<u64>>();
            let (smallest_spot_idx, nbs) = smaller_powers_of_two(table_size, N as u64);
            let baselines = if N == 1 {
                vec![0x00]
            } else {
                let mut rotated_nbs = nbs.clone();
                rotated_nbs.rotate_left(smallest_spot_idx);

                let mut baselines = std::iter::once(0x00)
                    .chain(rotated_nbs.iter().scan(0x00, |baseline, nb| {
                        *baseline += 1 << nb;
                        Some(*baseline)
                    }))
                    .take(N)
                    .collect::<Vec<u64>>();

                baselines.rotate_right(smallest_spot_idx);
                baselines
            };
            sym_to_states.insert(
                symbol,
                states_with_skipped
                    .iter()
                    .map(|&(s, is_state_skipped)| {
                        let (baseline, nb) = match sorted_states.iter().position(|&ss| ss == s) {
                            None => (0, 0),
                            Some(sorted_idx) => (baselines[sorted_idx], nbs[sorted_idx]),
                        };
                        FseTableRow {
                            state: s,
                            num_bits: nb,
                            baseline,
                            symbol,
                            num_emitted: 0,
                            is_state_skipped,
                        }
                    })
                    .collect(),
            );
            sym_to_sorted_states.insert(
                symbol,
                sorted_states
                    .iter()
                    .zip(nbs.iter())
                    .zip(baselines.iter())
                    .map(|((&s, &nb), &baseline)| FseTableRow {
                        state: s,
                        num_bits: nb,
                        baseline,
                        symbol,
                        num_emitted: 0,
                        is_state_skipped: false,
                    })
                    .collect(),
            );
        }

        (sym_to_states, sym_to_sorted_states)
    }

    /// Convert an FseAuxiliaryTableData into a state-mapped representation.
    /// This makes it easier to lookup state-chaining during decoding.
    pub fn parse_state_table(&self) -> FseStateMapping {
        let rows: Vec<FseTableRow> = self
            .sym_to_states
            .values()
            .flat_map(|v| v.clone())
            .collect();
        let mut state_table: FseStateMapping = BTreeMap::new();

        for row in rows {
            state_table.insert(row.state, (row.symbol, row.baseline, row.num_bits));
        }

        state_table
    }
}

#[derive(Clone, Debug)]
/// Row witness value for decompression circuit
pub struct ZstdWitnessRow<F> {
    /// Current decoding state during Zstd decompression
    pub state: ZstdState<F>,
    /// Data on compressed data
    pub encoded_data: EncodedData<F>,
    /// Data on decompressed data
    pub decoded_data: DecodedData<F>,
    /// Fse decoding state transition data
    pub fse_data: FseDecodingRow,
    /// Bitstream reader
    pub bitstream_read_data: BitstreamReadRow,
}

impl<F: Field> ZstdWitnessRow<F> {
    /// Construct the first row of witnesses for decompression circuit
    pub fn init(src_len: usize) -> Self {
        Self {
            state: ZstdState::default(),
            encoded_data: EncodedData {
                encoded_len: src_len as u64,
                ..Default::default()
            },
            decoded_data: DecodedData::default(),
<<<<<<< HEAD
            fse_data: FseTableRow::default(),
=======
            fse_data: FseDecodingRow::default(),
>>>>>>> 16b9abd1
            bitstream_read_data: BitstreamReadRow::default(),
        }
    }
}

#[cfg(test)]
mod tests {
    use crate::aggregation::decoder::tables::{predefined_fse, PredefinedFse};

    use super::*;

    #[test]
    fn test_fse_reconstruction() -> std::io::Result<()> {
        // The first 3 bytes are garbage data and the offset == 3 passed to the function should
        // appropriately ignore those bytes. Only the next 4 bytes are meaningful and the FSE
        // reconstruction should read bitstreams only until the end of the 4th byte. The 3
        // other bytes are garbage (for the purpose of this test case), and we want to make
        // sure FSE reconstruction ignores them.
        let src = vec![0xff, 0xff, 0xff, 0x30, 0x6f, 0x9b, 0x03, 0xff, 0xff, 0xff];

        let (n_bytes, _bit_boundaries, table) =
            FseAuxiliaryTableData::reconstruct(&src, 1, FseTableKind::LLT, 3, false)?;

        // TODO: assert equality for the entire table.
        // for now only comparing state/baseline/nb for S1, i.e. weight == 1.

        assert_eq!(n_bytes, 4);
        assert_eq!(
            table.sym_to_sorted_states.get(&1).cloned().unwrap(),
            [
                (0x03, 0x10, 3),
                (0x0c, 0x18, 3),
                (0x11, 0x00, 2),
                (0x15, 0x04, 2),
                (0x1a, 0x08, 2),
                (0x1e, 0x0c, 2),
            ]
            .iter()
            .enumerate()
            .map(|(_i, &(state, baseline, num_bits))| FseTableRow {
                state,
                symbol: 1,
                baseline,
                num_bits,
                num_emitted: 0,
                is_state_skipped: false,
            })
            .collect::<Vec<FseTableRow>>(),
        );

        Ok(())
    }

    #[test]
    fn test_fse_reconstruction_predefined_tables() {
        // Here we test whether we can actually reconstruct the FSE table for distributions that
        // include prob=-1 cases, one such example is the Predefined FSE table as per
        // specifications.
        //
        // short literalsLength_defaultDistribution[36] =
        // { 4, 3, 2, 2, 2, 2, 2, 2, 2, 2, 2, 2, 2, 1, 1, 1,
        //   2, 2, 2, 2, 2, 2, 2, 2, 2, 3, 2, 1, 1, 1, 1, 1,
        //  -1,-1,-1,-1 };
        //
        // short matchLengths_defaultDistribution[53] =
        // { 1, 4, 3, 2, 2, 2, 2, 2, 2, 1, 1, 1, 1, 1, 1, 1,
        //   1, 1, 1, 1, 1, 1, 1, 1, 1, 1, 1, 1, 1, 1, 1, 1,
        //   1, 1, 1, 1, 1, 1, 1, 1, 1, 1, 1, 1, 1, 1,-1,-1,
        //  -1,-1,-1,-1,-1 };
        //
        //  short offsetCodes_defaultDistribution[29] =
        // { 1, 1, 1, 1, 1, 1, 2, 2, 2, 1, 1, 1, 1, 1, 1, 1,
        //   1, 1, 1, 1, 1, 1, 1, 1,-1,-1,-1,-1,-1 };
        let default_distribution_llt = vec![
            4, 3, 2, 2, 2, 2, 2, 2, 2, 2, 2, 2, 2, 1, 1, 1, 2, 2, 2, 2, 2, 2, 2, 2, 2, 3, 2, 1, 1,
            1, 1, 1, -1, -1, -1, -1,
        ];
        let default_distribution_mlt = vec![
            1, 4, 3, 2, 2, 2, 2, 2, 2, 1, 1, 1, 1, 1, 1, 1, 1, 1, 1, 1, 1, 1, 1, 1, 1, 1, 1, 1, 1,
            1, 1, 1, 1, 1, 1, 1, 1, 1, 1, 1, 1, 1, 1, 1, 1, 1, -1, -1, -1, -1, -1, -1, -1,
        ];
        let default_distribution_mot = vec![
            1, 1, 1, 1, 1, 1, 2, 2, 2, 1, 1, 1, 1, 1, 1, 1, 1, 1, 1, 1, 1, 1, 1, 1, -1, -1, -1, -1,
            -1,
        ];

        for (table_kind, default_distribution) in [
            (FseTableKind::LLT, default_distribution_llt),
            (FseTableKind::MLT, default_distribution_mlt),
            (FseTableKind::MOT, default_distribution_mot),
        ] {
            let normalised_probs = {
                let mut normalised_probs = BTreeMap::new();
                for (i, &prob) in default_distribution.iter().enumerate() {
                    normalised_probs.insert(i as u64, prob);
                }
                normalised_probs
            };
            let (sym_to_states, _sym_to_sorted_states) =
                FseAuxiliaryTableData::transform_normalised_probs(
                    &normalised_probs,
                    table_kind.accuracy_log(),
                );
            let expected_predefined_table = predefined_fse(table_kind);

            let mut computed_predefined_table = sym_to_states
                .values()
                .flatten()
                .filter(|row| !row.is_state_skipped)
                .collect::<Vec<_>>();
            computed_predefined_table.sort_by_key(|row| row.state);

            for (i, (expected, computed)) in expected_predefined_table
                .iter()
                .zip_eq(computed_predefined_table.iter())
                .enumerate()
            {
                assert_eq!(computed.state, expected.state, "state mismatch at i={}", i);
                assert_eq!(
                    computed.symbol, expected.symbol,
                    "symbol mismatch at i={}",
                    i
                );
                assert_eq!(
                    computed.baseline, expected.baseline,
                    "baseline mismatch at i={}",
                    i
                );
                assert_eq!(computed.num_bits, expected.nb, "nb mismatch at i={}", i);
            }
        }
    }

    #[test]
    fn test_sequences_fse_reconstruction() -> std::io::Result<()> {
        let src = vec![
            0x21, 0x9d, 0x51, 0xcc, 0x18, 0x42, 0x44, 0x81, 0x8c, 0x94, 0xb4, 0x50, 0x1e,
        ];

        let (_n_bytes, _bit_boundaries, table) =
            FseAuxiliaryTableData::reconstruct(&src, 0, FseTableKind::LLT, 0, false)?;
        let _parsed_state_map = table.parse_state_table();

        // witgen_debug
        // TODO: assertions

        Ok(())
    }
}<|MERGE_RESOLUTION|>--- conflicted
+++ resolved
@@ -1,6 +1,6 @@
 use std::{collections::BTreeMap, io::Cursor};
 
-use bitstream_io::{write, BitRead, BitReader, LittleEndian};
+use bitstream_io::{BitRead, BitReader, LittleEndian};
 use eth_types::Field;
 use gadgets::impl_expr;
 use halo2_proofs::{circuit::Value, plonk::Expression};
@@ -14,9 +14,6 @@
     params::N_BITS_PER_BYTE,
     util::{read_variable_bit_packing, smaller_powers_of_two, value_bits_le},
 };
-
-// witgen_debug
-use std::{io, io::Write};
 
 /// A read-only memory table (fixed table) for decompression circuit to verify that the next tag
 /// fields are assigned correctly.
@@ -73,62 +70,7 @@
     }
 }
 
-<<<<<<< HEAD
-/// The symbol emitted by FSE table. This is also the weight in the canonical Huffman code.
-#[derive(Clone, Copy, Debug, EnumIter, PartialEq, Eq, PartialOrd, Ord)]
-pub enum FseSymbol {
-    ///
-    S0 = 0,
-    ///
-    S1,
-    ///
-    S2,
-    ///
-    S3,
-    ///
-    S4,
-    ///
-    S5,
-    ///
-    S6,
-    ///
-    S7,
-}
-
-impl_expr!(FseSymbol);
-
-impl From<FseSymbol> for usize {
-    fn from(value: FseSymbol) -> Self {
-        value as usize
-    }
-}
-
-impl From<FseSymbol> for u64 {
-    fn from(value: FseSymbol) -> Self {
-        value as u64
-    }
-}
-
-impl From<usize> for FseSymbol {
-    fn from(value: usize) -> Self {
-        match value {
-            0 => Self::S0,
-            1 => Self::S1,
-            2 => Self::S2,
-            3 => Self::S3,
-            4 => Self::S4,
-            5 => Self::S5,
-            6 => Self::S6,
-            7 => Self::S7,
-            _ => unreachable!("FseSymbol in [0, 8)"),
-        }
-    }
-}
-
-#[derive(Debug)]
-=======
 #[derive(Debug, Default, Clone, Copy)]
->>>>>>> 16b9abd1
 pub enum BlockType {
     #[default]
     RawBlock = 0,
@@ -213,11 +155,8 @@
     ZstdBlockLiteralsRawBytes,
     /// Beginning of sequence section.
     ZstdBlockSequenceHeader,
-<<<<<<< HEAD
-=======
     /// Zstd block's FSE code.
     ZstdBlockSequenceFseCode,
->>>>>>> 16b9abd1
     /// sequence bitstream for recovering instructions
     ZstdBlockSequenceData,
 }
@@ -233,10 +172,7 @@
             Self::ZstdBlockLiteralsHeader => false,
             Self::ZstdBlockLiteralsRawBytes => false,
             Self::ZstdBlockSequenceHeader => false,
-<<<<<<< HEAD
-=======
             Self::ZstdBlockSequenceFseCode => false,
->>>>>>> 16b9abd1
             Self::ZstdBlockSequenceData => true,
         }
     }
@@ -251,10 +187,7 @@
             Self::ZstdBlockLiteralsHeader => true,
             Self::ZstdBlockLiteralsRawBytes => true,
             Self::ZstdBlockSequenceHeader => true,
-<<<<<<< HEAD
-=======
             Self::ZstdBlockSequenceFseCode => true,
->>>>>>> 16b9abd1
             Self::ZstdBlockSequenceData => true,
         }
     }
@@ -269,10 +202,7 @@
             Self::ZstdBlockLiteralsHeader => false,
             Self::ZstdBlockLiteralsRawBytes => false,
             Self::ZstdBlockSequenceHeader => false,
-<<<<<<< HEAD
-=======
             Self::ZstdBlockSequenceFseCode => false,
->>>>>>> 16b9abd1
             Self::ZstdBlockSequenceData => true,
         }
     }
@@ -310,10 +240,7 @@
             Self::ZstdBlockLiteralsHeader => "ZstdBlockLiteralsHeader",
             Self::ZstdBlockLiteralsRawBytes => "ZstdBlockLiteralsRawBytes",
             Self::ZstdBlockSequenceHeader => "ZstdBlockSequenceHeader",
-<<<<<<< HEAD
-=======
             Self::ZstdBlockSequenceFseCode => "ZstdBlockSequenceFseCode",
->>>>>>> 16b9abd1
             Self::ZstdBlockSequenceData => "ZstdBlockSequenceData",
         })
     }
@@ -592,140 +519,6 @@
         let mut states_to_actions = vec![];
 
         for idx in 0..=n {
-            states_to_actions.push((idx, ((1 << idx) as u64, idx)))
-        }
-
-        Self { states_to_actions }
-    }
-}
-
-/// Sequence data is interleaved with 6 bitstreams. Each producing a different type of value.
-#[derive(Clone, Copy, Debug)]
-pub enum SequenceDataTag {
-    NULL = 0,
-    LiteralLength_FSE,
-    MatchLength_FSE,
-    CookedMatchOffset_FSE,
-    LiteralLength_Value,
-    MatchLength_Value,
-    CookedMatchOffset_Value,
-}
-
-/// A single row in the Address table.
-#[derive(Clone, Debug, Default, PartialEq)]
-pub struct AddressTableRow {
-    /// Whether this row is padding for positional alignment with input
-    pub s_padding: u64,
-    /// Instruction Index
-    pub instruction_idx: u64,
-    /// Literal Length (directly decoded from sequence bitstream)
-    pub literal_length: u64,
-    /// Cooked Match Offset (directly decoded from sequence bitstream)
-    pub cooked_match_offset: u64,
-    /// Match Length (directly decoded from sequence bitstream)
-    pub match_length: u64,
-    /// Accumulation of literal length
-    pub literal_length_acc: u64,
-    /// Repeated offset 1
-    pub repeated_offset1: u64,
-    /// Repeated offset 2
-    pub repeated_offset2: u64,
-    /// Repeated offset 3
-    pub repeated_offset3: u64,
-    /// The actual match offset derived from cooked match offset
-    pub actual_offset: u64,
-}
-
-/// Data for BL and Number of Bits for a state in LLT, CMOT and MLT
-#[derive(Clone, Debug)]
-pub struct SequenceFixedStateActionTable {
-    /// Represent the state, BL and NB
-    pub states_to_actions: Vec<(u64, (u64, u64))>,
-}
-
-impl SequenceFixedStateActionTable {
-    /// Reconstruct action state table for literal length recovery
-    pub fn reconstruct_lltv() -> Self {
-        let mut states_to_actions = vec![];
-
-        for idx in 0..=15 {
-            states_to_actions.push((idx as u64, (idx as u64, 0u64)))
-        }
-
-        let rows: Vec<(u64, u64, u64)> = vec![
-            (16, 16, 1),
-            (17, 18, 1),
-            (18, 20, 1),
-            (19, 22, 1),
-            (20, 24, 2),
-            (21, 28, 2),
-            (22, 32, 3),
-            (23, 40, 3),
-            (24, 48, 4),
-            (25, 64, 6),
-            (26, 128, 7),
-            (27, 256, 8),
-            (28, 512, 9),
-            (29, 1024, 10),
-            (30, 2048, 11),
-            (31, 4096, 12),
-            (32, 8192, 13),
-            (33, 16384, 14),
-            (34, 32768, 15),
-            (35, 65536, 16),
-        ];
-
-        for row in rows {
-            states_to_actions.push((row.0, (row.1, row.2)));
-        }
-
-        Self { states_to_actions }
-    }
-
-    /// Reconstruct action state table for match length recovery
-    pub fn reconstruct_mltv() -> Self {
-        let mut states_to_actions = vec![];
-
-        for idx in 0..=31 {
-            states_to_actions.push((idx as u64, (idx as u64 + 3, 0u64)))
-        }
-
-        let rows: Vec<(u64, u64, u64)> = vec![
-            (32, 35, 1),
-            (33, 37, 1),
-            (34, 39, 1),
-            (35, 41, 1),
-            (36, 43, 2),
-            (37, 47, 2),
-            (38, 51, 3),
-            (39, 59, 3),
-            (40, 67, 4),
-            (41, 83, 4),
-            (42, 99, 5),
-            (43, 131, 7),
-            (44, 259, 8),
-            (45, 515, 9),
-            (46, 1027, 10),
-            (47, 2051, 11),
-            (48, 4099, 12),
-            (49, 8195, 13),
-            (50, 16387, 14),
-            (51, 32771, 15),
-            (52, 65539, 16),
-        ];
-
-        for row in rows {
-            states_to_actions.push((row.0, (row.1, row.2)));
-        }
-
-        Self { states_to_actions }
-    }
-
-    /// Reconstruct action state table for offset recovery
-    pub fn reconstruct_cmotv(N: u64) -> Self {
-        let mut states_to_actions = vec![];
-
-        for idx in 0..=N {
             states_to_actions.push((idx, ((1 << idx) as u64, idx)))
         }
 
@@ -1116,11 +909,7 @@
                 ..Default::default()
             },
             decoded_data: DecodedData::default(),
-<<<<<<< HEAD
-            fse_data: FseTableRow::default(),
-=======
             fse_data: FseDecodingRow::default(),
->>>>>>> 16b9abd1
             bitstream_read_data: BitstreamReadRow::default(),
         }
     }
