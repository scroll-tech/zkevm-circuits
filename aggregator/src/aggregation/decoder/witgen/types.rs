--- conflicted
+++ resolved
@@ -568,11 +568,7 @@
     /// instance, the baseline and the number of bits to read from the FSE bitstream.
     ///
     /// For each symbol, the states are in strictly increasing order.
-<<<<<<< HEAD
-    pub sym_to_states: BTreeMap<usize, Vec<FseTableRow>>,
-=======
     pub sym_to_states: BTreeMap<u64, Vec<FseTableRow>>,
->>>>>>> d4a2ed80
 }
 
 /// Another form of Fse table that has state as key instead of the FseSymbol.
@@ -614,103 +610,11 @@
         let mut sym_to_states = BTreeMap::new();
         let mut R = table_size;
         let mut state = 0x00;
-<<<<<<< HEAD
-        let mut symbol = 0usize;
-        let mut idx = 1;
-=======
         let mut symbol = 0;
->>>>>>> d4a2ed80
         while R > 0 {
             // number of bits and value read from the variable bit-packed data.
             // And update the total number of bits read so far.
             let (n_bits_read, value) = read_variable_bit_packing(&data, offset, R + 1)?;
-<<<<<<< HEAD
-
-            // witgen_debug
-            write!(handle, "synbol: {:?}", symbol).unwrap();
-            writeln!(handle).unwrap();
-            write!(handle, "R: {:?}", R).unwrap();
-            writeln!(handle).unwrap();
-            write!(handle, "n_bits_read: {:?}", n_bits_read).unwrap();
-            writeln!(handle).unwrap();
-            write!(handle, "value_read: {:?}", value).unwrap();
-            writeln!(handle).unwrap();
-
-            let N = value - 1;
-            if N > 0 {
-                let states = std::iter::once(state)
-                    .chain((1..N).map(|_| {
-                        state += (table_size >> 1) + (table_size >> 3) + 3;
-                        state &= table_size - 1;
-                        state
-                    }))
-                    .sorted()
-                    .collect::<Vec<u64>>();
-
-                // witgen_debug
-                write!(handle, "states: {:?}", states).unwrap();
-                writeln!(handle).unwrap();
-
-                let (smallest_spot_idx, nbs) = smaller_powers_of_two(table_size, N);
-                // witgen_debug
-                write!(handle, "smallest_spot_idx: {:?}", smallest_spot_idx).unwrap();
-                writeln!(handle).unwrap();
-                write!(handle, "nbs: {:?}", nbs).unwrap();
-                writeln!(handle).unwrap();
-                writeln!(handle).unwrap();
-
-                let baselines = if N == 1 {
-                    vec![0x00]
-                } else {
-                    let mut rotated_nbs = nbs.clone();
-                    rotated_nbs.rotate_left(smallest_spot_idx);
-
-                    let mut baselines = std::iter::once(0x00)
-                        .chain(rotated_nbs.iter().scan(0x00, |baseline, nb| {
-                            *baseline += 1 << nb;
-                            Some(*baseline)
-                        }))
-                        .take(N as usize)
-                        .collect::<Vec<u64>>();
-
-                    baselines.rotate_right(smallest_spot_idx);
-                    baselines
-                };
-                sym_to_states.insert(
-                    symbol,
-                    states
-                        .iter()
-                        .zip(nbs.iter())
-                        .zip(baselines.iter())
-                        .map(|((&state, &nb), &baseline)| FseTableRow {
-                            idx,
-                            state,
-                            num_bits: nb,
-                            baseline,
-                            symbol: symbol as u64,
-                            num_emitted: 0,
-                            n_acc: 0,
-                        })
-                        .collect(),
-                );
-
-                // update state.
-                state += (table_size >> 1) + (table_size >> 3) + 3;
-                state &= table_size - 1;
-    
-                // remove N slots from a total of R.
-                R -= N;
-            }
-
-            idx += 1;
-
-            // update the total number of bits read so far.
-            offset += n_bits_read;
-            bit_boundaries.push((offset, value));
-
-            // increment symbol.
-            symbol += 1;
-=======
             reader.skip(n_bits_read)?;
             offset += n_bits_read;
             bit_boundaries.push((offset, value));
@@ -799,7 +703,6 @@
 
             // remove N slots from a total of R.
             R -= N;
->>>>>>> d4a2ed80
         }
 
         // ignore any bits left to be read until byte-aligned.
@@ -894,11 +797,7 @@
 
         assert_eq!(n_bytes, 4);
         assert_eq!(
-<<<<<<< HEAD
-            table.sym_to_states.get(&1usize).cloned().unwrap(),
-=======
             table.sym_to_states.get(&1).cloned().unwrap(),
->>>>>>> d4a2ed80
             [
                 (0x03, 0x10, 3),
                 (0x0c, 0x18, 3),
