use eth_types::Field;
use halo2_proofs::circuit::Value;
use revm_precompile::HashMap;

mod params;
pub use params::*;

mod types;
pub use types::{ZstdTag::*, *};

pub mod util;
use util::{be_bits_to_value, increment_idx, le_bits_to_value, value_bits_le};

const CMOT_N: u64 = 31;

/// FrameHeaderDescriptor and FrameContentSize
fn process_frame_header<F: Field>(
    src: &[u8],
    byte_offset: usize,
    last_row: &ZstdWitnessRow<F>,
    randomness: Value<F>,
) -> (usize, Vec<ZstdWitnessRow<F>>) {
    let fhd_byte = src
        .get(byte_offset)
        .expect("FrameHeaderDescriptor byte should exist");
    let value_bits = value_bits_le(*fhd_byte);

    assert_eq!(value_bits[0], 0, "dictionary ID should not exist");
    assert_eq!(value_bits[1], 0, "dictionary ID should not exist");
    assert_eq!(value_bits[2], 0, "content checksum should not exist");
    assert_eq!(value_bits[3], 0, "reserved bit should not be set");
    assert_eq!(value_bits[4], 0, "unused bit should not be set");
    assert_eq!(value_bits[5], 1, "single segment expected");

    let fhd_value_rlc =
        last_row.encoded_data.value_rlc * randomness + Value::known(F::from(*fhd_byte as u64));

    // the number of bytes taken to represent FrameContentSize.
    let fcs_tag_len: usize = match value_bits[7] * 2 + value_bits[6] {
        0 => 1,
        1 => 2,
        2 => 4,
        3 => 8,
        _ => unreachable!("2-bit value"),
    };

    let fcs_bytes = src
        .iter()
        .skip(byte_offset + 1)
        .take(fcs_tag_len)
        .cloned()
        .collect::<Vec<u8>>();
    let fcs = {
        let fcs = fcs_bytes
            .iter()
            .rev()
            .fold(0u64, |acc, &byte| acc * 256u64 + (byte as u64));
        match fcs_tag_len {
            2 => fcs + 256,
            _ => fcs,
        }
    };
<<<<<<< HEAD
    println!("frame content size = {:?}", fcs);
    let fcs_tag_value_iter = fcs_bytes
        .iter()
        .scan(Value::known(F::zero()), |acc, &byte| {
            *acc = *acc * Value::known(F::from(256u64)) + Value::known(F::from(byte as u64));
            Some(*acc)
        });
    let fcs_tag_value = fcs_tag_value_iter
        .clone()
        .last()
        .expect("FrameContentSize expected");
    let fcs_value_rlcs = fcs_bytes
        .iter()
        .scan(Value::known(F::zero()), |acc, &byte| {
            *acc = *acc * randomness + Value::known(F::from(byte as u64));
            Some(*acc)
        })
        .collect::<Vec<Value<F>>>();
=======
>>>>>>> 4fabe0f1

    let tag_rlc_iter = fcs_bytes
        .iter()
        .scan(Value::known(F::zero()), |acc, &byte| {
            *acc = *acc * randomness + Value::known(F::from(byte as u64));
            Some(*acc)
        })
        .collect::<Vec<Value<F>>>();
    let tag_rlc = *(tag_rlc_iter.clone().last().expect("Tag RLC expected"));

    (
        byte_offset + 1 + fcs_tag_len,
        std::iter::once(ZstdWitnessRow {
            state: ZstdState {
                tag: ZstdTag::FrameHeaderDescriptor,
                tag_next: ZstdTag::FrameContentSize,
                max_tag_len: ZstdTag::FrameHeaderDescriptor.max_len(),
                block_idx: 0,
                tag_len: 1,
                tag_idx: 1,
                is_tag_change: true,
                tag_rlc: Value::known(F::from(*fhd_byte as u64)),
                tag_rlc_acc: Value::known(F::from(*fhd_byte as u64)),
            },
            encoded_data: EncodedData {
                byte_idx: (byte_offset + 1) as u64,
                encoded_len: last_row.encoded_data.encoded_len,
                value_byte: *fhd_byte,
                value_rlc: Value::known(F::zero()),
                ..Default::default()
            },
            decoded_data: DecodedData { decoded_len: fcs },
            bitstream_read_data: BitstreamReadRow::default(),
            fse_data: FseDecodingRow::default(),
        })
        .chain(fcs_bytes.iter().zip(tag_rlc_iter.iter()).enumerate().map(
            |(i, (&value_byte, &tag_rlc_acc))| ZstdWitnessRow {
                state: ZstdState {
                    tag: ZstdTag::FrameContentSize,
                    tag_next: ZstdTag::BlockHeader,
                    block_idx: 0,
                    max_tag_len: ZstdTag::FrameContentSize.max_len(),
                    tag_len: fcs_tag_len as u64,
                    tag_idx: (i + 1) as u64,
                    is_tag_change: i == 0,
                    tag_rlc,
                    tag_rlc_acc,
                },
                encoded_data: EncodedData {
                    byte_idx: (byte_offset + 2 + i) as u64,
                    encoded_len: last_row.encoded_data.encoded_len,
                    value_byte,
                    reverse: false,
                    reverse_idx: (fcs_tag_len - i) as u64,
                    reverse_len: fcs_tag_len as u64,
                    value_rlc: fhd_value_rlc,
                },
                decoded_data: DecodedData { decoded_len: fcs },
                bitstream_read_data: BitstreamReadRow::default(),
                fse_data: FseDecodingRow::default(),
            },
        ))
        .collect::<Vec<_>>(),
    )
}

type AggregateBlockResult<F> = (
    usize,
    Vec<ZstdWitnessRow<F>>,
    BlockInfo,
    SequenceInfo,
    Vec<u64>,
    Vec<u64>,
    Vec<u64>,
    [FseAuxiliaryTableData; 3], // 3 sequence section FSE tables
    Vec<AddressTableRow>,
    SequenceExecResult,
);
fn process_block<F: Field>(
    src: &[u8],
    block_idx: u64,
    byte_offset: usize,
    last_row: &ZstdWitnessRow<F>,
    randomness: Value<F>,
) -> AggregateBlockResult<F> {
    println!(
        "process block: block_idx={:?}\tbyte_offset={:?}",
        block_idx, byte_offset
    );
    if block_idx > 10 {
        unreachable!("not more than 10 blocks");
    }
    let mut witness_rows = vec![];

    let (byte_offset, rows, block_info) =
        process_block_header(src, block_idx, byte_offset, last_row, randomness);
    witness_rows.extend_from_slice(&rows);

    let last_row = rows.last().expect("last row expected to exist");
    let (
        end_offset,
        rows,
        literals,
        lstream_len,
        aux_data,
        sequence_info,
        fse_aux_tables,
        address_table_rows,
        sequence_exec_info,
    ) = match block_info.block_type {
        BlockType::ZstdCompressedBlock => process_block_zstd(
            src,
            block_idx,
            byte_offset,
            last_row,
            randomness,
            block_info.block_len,
            block_info.is_last_block,
        ),
        _ => unreachable!("BlockType::ZstdCompressedBlock expected"),
    };
    witness_rows.extend_from_slice(&rows);

    (
        end_offset,
        witness_rows,
        block_info,
        sequence_info,
        literals,
        lstream_len,
        aux_data,
        fse_aux_tables,
        address_table_rows,
        sequence_exec_info,
    )
}

fn process_block_header<F: Field>(
    src: &[u8],
    block_idx: u64,
    byte_offset: usize,
    last_row: &ZstdWitnessRow<F>,
    randomness: Value<F>,
) -> (usize, Vec<ZstdWitnessRow<F>>, BlockInfo) {
    let mut block_info = BlockInfo {
        block_idx: block_idx as usize,
        ..Default::default()
    };
    let bh_bytes = src
        .iter()
        .skip(byte_offset)
        .take(N_BLOCK_HEADER_BYTES)
        .cloned()
        .collect::<Vec<u8>>();
    block_info.is_last_block = (bh_bytes[0] & 1) == 1;
    block_info.block_type = BlockType::from((bh_bytes[0] >> 1) & 3);
    block_info.block_len =
        (bh_bytes[2] as usize * 256 * 256 + bh_bytes[1] as usize * 256 + bh_bytes[0] as usize) >> 3;

    let tag_next = match block_info.block_type {
        BlockType::ZstdCompressedBlock => ZstdTag::ZstdBlockLiteralsHeader,
        _ => unreachable!("BlockType::ZstdCompressedBlock expected"),
    };

    let tag_rlc_iter = bh_bytes
        .iter()
        .scan(Value::known(F::zero()), |acc, &byte| {
            *acc = *acc * randomness + Value::known(F::from(byte as u64));
            Some(*acc)
        })
        .collect::<Vec<Value<F>>>();
    let tag_rlc = *(tag_rlc_iter.clone().last().expect("Tag RLC expected"));

    let multiplier =
        (0..last_row.state.tag_len).fold(Value::known(F::one()), |acc, _| acc * randomness);
    let value_rlc = last_row.encoded_data.value_rlc * multiplier + last_row.state.tag_rlc;

    (
        byte_offset + N_BLOCK_HEADER_BYTES,
        bh_bytes
            .iter()
            .zip(tag_rlc_iter.iter())
            .enumerate()
            .map(|(i, (&value_byte, tag_rlc_acc))| ZstdWitnessRow {
                state: ZstdState {
                    tag: ZstdTag::BlockHeader,
                    tag_next,
                    block_idx,
                    max_tag_len: ZstdTag::BlockHeader.max_len(),
                    tag_len: N_BLOCK_HEADER_BYTES as u64,
                    tag_idx: (i + 1) as u64,
                    is_tag_change: i == 0,
                    tag_rlc,
                    tag_rlc_acc: *tag_rlc_acc,
                },
                encoded_data: EncodedData {
                    byte_idx: (byte_offset + i + 1) as u64,
                    encoded_len: last_row.encoded_data.encoded_len,
                    value_byte,
                    reverse: false,
                    value_rlc,
                    ..Default::default()
                },
                bitstream_read_data: BitstreamReadRow::default(),
                decoded_data: last_row.decoded_data.clone(),
                fse_data: FseDecodingRow::default(),
            })
            .collect::<Vec<_>>(),
        block_info,
    )
}

#[derive(Debug, Default, Clone)]
pub struct SequenceExecResult {
    pub exec_trace: Vec<SequenceExec>,
    pub recovered_bytes: Vec<u8>,
}

type BlockProcessingResult<F> = (
    usize,
    Vec<ZstdWitnessRow<F>>,
    Vec<u64>,
    Vec<u64>,
    Vec<u64>,
    SequenceInfo,
    [FseAuxiliaryTableData; 3], // 3 sequence section FSE tables
    Vec<AddressTableRow>,
    SequenceExecResult,
);

type LiteralsBlockResult<F> = (usize, Vec<ZstdWitnessRow<F>>, Vec<u64>, Vec<u64>, Vec<u64>);

#[allow(unused_variables)]
fn process_block_zstd<F: Field>(
    src: &[u8],
    block_idx: u64,
    byte_offset: usize,
    last_row: &ZstdWitnessRow<F>,
    randomness: Value<F>,
    block_size: usize,
    last_block: bool,
) -> BlockProcessingResult<F> {
    let expected_end_offset = byte_offset + block_size;
    let mut witness_rows = vec![];

    // 1-5 bytes LiteralSectionHeader
    let literals_header_result: LiteralsHeaderProcessingResult<F> =
        process_block_zstd_literals_header::<F>(src, block_idx, byte_offset, last_row, randomness);
    let (
        byte_offset,
        rows,
        _literals_block_type,
        n_streams,
        regen_size,
        compressed_size,
        (branch, sf_max),
    ) = literals_header_result;

    witness_rows.extend_from_slice(&rows);

    let literals_block_result: LiteralsBlockResult<F> = {
        let last_row = rows.last().cloned().unwrap();
        let multiplier =
            (0..last_row.state.tag_len).fold(Value::known(F::one()), |acc, _| acc * randomness);
        let value_rlc = last_row.encoded_data.value_rlc * multiplier + last_row.state.tag_rlc;
        let tag = ZstdTag::ZstdBlockLiteralsRawBytes;
        let tag_next = ZstdTag::ZstdBlockSequenceHeader;
        let literals = src[byte_offset..(byte_offset + regen_size)].to_vec();
        let value_rlc_iter = literals
            .iter()
            .scan(last_row.encoded_data.value_rlc, |acc, &byte| {
                *acc = *acc * randomness + Value::known(F::from(byte as u64));
                Some(*acc)
            });
        let tag_value_iter = literals.iter().scan(Value::known(F::zero()), |acc, &byte| {
            *acc = *acc * randomness + Value::known(F::from(byte as u64));
            Some(*acc)
        });
        let tag_value = tag_value_iter.clone().last().expect("Literals must exist.");
        let tag_rlc_iter = literals.iter().scan(Value::known(F::zero()), |acc, &byte| {
            *acc = *acc * randomness + Value::known(F::from(byte as u64));
            Some(*acc)
        });
        let tag_rlc = tag_value_iter.clone().last().expect("Literals must exist.");

        (
            byte_offset + regen_size,
            literals
                .iter()
                .zip(tag_value_iter)
                .zip(tag_rlc_iter)
                .enumerate()
                .map(
                    |(i, ((&value_byte, tag_value_acc), tag_rlc_acc))| ZstdWitnessRow {
                        state: ZstdState {
                            tag,
                            tag_next,
                            block_idx,
                            max_tag_len: tag.max_len(),
                            tag_len: regen_size as u64,
                            tag_idx: (i + 1) as u64,
                            is_tag_change: i == 0,
                            tag_rlc,
                            tag_rlc_acc,
                        },
                        encoded_data: EncodedData {
                            byte_idx: (byte_offset + i + 1) as u64,
                            encoded_len: last_row.encoded_data.encoded_len,
                            value_byte,
                            value_rlc,
                            reverse: false,
                            ..Default::default()
                        },
                        decoded_data: DecodedData {
                            decoded_len: last_row.decoded_data.decoded_len,
                        },
                        bitstream_read_data: BitstreamReadRow::default(),
                        fse_data: FseDecodingRow::default(),
                    },
                )
                .collect::<Vec<_>>(),
            literals.iter().map(|b| *b as u64).collect::<Vec<u64>>(),
            vec![regen_size as u64, 0, 0, 0],
            vec![0, 0, 0, 0],
        )
    };

    let (byte_offset, rows, literals, lstream_len, aux_data) = literals_block_result;
    witness_rows.extend_from_slice(&rows);

    let last_row = witness_rows.last().expect("last row expected to exist");
    let (
        end_offset,
        rows,
        fse_aux_tables,
        address_table_rows,
        original_inputs,
        sequence_info,
        sequence_exec_info,
    ) = process_sequences::<F>(
        src,
        block_idx,
        byte_offset,
        expected_end_offset,
        literals.clone(),
        last_row,
        last_block,
        randomness,
    );
<<<<<<< HEAD
    assert!(end_offset == expected_end_offset, "end offset mismatch");
=======
    // sanity check:
    assert_eq!(
        end_offset, expected_end_offset,
        "end offset after tag=SequencesData mismatch"
    );
>>>>>>> 4fabe0f1
    witness_rows.extend_from_slice(&rows);

    (
        end_offset,
        witness_rows,
        literals,
        lstream_len,
        vec![
            regen_size as u64,
            compressed_size as u64,
            aux_data[0],
            aux_data[1],
            aux_data[2],
            aux_data[3],
            branch,
            sf_max as u64,
        ],
        sequence_info,
        fse_aux_tables,
        address_table_rows,
        SequenceExecResult {
            exec_trace: sequence_exec_info,
            recovered_bytes: original_inputs,
        },
    )
}

type SequencesProcessingResult<F> = (
    usize,
    Vec<ZstdWitnessRow<F>>,
    [FseAuxiliaryTableData; 3], // LLT, MLT, CMOT
    Vec<AddressTableRow>,       // Parsed sequence instructions
    Vec<u8>,                    // Recovered original input
    SequenceInfo,
    Vec<SequenceExec>,
);

#[allow(clippy::too_many_arguments)]
fn process_sequences<F: Field>(
    src: &[u8],
    block_idx: u64,
    byte_offset: usize,
    end_offset: usize,
    literals: Vec<u64>,
    last_row: &ZstdWitnessRow<F>,
    last_block: bool,
    randomness: Value<F>,
) -> SequencesProcessingResult<F> {
    // Initialize witness values
    let mut witness_rows: Vec<ZstdWitnessRow<F>> = vec![];
    let encoded_len = last_row.encoded_data.encoded_len;

    //////////////////////////////////////////////////////
    ///// Sequence Section Part 1: Sequence Header  //////
    //////////////////////////////////////////////////////
    let mut sequence_info = SequenceInfo {
        block_idx: block_idx as usize,
        ..Default::default()
    };

    let byte0 = *src
        .get(byte_offset)
        .expect("First byte of sequence header must exist.");
    assert!(byte0 > 0u8, "Sequences can't be of 0 length");

    let (num_of_sequences, num_sequence_header_bytes) = if byte0 < 128 {
        (byte0 as u64, 2usize)
    } else {
        let byte1 = *src
            .get(byte_offset + 1)
            .expect("Next byte of sequence header must exist.");
        if byte0 < 255 {
            ((((byte0 - 128) as u64) << 8) + byte1 as u64, 3)
        } else {
            let byte2 = *src
                .get(byte_offset + 2)
                .expect("Third byte of sequence header must exist.");
            ((byte1 as u64) + ((byte2 as u64) << 8) + 0x7F00, 4)
        }
    };
    sequence_info.num_sequences = num_of_sequences as usize;

    let compression_mode_byte = *src
        .get(byte_offset + num_sequence_header_bytes - 1)
        .expect("Compression mode byte must exist.");
    let mode_bits = value_bits_le(compression_mode_byte);

    let literal_lengths_mode = mode_bits[6] + mode_bits[7] * 2;
    let offsets_mode = mode_bits[4] + mode_bits[5] * 2;
    let match_lengths_mode = mode_bits[2] + mode_bits[3] * 2;
    let reserved = mode_bits[0] + mode_bits[1] * 2;

    assert!(reserved == 0, "Reserved bits must be 0");

    // Note: Only 2 modes of FSE encoding are accepted (instead of 4):
    // 0 - Predefined.
    // 2 - Variable bit packing.
    assert!(
        literal_lengths_mode == 2 || literal_lengths_mode == 0,
<<<<<<< HEAD
        "Only FSE_Compressed_Mode is allowed llt_mode={:?}",
        literal_lengths_mode,
=======
        "Only FSE_Compressed_Mode or Predefined are allowed"
>>>>>>> 4fabe0f1
    );
    assert!(
        offsets_mode == 2 || offsets_mode == 0,
        "Only FSE_Compressed_Mode or Predefined are allowed"
    );
    assert!(
        match_lengths_mode == 2 || match_lengths_mode == 0,
        "Only FSE_Compressed_Mode or Predefined are allowed"
    );
    sequence_info.compression_mode = [
        literal_lengths_mode > 0,
        offsets_mode > 0,
        match_lengths_mode > 0,
    ];

    let multiplier =
        (0..last_row.state.tag_len).fold(Value::known(F::one()), |acc, _| acc * randomness);
    let value_rlc = last_row.encoded_data.value_rlc * multiplier + last_row.state.tag_rlc;
    let is_all_predefined_fse = literal_lengths_mode + offsets_mode + match_lengths_mode < 1;

    // Add witness rows for the sequence header
    let sequence_header_start_offset = byte_offset;
    let sequence_header_end_offset = byte_offset + num_sequence_header_bytes;

    let tag_rlc_iter = src[sequence_header_start_offset..sequence_header_end_offset]
        .iter()
        .scan(Value::known(F::zero()), |acc, &byte| {
            *acc = *acc * randomness + Value::known(F::from(byte as u64));
            Some(*acc)
        });
    let tag_rlc = tag_rlc_iter.clone().last().expect("Tag RLC must exist");

    let header_rows = src[sequence_header_start_offset..sequence_header_end_offset]
        .iter()
        .zip(tag_rlc_iter)
        .enumerate()
        .map(|(i, (&value_byte, tag_rlc_acc))| ZstdWitnessRow {
            state: ZstdState {
                tag: ZstdTag::ZstdBlockSequenceHeader,
                tag_next: if is_all_predefined_fse {
                    ZstdTag::ZstdBlockSequenceData
                } else {
                    ZstdTag::ZstdBlockSequenceFseCode
                },
                block_idx,
                max_tag_len: ZstdTag::ZstdBlockSequenceHeader.max_len(),
                tag_len: num_sequence_header_bytes as u64,
                tag_idx: (i + 1) as u64,
                is_tag_change: i == 0,
                tag_rlc,
                tag_rlc_acc,
            },
            encoded_data: EncodedData {
                byte_idx: (sequence_header_start_offset + i + 1) as u64,
                encoded_len: last_row.encoded_data.encoded_len,
                value_byte,
                value_rlc,
                reverse: false,
                ..Default::default()
            },
            decoded_data: DecodedData {
                decoded_len: last_row.decoded_data.decoded_len,
            },
            bitstream_read_data: BitstreamReadRow::default(),
            fse_data: FseDecodingRow::default(),
        })
        .collect::<Vec<_>>();

    witness_rows.extend_from_slice(&header_rows);

<<<<<<< HEAD
    //println!("got seq header (info) = {:?}", sequence_info);

    // Second, process the sequence tables (encoded using FSE)
=======
    /////////////////////////////////////////////////
    ///// Sequence Section Part 2: FSE Tables  //////
    /////////////////////////////////////////////////
>>>>>>> 4fabe0f1
    let byte_offset = sequence_header_end_offset;
    let fse_starting_byte_offset = byte_offset;

    // Literal Length Table (LLT)
    let (n_fse_bytes_llt, bit_boundaries_llt, table_llt) = FseAuxiliaryTableData::reconstruct(
        src,
        block_idx,
        FseTableKind::LLT,
        byte_offset,
        literal_lengths_mode < 2,
    )
    .expect("Reconstructing FSE-packed Literl Length (LL) table should not fail.");
    let llt = table_llt.parse_state_table();
    // Determine the accuracy log of LLT
    let al_llt = if literal_lengths_mode > 0 {
        bit_boundaries_llt
            .first()
            .expect("Accuracy Log should exist")
            .1
            + 5
    } else {
        6
    };

    // Cooked Match Offset Table (CMOT)
    let byte_offset = byte_offset + n_fse_bytes_llt;
    let (n_fse_bytes_cmot, bit_boundaries_cmot, table_cmot) = FseAuxiliaryTableData::reconstruct(
        src,
        block_idx,
        FseTableKind::MOT,
        byte_offset,
        offsets_mode < 2,
    )
    .expect("Reconstructing FSE-packed Cooked Match Offset (CMO) table should not fail.");
    let cmot = table_cmot.parse_state_table();
    // Determine the accuracy log of CMOT
    let al_cmot = if offsets_mode > 0 {
        bit_boundaries_cmot
            .first()
            .expect("Accuracy Log should exist")
            .1
            + 5
    } else {
        5
    };

    // Match Length Table (MLT)
    let byte_offset = byte_offset + n_fse_bytes_cmot;
    let (n_fse_bytes_mlt, bit_boundaries_mlt, table_mlt) = FseAuxiliaryTableData::reconstruct(
        src,
        block_idx,
        FseTableKind::MLT,
        byte_offset,
        match_lengths_mode < 2,
    )
    .expect("Reconstructing FSE-packed Match Length (ML) table should not fail.");
    let mlt = table_mlt.parse_state_table();
    // Determine the accuracy log of MLT
    let al_mlt = if match_lengths_mode > 0 {
        bit_boundaries_mlt
            .first()
            .expect("Accuracy Log should exist")
            .1
            + 5
    } else {
        6
    };

    // Add witness rows for the above three FSE tables
    let mut last_row = header_rows.last().cloned().unwrap();
    for (start_offset, end_offset, bit_boundaries, tag_len, table, is_fse_section_end) in [
        (
            fse_starting_byte_offset,
            fse_starting_byte_offset + n_fse_bytes_llt,
            bit_boundaries_llt,
            n_fse_bytes_llt as u64,
            &table_llt,
            offsets_mode + match_lengths_mode < 1,
        ),
        (
            fse_starting_byte_offset + n_fse_bytes_llt,
            fse_starting_byte_offset + n_fse_bytes_llt + n_fse_bytes_cmot,
            bit_boundaries_cmot,
            n_fse_bytes_cmot as u64,
            &table_cmot,
            match_lengths_mode < 1,
        ),
        (
            fse_starting_byte_offset + n_fse_bytes_llt + n_fse_bytes_cmot,
            fse_starting_byte_offset + n_fse_bytes_llt + n_fse_bytes_cmot + n_fse_bytes_mlt,
            bit_boundaries_mlt,
            n_fse_bytes_mlt as u64,
            &table_mlt,
            true,
        ),
    ] {
        if end_offset > start_offset {
            let mut tag_rlc_iter =
                src[start_offset..end_offset]
                    .iter()
                    .scan(Value::known(F::zero()), |acc, &byte| {
                        *acc = *acc * randomness + Value::known(F::from(byte as u64));
                        Some(*acc)
                    });
            let tag_rlc = tag_rlc_iter.clone().last().expect("Tag RLC must exist");

            let mut decoded: u64 = 0;
            let mut n_acc: usize = 0;
            let mut n_emitted: usize = 0;
            let mut current_tag_rlc_acc = Value::known(F::zero());
            let mut last_byte_idx: i64 = 0;
            let mut from_pos: (i64, i64) = (1, 0);
            let mut to_pos: (i64, i64) = (0, 0);
            let kind = table.table_kind;
            let mut next_symbol: i32 = -1;
            let mut is_repeating_bit_boundary: HashMap<usize, bool> = HashMap::new();

            let multiplier =
                (0..last_row.state.tag_len).fold(Value::known(F::one()), |acc, _| acc * randomness);
            let value_rlc = last_row.encoded_data.value_rlc * multiplier + last_row.state.tag_rlc;
            let mut last_symbol: i32 = 0;

            // Convert multi-bit read operations boundaries from the stream into a convenient format
            // so they can be easily converted into witness rows later.

            // Format:

            // symbol,                 The symbol being decoded now
            // n_emitted,              The total number of unique symbols decoded
            // from_byte_position,     Which byte the read operation starts at
            // from_bit_position,      Which bit position the read operation
            //                         starts at, with range ∈ [0, 8)
            // to_byte_position,       Which byte the read operation ends at
            // to_bit_position,        Which bit position the read operation ends at,
            //                         with range ∈ [0, 16)
            // value_read,             Bit value
            // value_decoded,          The decoded value is processed from the raw bitstring value
            // current_tag_value_acc,  Depending on the current byte position,
            //                         the accumulator increments accordingly
            // current_tag_rlc_acc,    Depending on the current byte position,
            //                         the accumulator increments accordingly
            // n_acc,                  How many states are already assigned to the current symbol
            // table_kind,             What FSE table is being decoded
            // table_size,             The size of current FSE table
            // is_repeating_bits,      Whether current bitstring represents repeat bits.
            //                         Repeat bits immediately follows a bitstring=1 read operation.
            //                         Repeat bits indicate how many 0-state symbols to skip.
            // is_trailing_bits,       FSE bitstreams may have trailing bits

            let bitstream_rows = bit_boundaries
                .iter()
                .enumerate()
                .map(|(bit_boundary_idx, (bit_idx, value_read, value_decoded))| {
                    // First calculate the start and end position of the current read operation
                    from_pos = if next_symbol == -1 { (1, -1) } else { to_pos };
                    from_pos.1 += 1;
                    if from_pos.1 == 8 || from_pos.1 == 16 {
                        from_pos = (from_pos.0 + 1, 0);
                    }
                    from_pos.1 = (from_pos.1 as u64).rem_euclid(8) as i64;
                    while from_pos.0 > last_byte_idx {
                        current_tag_rlc_acc = tag_rlc_iter.next().unwrap();
                        last_byte_idx += 1;
                    }

                    // Derive the end position based on how many bits are read
                    let to_byte_idx = (bit_idx - 1) / 8;
                    let mut to_bit_idx = bit_idx - to_byte_idx * (N_BITS_PER_BYTE as u32) - 1;
                    if from_pos.0 < (to_byte_idx + 1) as i64 {
                        to_bit_idx += 8;
                    }
                    to_pos = ((to_byte_idx + 1) as i64, to_bit_idx as i64);

                    if bit_boundary_idx < 1 {
                        // Read Scenarios 1: Accuracy log bits (Always the First Read)
                        next_symbol += 1;
                        assert_eq!(value_read, value_decoded, "no varbit packing for AL bits");
                        (
                            0,
                            n_emitted,
                            from_pos.0 as usize,
                            from_pos.1 as usize,
                            to_pos.0 as usize,
                            to_pos.1 as usize,
                            *value_read,
                            *value_decoded,
                            current_tag_rlc_acc,
                            n_acc,
                            kind as u64,
                            table.table_size,
                            false,
                            false,
                        )
                    } else if !is_repeating_bit_boundary.contains_key(&bit_boundary_idx) {
                        if n_acc >= (table.table_size as usize) {
                            // Read Scenarios 2: Trailing Bits
                            assert_eq!(
                                value_read, value_decoded,
                                "no varbit packing for trailing bits"
                            );
                            (
                                last_symbol as u64,
                                n_emitted,
                                from_pos.0 as usize,
                                from_pos.1 as usize,
                                to_pos.0 as usize,
                                to_pos.1 as usize,
                                *value_read,
                                *value_decoded,
                                current_tag_rlc_acc,
                                n_acc,
                                kind as u64,
                                table.table_size,
                                false,
                                true,
                            )
                        } else {
                            // Read Scenarios 3: Regular Decoding State
                            assert!(next_symbol >= 0);
                            decoded = next_symbol as u64;
                            n_emitted += 1;
                            last_symbol = next_symbol;
                            next_symbol += 1;
                            match *value_decoded {
                                0 => {
                                    // When a symbol has a value==0, it signifies a case of prob=-1
                                    // (or probability "less
                                    // than 1"), where
                                    // such symbols are allocated states from the
                                    // end and retreating. Exactly 1 state is allocated in this
                                    // case.
                                    n_acc += 1;
                                }
                                1 => {
                                    let mut repeating_bit_boundary_idx = bit_boundary_idx + 1;
                                    loop {
                                        let repeating_bits =
                                            bit_boundaries[repeating_bit_boundary_idx].1;
                                        next_symbol += repeating_bits as i32; // skip symbols
                                        is_repeating_bit_boundary
                                            .insert(repeating_bit_boundary_idx, true);

                                        if repeating_bits < 3 {
                                            break;
                                        } else {
                                            repeating_bit_boundary_idx += 1;
                                        }
                                    }
                                }
                                _ => {
                                    n_acc += (*value_decoded - 1) as usize;
                                }
                            }

                            (
                                decoded,
                                n_emitted,
                                from_pos.0 as usize,
                                from_pos.1 as usize,
                                to_pos.0 as usize,
                                to_pos.1 as usize,
                                *value_read,
                                *value_decoded,
                                current_tag_rlc_acc,
                                n_acc,
                                kind as u64,
                                table.table_size,
                                false,
                                false,
                            )
                        }
                    } else {
                        // Read Scenarios 3: Repeating Bits
                        let symbol = last_symbol as u64 + value_decoded;
                        last_symbol = symbol as i32;
                        assert_eq!(
                            value_read, value_decoded,
                            "no varbit packing for repeat-bits flag"
                        );
                        (
                            symbol,
                            n_emitted,
                            from_pos.0 as usize,
                            from_pos.1 as usize,
                            to_pos.0 as usize,
                            to_pos.1 as usize,
                            *value_read,
                            *value_decoded,
                            current_tag_rlc_acc,
                            n_acc,
                            // FseDecoder-specific witness values
                            kind as u64,
                            table.table_size,
                            true,
                            false,
                        )
                    }
                })
                .collect::<Vec<(
                    u64,
                    usize,
                    usize,
                    usize,
                    usize,
                    usize,
                    u64,
                    u64,
                    Value<F>,
                    usize,
                    u64,
                    u64,
                    bool,
                    bool,
                )>>();

            // Transform bitstream rows into witness rows
            for (j, row) in bitstream_rows.iter().enumerate() {
                witness_rows.push(ZstdWitnessRow {
                    state: ZstdState {
                        tag: ZstdTag::ZstdBlockSequenceFseCode,
                        tag_next: if is_fse_section_end {
                            ZstdTag::ZstdBlockSequenceData
                        } else {
                            ZstdTag::ZstdBlockSequenceFseCode
                        },
                        block_idx,
                        max_tag_len: ZstdTag::ZstdBlockSequenceFseCode.max_len(),
                        tag_len,
                        tag_idx: row.2 as u64,
                        is_tag_change: j == 0,
                        tag_rlc,
                        tag_rlc_acc: row.8,
                    },
                    encoded_data: EncodedData {
                        byte_idx: (start_offset + row.2) as u64,
                        encoded_len,
                        value_byte: src[start_offset + row.2 - 1],
                        value_rlc,
                        reverse: false,
                        ..Default::default()
                    },
                    bitstream_read_data: BitstreamReadRow {
                        bit_start_idx: row.3,
                        bit_end_idx: row.5,
                        bit_value: row.6,
                        is_zero_bit_read: false,
                        ..Default::default()
                    },
                    decoded_data: DecodedData {
                        decoded_len: last_row.decoded_data.decoded_len,
                    },
                    fse_data: FseDecodingRow {
                        table_kind: row.10,
                        table_size: row.11,
                        symbol: row.0,
                        num_emitted: row.1 as u64,
                        value_decoded: row.7,
                        probability_acc: row.9 as u64,
                        is_repeat_bits_loop: row.12,
                        is_trailing_bits: row.13,
                    },
                });

                // The maximum allowed accuracy log for literals length and match length tables is
                // 9, This provision will produce a skipped byte row in only one
                // scenario: The previous byte ended on the second last bit, and the
                // subsequent read consumes 9 bits, which produces a range covering
                // the second byte entirely, resulting in a nil row.
                if (row.5 - row.3 + 1) > 8 && row.5 >= 15 {
                    last_row = witness_rows.last().cloned().unwrap();
                    let byte_value = src[start_offset + row.2];

                    witness_rows.push(ZstdWitnessRow {
                        state: ZstdState {
                            tag: ZstdTag::ZstdBlockSequenceFseCode,
                            tag_next: if is_fse_section_end {
                                ZstdTag::ZstdBlockSequenceData
                            } else {
                                ZstdTag::ZstdBlockSequenceFseCode
                            },
                            block_idx,
                            max_tag_len: ZstdTag::ZstdBlockSequenceFseCode.max_len(),
                            tag_len,
                            tag_idx: (row.2 + 1) as u64,
                            is_tag_change: false,
                            tag_rlc,
                            tag_rlc_acc: row.8 * randomness
                                + Value::known(F::from(byte_value as u64)),
                        },
                        encoded_data: EncodedData {
                            byte_idx: (start_offset + row.2 + 1) as u64,
                            encoded_len,
                            value_byte: byte_value,
                            value_rlc,
                            reverse: false,
                            ..Default::default()
                        },
                        bitstream_read_data: BitstreamReadRow {
                            // Deterministic start and end bit idx note:
                            // There's only one scenario that can produce a nil row in the FSE table
                            // section. This read operation must end on
                            // the last bit of the second byte.
                            bit_start_idx: 7,
                            bit_end_idx: 7,
                            bit_value: 0,
                            is_zero_bit_read: false,
                            is_nil: true,
                            is_update_state: 0u64,
                            ..Default::default()
                        },
                        decoded_data: DecodedData {
                            decoded_len: last_row.decoded_data.decoded_len,
                        },
                        fse_data: FseDecodingRow {
                            table_kind: row.10,
                            table_size: row.11,
                            symbol: row.0,
                            num_emitted: row.1 as u64,
                            value_decoded: row.7,
                            probability_acc: row.9 as u64,
                            is_repeat_bits_loop: false,
                            is_trailing_bits: row.13,
                        },
                    })
                }

                last_row = witness_rows.last().cloned().unwrap();
            }
        }
    }

    ////////////////////////////////////////////////////////////////////////////
    ///// Sequence Section Part 3: Sequence Data (Instruction Bitstream)  //////
    ////////////////////////////////////////////////////////////////////////////

    // Reconstruct LLTV, CMOTV, and MLTV which specifies bit actions for a specific state
    let lltv = SequenceFixedStateActionTable::reconstruct_lltv();
    let cmotv = SequenceFixedStateActionTable::reconstruct_cmotv(CMOT_N);
    let mltv = SequenceFixedStateActionTable::reconstruct_mltv();

    // Decode sequence bitstream
    let byte_offset = byte_offset + n_fse_bytes_mlt;
    let sequence_bitstream = &src[byte_offset..end_offset]
        .iter()
        .rev()
        .clone()
        .flat_map(|v| {
            let mut bits = value_bits_le(*v);
            bits.reverse();
            bits
        })
        .collect::<Vec<u8>>();

    // Bitstream processing state values
    let _num_emitted: usize = 0;
    let n_sequence_data_bytes = end_offset - byte_offset;
    let mut last_byte_idx: usize = 1;
    let mut current_byte_idx: usize = 1;
    let mut current_bit_idx: usize = 0;

    // Update the last row
    let multiplier =
        (0..last_row.state.tag_len).fold(Value::known(F::one()), |acc, _| acc * randomness);
    let value_rlc = last_row.encoded_data.value_rlc * multiplier + last_row.state.tag_rlc;

    let tag_rlc_iter =
        &src[byte_offset..end_offset]
            .iter()
            .scan(Value::known(F::zero()), |acc, &byte| {
                *acc = *acc * randomness + Value::known(F::from(byte as u64));
                Some(*acc)
            });
    let tag_rlc = tag_rlc_iter.clone().last().expect("Tag RLC must exist");
    let mut tag_rlc_iter = tag_rlc_iter
        .clone()
        .collect::<Vec<Value<F>>>()
        .into_iter()
        .rev();

    let mut next_tag_rlc_acc = tag_rlc_iter.next().unwrap();

    let mut padding_end_idx = 0;
    while sequence_bitstream[padding_end_idx] == 0 {
        padding_end_idx += 1;
    }

    // Add a witness row for leading 0s and the sentinel 1-bit
    witness_rows.push(ZstdWitnessRow {
        state: ZstdState {
            tag: ZstdTag::ZstdBlockSequenceData,
            tag_next: if last_block {
                ZstdTag::Null
            } else {
                ZstdTag::BlockHeader
            },
            block_idx,
            max_tag_len: ZstdTag::ZstdBlockSequenceData.max_len(),
            tag_len: n_sequence_data_bytes as u64,
            tag_idx: 1_u64,
            is_tag_change: true,
            tag_rlc,
            tag_rlc_acc: next_tag_rlc_acc,
        },
        encoded_data: EncodedData {
            byte_idx: (byte_offset + current_byte_idx) as u64,
            encoded_len,
            value_byte: src[end_offset - current_byte_idx],
            value_rlc,
            reverse: true,
            reverse_len: n_sequence_data_bytes as u64,
            reverse_idx: (n_sequence_data_bytes - (current_byte_idx - 1)) as u64,
        },
        bitstream_read_data: BitstreamReadRow {
            bit_start_idx: 0usize,
            bit_end_idx: padding_end_idx,
            bit_value: 1u64,
            is_zero_bit_read: false,
            ..Default::default()
        },
        decoded_data: last_row.decoded_data.clone(),
        fse_data: FseDecodingRow::default(),
    });

    // Exclude the leading zero section
    while sequence_bitstream[current_bit_idx] == 0 {
        (current_byte_idx, current_bit_idx) = increment_idx(current_byte_idx, current_bit_idx);
    }
    // Exclude the sentinel 1-bit
    (current_byte_idx, current_bit_idx) = increment_idx(current_byte_idx, current_bit_idx);

    // Update accumulators
    if current_byte_idx > last_byte_idx {
        next_tag_rlc_acc = tag_rlc_iter.next().unwrap();
        last_byte_idx = current_byte_idx;
    }

    // Now the actual data-bearing bitstream starts
    // The sequence bitstream is interleaved by 6 bit processing strands.
    // The interleaving order is: CMOVBits, MLVBits, LLVBits, LLFBits, MLFBits, CMOFBits
    let mut seq_idx: usize = 0;
    let mut decoded_bitstring_values: Vec<(SequenceDataTag, u64)> = vec![];
    let mut raw_sequence_instructions: Vec<(usize, usize, usize)> = vec![]; // offset_state, match_length, literal_length
    let mut curr_instruction: [usize; 3] = [0, 0, 0];

    // Note: mode and order_idx produces 6 distinct decoding state
    let mut mode: usize = 1; // use 0 or 1 to denote whether bitstream produces data or next decoding state
    let mut order_idx: usize = 0; // use 0, 1, 2 to denote the order of decoded value within current mode

    let mut state_baselines: [usize; 3] = [0, 0, 0]; // 3 states for LL, ML, CMO
    let mut decoding_baselines: [usize; 3] = [0, 0, 0]; // 3 decoding bl for CMO, ML, LL

    let data_tags = [
        SequenceDataTag::CookedMatchOffsetValue,
        SequenceDataTag::MatchLengthValue,
        SequenceDataTag::LiteralLengthValue,
        SequenceDataTag::LiteralLengthFse,
        SequenceDataTag::MatchLengthFse,
        SequenceDataTag::CookedMatchOffsetFse,
    ];
    let next_nb_to_read_for_states: [usize; 3] =
        [al_llt as usize, al_mlt as usize, al_cmot as usize]; // Obtained from accuracy log
    let next_nb_to_read_for_values: [usize; 3] = [0, 0, 0];
    let mut nb_switch = [next_nb_to_read_for_values, next_nb_to_read_for_states];
    let v_tables = [cmotv, mltv, lltv];
    let f_tables = [llt, mlt, cmot];

    let mut is_init = true;
    let mut nb = nb_switch[mode][order_idx];
    let bitstream_end_bit_idx = n_sequence_data_bytes * N_BITS_PER_BYTE;
    let mut table_kind;
    let mut table_size;
    let mut last_states: [u64; 3] = [0, 0, 0];
    let mut last_symbols: [u64; 3] = [0, 0, 0];
    let mut current_decoding_state;
    let mut tail_holding_bit = false;

    while current_bit_idx + nb <= bitstream_end_bit_idx {
        let bitstring_value =
            be_bits_to_value(&sequence_bitstream[current_bit_idx..(current_bit_idx + nb)]);
        let curr_baseline;

        if mode > 0 {
            // For the initial baseline determination, ML and CMO positions are flipped.
            if is_init {
                order_idx = [0, 2, 1][order_idx];
            }

            if order_idx < 1 {
                seq_idx += 1;
            }

            let new_decoded = (data_tags[mode * 3 + order_idx], bitstring_value);
            decoded_bitstring_values.push(new_decoded);

            current_decoding_state = (mode * 3 + order_idx) as u64;

            table_kind = match new_decoded.0 {
                SequenceDataTag::CookedMatchOffsetFse | SequenceDataTag::CookedMatchOffsetValue => {
                    table_cmot.table_kind as u64
                }
                SequenceDataTag::MatchLengthFse | SequenceDataTag::MatchLengthValue => {
                    table_mlt.table_kind as u64
                }
                SequenceDataTag::LiteralLengthFse | SequenceDataTag::LiteralLengthValue => {
                    table_llt.table_kind as u64
                }
            };
            table_size = match new_decoded.0 {
                SequenceDataTag::CookedMatchOffsetFse | SequenceDataTag::CookedMatchOffsetValue => {
                    table_cmot.table_size
                }
                SequenceDataTag::MatchLengthFse | SequenceDataTag::MatchLengthValue => {
                    table_mlt.table_size
                }
                SequenceDataTag::LiteralLengthFse | SequenceDataTag::LiteralLengthValue => {
                    table_llt.table_size
                }
            };

            // FSE state update step
            curr_baseline = state_baselines[order_idx];
            let new_state = (curr_baseline as u64) + bitstring_value;
            last_states[order_idx] = new_state;
            let new_state_params = f_tables[order_idx]
                .get(&new_state)
                .expect("State should exist.");
            let state_symbol = new_state_params.0;
            last_symbols[order_idx] = state_symbol;

            let value_idx = 3 - order_idx - 1;

            // Update baseline and nb for next FSE state transition
            state_baselines[order_idx] = new_state_params.1 as usize;
            nb_switch[1][order_idx] = new_state_params.2 as usize;

            // Update baseline and nb for next value decoding
            decoding_baselines[value_idx] = v_tables[value_idx].states_to_actions
                [state_symbol as usize]
                .1
                 .0 as usize;
            nb_switch[0][value_idx] = v_tables[value_idx].states_to_actions[state_symbol as usize]
                .1
                 .1 as usize;

            // Flip back the idx for first step
            if is_init {
                order_idx = [0, 2, 1][order_idx];
            }
        } else {
            let new_decoded = (data_tags[mode * 3 + order_idx], bitstring_value);
            decoded_bitstring_values.push(new_decoded);

            current_decoding_state = (mode * 3 + order_idx) as u64;

            table_kind = match new_decoded.0 {
                SequenceDataTag::CookedMatchOffsetFse | SequenceDataTag::CookedMatchOffsetValue => {
                    table_cmot.table_kind as u64
                }
                SequenceDataTag::MatchLengthFse | SequenceDataTag::MatchLengthValue => {
                    table_mlt.table_kind as u64
                }
                SequenceDataTag::LiteralLengthFse | SequenceDataTag::LiteralLengthValue => {
                    table_llt.table_kind as u64
                }
            };
            table_size = match new_decoded.0 {
                SequenceDataTag::CookedMatchOffsetFse | SequenceDataTag::CookedMatchOffsetValue => {
                    table_cmot.table_size
                }
                SequenceDataTag::MatchLengthFse | SequenceDataTag::MatchLengthValue => {
                    table_mlt.table_size
                }
                SequenceDataTag::LiteralLengthFse | SequenceDataTag::LiteralLengthValue => {
                    table_llt.table_size
                }
            };

            // Value decoding step
            curr_baseline = decoding_baselines[order_idx];
            let new_value = (curr_baseline as u64) + bitstring_value;
            curr_instruction[order_idx] = new_value as usize;
        }

        // bitstream witness row data
        let from_bit_idx = current_bit_idx.rem_euclid(8);
        let to_bit_idx = if nb > 0 {
            from_bit_idx + (nb - 1)
        } else {
            from_bit_idx
        };

        // Add a witness row
        witness_rows.push(ZstdWitnessRow {
            state: ZstdState {
                tag: ZstdTag::ZstdBlockSequenceData,
                tag_next: if last_block {
                    ZstdTag::Null
                } else {
                    ZstdTag::BlockHeader
                },
                block_idx,
                max_tag_len: ZstdTag::ZstdBlockSequenceData.max_len(),
                tag_len: n_sequence_data_bytes as u64,
                tag_idx: current_byte_idx as u64,
                is_tag_change: false,
                tag_rlc,
                tag_rlc_acc: next_tag_rlc_acc,
            },
            encoded_data: EncodedData {
                byte_idx: (byte_offset + current_byte_idx) as u64,
                encoded_len,
                value_byte: if end_offset - current_byte_idx < src.len() {
                    src[end_offset - current_byte_idx]
                } else {
                    src.last().cloned().unwrap()
                },
                value_rlc,
                reverse: true,
                reverse_len: n_sequence_data_bytes as u64,
                reverse_idx: (n_sequence_data_bytes - (current_byte_idx - 1)) as u64,
            },
            bitstream_read_data: BitstreamReadRow {
                bit_start_idx: from_bit_idx,
                bit_end_idx: to_bit_idx,
                bit_value: bitstring_value,
                is_zero_bit_read: (nb == 0),
                is_seq_init: is_init,
                seq_idx,
                states: last_states,
                symbols: last_symbols,
                values: [
                    curr_instruction[2] as u64,
                    curr_instruction[1] as u64,
                    curr_instruction[0] as u64,
                ],
                baseline: curr_baseline as u64,
                is_nil: false,
                is_update_state: (current_decoding_state >= 3) as u64,
            },
            decoded_data: last_row.decoded_data.clone(),
            fse_data: FseDecodingRow {
                table_kind,
                table_size,
                ..Default::default()
            },
        });

        // When the range of a multi-byte read operation from the bitstream covers an entire byte,
        // a separate row needs to be added for each of such byte to ensure continuity of the value
        // accumulators. These compensating rows have is_nil=true. At most, two bytes can be
        // entirely covered by a bitstream read operation.
        let multi_byte_boundaries: [usize; 2] = [15, 23];
        let mut skipped_bits = 0usize;

        for boundary in multi_byte_boundaries {
            if to_bit_idx >= boundary {
                // Skip over covered bytes for byte and bit index
                for _ in 0..N_BITS_PER_BYTE {
                    (current_byte_idx, current_bit_idx) =
                        increment_idx(current_byte_idx, current_bit_idx);
                }
                // Increment accumulators for nil row
                if current_byte_idx > last_byte_idx && current_byte_idx <= n_sequence_data_bytes {
                    next_tag_rlc_acc = tag_rlc_iter.next().unwrap();
                    last_byte_idx = current_byte_idx;
                }
                skipped_bits += N_BITS_PER_BYTE;

                let wrap_by = match to_bit_idx {
                    15 => 8,
                    16..=23 => 16,
                    _ => unreachable!(),
                };
                witness_rows.push(ZstdWitnessRow {
                    state: ZstdState {
                        tag: ZstdTag::ZstdBlockSequenceData,
                        tag_next: if last_block {
                            ZstdTag::Null
                        } else {
                            ZstdTag::BlockHeader
                        },
                        block_idx,
                        max_tag_len: ZstdTag::ZstdBlockSequenceData.max_len(),
                        tag_len: n_sequence_data_bytes as u64,
                        tag_idx: current_byte_idx as u64,
                        is_tag_change: false,
                        tag_rlc,
                        tag_rlc_acc: next_tag_rlc_acc,
                    },
                    encoded_data: EncodedData {
                        byte_idx: (byte_offset + current_byte_idx) as u64,
                        encoded_len,
                        value_byte: if end_offset - current_byte_idx < src.len() {
                            src[end_offset - current_byte_idx]
                        } else {
                            src.last().cloned().unwrap()
                        },
                        value_rlc,
                        reverse: true,
                        reverse_len: n_sequence_data_bytes as u64,
                        reverse_idx: (n_sequence_data_bytes - (current_byte_idx - 1)) as u64,
                    },
                    bitstream_read_data: BitstreamReadRow {
                        bit_start_idx: to_bit_idx - wrap_by,
                        bit_end_idx: to_bit_idx - wrap_by,
                        bit_value: 0,
                        is_zero_bit_read: false,
                        is_seq_init: false,
                        seq_idx,
                        states: last_states,
                        symbols: last_symbols,
                        values: [
                            curr_instruction[2] as u64,
                            curr_instruction[1] as u64,
                            curr_instruction[0] as u64,
                        ],
                        baseline: curr_baseline as u64,
                        is_nil: true,
                        is_update_state: (current_decoding_state >= 3) as u64,
                    },
                    decoded_data: last_row.decoded_data.clone(),
                    fse_data: FseDecodingRow {
                        table_kind,
                        table_size,
                        ..Default::default()
                    },
                })
            }
        }

        // Update all variables that indicate current decoding states
        order_idx += 1;
        if mode > 0 {
            if order_idx > 2 {
                is_init = false;
                mode = 0; // switch to data mode
                order_idx = 0;
            }
        } else if order_idx > 2 {
            mode = 1; // switch to FSE mode
            order_idx = 0;

            // Three elements (MO, ML and LL) are all decoded. Add the instruction.
            let new_instruction = (
                curr_instruction[0],
                curr_instruction[1],
                curr_instruction[2],
            );

            raw_sequence_instructions.push(new_instruction);
        }

        let next_nb = if is_init {
            // On the first step, ML and CMO are flipped
            let true_idx = [0, 2, 1][order_idx];
            nb_switch[mode][true_idx]
        } else {
            nb_switch[mode][order_idx]
        };

        // Adjust the end position of the current read operation:
        // If the next operation reads 0 bits, the ending bit position should stay on
        // the last bit, instead of incrementing to the next position. When the nb=0 streak breaks,
        // the held off position is released.
        if nb > 0 && next_nb > 0 {
            for _ in 0..(nb - skipped_bits) {
                (current_byte_idx, current_bit_idx) =
                    increment_idx(current_byte_idx, current_bit_idx);
            }
        } else if nb > 0 && next_nb == 0 {
            tail_holding_bit = true;
            for _ in 0..(nb - skipped_bits - 1) {
                (current_byte_idx, current_bit_idx) =
                    increment_idx(current_byte_idx, current_bit_idx);
            }
        } else if nb == 0 && next_nb > 0 && tail_holding_bit {
            (current_byte_idx, current_bit_idx) = increment_idx(current_byte_idx, current_bit_idx);
            tail_holding_bit = false;
        }

        if current_byte_idx > last_byte_idx && current_byte_idx <= n_sequence_data_bytes {
            next_tag_rlc_acc = tag_rlc_iter.next().unwrap();
            last_byte_idx = current_byte_idx;
        }

        // Update the next nb for the next read operation
        nb = next_nb;
    }

    // Process raw sequence instructions
    let mut address_table_rows: Vec<AddressTableRow> = vec![];
    let mut literal_len_acc: usize = 0;
    let mut repeated_offset: [usize; 3] = [1, 4, 8];

    for (idx, inst) in raw_sequence_instructions.iter().enumerate() {
        let actual_offset = if inst.0 > 3 {
            inst.0 - 3
        } else {
            let repeat_idx = inst.0;
            if inst.2 == 0 {
                if repeat_idx == 3 {
                    repeated_offset[0] - 1
                } else {
                    repeated_offset[repeat_idx]
                }
            } else {
                repeated_offset[repeat_idx - 1]
            }
        } as u64;

        literal_len_acc += inst.2;

        // Update repeated offset
        if inst.0 > 3 {
            repeated_offset[2] = repeated_offset[1];
            repeated_offset[1] = repeated_offset[0];
            repeated_offset[0] = inst.0 - 3;
        } else {
            let mut repeat_idx = inst.0;
            if inst.2 == 0 {
                repeat_idx += 1;
            }

            if repeat_idx == 2 {
                repeated_offset.swap(1, 0);
            } else if repeat_idx == 3 {
                let result = repeated_offset[2];
                repeated_offset[2] = repeated_offset[1];
                repeated_offset[1] = repeated_offset[0];
                repeated_offset[0] = result;
            } else if repeat_idx == 4 {
                let result = repeated_offset[0] - 1;
                assert!(result > 0, "corruptied data");
                repeated_offset[2] = repeated_offset[1];
                repeated_offset[1] = repeated_offset[0];
                repeated_offset[0] = result;
            } else {
                // repeat 1
            }
        };

        address_table_rows.push(AddressTableRow {
            s_padding: 0,
            instruction_idx: idx as u64,
            literal_length: inst.2 as u64,
            cooked_match_offset: inst.0 as u64,
            match_length: inst.1 as u64,
            literal_length_acc: literal_len_acc as u64,
            repeated_offset1: repeated_offset[0] as u64,
            repeated_offset2: repeated_offset[1] as u64,
            repeated_offset3: repeated_offset[2] as u64,
            actual_offset,
        });
    }

    // Executing sequence instructions to acquire the original input.
    // At this point, the address table rows are not padded. Paddings will be added as sequence
    // instructions progress.
    let mut recovered_inputs: Vec<u8> = vec![];
    let mut seq_exec_info: Vec<SequenceExec> = vec![];
    let mut current_literal_pos: usize = 0;

    for inst in address_table_rows.iter() {
        let new_literal_pos = current_literal_pos + (inst.literal_length as usize);
        if new_literal_pos > current_literal_pos {
            let r = current_literal_pos..new_literal_pos;
            seq_exec_info.push(SequenceExec(
                inst.instruction_idx as usize,
                SequenceExecInfo::LiteralCopy(r.clone()),
            ));
            recovered_inputs.extend_from_slice(
                literals[r]
                    .iter()
                    .map(|&v| v as u8)
                    .collect::<Vec<u8>>()
                    .as_slice(),
            );
        }

        let match_pos = recovered_inputs.len() - (inst.actual_offset as usize);
        if inst.match_length > 0 {
            let r = match_pos..(inst.match_length as usize + match_pos);
            seq_exec_info.push(SequenceExec(
                inst.instruction_idx as usize,
                SequenceExecInfo::BackRef(r.clone()),
            ));
            let matched_and_repeated_bytes = if inst.match_length <= inst.actual_offset {
                Vec::from(&recovered_inputs[r])
            } else {
                let l = inst.match_length as usize;
                let r_prime = match_pos..recovered_inputs.len();
                let matched_bytes = Vec::from(&recovered_inputs[r_prime]);
                matched_bytes.iter().cycle().take(l).copied().collect()
            };
            recovered_inputs.extend_from_slice(matched_and_repeated_bytes.as_slice());
        }
        current_literal_pos = new_literal_pos;
    }

    // Add remaining literal bytes
    if current_literal_pos < literals.len() {
        let r = current_literal_pos..literals.len();
        seq_exec_info.push(SequenceExec(
            sequence_info.num_sequences,
            SequenceExecInfo::LiteralCopy(r.clone()),
        ));
        recovered_inputs.extend_from_slice(
            literals[r]
                .iter()
                .map(|&v| v as u8)
                .collect::<Vec<u8>>()
                .as_slice(),
        );
    }

    (
        end_offset,
        witness_rows,
        [table_llt, table_cmot, table_mlt],
        address_table_rows,
        recovered_inputs,
        sequence_info,
        seq_exec_info,
    )
}

type LiteralsHeaderProcessingResult<F> = (
    usize,
    Vec<ZstdWitnessRow<F>>,
    BlockType,
    usize,
    usize,
    usize,
    (u64, bool),
);

fn process_block_zstd_literals_header<F: Field>(
    src: &[u8],
    block_idx: u64,
    byte_offset: usize,
    last_row: &ZstdWitnessRow<F>,
    randomness: Value<F>,
) -> LiteralsHeaderProcessingResult<F> {
    let lh_bytes = src
        .iter()
        .skip(byte_offset)
        .take(N_MAX_LITERAL_HEADER_BYTES)
        .cloned()
        .collect::<Vec<u8>>();

    let literals_block_type = BlockType::from(lh_bytes[0] & 0x3);
    let size_format = (lh_bytes[0] >> 2) & 3;
    let sf_max = size_format == 3;

    let [n_bits_fmt, n_bits_regen, n_bits_compressed, n_streams, n_bytes_header, branch]: [usize;
        6] = match literals_block_type {
        BlockType::RawBlock => match size_format {
            0b00 | 0b10 => [1, 5, 0, 1, 1, 0],
            0b01 => [2, 12, 0, 1, 2, 1],
            0b11 => [2, 20, 0, 1, 3, 2],
            _ => unreachable!("size_format out of bound"),
        },
        _ => unreachable!("BlockType::* unexpected. Must be raw bytes for literals."),
    };

    // Bits for representing regenerated_size and compressed_size
    let sizing_bits = &lh_bytes.clone().into_iter().fold(vec![], |mut acc, b| {
        acc.extend(value_bits_le(b));
        acc
    })[(2 + n_bits_fmt)..(n_bytes_header * N_BITS_PER_BYTE)];

    let regen_size = le_bits_to_value(&sizing_bits[0..n_bits_regen]);
    let compressed_size =
        le_bits_to_value(&sizing_bits[n_bits_regen..(n_bits_regen + n_bits_compressed)]);
    let tag_next = match literals_block_type {
        BlockType::RawBlock => ZstdTag::ZstdBlockLiteralsRawBytes,
        _ => unreachable!("BlockType::* unexpected. Must be raw bytes for literals."),
    };

    let tag_rlc_iter =
        lh_bytes
            .iter()
            .take(n_bytes_header)
            .scan(Value::known(F::zero()), |acc, &byte| {
                *acc = *acc * randomness + Value::known(F::from(byte as u64));
                Some(*acc)
            });
    let tag_rlc = tag_rlc_iter.clone().last().expect("Tag RLC expected");

    let multiplier =
        (0..last_row.state.tag_len).fold(Value::known(F::one()), |acc, _| acc * randomness);
    let value_rlc = last_row.encoded_data.value_rlc * multiplier + last_row.state.tag_rlc;

    (
        byte_offset + n_bytes_header,
        lh_bytes
            .iter()
            .take(n_bytes_header)
            .zip(tag_rlc_iter)
            .enumerate()
            .map(|(i, (&value_byte, tag_rlc_acc))| ZstdWitnessRow {
                state: ZstdState {
                    tag: ZstdTag::ZstdBlockLiteralsHeader,
                    tag_next,
                    block_idx,
                    max_tag_len: ZstdTag::ZstdBlockLiteralsHeader.max_len(),
                    tag_len: n_bytes_header as u64,
                    tag_idx: (i + 1) as u64,
                    is_tag_change: i == 0,
                    tag_rlc,
                    tag_rlc_acc,
                },
                encoded_data: EncodedData {
                    byte_idx: (byte_offset + i + 1) as u64,
                    encoded_len: last_row.encoded_data.encoded_len,
                    value_byte,
                    reverse: false,
                    value_rlc,
                    ..Default::default()
                },
                bitstream_read_data: BitstreamReadRow::default(),
                decoded_data: last_row.decoded_data.clone(),
                fse_data: FseDecodingRow::default(),
            })
            .collect::<Vec<_>>(),
        literals_block_type,
        n_streams,
        regen_size as usize,
        compressed_size as usize,
        (branch as u64, sf_max),
    )
}

/// Result for processing multiple blocks from compressed data
pub type MultiBlockProcessResult<F> = (
    Vec<ZstdWitnessRow<F>>,
    Vec<Vec<u64>>, // literals
    Vec<u64>,
    Vec<FseAuxiliaryTableData>,
    Vec<BlockInfo>,
    Vec<SequenceInfo>,
    // TODO: handle multi-block.
    Vec<Vec<AddressTableRow>>,
    // TODO: handle multi-block.
    Vec<SequenceExecResult>,
);

/// Process a slice of bytes into decompression circuit witness rows
pub fn process<F: Field>(src: &[u8], randomness: Value<F>) -> MultiBlockProcessResult<F> {
    let mut witness_rows = vec![];
    let mut literals: Vec<Vec<u64>> = vec![];
    let mut aux_data: Vec<u64> = vec![];
    let mut fse_aux_tables: Vec<FseAuxiliaryTableData> = vec![];
    let mut block_info_arr: Vec<BlockInfo> = vec![];
    let mut sequence_info_arr: Vec<SequenceInfo> = vec![];
    // TODO: handle multi-block
    let mut address_table_arr: Vec<Vec<AddressTableRow>> = vec![];
    // TODO: handle multi-block
    let mut sequence_exec_info_arr: Vec<SequenceExecResult> = vec![];
<<<<<<< HEAD

    // witgen_debug
    let stdout = io::stdout();
    let mut handle = stdout.lock();

    // FrameHeaderDescriptor and FrameContentSize
    let (mut byte_offset, rows) =
        process_frame_header::<F>(src, 0, &ZstdWitnessRow::init(src.len()), randomness);
=======

    // FrameHeaderDescriptor and FrameContentSize
    let (mut byte_offset, rows) = process_frame_header::<F>(
        src,
        0, // frame header starts at offset=0
        &ZstdWitnessRow::init(src.len()),
        randomness,
    );
>>>>>>> 4fabe0f1
    witness_rows.extend_from_slice(&rows);

    let mut block_idx: u64 = 1;
    loop {
        let (
            end_offset,
            rows,
            block_info,
            sequence_info,
            new_literals,
            lstream_lens,
            pipeline_data,
            new_fse_aux_tables,
            address_table_rows,
            sequence_exec_info,
        ) = process_block::<F>(
            src,
            block_idx,
            byte_offset,
            rows.last().expect("last row expected to exist"),
            randomness,
        );

        witness_rows.extend_from_slice(&rows);
        literals.push(new_literals);
        aux_data.extend_from_slice(&lstream_lens);
        aux_data.extend_from_slice(&pipeline_data);
        for fse_aux_table in new_fse_aux_tables {
            fse_aux_tables.push(fse_aux_table);
        }

        block_info_arr.push(block_info);
        sequence_info_arr.push(sequence_info);
        address_table_arr.push(address_table_rows);
        sequence_exec_info_arr.push(sequence_exec_info);

        if block_info.is_last_block {
<<<<<<< HEAD
            // TODO: Recover this assertion after the sequence section decoding is completed.
            assert!(end_offset == src.len());
=======
            assert!(end_offset >= src.len());
>>>>>>> 4fabe0f1
            break;
        } else {
            block_idx += 1;
            byte_offset = end_offset;
        }
    }

    (
        witness_rows,
        literals,
        aux_data,
        fse_aux_tables,
        block_info_arr,
        sequence_info_arr,
        // TODO: handle multi-block.
        address_table_arr,
        sequence_exec_info_arr,
    )
}

#[cfg(test)]
mod tests {
    use eth_types::H256;
    use ethers_core::utils::keccak256;
    use std::{fs, fs::File, io::Write};

    #[test]
    #[ignore]
    fn compression_ratio() -> Result<(), std::io::Error> {
        use csv::WriterBuilder;

        let get_compression_ratio = |data: &[u8]| -> Result<(u64, u64, H256), std::io::Error> {
            let raw_len = data.len();
            let compressed = {
                // compression level = 0 defaults to using level=3, which is zstd's default.
                let mut encoder = zstd::stream::write::Encoder::new(Vec::new(), 0)?;

                // disable compression of literals, i.e. literals will be raw bytes.
                encoder.set_parameter(zstd::stream::raw::CParameter::LiteralCompressionMode(
                    zstd::zstd_safe::ParamSwitch::Disable,
                ))?;
                // set target block size to fit within a single block.
                encoder
                    .set_parameter(zstd::stream::raw::CParameter::TargetCBlockSize(124 * 1024))?;
                // do not include the checksum at the end of the encoded data.
                encoder.include_checksum(false)?;
                // do not include magic bytes at the start of the frame since we will have a
                // single frame.
                encoder.include_magicbytes(false)?;
                // set source length, which will be reflected in the frame header.
                encoder.set_pledged_src_size(Some(raw_len as u64))?;
                // include the content size to know at decode time the expected size of decoded
                // data.
                encoder.include_contentsize(true)?;

                encoder.write_all(data)?;
                encoder.finish()?
            };
            let hash = keccak256(&compressed);
            let compressed_len = compressed.len();
            Ok((raw_len as u64, compressed_len as u64, hash.into()))
        };

        let mut batch_files = fs::read_dir("./data")?
            .map(|entry| entry.map(|e| e.path()))
            .collect::<Result<Vec<_>, std::io::Error>>()?;
        batch_files.sort();

        let batches = batch_files
            .iter()
            .map(fs::read_to_string)
            .filter_map(|data| data.ok())
            .map(|data| hex::decode(data.trim_end()).expect("Failed to decode hex data"))
            .collect::<Vec<Vec<u8>>>();

        let file = File::create("modified-ratio.csv")?;
        let mut writer = WriterBuilder::new().from_writer(file);

        // Write headers to CSV
        writer.write_record(["ID", "Len(input)", "Compression Ratio"])?;

        // Test and store results in CSV
        for (i, batch) in batches.iter().enumerate() {
            let (raw_len, compr_len, keccak_hash) = get_compression_ratio(batch)?;
            println!(
                "batch{:0>3}, raw_size={:6}, compr_size={:6}, compr_keccak_hash={:64x}",
                i, raw_len, compr_len, keccak_hash
            );

            // Write input and result to CSV
            let compr_ratio = raw_len as f64 / compr_len as f64;
            writer.write_record(&[i.to_string(), raw_len.to_string(), compr_ratio.to_string()])?;
        }

        // Flush the CSV writer
        writer.flush()?;

        Ok(())
    }

    #[test]
    fn test_zstd_witness_processing_batch_data() -> Result<(), std::io::Error> {
        use super::*;
        use halo2_proofs::halo2curves::bn256::Fr;

        let mut batch_files = fs::read_dir("./data/test_batches")?
            .map(|entry| entry.map(|e| e.path()))
            .collect::<Result<Vec<_>, std::io::Error>>()?;
        batch_files.sort();
        let batches = batch_files
            .iter()
            .map(fs::read_to_string)
            .filter_map(|data| data.ok())
            .map(|data| hex::decode(data.trim_end()).expect("Failed to decode hex data"))
            .collect::<Vec<Vec<u8>>>();

        for raw_input_bytes in batches.into_iter() {
            let compressed = {
                // compression level = 0 defaults to using level=3, which is zstd's default.
                let mut encoder = zstd::stream::write::Encoder::new(Vec::new(), 0)?;

                // disable compression of literals, i.e. literals will be raw bytes.
                encoder.set_parameter(zstd::stream::raw::CParameter::LiteralCompressionMode(
                    zstd::zstd_safe::ParamSwitch::Disable,
                ))?;
                // set target block size to fit within a single block.
                encoder
                    .set_parameter(zstd::stream::raw::CParameter::TargetCBlockSize(124 * 1024))?;
                // do not include the checksum at the end of the encoded data.
                encoder.include_checksum(false)?;
                // do not include magic bytes at the start of the frame since we will have a single
                // frame.
                encoder.include_magicbytes(false)?;
                // set source length, which will be reflected in the frame header.
                encoder.set_pledged_src_size(Some(raw_input_bytes.len() as u64))?;
                // include the content size to know at decode time the expected size of decoded
                // data.
                encoder.include_contentsize(true)?;

                encoder.write_all(&raw_input_bytes)?;
                encoder.finish()?
            };

            let (
                _witness_rows,
                _decoded_literals,
                _aux_data,
                _fse_aux_tables,
                _block_info_arr,
                _sequence_info_arr,
                _,
                sequence_exec_result,
            ) = process::<Fr>(&compressed, Value::known(Fr::from(123456789)));

            let decoded_bytes = sequence_exec_result
                .into_iter()
                .flat_map(|r| r.recovered_bytes)
                .collect::<Vec<u8>>();

            assert!(raw_input_bytes == decoded_bytes);
        }

        Ok(())
    }
}<|MERGE_RESOLUTION|>--- conflicted
+++ resolved
@@ -60,27 +60,8 @@
             _ => fcs,
         }
     };
-<<<<<<< HEAD
+
     println!("frame content size = {:?}", fcs);
-    let fcs_tag_value_iter = fcs_bytes
-        .iter()
-        .scan(Value::known(F::zero()), |acc, &byte| {
-            *acc = *acc * Value::known(F::from(256u64)) + Value::known(F::from(byte as u64));
-            Some(*acc)
-        });
-    let fcs_tag_value = fcs_tag_value_iter
-        .clone()
-        .last()
-        .expect("FrameContentSize expected");
-    let fcs_value_rlcs = fcs_bytes
-        .iter()
-        .scan(Value::known(F::zero()), |acc, &byte| {
-            *acc = *acc * randomness + Value::known(F::from(byte as u64));
-            Some(*acc)
-        })
-        .collect::<Vec<Value<F>>>();
-=======
->>>>>>> 4fabe0f1
 
     let tag_rlc_iter = fcs_bytes
         .iter()
@@ -430,15 +411,12 @@
         last_block,
         randomness,
     );
-<<<<<<< HEAD
-    assert!(end_offset == expected_end_offset, "end offset mismatch");
-=======
+
     // sanity check:
     assert_eq!(
         end_offset, expected_end_offset,
         "end offset after tag=SequencesData mismatch"
     );
->>>>>>> 4fabe0f1
     witness_rows.extend_from_slice(&rows);
 
     (
@@ -538,12 +516,7 @@
     // 2 - Variable bit packing.
     assert!(
         literal_lengths_mode == 2 || literal_lengths_mode == 0,
-<<<<<<< HEAD
-        "Only FSE_Compressed_Mode is allowed llt_mode={:?}",
-        literal_lengths_mode,
-=======
         "Only FSE_Compressed_Mode or Predefined are allowed"
->>>>>>> 4fabe0f1
     );
     assert!(
         offsets_mode == 2 || offsets_mode == 0,
@@ -614,15 +587,10 @@
 
     witness_rows.extend_from_slice(&header_rows);
 
-<<<<<<< HEAD
-    //println!("got seq header (info) = {:?}", sequence_info);
-
-    // Second, process the sequence tables (encoded using FSE)
-=======
+
     /////////////////////////////////////////////////
     ///// Sequence Section Part 2: FSE Tables  //////
     /////////////////////////////////////////////////
->>>>>>> 4fabe0f1
     let byte_offset = sequence_header_end_offset;
     let fse_starting_byte_offset = byte_offset;
 
@@ -1782,16 +1750,6 @@
     let mut address_table_arr: Vec<Vec<AddressTableRow>> = vec![];
     // TODO: handle multi-block
     let mut sequence_exec_info_arr: Vec<SequenceExecResult> = vec![];
-<<<<<<< HEAD
-
-    // witgen_debug
-    let stdout = io::stdout();
-    let mut handle = stdout.lock();
-
-    // FrameHeaderDescriptor and FrameContentSize
-    let (mut byte_offset, rows) =
-        process_frame_header::<F>(src, 0, &ZstdWitnessRow::init(src.len()), randomness);
-=======
 
     // FrameHeaderDescriptor and FrameContentSize
     let (mut byte_offset, rows) = process_frame_header::<F>(
@@ -1800,7 +1758,6 @@
         &ZstdWitnessRow::init(src.len()),
         randomness,
     );
->>>>>>> 4fabe0f1
     witness_rows.extend_from_slice(&rows);
 
     let mut block_idx: u64 = 1;
@@ -1838,12 +1795,7 @@
         sequence_exec_info_arr.push(sequence_exec_info);
 
         if block_info.is_last_block {
-<<<<<<< HEAD
-            // TODO: Recover this assertion after the sequence section decoding is completed.
-            assert!(end_offset == src.len());
-=======
             assert!(end_offset >= src.len());
->>>>>>> 4fabe0f1
             break;
         } else {
             block_idx += 1;
