--- conflicted
+++ resolved
@@ -17,19 +17,9 @@
 pub use types::{ZstdTag::*, *};
 
 pub mod util;
-use util::{le_bits_to_value, value_bits_le};
-
-use crate::aggregation::decoder::witgen::util::{be_bits_to_value, increment_idx};
-
-const CMOT_N: u64 = 31;
-
-<<<<<<< HEAD
-use crate::aggregation::decoder::tables::FseTableKind;
-
-const TAG_MAX_LEN: [(ZstdTag, u64); 8] = [
-=======
+use util::{be_bits_to_value, increment_idx, le_bits_to_value, value_bits_le};
+
 const TAG_MAX_LEN: [(ZstdTag, u64); 13] = [
->>>>>>> 358bb83e
     (FrameHeaderDescriptor, 1),
     (FrameContentSize, 8),
     (BlockHeader, 3),
