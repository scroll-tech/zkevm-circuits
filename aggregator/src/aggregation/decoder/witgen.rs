use eth_types::Field;
// use ethers_core::k256::pkcs8::der::Sequence;
use halo2_proofs::{circuit::Value, halo2curves::bn256::Fr};
use revm_precompile::HashMap;
use revm_primitives::bitvec::ptr::write;
// use zkevm_circuits::witness;
// use zstd::zstd_safe::WriteBuf;

// witgen_debug
use std::{io, io::Write};

mod params;
pub use params::*;

mod types;
pub use types::{ZstdTag::*, *};

pub mod util;
use util::{be_bits_to_value, increment_idx, le_bits_to_value, value_bits_le};

const TAG_MAX_LEN: [(ZstdTag, u64); 8] = [
    (FrameHeaderDescriptor, 1),
    (FrameContentSize, 8),
    (BlockHeader, 3),
    (ZstdBlockLiteralsHeader, 5),
    (ZstdBlockLiteralsRawBytes, 1048575), // (1 << 20) - 1
    (ZstdBlockSequenceHeader, 4),
    (ZstdBlockSequenceFseCode, 128),
    (ZstdBlockSequenceData, 1048575), // (1 << 20) - 1
];

fn lookup_max_tag_len(tag: ZstdTag) -> u64 {
    TAG_MAX_LEN.iter().find(|record| record.0 == tag).unwrap().1
}

const CMOT_N: u64 = 31;

/// FrameHeaderDescriptor and FrameContentSize
fn process_frame_header<F: Field>(
    src: &[u8],
    byte_offset: usize,
    last_row: &ZstdWitnessRow<F>,
    randomness: Value<F>,
) -> (usize, Vec<ZstdWitnessRow<F>>) {
    let fhd_byte = src
        .get(byte_offset)
        .expect("FrameHeaderDescriptor byte should exist");
    let value_bits = value_bits_le(*fhd_byte);

    assert_eq!(value_bits[0], 0, "dictionary ID should not exist");
    assert_eq!(value_bits[1], 0, "dictionary ID should not exist");
    assert_eq!(value_bits[2], 0, "content checksum should not exist");
    assert_eq!(value_bits[3], 0, "reserved bit should not be set");
    assert_eq!(value_bits[4], 0, "unused bit should not be set");
    assert_eq!(value_bits[5], 1, "single segment expected");

    let fhd_value_rlc =
        last_row.encoded_data.value_rlc * randomness + Value::known(F::from(*fhd_byte as u64));

    // the number of bytes taken to represent FrameContentSize.
    let fcs_tag_len: usize = match value_bits[7] * 2 + value_bits[6] {
        0 => 1,
        1 => 2,
        2 => 4,
        3 => 8,
        _ => unreachable!("2-bit value"),
    };

    // FrameContentSize bytes are read in little-endian, hence its in reverse mode.
    let fcs_bytes = src
        .iter()
        .skip(byte_offset + 1)
        .take(fcs_tag_len)
        // .rev()
        .cloned()
        .collect::<Vec<u8>>();
    let fcs_bytes_rev = src
        .iter()
        .skip(byte_offset + 1)
        .take(fcs_tag_len)
        .rev()
        .cloned()
        .collect::<Vec<u8>>();
    let fcs = {
        let fcs = fcs_bytes_rev
            .iter()
            .fold(0u64, |acc, &byte| acc * 256u64 + (byte as u64));
        match fcs_tag_len {
            2 => fcs + 256,
            _ => fcs,
        }
    };
    let fcs_tag_value_iter = fcs_bytes
        .iter()
        .rev()
        .scan(Value::known(F::zero()), |acc, &byte| {
            *acc = *acc * Value::known(F::from(256u64)) + Value::known(F::from(byte as u64));
            Some(*acc)
        });
    let fcs_tag_value = fcs_tag_value_iter
        .clone()
        .last()
        .expect("FrameContentSize expected");
    let fcs_value_rlcs = fcs_bytes
        .iter()
        .scan(Value::known(F::zero()), |acc, &byte| {
            *acc = *acc * randomness + Value::known(F::from(byte as u64));
            Some(*acc)
        })
        .collect::<Vec<Value<F>>>();

    let tag_rlc_iter = fcs_bytes
        .iter()
        .scan(Value::known(F::zero()), |acc, &byte| {
            *acc = *acc * randomness + Value::known(F::from(byte as u64));
            Some(*acc)
        })
        .collect::<Vec<Value<F>>>();
    let tag_rlc = *(tag_rlc_iter.clone().last().expect("Tag RLC expected"));

    let aux_1 = fcs_value_rlcs
        .last()
        .expect("FrameContentSize bytes expected");
    let aux_2 = fhd_value_rlc;

    (
        byte_offset + 1 + fcs_tag_len,
        std::iter::once(ZstdWitnessRow {
            state: ZstdState {
                tag: ZstdTag::FrameHeaderDescriptor,
                tag_next: ZstdTag::FrameContentSize,
                max_tag_len: lookup_max_tag_len(ZstdTag::FrameHeaderDescriptor),
                block_idx: 0,
                tag_len: 1,
                tag_idx: 1,
                tag_value: Value::known(F::from(*fhd_byte as u64)),
                tag_value_acc: Value::known(F::from(*fhd_byte as u64)),
                is_tag_change: true,
                tag_rlc: Value::known(F::from(*fhd_byte as u64)),
                tag_rlc_acc: Value::known(F::from(*fhd_byte as u64)),
            },
            encoded_data: EncodedData {
                byte_idx: (byte_offset + 1) as u64,
                encoded_len: last_row.encoded_data.encoded_len,
                value_byte: *fhd_byte,
                value_rlc: Value::known(F::zero()),
                ..Default::default()
            },
            decoded_data: DecodedData {
                decoded_len: fcs,
                decoded_len_acc: 0,
                total_decoded_len: last_row.decoded_data.total_decoded_len + fcs,
                decoded_byte: 0,
                decoded_value_rlc: Value::known(F::zero()),
            },
            bitstream_read_data: BitstreamReadRow::default(),
<<<<<<< HEAD
            fse_data: FseTableRow::default(),
=======
            fse_data: FseDecodingRow::default(),
>>>>>>> 16b9abd1
        })
        .chain(
            fcs_bytes_rev
                .iter()
                .zip(fcs_tag_value_iter)
                .zip(fcs_value_rlcs.iter().rev())
                .zip(tag_rlc_iter.iter().rev())
                .enumerate()
                .map(
                    |(i, (((&value_byte, tag_value_acc), _value_rlc), &tag_rlc_acc))| {
                        ZstdWitnessRow {
                            state: ZstdState {
                                tag: ZstdTag::FrameContentSize,
                                tag_next: ZstdTag::BlockHeader,
                                block_idx: 0,
                                max_tag_len: lookup_max_tag_len(ZstdTag::FrameContentSize),
                                tag_len: fcs_tag_len as u64,
                                tag_idx: (i + 1) as u64,
                                tag_value: fcs_tag_value,
                                tag_value_acc,
                                is_tag_change: i == 0,
                                tag_rlc,
                                tag_rlc_acc,
                            },
                            encoded_data: EncodedData {
                                byte_idx: (byte_offset + 2 + i) as u64,
                                encoded_len: last_row.encoded_data.encoded_len,
                                value_byte,
                                reverse: true,
                                reverse_idx: (fcs_tag_len - i) as u64,
                                reverse_len: fcs_tag_len as u64,
                                aux_1: *aux_1,
                                aux_2,
                                value_rlc: fhd_value_rlc,
                            },
                            decoded_data: DecodedData {
                                decoded_len: fcs,
                                decoded_len_acc: 0,
                                total_decoded_len: last_row.decoded_data.total_decoded_len + fcs,
                                decoded_byte: 0,
                                decoded_value_rlc: Value::known(F::zero()),
                            },
                            bitstream_read_data: BitstreamReadRow::default(),
<<<<<<< HEAD
                            fse_data: FseTableRow::default(),
=======
                            fse_data: FseDecodingRow::default(),
>>>>>>> 16b9abd1
                        }
                    },
                ),
        )
        .collect::<Vec<_>>(),
    )
}

type AggregateBlockResult<F> = (
    usize,
    Vec<ZstdWitnessRow<F>>,
    BlockInfo,
    SequenceInfo,
    Vec<u64>,
    Vec<u64>,
    Vec<u64>,
    [FseAuxiliaryTableData; 3], // 3 sequence section FSE tables
);
fn process_block<F: Field>(
    src: &[u8],
    block_idx: u64,
    byte_offset: usize,
    last_row: &ZstdWitnessRow<F>,
    randomness: Value<F>,
) -> AggregateBlockResult<F> {
    let mut witness_rows = vec![];

    let (byte_offset, rows, block_info) =
        process_block_header(src, block_idx, byte_offset, last_row, randomness);
    witness_rows.extend_from_slice(&rows);

    let last_row = rows.last().expect("last row expected to exist");
    let (_byte_offset, rows, literals, lstream_len, aux_data, sequence_info, fse_aux_tables) =
        match block_info.block_type {
            BlockType::ZstdCompressedBlock => process_block_zstd(
                src,
                block_idx,
                byte_offset,
                last_row,
                randomness,
                block_info.block_len,
                block_info.is_last_block,
            ),
            _ => unreachable!("BlockType::ZstdCompressedBlock expected"),
        };
    witness_rows.extend_from_slice(&rows);

    (
        byte_offset,
        witness_rows,
        block_info,
        sequence_info,
        literals,
        lstream_len,
        aux_data,
        fse_aux_tables,
    )
}

fn process_block_header<F: Field>(
    src: &[u8],
    block_idx: u64,
    byte_offset: usize,
    last_row: &ZstdWitnessRow<F>,
    randomness: Value<F>,
) -> (usize, Vec<ZstdWitnessRow<F>>, BlockInfo) {
    let mut block_info = BlockInfo::default();
    block_info.block_idx = block_idx as usize;
    let bh_bytes = src
        .iter()
        .skip(byte_offset)
        .take(N_BLOCK_HEADER_BYTES)
        .cloned()
        .collect::<Vec<u8>>();
    block_info.is_last_block = (bh_bytes[0] & 1) == 1;
    block_info.block_type = BlockType::from((bh_bytes[0] >> 1) & 3);
    block_info.block_len =
        (bh_bytes[2] as usize * 256 * 256 + bh_bytes[1] as usize * 256 + bh_bytes[0] as usize) >> 3;

    let tag_next = match block_info.block_type {
        BlockType::ZstdCompressedBlock => ZstdTag::ZstdBlockLiteralsHeader,
        _ => unreachable!("BlockType::ZstdCompressedBlock expected"),
    };

    let tag_value_iter = bh_bytes
        .iter()
        .rev()
        .scan(Value::known(F::zero()), |acc, &byte| {
            *acc = *acc * Value::known(F::from(256u64)) + Value::known(F::from(byte as u64));
            Some(*acc)
        });
    let tag_value = tag_value_iter.clone().last().expect("BlockHeader expected");

    let tag_rlc_iter = bh_bytes
        .iter()
        .scan(Value::known(F::zero()), |acc, &byte| {
            *acc = *acc * randomness + Value::known(F::from(byte as u64));
            Some(*acc)
        })
        .collect::<Vec<Value<F>>>();
    let tag_rlc = *(tag_rlc_iter.clone().last().expect("Tag RLC expected"));

    let multiplier =
        (0..last_row.state.tag_len).fold(Value::known(F::one()), |acc, _| acc * randomness);
    let value_rlc = last_row.encoded_data.value_rlc * multiplier + last_row.state.tag_rlc;

    // BlockHeader follows FrameContentSize which is processed in reverse order.
    // Hence value_rlc at the first BlockHeader byte will be calculated as:
    //
    // value_rlc::cur == aux_1::prev * (rand ^ reverse_len) * rand
    //      + aux_2::prev * rand
    //      + value_byte::cur
    let acc_start = last_row.encoded_data.aux_1
        * randomness.map(|r| r.pow([last_row.encoded_data.reverse_len, 0, 0, 0]))
        + last_row.encoded_data.aux_2;
    let _value_rlcs = bh_bytes
        .iter()
        .scan(acc_start, |acc, &byte| {
            *acc = *acc * randomness + Value::known(F::from(byte as u64));
            Some(*acc)
        })
        .collect::<Vec<Value<F>>>();

    (
        byte_offset + N_BLOCK_HEADER_BYTES,
        bh_bytes
            .iter()
            .rev()
            .zip(tag_value_iter)
            .zip(tag_rlc_iter.iter().rev())
            .enumerate()
            .map(
                |(i, ((&value_byte, tag_value_acc), tag_rlc_acc))| ZstdWitnessRow {
                    state: ZstdState {
                        tag: ZstdTag::BlockHeader,
                        tag_next,
                        block_idx,
                        max_tag_len: lookup_max_tag_len(ZstdTag::BlockHeader),
                        tag_len: N_BLOCK_HEADER_BYTES as u64,
                        tag_idx: (i + 1) as u64,
                        tag_value,
                        tag_value_acc,
                        is_tag_change: i == 0,
                        tag_rlc,
                        tag_rlc_acc: *tag_rlc_acc,
                    },
                    encoded_data: EncodedData {
                        byte_idx: (byte_offset + i + 1) as u64,
                        encoded_len: last_row.encoded_data.encoded_len,
                        value_byte,
                        reverse: true,
                        value_rlc,
                        ..Default::default()
                    },
                    bitstream_read_data: BitstreamReadRow::default(),
                    decoded_data: last_row.decoded_data.clone(),
<<<<<<< HEAD
                    fse_data: FseTableRow::default(),
                },
            )
            .collect::<Vec<_>>(),
        last_block,
        block_type,
        block_size,
    )
}

fn process_raw_bytes<F: Field>(
    src: &[u8],
    byte_offset: usize,
    last_row: &ZstdWitnessRow<F>,
    randomness: Value<F>,
    n_bytes: usize,
    tag: ZstdTag,
    tag_next: ZstdTag,
) -> (usize, Vec<ZstdWitnessRow<F>>) {
    let value_rlc_iter = src.iter().skip(byte_offset).take(n_bytes).scan(
        last_row.encoded_data.value_rlc,
        |acc, &byte| {
            *acc = *acc * randomness + Value::known(F::from(byte as u64));
            Some(*acc)
        },
    );
    let decoded_value_rlc_iter = src.iter().skip(byte_offset).take(n_bytes).scan(
        last_row.decoded_data.decoded_value_rlc,
        |acc, &byte| {
            *acc = *acc * randomness + Value::known(F::from(byte as u64));
            Some(*acc)
        },
    );
    let tag_value_iter =
        src.iter()
            .skip(byte_offset)
            .take(n_bytes)
            .scan(Value::known(F::zero()), |acc, &byte| {
                *acc = *acc * randomness + Value::known(F::from(byte as u64));
                Some(*acc)
            });
    let tag_value = tag_value_iter
        .clone()
        .last()
        .expect("Raw bytes must be of non-zero length");

    (
        byte_offset + n_bytes,
        src.iter()
            .skip(byte_offset)
            .take(n_bytes)
            .zip(tag_value_iter)
            .zip(value_rlc_iter)
            .zip(decoded_value_rlc_iter)
            .enumerate()
            .map(
                |(i, (((&value_byte, tag_value_acc), value_rlc), decoded_value_rlc))| {
                    ZstdWitnessRow {
                        state: ZstdState {
                            tag,
                            tag_next,
                            max_tag_len: lookup_max_tag_len(tag),
                            tag_len: n_bytes as u64,
                            tag_idx: (i + 1) as u64,
                            tag_value,
                            tag_value_acc,
                            is_tag_change: i == 0,
                            tag_rlc: Value::known(F::zero()),
                            tag_rlc_acc: Value::known(F::zero()),
                        },
                        encoded_data: EncodedData {
                            byte_idx: (byte_offset + i + 1) as u64,
                            encoded_len: last_row.encoded_data.encoded_len,
                            value_byte,
                            value_rlc,
                            reverse: false,
                            ..Default::default()
                        },
                        decoded_data: DecodedData {
                            decoded_len: last_row.decoded_data.decoded_len,
                            decoded_len_acc: last_row.decoded_data.decoded_len + (i as u64) + 1,
                            total_decoded_len: last_row.decoded_data.total_decoded_len,
                            decoded_byte: value_byte,
                            decoded_value_rlc,
                        },
                        bitstream_read_data: BitstreamReadRow::default(),
                        fse_data: FseTableRow::default(),
                    }
                },
            )
            .collect::<Vec<_>>(),
    )
}

fn process_rle_bytes<F: Field>(
    src: &[u8],
    byte_offset: usize,
    last_row: &ZstdWitnessRow<F>,
    randomness: Value<F>,
    n_bytes: usize,
    tag: ZstdTag,
    tag_next: ZstdTag,
) -> (usize, Vec<ZstdWitnessRow<F>>) {
    let rle_byte = src[byte_offset];
    let value_rlc =
        last_row.encoded_data.value_rlc * randomness + Value::known(F::from(rle_byte as u64));
    let decoded_value_rlc_iter = std::iter::repeat(rle_byte).take(n_bytes).scan(
        last_row.decoded_data.decoded_value_rlc,
        |acc, byte| {
            *acc = *acc * randomness + Value::known(F::from(byte as u64));
            Some(*acc)
        },
    );
    let tag_value = Value::known(F::from(rle_byte as u64));

    (
        byte_offset + 1,
        std::iter::repeat(rle_byte)
            .take(n_bytes)
            .zip(decoded_value_rlc_iter)
            .enumerate()
            .map(|(i, (value_byte, decoded_value_rlc))| ZstdWitnessRow {
                state: ZstdState {
                    tag,
                    tag_next,
                    max_tag_len: lookup_max_tag_len(tag),
                    tag_len: n_bytes as u64,
                    tag_idx: (i + 1) as u64,
                    tag_value,
                    tag_value_acc: tag_value,
                    is_tag_change: i == 0,
                    tag_rlc: Value::known(F::zero()),
                    tag_rlc_acc: Value::known(F::zero()),
                },
                encoded_data: EncodedData {
                    byte_idx: (byte_offset + 1) as u64,
                    encoded_len: last_row.encoded_data.encoded_len,
                    value_byte,
                    reverse: false,
                    value_rlc,
                    ..Default::default()
                },
                decoded_data: DecodedData {
                    decoded_len: last_row.decoded_data.decoded_len,
                    decoded_len_acc: last_row.decoded_data.decoded_len_acc + (i as u64) + 1,
                    total_decoded_len: last_row.decoded_data.total_decoded_len,
                    decoded_byte: value_byte,
                    decoded_value_rlc,
                },
                bitstream_read_data: BitstreamReadRow::default(),
                fse_data: FseTableRow::default(),
            })
            .collect::<Vec<_>>(),
=======
                    fse_data: FseDecodingRow::default(),
                },
            )
            .collect::<Vec<_>>(),
        block_info,
>>>>>>> 16b9abd1
    )
}

type BlockProcessingResult<F> = (
    usize,
    Vec<ZstdWitnessRow<F>>,
    Vec<u64>,
    Vec<u64>,
    Vec<u64>,
    SequenceInfo,
    [FseAuxiliaryTableData; 3], // 3 sequence section FSE tables
);

type LiteralsBlockResult<F> = (usize, Vec<ZstdWitnessRow<F>>, Vec<u64>, Vec<u64>, Vec<u64>);

#[allow(unused_variables)]
fn process_block_zstd<F: Field>(
    src: &[u8],
    block_idx: u64,
    byte_offset: usize,
    last_row: &ZstdWitnessRow<F>,
    randomness: Value<F>,
    block_size: usize,
    last_block: bool,
) -> BlockProcessingResult<F> {
    let end_offset = byte_offset + block_size;
    let mut witness_rows = vec![];

    // 1-5 bytes LiteralSectionHeader
    let literals_header_result: LiteralsHeaderProcessingResult<F> =
        process_block_zstd_literals_header::<F>(src, block_idx, byte_offset, last_row, randomness);
    let (
        byte_offset,
        rows,
        _literals_block_type,
        n_streams,
        regen_size,
        compressed_size,
        (branch, sf_max),
    ) = literals_header_result;

    witness_rows.extend_from_slice(&rows);

    let literals_block_result: LiteralsBlockResult<F> = {
        let tag = ZstdTag::ZstdBlockLiteralsRawBytes;
        let tag_next = ZstdTag::ZstdBlockSequenceHeader;
        let literals = src[byte_offset..(byte_offset + regen_size)].to_vec();
        let value_rlc_iter = literals
            .iter()
            .scan(last_row.encoded_data.value_rlc, |acc, &byte| {
                *acc = *acc * randomness + Value::known(F::from(byte as u64));
                Some(*acc)
            });
        let decoded_value_rlc_iter =
            literals
                .iter()
                .scan(last_row.decoded_data.decoded_value_rlc, |acc, &byte| {
                    *acc = *acc * randomness + Value::known(F::from(byte as u64));
                    Some(*acc)
                });
        let tag_value_iter = literals.iter().scan(Value::known(F::zero()), |acc, &byte| {
            *acc = *acc * randomness + Value::known(F::from(byte as u64));
            Some(*acc)
        });
        let tag_value = tag_value_iter.clone().last().expect("Literals must exist.");
        let tag_rlc_iter = literals.iter().scan(Value::known(F::zero()), |acc, &byte| {
            *acc = *acc * randomness + Value::known(F::from(byte as u64));
            Some(*acc)
        });
        let tag_rlc = tag_value_iter.clone().last().expect("Literals must exist.");

        (
            byte_offset + regen_size,
            literals
                .iter()
                .zip(tag_value_iter)
                .zip(value_rlc_iter)
                .zip(decoded_value_rlc_iter)
                .zip(tag_rlc_iter)
                .enumerate()
                .map(
                    |(
                        i,
                        (
                            (((&value_byte, tag_value_acc), value_rlc), decoded_value_rlc),
                            tag_rlc_acc,
                        ),
                    )| {
                        ZstdWitnessRow {
                            state: ZstdState {
                                tag,
                                tag_next,
                                block_idx,
                                max_tag_len: lookup_max_tag_len(tag),
                                tag_len: regen_size as u64,
                                tag_idx: (i + 1) as u64,
                                tag_value,
                                tag_value_acc,
                                is_tag_change: i == 0,
                                tag_rlc,
                                tag_rlc_acc,
                            },
                            encoded_data: EncodedData {
                                byte_idx: (byte_offset + i + 1) as u64,
                                encoded_len: last_row.encoded_data.encoded_len,
                                value_byte,
                                value_rlc,
                                reverse: false,
                                ..Default::default()
                            },
                            decoded_data: DecodedData {
                                decoded_len: last_row.decoded_data.decoded_len,
                                decoded_len_acc: last_row.decoded_data.decoded_len + (i as u64) + 1,
                                total_decoded_len: last_row.decoded_data.total_decoded_len,
                                decoded_byte: value_byte,
                                decoded_value_rlc,
                            },
                            bitstream_read_data: BitstreamReadRow::default(),
                            fse_data: FseDecodingRow::default(),
                        }
                    },
                )
                .collect::<Vec<_>>(),
            literals.iter().map(|b| *b as u64).collect::<Vec<u64>>(),
            vec![regen_size as u64, 0, 0, 0],
            vec![0, 0, 0, 0],
        )
    };

    let (byte_offset, rows, literals, lstream_len, aux_data) = literals_block_result;
    witness_rows.extend_from_slice(&rows);

    let last_row = witness_rows.last().expect("last row expected to exist");
    let (bytes_offset, rows, fse_aux_tables, address_table_rows, original_inputs, sequence_info) =
        process_sequences::<F>(
            src,
            block_idx,
            byte_offset,
            end_offset,
            literals.clone(),
            last_row,
            randomness,
        );
    witness_rows.extend_from_slice(&rows);

    (
        bytes_offset,
        witness_rows,
        literals,
        lstream_len,
        vec![
            regen_size as u64,
            compressed_size as u64,
            aux_data[0],
            aux_data[1],
            aux_data[2],
            aux_data[3],
            branch,
            sf_max as u64,
        ],
        sequence_info,
        fse_aux_tables,
    )
}

type SequencesProcessingResult<F> = (
    usize,
    Vec<ZstdWitnessRow<F>>,
    [FseAuxiliaryTableData; 3], // LLT, MLT, CMOT
    Vec<AddressTableRow>,       // Parsed sequence instructions
    Vec<u8>,                    // Recovered original input
    SequenceInfo,
);

fn process_sequences<F: Field>(
    src: &[u8],
    block_idx: u64,
    byte_offset: usize,
    end_offset: usize,
    literals: Vec<u64>,
    last_row: &ZstdWitnessRow<F>,
    randomness: Value<F>,
) -> SequencesProcessingResult<F> {
    // Initialize witness rows
    let mut witness_rows: Vec<ZstdWitnessRow<F>> = vec![];

    // Other consistent values
    let encoded_len = last_row.encoded_data.encoded_len;
    let _decoded_data = last_row.decoded_data.clone();

    // First, process the sequence header
    let mut sequence_info = SequenceInfo::default();
    sequence_info.block_idx = block_idx as usize;

    let byte0 = src
        .get(byte_offset)
        .expect("First byte of sequence header must exist.")
        .clone();
    assert!(byte0 > 0u8, "Sequences can't be of 0 length");

    let (num_of_sequences, num_sequence_header_bytes) = if byte0 < 128 {
        (byte0 as u64, 2usize)
    } else {
        let byte1 = src
            .get(byte_offset + 1)
            .expect("Next byte of sequence header must exist.")
            .clone();
        if byte0 < 255 {
            ((((byte0 - 128) as u64) << 8) + byte1 as u64, 3)
        } else {
            let byte2 = src
                .get(byte_offset + 2)
                .expect("Third byte of sequence header must exist.")
                .clone();
            ((byte1 as u64) + ((byte2 as u64) << 8) + 0x7F00, 4)
        }
    };
    sequence_info.num_sequences = num_of_sequences as usize;

    let compression_mode_byte = src
        .get(byte_offset + num_sequence_header_bytes - 1)
        .expect("Compression mode byte must exist.")
        .clone();
    let mode_bits = value_bits_le(compression_mode_byte);

    let literal_lengths_mode = mode_bits[6] + mode_bits[7] * 2;
    let offsets_mode = mode_bits[4] + mode_bits[5] * 2;
    let match_lengths_mode = mode_bits[2] + mode_bits[3] * 2;
    let reserved = mode_bits[0] + mode_bits[1] * 2;

    assert!(reserved == 0, "Reserved bits must be 0");

<<<<<<< HEAD
    let tag_value_iter =
        lh_bytes
            .iter()
            .take(n_bytes_header)
            .scan(Value::known(F::zero()), |acc, &byte| {
                *acc = *acc * Value::known(F::from(256u64)) + Value::known(F::from(byte as u64));
                Some(*acc)
            });
    let tag_value = tag_value_iter
        .clone()
        .last()
        .expect("LiteralsHeader expected");

    let tag_rlc_iter =
        lh_bytes
            .iter()
            .take(n_bytes_header)
            .scan(Value::known(F::zero()), |acc, &byte| {
                *acc = *acc * randomness + Value::known(F::from(byte as u64));
                Some(*acc)
            });
    let tag_rlc = tag_rlc_iter.clone().last().expect("Tag RLC expected");

    let value_rlc_iter =
        lh_bytes
            .iter()
            .take(n_bytes_header)
            .scan(last_row.encoded_data.value_rlc, |acc, &byte| {
                *acc = *acc * randomness + Value::known(F::from(byte as u64));
                Some(*acc)
            });

    let multiplier =
        (0..last_row.state.tag_len).fold(Value::known(F::one()), |acc, _| acc * randomness);
    let value_rlc = last_row.encoded_data.value_rlc * multiplier + last_row.state.tag_rlc;

    (
        byte_offset + n_bytes_header,
        lh_bytes
            .iter()
            .take(n_bytes_header)
            .zip(tag_value_iter)
            .zip(value_rlc_iter)
            .zip(tag_rlc_iter)
            .enumerate()
            .map(
                |(i, (((&value_byte, tag_value_acc), _v_rlc), tag_rlc_acc))| ZstdWitnessRow {
                    state: ZstdState {
                        tag: ZstdTag::ZstdBlockLiteralsHeader,
                        tag_next,
                        max_tag_len: lookup_max_tag_len(ZstdTag::ZstdBlockLiteralsHeader),
                        tag_len: n_bytes_header as u64,
                        tag_idx: (i + 1) as u64,
                        tag_value,
                        tag_value_acc,
                        is_tag_change: i == 0,
                        tag_rlc,
                        tag_rlc_acc,
                    },
                    encoded_data: EncodedData {
                        byte_idx: (byte_offset + i + 1) as u64,
                        encoded_len: last_row.encoded_data.encoded_len,
                        value_byte,
                        reverse: false,
                        value_rlc,
                        ..Default::default()
                    },
                    bitstream_read_data: BitstreamReadRow::default(),
                    decoded_data: last_row.decoded_data.clone(),
                    fse_data: FseTableRow::default(),
                },
            )
            .collect::<Vec<_>>(),
        literals_block_type,
        n_streams,
        regen_size as usize,
        compressed_size as usize,
        (branch as u64, sf_max),
    )
}

type HuffmanCodeProcessingResult<F> = (
    usize,
    Vec<ZstdWitnessRow<F>>,
    HuffmanCodesData,
    usize,
    usize,
    Value<F>,
    usize,
    u64,
    u64,
    u64,
    FseAuxiliaryTableData,
);

fn process_block_zstd_huffman_code<F: Field>(
    src: &[u8],
    byte_offset: usize,
    last_row: &ZstdWitnessRow<F>,
    randomness: Value<F>,
    n_streams: usize,
) -> HuffmanCodeProcessingResult<F> {
    // Preserve this value for later construction of HuffmanCodesDataTable
    let huffman_code_byte_offset = byte_offset;

    // Other consistent values
    let encoded_len = last_row.encoded_data.encoded_len;
    let decoded_data = last_row.decoded_data.clone();

    // Get the next tag
    let tag_next = ZstdTag::ZstdBlockHuffmanCode;

    // Parse the header byte
    let mut witness_rows: Vec<ZstdWitnessRow<F>> = vec![];
    let header_byte = src[byte_offset];
    assert!(header_byte < 128, "FSE encoded huffman weights assumed");
    let n_bytes = header_byte as usize;
=======
    // TODO: Treatment of other encoding modes
    assert!(
        literal_lengths_mode == 2 || literal_lengths_mode == 0,
        "Only FSE_Compressed_Mode is allowed"
    );
    assert!(
        offsets_mode == 2 || offsets_mode == 0,
        "Only FSE_Compressed_Mode is allowed"
    );
    assert!(
        match_lengths_mode == 2 || match_lengths_mode == 0,
        "Only FSE_Compressed_Mode is allowed"
    );
    sequence_info.compression_mode = [
        literal_lengths_mode > 0,
        offsets_mode > 0,
        match_lengths_mode > 0,
    ];
>>>>>>> 16b9abd1

    let multiplier =
        (0..last_row.state.tag_len).fold(Value::known(F::one()), |acc, _| acc * randomness);
    let value_rlc = last_row.encoded_data.value_rlc * multiplier + last_row.state.tag_rlc;

<<<<<<< HEAD
    // Add a witness row for Huffman header
    let mut huffman_header_row: ZstdWitnessRow<F> = ZstdWitnessRow {
        state: ZstdState {
            tag: ZstdTag::ZstdBlockFseCode,
            tag_next,
            max_tag_len: lookup_max_tag_len(ZstdTag::ZstdBlockFseCode),
            tag_len: 0_u64, /* There's no information at this point about the length of FSE
                             * table bytes. So this value has to be modified later. */
            tag_idx: 1_u64,
            tag_value: Value::default(), // Must be changed after FSE table length is known
            tag_value_acc: Value::default(), // Must be changed after FSE table length is known
            is_tag_change: true,
            tag_rlc: Value::known(F::zero()), // Must be changed after FSE table length is known
            tag_rlc_acc: Value::known(F::zero()), // Must be changed after FSE table length is known
        },
        encoded_data: EncodedData {
            byte_idx: (byte_offset + 1) as u64,
            encoded_len,
            value_byte: header_byte,
            value_rlc,
            reverse: false,
            ..Default::default()
        },
        bitstream_read_data: BitstreamReadRow {
            bit_start_idx: 0usize,
            bit_end_idx: 7usize,
            bit_value: header_byte as u64,
            is_zero_bit_read: false,
        },
        decoded_data: decoded_data.clone(),
        fse_data: FseTableRow::default(),
    };

    // Recover the FSE table for generating Huffman weights
    // TODO(ray): this part is redundant however to compile, we have added the required args to the
    // ``reconstruct`` method.
    let (n_fse_bytes, bit_boundaries, table) =
        FseAuxiliaryTableData::reconstruct(src, 1, FseTableKind::LLT, byte_offset + 1)
            .expect("Reconstructing FSE table should not fail.");

    // Witness generation
    let accuracy_log = (src[byte_offset + 1] & 0b1111) + 5;

    let mut tag_value_iter = src.iter().skip(byte_offset).take(n_fse_bytes + 1).scan(
        Value::known(F::zero()),
        |acc, &byte| {
=======
    // Add witness rows for the sequence header
    let sequence_header_start_offset = byte_offset;
    let sequence_header_end_offset = byte_offset + num_sequence_header_bytes;
    let tag_value_iter = src[sequence_header_start_offset..sequence_header_end_offset]
        .iter()
        .scan(Value::known(F::zero()), |acc, &byte| {
>>>>>>> 16b9abd1
            *acc = *acc * randomness + Value::known(F::from(byte as u64));
            Some(*acc)
        });
    let tag_value = tag_value_iter.clone().last().expect("Tag value must exist");

    let tag_rlc_iter = src[sequence_header_start_offset..sequence_header_end_offset]
        .iter()
        .scan(Value::known(F::zero()), |acc, &byte| {
            *acc = *acc * randomness + Value::known(F::from(byte as u64));
            Some(*acc)
        });
    let tag_rlc = tag_rlc_iter.clone().last().expect("Tag RLC must exist");

    let header_rows = src[sequence_header_start_offset..sequence_header_end_offset]
        .iter()
        .zip(tag_value_iter)
        .zip(tag_rlc_iter)
        .enumerate()
        .map(
            |(i, ((&value_byte, tag_value_acc), tag_rlc_acc))| ZstdWitnessRow {
                state: ZstdState {
                    tag: ZstdTag::ZstdBlockSequenceHeader,
                    tag_next: ZstdTag::ZstdBlockSequenceFseCode,
                    block_idx,
                    max_tag_len: lookup_max_tag_len(ZstdTag::ZstdBlockSequenceHeader),
                    tag_len: num_sequence_header_bytes as u64,
                    tag_idx: (i + 1) as u64,
                    tag_value,
                    tag_value_acc,
                    is_tag_change: i == 0,
                    tag_rlc,
                    tag_rlc_acc,
                },
                encoded_data: EncodedData {
                    byte_idx: (sequence_header_start_offset + i + 1) as u64,
                    encoded_len: last_row.encoded_data.encoded_len,
                    value_byte,
                    value_rlc,
                    reverse: false,
                    ..Default::default()
                },
                decoded_data: DecodedData {
                    decoded_len: last_row.decoded_data.decoded_len,
                    decoded_len_acc: last_row.decoded_data.decoded_len + (i as u64) + 1,
                    total_decoded_len: last_row.decoded_data.total_decoded_len,
                    decoded_byte: value_byte,
                    decoded_value_rlc: last_row.decoded_data.decoded_value_rlc,
                },
                bitstream_read_data: BitstreamReadRow::default(),
                fse_data: FseDecodingRow::default(),
            },
        )
        .collect::<Vec<_>>();

    witness_rows.extend_from_slice(&header_rows);

    // Second, process the sequence tables (encoded using FSE)
    let byte_offset = sequence_header_end_offset;
    let fse_starting_byte_offset = byte_offset;

    // Literal Length Table (LLT)
    let (n_fse_bytes_llt, bit_boundaries_llt, table_llt) = FseAuxiliaryTableData::reconstruct(
        src,
        0,
        FseTableKind::LLT,
        byte_offset,
        literal_lengths_mode < 2,
    )
    .expect("Reconstructing FSE-packed Literl Length (LL) table should not fail.");
    let llt = table_llt.parse_state_table();
    let al_llt = if literal_lengths_mode > 0 {
        bit_boundaries_llt
            .first()
            .expect("Accuracy Log should exist")
            .1
            + 5
    } else {
        6
    };

<<<<<<< HEAD
            (
                decoded,
                from_pos.0 as usize,
                from_pos.1 as usize,
                to_pos.0 as usize,
                to_pos.1 as usize,
                *value,
                current_tag_value_acc,
                current_tag_rlc_acc,
                0,
                n_acc,
            )
        })
        .collect::<Vec<(
            u8,
            usize,
            usize,
            usize,
            usize,
            u64,
            Value<F>,
            Value<F>,
            usize,
            usize,
        )>>();

    // Add witness rows for FSE representation bytes
    for row in bitstream_rows {
        witness_rows.push(ZstdWitnessRow {
            state: ZstdState {
                tag: ZstdTag::ZstdBlockFseCode,
                tag_next,
                max_tag_len: lookup_max_tag_len(ZstdTag::ZstdBlockFseCode),
                tag_len: (n_fse_bytes + 1) as u64,
                tag_idx: (row.1 + 1) as u64, // count the huffman header byte
                tag_value,
                tag_value_acc: row.6,
                is_tag_change: false,
                tag_rlc,
                tag_rlc_acc: row.7,
            },
            encoded_data: EncodedData {
                byte_idx: (byte_offset + row.1 + 1) as u64, // count the huffman header byte
                encoded_len,
                value_byte: src[byte_offset + row.1],
                value_rlc,
                reverse: false,
                ..Default::default()
            },
            bitstream_read_data: BitstreamReadRow {
                bit_start_idx: row.2,
                bit_end_idx: row.4,
                bit_value: row.5,
                is_zero_bit_read: false,
            },
            decoded_data: DecodedData {
                decoded_len: last_row.decoded_data.decoded_len,
                decoded_len_acc: last_row.decoded_data.decoded_len_acc,
                total_decoded_len: last_row.decoded_data.total_decoded_len,
                decoded_byte: row.0,
                decoded_value_rlc: last_row.decoded_data.decoded_value_rlc,
            },
            fse_data: FseTableRow {
                state: 0,
                symbol: 0,
                baseline: 0,
                num_bits: 0,
                num_emitted: 0,
                is_state_skipped: false,
            },
        });
    }
=======
    // Cooked Match Offset Table (CMOT)
    let byte_offset = byte_offset + n_fse_bytes_llt;
    let (n_fse_bytes_cmot, bit_boundaries_cmot, table_cmot) = FseAuxiliaryTableData::reconstruct(
        src,
        0,
        FseTableKind::MOT,
        byte_offset,
        offsets_mode < 2,
    )
    .expect("Reconstructing FSE-packed Cooked Match Offset (CMO) table should not fail.");
    let cmot = table_cmot.parse_state_table();
    let al_cmot = if offsets_mode > 0 {
        bit_boundaries_cmot
            .first()
            .expect("Accuracy Log should exist")
            .1
            + 5
    } else {
        5
    };
>>>>>>> 16b9abd1

    // Match Length Table (MLT)
    let byte_offset = byte_offset + n_fse_bytes_cmot;
    let (n_fse_bytes_mlt, bit_boundaries_mlt, table_mlt) = FseAuxiliaryTableData::reconstruct(
        src,
        0,
        FseTableKind::MLT,
        byte_offset,
        match_lengths_mode < 2,
    )
    .expect("Reconstructing FSE-packed Match Length (ML) table should not fail.");
    let mlt = table_mlt.parse_state_table();
    let al_mlt = if match_lengths_mode > 0 {
        bit_boundaries_mlt
            .first()
            .expect("Accuracy Log should exist")
            .1
            + 5
    } else {
        6
    };

    // Add witness rows for the FSE tables
    for (idx, start_offset, end_offset, bit_boundaries, tag_len, table) in [
        (
            0usize,
            fse_starting_byte_offset,
            fse_starting_byte_offset + n_fse_bytes_llt,
            bit_boundaries_llt,
            n_fse_bytes_llt as u64,
            &table_llt,
        ),
        (
            1usize,
            fse_starting_byte_offset + n_fse_bytes_llt,
            fse_starting_byte_offset + n_fse_bytes_llt + n_fse_bytes_cmot,
            bit_boundaries_cmot,
            n_fse_bytes_cmot as u64,
            &table_cmot,
        ),
        (
            2usize,
            fse_starting_byte_offset + n_fse_bytes_llt + n_fse_bytes_cmot,
            fse_starting_byte_offset + n_fse_bytes_llt + n_fse_bytes_cmot + n_fse_bytes_mlt,
            bit_boundaries_mlt,
            n_fse_bytes_mlt as u64,
            &table_mlt,
        ),
    ] {
        let mut tag_value_iter =
            src[start_offset..end_offset]
                .iter()
                .scan(Value::known(F::zero()), |acc, &byte| {
                    *acc = *acc * randomness + Value::known(F::from(byte as u64));
                    Some(*acc)
                });
        let tag_value = tag_value_iter.clone().last().expect("Tag value must exist");

        let mut tag_rlc_iter =
            src[start_offset..end_offset]
                .iter()
                .scan(Value::known(F::zero()), |acc, &byte| {
                    *acc = *acc * randomness + Value::known(F::from(byte as u64));
                    Some(*acc)
                });
        let tag_rlc = tag_rlc_iter.clone().last().expect("Tag RLC must exist");

        let mut decoded: u64 = 0;
        let mut n_acc: usize = 0;
        let mut n_emitted: usize = 0;
        let mut current_tag_value_acc = Value::known(F::zero());
        let mut current_tag_rlc_acc = Value::known(F::zero());
        let mut last_byte_idx: i64 = 0;
        let mut from_pos: (i64, i64) = (1, 0);
        let mut to_pos: (i64, i64) = (0, 0);
        let kind = table.table_kind;
        let mut next_symbol: u64 = 0;
        let mut is_repeating_bit_boundary: HashMap<usize, bool> = HashMap::new();

        let bitstream_rows = bit_boundaries
            .iter()
            .enumerate()
            .map(|(bit_boundary_idx, (bit_idx, value))| {
                // Calculate byte and bit positions. Increment allocators.
                from_pos = if next_symbol == 0 { (1, -1) } else { to_pos };

                from_pos.1 += 1;
                if from_pos.1 == 8 {
                    from_pos = (from_pos.0 + 1, 0);
                }

                from_pos.1 = (from_pos.1 as u64).rem_euclid(8) as i64;

                while from_pos.0 > last_byte_idx {
                    current_tag_value_acc = tag_value_iter.next().unwrap();
                    current_tag_rlc_acc = tag_rlc_iter.next().unwrap();
                    last_byte_idx = from_pos.0;
                }

                let to_byte_idx = (bit_idx - 1) / 8;
                let mut to_bit_idx = bit_idx - to_byte_idx * (N_BITS_PER_BYTE as u32) - 1;

                if from_pos.0 < (to_byte_idx + 1) as i64 {
                    to_bit_idx += 8;
                }

                to_pos = ((to_byte_idx + 1) as i64, to_bit_idx as i64);

                // Decide Fse decoding results
                if bit_boundary_idx < 1 {
                    // Accuracy log bits
                    (
                        0,
                        n_emitted,
                        from_pos.0 as usize,
                        from_pos.1 as usize,
                        to_pos.0 as usize,
                        to_pos.1 as usize,
                        *value,
                        current_tag_value_acc,
                        current_tag_rlc_acc,
                        n_acc,
                        // FseDecoder-specific witness values
                        kind as u64,
                        table.table_size as u64,
                        false,
                        false,
                    )
                } else if !is_repeating_bit_boundary.contains_key(&bit_boundary_idx) {
                    if n_acc >= (table.table_size as usize) {
                        // Trailing bits
                        (
                            0,
                            n_emitted,
                            from_pos.0 as usize,
                            from_pos.1 as usize,
                            to_pos.0 as usize,
                            to_pos.1 as usize,
                            *value,
                            current_tag_value_acc,
                            current_tag_rlc_acc,
                            n_acc,
                            // FseDecoder-specific witness values
                            kind as u64,
                            table.table_size as u64,
                            false,
                            true,
                        )
                    } else {
                        // Regular decoding state
                        decoded = next_symbol;
                        n_emitted += 1;
                        next_symbol += 1;
                        match *value {
                            0 => {
                                // When a symbol has a value==0, it signifies a case of prob=-1 (or
                                // probability "less than 1"), where
                                // such symbols are allocated states from the
                                // end and retreating. Exactly 1 state is allocated in this case.
                                n_acc += 1;
                            }
                            1 => {
                                let mut repeating_bit_boundary_idx = bit_boundary_idx + 1;
                                loop {
                                    let repeating_bits =
                                        bit_boundaries[repeating_bit_boundary_idx].1;
                                    next_symbol += repeating_bits; // skip symbols
                                    is_repeating_bit_boundary
                                        .insert(repeating_bit_boundary_idx, true);

                                    if repeating_bits < 3 {
                                        break;
                                    } else {
                                        repeating_bit_boundary_idx += 1;
                                    }
                                }
                            }
                            _ => {
                                n_acc += (*value - 1) as usize;
                            }
                        }

                        (
                            decoded,
                            n_emitted,
                            from_pos.0 as usize,
                            from_pos.1 as usize,
                            to_pos.0 as usize,
                            to_pos.1 as usize,
                            *value,
                            current_tag_value_acc,
                            current_tag_rlc_acc,
                            n_acc,
                            // FseDecoder-specific witness values
                            kind as u64,
                            table.table_size as u64,
                            false, // repeating bits
                            false, // trailing bits
                        )
                    }
                } else {
                    // Repeating bits
                    (
                        0,
                        n_emitted,
                        from_pos.0 as usize,
                        from_pos.1 as usize,
                        to_pos.0 as usize,
                        to_pos.1 as usize,
                        *value,
                        current_tag_value_acc,
                        current_tag_rlc_acc,
                        n_acc,
                        // FseDecoder-specific witness values
                        kind as u64,
                        table.table_size as u64,
                        true,
                        false,
                    )
                }
            })
            .collect::<Vec<(
                u64,
                usize,
                usize,
                usize,
                usize,
                usize,
                u64,
                Value<F>,
                Value<F>,
                usize,
                u64,
                u64,
                bool,
                bool,
            )>>();

        // Transform bitstream rows into witness rows
        for row in bitstream_rows {
            witness_rows.push(ZstdWitnessRow {
                state: ZstdState {
                    tag: ZstdTag::ZstdBlockSequenceFseCode,
                    tag_next: if idx > 1 {
                        ZstdTag::ZstdBlockSequenceData
                    } else {
                        ZstdTag::ZstdBlockSequenceFseCode
                    },
                    block_idx,
                    max_tag_len: lookup_max_tag_len(ZstdTag::ZstdBlockSequenceFseCode),
                    tag_len,
                    tag_idx: row.2 as u64,
                    tag_value,
                    tag_value_acc: row.7,
                    is_tag_change: false,
                    tag_rlc,
                    tag_rlc_acc: row.8,
                },
                encoded_data: EncodedData {
                    byte_idx: (start_offset + row.2) as u64,
                    encoded_len,
                    value_byte: src[start_offset + row.2],
                    value_rlc,
                    reverse: false,
                    ..Default::default()
                },
                bitstream_read_data: BitstreamReadRow {
                    bit_start_idx: row.3,
                    bit_end_idx: row.5,
                    bit_value: row.6,
                    is_zero_bit_read: false,
                    ..Default::default()
                },
                decoded_data: DecodedData {
                    decoded_len: last_row.decoded_data.decoded_len,
                    decoded_len_acc: last_row.decoded_data.decoded_len_acc,
                    total_decoded_len: last_row.decoded_data.total_decoded_len,
                    decoded_byte: 0u8,
                    decoded_value_rlc: last_row.decoded_data.decoded_value_rlc,
                },
                fse_data: FseDecodingRow {
                    table_kind: row.10,
                    table_size: row.11,
                    symbol: row.0,
                    num_emitted: row.1 as u64,
                    value_decoded: row.6,
                    probability_acc: row.9 as u64,
                    is_repeat_bits_loop: row.12,
                    is_trailing_bits: row.13,
                },
            });
        }
    }

    // Reconstruct LLTV, CMOTV, and MLTV which specifies bit actions for a specific state
    let lltv = SequenceFixedStateActionTable::reconstruct_lltv();
    let cmotv = SequenceFixedStateActionTable::reconstruct_cmotv(CMOT_N);
    let mltv = SequenceFixedStateActionTable::reconstruct_mltv();

    // Decode sequence bitstream
    let byte_offset = byte_offset + n_fse_bytes_mlt;
    let sequence_bitstream = &src[byte_offset..end_offset]
        .iter()
        .rev()
        .clone()
        .flat_map(|v| {
            let mut bits = value_bits_le(*v);
            bits.reverse();
            bits
        })
        .collect::<Vec<u8>>();

    // Bitstream processing state values
    let _num_emitted: usize = 0;
    let n_sequence_data_bytes = end_offset - byte_offset;
    let mut last_byte_idx: usize = 1;
    let mut current_byte_idx: usize = 1;
    let mut current_bit_idx: usize = 0;

    // Update the last row
    let multiplier =
        (0..last_row.state.tag_len).fold(Value::known(F::one()), |acc, _| acc * randomness);
    let value_rlc = last_row.encoded_data.value_rlc * multiplier + last_row.state.tag_rlc;

    let value_rlc_iter =
        &src[byte_offset..end_offset]
            .iter()
            .scan(Value::known(F::zero()), |acc, &byte| {
                *acc = *acc * randomness + Value::known(F::from(byte as u64));
                Some(*acc)
            });
    let mut value_rlc_iter = value_rlc_iter
        .clone()
        .collect::<Vec<Value<F>>>()
        .into_iter()
        .rev();

    let tag_value_iter =
        &src[byte_offset..end_offset]
            .iter()
            .scan(Value::known(F::zero()), |acc, &byte| {
                *acc = *acc * randomness + Value::known(F::from(byte as u64));
                Some(*acc)
            });
    let tag_value = tag_value_iter.clone().last().expect("Tag value must exist");
    let mut tag_value_iter = tag_value_iter
        .clone()
        .collect::<Vec<Value<F>>>()
        .into_iter()
        .rev();

    let tag_rlc_iter =
        &src[byte_offset..end_offset]
            .iter()
            .scan(Value::known(F::zero()), |acc, &byte| {
                *acc = *acc * randomness + Value::known(F::from(byte as u64));
                Some(*acc)
            });
    let tag_rlc = tag_rlc_iter.clone().last().expect("Tag RLC must exist");
    let mut tag_rlc_iter = tag_rlc_iter
        .clone()
        .collect::<Vec<Value<F>>>()
        .into_iter()
        .rev();

    let mut next_tag_value_acc = tag_value_iter.next().unwrap();
    let next_value_rlc_acc = value_rlc_iter.next().unwrap();
    let mut next_tag_rlc_acc = tag_rlc_iter.next().unwrap();

    let aux_1 = next_value_rlc_acc;

    let mut padding_end_idx = 0;
    while sequence_bitstream[padding_end_idx] == 0 {
        padding_end_idx += 1;
    }

    // Add a witness row for leading 0s and the sentinel 1-bit
    witness_rows.push(ZstdWitnessRow {
        state: ZstdState {
            tag: ZstdTag::ZstdBlockSequenceData,
            tag_next: ZstdTag::ZstdBlockSequenceData,
            block_idx,
            max_tag_len: lookup_max_tag_len(ZstdTag::ZstdBlockSequenceData),
            tag_len: n_sequence_data_bytes as u64,
            tag_idx: 1_u64,
            tag_value,
            tag_value_acc: next_tag_value_acc,
            is_tag_change: true,
            tag_rlc,
            tag_rlc_acc: next_tag_rlc_acc,
        },
        encoded_data: EncodedData {
            byte_idx: (byte_offset + current_byte_idx) as u64,
            encoded_len,
            value_byte: src[byte_offset + current_byte_idx],
            value_rlc,
            reverse: true,
            reverse_len: n_sequence_data_bytes as u64,
            reverse_idx: (n_sequence_data_bytes - (current_byte_idx - 1)) as u64,
            aux_1,
            aux_2: Value::known(F::zero()),
        },
        bitstream_read_data: BitstreamReadRow {
            bit_start_idx: 0usize,
            bit_end_idx: padding_end_idx,
            bit_value: 1u64,
            is_zero_bit_read: false,
            ..Default::default()
        },
        decoded_data: last_row.decoded_data.clone(),
        fse_data: FseDecodingRow::default(),
    });

    // Exclude the leading zero section
    while sequence_bitstream[current_bit_idx] == 0 {
        (current_byte_idx, current_bit_idx) = increment_idx(current_byte_idx, current_bit_idx);
    }
    // Exclude the sentinel 1-bit
    (current_byte_idx, current_bit_idx) = increment_idx(current_byte_idx, current_bit_idx);

    // Update accumulators
    if current_byte_idx > last_byte_idx {
        next_tag_value_acc = tag_value_iter.next().unwrap();
        next_tag_rlc_acc = tag_rlc_iter.next().unwrap();
        last_byte_idx = current_byte_idx;
    }

    // Now the actual data-bearing bitstream starts
    // The sequence bitstream is interleaved by 6 bit processing strands.
    // The interleaving order is: CMOVBits, MLVBits, LLVBits, LLFBits, MLFBits, CMOFBits
    let mut seq_idx: usize = 0;
    let mut decoded_bitstring_values: Vec<(SequenceDataTag, u64)> = vec![];
    let mut raw_sequence_instructions: Vec<(usize, usize, usize)> = vec![]; // offset_state, match_length, literal_length
    let mut curr_instruction: [usize; 3] = [0, 0, 0];

    // Note: mode and order_idx produces 6 distinct decoding state
    let mut mode: usize = 1; // use 0 or 1 to denote whether bitstream produces data or next decoding state
    let mut order_idx: usize = 0; // use 0, 1, 2 to denote the order of decoded value within current mode

    let mut state_baselines: [usize; 3] = [0, 0, 0]; // 3 states for LL, ML, CMO
    let mut decoding_baselines: [usize; 3] = [0, 0, 0]; // 3 decoding bl for CMO, ML, LL

    let data_tags = [
        SequenceDataTag::CookedMatchOffsetValue,
        SequenceDataTag::MatchLengthValue,
        SequenceDataTag::LiteralLengthValue,
        SequenceDataTag::LiteralLengthFse,
        SequenceDataTag::MatchLengthFse,
        SequenceDataTag::CookedMatchOffsetFse,
    ];
    let next_nb_to_read_for_states: [usize; 3] =
        [al_llt as usize, al_mlt as usize, al_cmot as usize]; // Obtained from accuracy log
    let next_nb_to_read_for_values: [usize; 3] = [0, 0, 0];
    let mut nb_switch = [next_nb_to_read_for_values, next_nb_to_read_for_states];
    let v_tables = [cmotv, mltv, lltv];
    let f_tables = [llt, mlt, cmot];

    let mut is_init = true;
    let mut nb = nb_switch[mode][order_idx];

    while current_bit_idx + nb <= n_sequence_data_bytes * N_BITS_PER_BYTE {
        let bitstring_value =
            be_bits_to_value(&sequence_bitstream[current_bit_idx..(current_bit_idx + nb)]);

        let new_decoded = (data_tags[mode * 3 + order_idx], bitstring_value);
        decoded_bitstring_values.push(new_decoded);

        let mut curr_baseline = 0;
        if mode > 0 {
            // For the initial baseline determination, ML and CMO positions are flipped.
            if is_init {
                order_idx = [0, 2, 1][order_idx];
            }

            // FSE state update step
            curr_baseline = state_baselines[order_idx];
            let new_state = (curr_baseline as u64) + bitstring_value;
            let new_state_params = f_tables[order_idx]
                .get(&new_state)
                .expect("State should exist.");
            let state_symbol = new_state_params.0;

            let value_idx = 3 - order_idx - 1;

            // Update baseline and nb for next FSE state transition
            state_baselines[order_idx] = new_state_params.1 as usize;
            nb_switch[1][order_idx] = new_state_params.2 as usize;

            // Update baseline and nb for next value decoding
            decoding_baselines[value_idx] = v_tables[value_idx].states_to_actions
                [state_symbol as usize]
                .1
                 .0 as usize;
            nb_switch[0][value_idx] = v_tables[value_idx].states_to_actions[state_symbol as usize]
                .1
                 .1 as usize;

            // Flip back the idx for first step
            if is_init {
                order_idx = [0, 2, 1][order_idx];
            }

            order_idx += 1;

            if order_idx > 2 {
                is_init = false;
                mode = 0; // switch to data mode
                order_idx = 0;
                seq_idx += 1;
            }
        } else {
            // Value decoding step
            curr_baseline = decoding_baselines[order_idx];
            let new_value = (curr_baseline as u64) + bitstring_value;
            curr_instruction[order_idx] = new_value as usize;

            order_idx += 1;

            if order_idx > 2 {
                mode = 1; // switch to FSE mode
                order_idx = 0;

                // Add the instruction
                let new_instruction = (
                    curr_instruction[0],
                    curr_instruction[1],
                    curr_instruction[2],
                );

                raw_sequence_instructions.push(new_instruction);
            }
        }

        // bitstream witness row data
        let from_bit_idx = current_bit_idx.rem_euclid(8);
        let to_bit_idx = if nb > 0 {
            from_bit_idx + (nb - 1)
        } else {
            from_bit_idx
        };

        // Add a witness row
        witness_rows.push(ZstdWitnessRow {
            state: ZstdState {
                tag: ZstdTag::ZstdBlockSequenceData,
                tag_next: ZstdTag::ZstdBlockSequenceData,
                block_idx,
                max_tag_len: lookup_max_tag_len(ZstdTag::ZstdBlockSequenceData),
                tag_len: n_sequence_data_bytes as u64,
                tag_idx: current_byte_idx as u64,
                tag_value,
                tag_value_acc: next_tag_value_acc,
                is_tag_change: true,
                tag_rlc,
                tag_rlc_acc: next_tag_rlc_acc,
            },
            encoded_data: EncodedData {
                byte_idx: (byte_offset + current_byte_idx) as u64,
                encoded_len,
                // value_byte: src[byte_offset + current_byte_idx], // witgen_debug, idx overflow
                value_byte: src[0], // TODO
                value_rlc,
                reverse: true,
                reverse_len: n_sequence_data_bytes as u64,
                reverse_idx: (n_sequence_data_bytes - (current_byte_idx - 1)) as u64,
                aux_1,
                aux_2: Value::known(F::zero()),
            },
            bitstream_read_data: BitstreamReadRow {
                bit_start_idx: from_bit_idx,
                bit_end_idx: to_bit_idx,
                bit_value: bitstring_value,
                is_zero_bit_read: (nb == 0),
                is_seq_init: is_init,
                seq_idx,
                states: if mode > 0 {
                    [order_idx == 0, order_idx == 1, order_idx == 2]
                } else {
                    [false, false, false]
                },
                symbols: if mode > 0 {
                    [false, false, false]
                } else {
                    [order_idx == 2, order_idx == 1, order_idx == 0]
                },
                values: [0, 0, 0],
                baseline: curr_baseline as u64,
            },
<<<<<<< HEAD
            fse_data: FseTableRow {
                state: next_state,
                symbol: fse_row.0,
                baseline: fse_row.1,
                num_bits: fse_row.2,
                num_emitted: num_emitted as u64,
                // TODO(ray): pls check where to get this field from.
                is_state_skipped: false,
            },
            decoded_data: decoded_data.clone(),
=======
            decoded_data: last_row.decoded_data.clone(),
            fse_data: FseDecodingRow::default(), /* TODO: Clarify alternating FSE/data segments
                                                  * TODO(ray): pls check where to get this field
                                                  * from.
                                                  * is_state_skipped: false, */
>>>>>>> 16b9abd1
        });

        for _ in 0..nb {
            (current_byte_idx, current_bit_idx) = increment_idx(current_byte_idx, current_bit_idx);
        }
        if current_byte_idx > last_byte_idx && current_byte_idx <= n_sequence_data_bytes {
            next_tag_value_acc = tag_value_iter.next().unwrap();
            next_tag_rlc_acc = tag_rlc_iter.next().unwrap();
            last_byte_idx = current_byte_idx;
        }

        if is_init {
            // On the first step, ML and CMO are flipped
            let true_idx = [0, 2, 1][order_idx];
            nb = nb_switch[mode][true_idx];
        } else {
            nb = nb_switch[mode][order_idx];
        }
    }

    // Process raw sequence instructions
    let mut address_table_rows: Vec<AddressTableRow> = vec![];
    let mut literal_len_acc: usize = 0;
    let mut repeated_offset: [usize; 3] = [1, 4, 8];

    for idx in 0..witness_rows.len() {
        if witness_rows[idx].state.tag == ZstdTag::ZstdBlockSequenceData
            && !witness_rows[idx].bitstream_read_data.is_seq_init
        {
            let seq_idx = witness_rows[idx].bitstream_read_data.seq_idx;
            if seq_idx > 0 {
                witness_rows[idx].bitstream_read_data.values = [
                    // literal length, match length and match offset.
                    raw_sequence_instructions[seq_idx - 1].2 as u64,
                    raw_sequence_instructions[seq_idx - 1].1 as u64,
                    raw_sequence_instructions[seq_idx - 1].0 as u64,
                ];
            }
        }
    }

    for (idx, inst) in raw_sequence_instructions.iter().enumerate() {
        let actual_offset = if inst.0 > 3 {
            inst.0 - 3
        } else {
            let mut repeat_idx = inst.0;
            if inst.2 == 0 {
                repeat_idx += 1;
                if repeat_idx > 3 {
                    repeat_idx = 1;
                }
            }

            repeated_offset[repeat_idx]
        } as u64;

        literal_len_acc += inst.2;

        address_table_rows.push(AddressTableRow {
            s_padding: 0,
            instruction_idx: idx as u64,
            literal_length: inst.2 as u64,
            cooked_match_offset: inst.0 as u64,
            match_length: inst.1 as u64,
            literal_length_acc: literal_len_acc as u64,
            repeated_offset1: repeated_offset[0] as u64,
            repeated_offset2: repeated_offset[1] as u64,
            repeated_offset3: repeated_offset[2] as u64,
            actual_offset,
        });

        // Update repeated offset
        if inst.0 > 3 {
            repeated_offset[2] = repeated_offset[1];
            repeated_offset[1] = repeated_offset[0];
            repeated_offset[0] = inst.0 - 3;
        } else {
            let mut repeat_idx = inst.0;
            if inst.2 == 0 {
                repeat_idx += 1;
                if repeat_idx > 3 {
                    repeat_idx = 1;
                }
            }

            if repeat_idx == 2 {
                let result = repeated_offset[1];
                repeated_offset[1] = repeated_offset[0];
                repeated_offset[0] = result;
            } else if repeat_idx == 3 {
                let result = repeated_offset[2];
                repeated_offset[2] = repeated_offset[1];
                repeated_offset[1] = repeated_offset[0];
                repeated_offset[0] = result;
            } else {
                // repeat 1
            }
        };
    }

    // Executing sequence instructions to acquire the original input.
    // At this point, the address table rows are not padded. Paddings will be added as sequence
    // instructions progress.
    let mut recovered_inputs: Vec<u8> = vec![];
    let mut current_literal_pos: usize = 0;

    for inst in address_table_rows.clone() {
        let new_literal_pos = current_literal_pos + (inst.literal_length as usize);
        recovered_inputs.extend_from_slice(
            literals[current_literal_pos..new_literal_pos]
                .iter()
                .map(|&v| v as u8)
                .collect::<Vec<u8>>()
                .as_slice(),
        );

        let match_pos = recovered_inputs.len() - (inst.actual_offset as usize);
        let matched_bytes = recovered_inputs
            .clone()
            .into_iter()
            .skip(match_pos)
            .take(inst.match_length as usize)
            .collect::<Vec<u8>>();
        recovered_inputs.extend_from_slice(&matched_bytes.as_slice());

<<<<<<< HEAD
        (
            byte_offset + N_JUMP_TABLE_BYTES,
            src.iter()
                .skip(byte_offset)
                .take(N_JUMP_TABLE_BYTES)
                .zip(tag_value_iter)
                .zip(value_rlc_iter)
                .zip(tag_rlc_iter)
                .enumerate()
                .map(
                    |(i, (((&value_byte, tag_value_acc), _v_rlc), tag_rlc_acc))| ZstdWitnessRow {
                        state: ZstdState {
                            tag: ZstdTag::ZstdBlockJumpTable,
                            tag_next: ZstdTag::ZstdBlockLstream,
                            max_tag_len: lookup_max_tag_len(ZstdTag::ZstdBlockJumpTable),
                            tag_len: N_JUMP_TABLE_BYTES as u64,
                            tag_idx: (i + 1) as u64,
                            tag_value,
                            tag_value_acc,
                            is_tag_change: i == 0,
                            tag_rlc,
                            tag_rlc_acc,
                        },
                        encoded_data: EncodedData {
                            byte_idx: (byte_offset + i + 1) as u64,
                            encoded_len: last_row.encoded_data.encoded_len,
                            value_byte,
                            value_rlc,
                            reverse: false,
                            ..Default::default()
                        },
                        bitstream_read_data: BitstreamReadRow {
                            bit_start_idx: 0,
                            bit_end_idx: 7,
                            bit_value: value_byte as u64,
                            is_zero_bit_read: false,
                        },
                        decoded_data: last_row.decoded_data.clone(),
                        fse_data: FseTableRow::default(),
                    },
                )
                .collect::<Vec<_>>(),
            vec![l1, l2, l3, l4],
        )
=======
        current_literal_pos = new_literal_pos;
>>>>>>> 16b9abd1
    }

    // Add remaining literal bytes
    if current_literal_pos < literals.len() {
        recovered_inputs.extend_from_slice(
            literals[current_literal_pos..literals.len()]
                .iter()
                .map(|&v| v as u8)
                .collect::<Vec<u8>>()
                .as_slice(),
        );
    }

    (
        end_offset,
        witness_rows,
        [table_llt, table_mlt, table_cmot],
        address_table_rows,
        recovered_inputs,
        sequence_info,
    )
}

type LiteralsHeaderProcessingResult<F> = (
    usize,
    Vec<ZstdWitnessRow<F>>,
    BlockType,
    usize,
    usize,
    usize,
    (u64, bool),
);

fn process_block_zstd_literals_header<F: Field>(
    src: &[u8],
    block_idx: u64,
    byte_offset: usize,
    last_row: &ZstdWitnessRow<F>,
    randomness: Value<F>,
) -> LiteralsHeaderProcessingResult<F> {
    let lh_bytes = src
        .iter()
        .skip(byte_offset)
        .take(N_MAX_LITERAL_HEADER_BYTES)
        .cloned()
        .collect::<Vec<u8>>();

    let literals_block_type = BlockType::from(lh_bytes[0] & 0x3);
    let size_format = (lh_bytes[0] >> 2) & 3;
    let sf_max = size_format == 3;

    let [n_bits_fmt, n_bits_regen, n_bits_compressed, n_streams, n_bytes_header, branch]: [usize;
        6] = match literals_block_type {
        BlockType::RawBlock => match size_format {
            0b00 | 0b10 => [1, 5, 0, 1, 1, 0],
            0b01 => [2, 12, 0, 1, 2, 1],
            0b11 => [2, 20, 0, 1, 3, 2],
            _ => unreachable!("size_format out of bound"),
        },
        _ => unreachable!("BlockType::* unexpected. Must be raw bytes for literals."),
    };

    // Bits for representing regenerated_size and compressed_size
    let sizing_bits = &lh_bytes.clone().into_iter().fold(vec![], |mut acc, b| {
        acc.extend(value_bits_le(b));
        acc
    })[(2 + n_bits_fmt)..(n_bytes_header * N_BITS_PER_BYTE)];

    let regen_size = le_bits_to_value(&sizing_bits[0..n_bits_regen]);
    let compressed_size =
        le_bits_to_value(&sizing_bits[n_bits_regen..(n_bits_regen + n_bits_compressed)]);

    let tag_next = match literals_block_type {
        BlockType::RawBlock => ZstdTag::ZstdBlockLiteralsRawBytes,
        _ => unreachable!("BlockType::* unexpected. Must be raw bytes for literals."),
    };

    let tag_value_iter =
        lh_bytes
            .iter()
            .take(n_bytes_header)
            .scan(Value::known(F::zero()), |acc, &byte| {
                *acc = *acc * Value::known(F::from(256u64)) + Value::known(F::from(byte as u64));
                Some(*acc)
            });
    let tag_value = tag_value_iter
        .clone()
        .last()
        .expect("LiteralsHeader expected");

    let tag_rlc_iter =
        lh_bytes
            .iter()
            .take(n_bytes_header)
            .scan(Value::known(F::zero()), |acc, &byte| {
                *acc = *acc * randomness + Value::known(F::from(byte as u64));
                Some(*acc)
            });
<<<<<<< HEAD
    let tag_rlc = tag_rlc_iter.clone().last().expect("Tag value exists");
    let mut tag_rlc_iter = tag_rlc_iter.collect::<Vec<Value<F>>>().into_iter().rev();

    // Decide the next tag
    let tag_next = match stream_idx {
        0..=2 => ZstdTag::ZstdBlockLstream,
        3 => ZstdTag::ZstdBlockSequenceHeader,
        _ => unreachable!("stream_idx value out of range"),
    };

    let mut padding_end_idx = 0;
    while lstream_bits[padding_end_idx] == 0 {
        padding_end_idx += 1;
    }

    let mut next_tag_value_acc = tag_value_acc.next().unwrap();
    let mut next_tag_rlc_acc = tag_rlc_iter.next().unwrap();

    // Add a witness row for leading 0s and sentinel 1-bit
    witness_rows.push(ZstdWitnessRow {
        state: ZstdState {
            tag: ZstdTag::ZstdBlockLstream,
            tag_next,
            max_tag_len: lookup_max_tag_len(ZstdTag::ZstdBlockLstream),
            tag_len: len as u64,
            tag_idx: current_byte_idx as u64,
            tag_value,
            tag_value_acc: next_tag_value_acc,
            is_tag_change: true,
            tag_rlc,
            tag_rlc_acc: next_tag_rlc_acc,
        },
        encoded_data: EncodedData {
            byte_idx: (byte_offset + current_byte_idx) as u64,
            encoded_len: last_row.encoded_data.encoded_len,
            value_byte: src[byte_offset + len - current_byte_idx],
            value_rlc,
            // reverse specific values
            reverse: true,
            reverse_len: len as u64,
            reverse_idx: (len - (current_byte_idx - 1)) as u64,
            aux_1,
            aux_2: tag_value,
        },
        bitstream_read_data: BitstreamReadRow {
            bit_value: 1u64,
            bit_start_idx: 0usize,
            bit_end_idx: padding_end_idx,
            is_zero_bit_read: false,
        },
        decoded_data: DecodedData {
            decoded_len: last_row.decoded_data.decoded_len,
            decoded_len_acc: last_row.decoded_data.decoded_len_acc,
            total_decoded_len: last_row.decoded_data.total_decoded_len,
            decoded_byte: 0,
            decoded_value_rlc: last_row.decoded_data.decoded_value_rlc,
        },
        fse_data: FseTableRow::default(),
    });

    // Exclude the leading zero section
    while lstream_bits[current_bit_idx] == 0 {
        (current_byte_idx, current_bit_idx) = increment_idx(current_byte_idx, current_bit_idx);
    }
    // Exclude the sentinel 1-bit
    (current_byte_idx, current_bit_idx) = increment_idx(current_byte_idx, current_bit_idx);

    // Update accumulator
    if current_byte_idx > last_byte_idx {
        next_tag_value_acc = tag_value_acc.next().unwrap();
        next_tag_rlc_acc = tag_rlc_iter.next().unwrap();
        last_byte_idx = current_byte_idx;
    }

    // Now the actual symbol-bearing bitstream starts
    let (max_bitstring_len, huffman_bitstring_map) = huffman_code.parse_bitstring_map();
    let mut decoded_symbols: Vec<u64> = vec![];
    let mut bitstring_acc: String = String::from("");
    let mut cur_bitstring_len: usize = 0;

    while current_bit_idx < len * N_BITS_PER_BYTE {
        if huffman_bitstring_map.contains_key(bitstring_acc.as_str()) {
            let sym = *huffman_bitstring_map.get(bitstring_acc.as_str()).unwrap();
            decoded_symbols.push(sym);

            let from_byte_idx = current_byte_idx;
            let from_bit_idx = current_bit_idx;

            // advance byte and bit marks to the last bit
            for _ in 0..(cur_bitstring_len - 1) {
                (current_byte_idx, current_bit_idx) =
                    increment_idx(current_byte_idx, current_bit_idx);
            }
            let end_bit_idx = if current_byte_idx > from_byte_idx {
                current_bit_idx.rem_euclid(8) + 8
            } else {
                current_bit_idx.rem_euclid(8)
            };
            (current_byte_idx, current_bit_idx) = increment_idx(current_byte_idx, current_bit_idx);

            decoded_len_acc += 1;
            decoded_rlc = decoded_rlc * randomness + Value::known(F::from(sym));

            // Add a witness row for emitted symbol
            witness_rows.push(ZstdWitnessRow {
                state: ZstdState {
                    tag: ZstdTag::ZstdBlockLstream,
                    tag_next,
                    max_tag_len: lookup_max_tag_len(ZstdTag::ZstdBlockLstream),
                    tag_len: len as u64,
                    tag_idx: from_byte_idx as u64,
                    tag_value,
                    tag_value_acc: next_tag_value_acc,
                    is_tag_change: false,
                    tag_rlc,
                    tag_rlc_acc: next_tag_rlc_acc,
                },
                encoded_data: EncodedData {
                    byte_idx: (byte_offset + from_byte_idx) as u64,
                    encoded_len: last_row.encoded_data.encoded_len,
                    value_byte: src[byte_offset + len - from_byte_idx],
                    value_rlc,
                    // reverse specific values
                    reverse: true,
                    reverse_len: len as u64,
                    reverse_idx: (len - from_byte_idx + 1) as u64,
                    aux_1,
                    aux_2: tag_value,
                },
                bitstream_read_data: BitstreamReadRow {
                    bit_value: u8::from_str_radix(bitstring_acc.as_str(), 2).unwrap() as u64,
                    bit_start_idx: from_bit_idx.rem_euclid(8),
                    bit_end_idx: end_bit_idx,
                    is_zero_bit_read: false,
                },
                decoded_data: DecodedData {
                    decoded_len: last_row.decoded_data.decoded_len,
                    decoded_len_acc,
                    total_decoded_len: last_row.decoded_data.total_decoded_len,
                    decoded_byte: sym as u8,
                    decoded_value_rlc: decoded_rlc,
                },
                fse_data: FseTableRow::default(),
=======
    let tag_rlc = tag_rlc_iter.clone().last().expect("Tag RLC expected");

    let value_rlc_iter =
        lh_bytes
            .iter()
            .take(n_bytes_header)
            .scan(last_row.encoded_data.value_rlc, |acc, &byte| {
                *acc = *acc * randomness + Value::known(F::from(byte as u64));
                Some(*acc)
>>>>>>> 16b9abd1
            });

    let multiplier =
        (0..last_row.state.tag_len).fold(Value::known(F::one()), |acc, _| acc * randomness);
    let value_rlc = last_row.encoded_data.value_rlc * multiplier + last_row.state.tag_rlc;

    (
        byte_offset + n_bytes_header,
        lh_bytes
            .iter()
            .take(n_bytes_header)
            .zip(tag_value_iter)
            .zip(value_rlc_iter)
            .zip(tag_rlc_iter)
            .enumerate()
            .map(
                |(i, (((&value_byte, tag_value_acc), _v_rlc), tag_rlc_acc))| ZstdWitnessRow {
                    state: ZstdState {
                        tag: ZstdTag::ZstdBlockLiteralsHeader,
                        tag_next,
                        block_idx,
                        max_tag_len: lookup_max_tag_len(ZstdTag::ZstdBlockLiteralsHeader),
                        tag_len: n_bytes_header as u64,
                        tag_idx: (i + 1) as u64,
                        tag_value,
                        tag_value_acc,
                        is_tag_change: i == 0,
                        tag_rlc,
                        tag_rlc_acc,
                    },
                    encoded_data: EncodedData {
                        byte_idx: (byte_offset + i + 1) as u64,
                        encoded_len: last_row.encoded_data.encoded_len,
                        value_byte,
                        reverse: false,
                        value_rlc,
                        ..Default::default()
                    },
                    bitstream_read_data: BitstreamReadRow::default(),
                    decoded_data: last_row.decoded_data.clone(),
                    fse_data: FseDecodingRow::default(),
                },
            )
            .collect::<Vec<_>>(),
        literals_block_type,
        n_streams,
        regen_size as usize,
        compressed_size as usize,
        (branch as u64, sf_max),
    )
}

/// Result for processing multiple blocks from compressed data
pub type MultiBlockProcessResult<F> = (
    Vec<ZstdWitnessRow<F>>,
    Vec<u64>,
    Vec<u64>,
    Vec<FseAuxiliaryTableData>,
    Vec<BlockInfo>,
    Vec<SequenceInfo>,
);

/// Process a slice of bytes into decompression circuit witness rows
pub fn process<F: Field>(src: &[u8], randomness: Value<F>) -> MultiBlockProcessResult<F> {
    let mut witness_rows = vec![];
    let mut literals: Vec<u64> = vec![];
    let mut aux_data: Vec<u64> = vec![];
    let mut fse_aux_tables: Vec<FseAuxiliaryTableData> = vec![];
    let mut block_info_arr: Vec<BlockInfo> = vec![];
    let mut sequence_info_arr: Vec<SequenceInfo> = vec![];
    let byte_offset = 0;

    // witgen_debug
    let stdout = io::stdout();
    let mut handle = stdout.lock();

    // FrameHeaderDescriptor and FrameContentSize
    let (byte_offset, rows) = process_frame_header::<F>(
        src,
        byte_offset,
        &ZstdWitnessRow::init(src.len()),
        randomness,
    );
    witness_rows.extend_from_slice(&rows);

    let mut block_idx: u64 = 1;
    loop {
        let (
            _byte_offset,
            rows,
            block_info,
            sequence_info,
            new_literals,
            lstream_lens,
            pipeline_data,
            new_fse_aux_tables,
        ) = process_block::<F>(
            src,
            block_idx,
            byte_offset,
            rows.last().expect("last row expected to exist"),
            randomness,
        );

        witness_rows.extend_from_slice(&rows);
        literals.extend_from_slice(&new_literals);
        aux_data.extend_from_slice(&lstream_lens);
        aux_data.extend_from_slice(&pipeline_data);
        for fse_aux_table in new_fse_aux_tables {
            fse_aux_tables.push(fse_aux_table);
        }

        block_info_arr.push(block_info);
        sequence_info_arr.push(sequence_info);

        if block_info.is_last_block {
            // TODO: Recover this assertion after the sequence section decoding is completed.
            // assert!(byte_offset >= src.len());
            break;
        } else {
            block_idx += 1;
        }
    }

    // witgen_debug
    // for (idx, row) in witness_rows.iter().enumerate() {
    //     write!(
    //         handle,
    //         "{:?};{:?};{:?};{:?};{:?};{:?};{:?};{:?};{:?};{:?};{:?};{:?};{:?};{:?};{:?};{:?};{:?};{:?};{:?};{:?};{:?};{:?};{:?};{:?};{:?};{:?};{:?};{:?};{:?};{:?};{:?};{:?};{:?};{:?};{:?};{:?};{:?};",
    //         idx,
    //         row.state.tag, row.state.tag_next, row.state.block_idx, row.state.max_tag_len,
    //         row.state.tag_len, row.state.tag_idx, row.state.tag_value, row.state.tag_value_acc,
    //         row.state.is_tag_change, row.state.tag_rlc_acc,         row.encoded_data.byte_idx,
    //         row.encoded_data.encoded_len, row.encoded_data.value_byte, row.encoded_data.reverse,
    //         row.encoded_data.reverse_idx, row.encoded_data.reverse_len, row.encoded_data.aux_1,
    //         row.encoded_data.aux_2, row.encoded_data.value_rlc,         row.decoded_data.decoded_len,
    //         row.decoded_data.decoded_len_acc, row.decoded_data.total_decoded_len,
    //         row.decoded_data.decoded_byte, row.decoded_data.decoded_value_rlc,    
    //         row.fse_data.table_kind, row.fse_data.table_size, row.fse_data.symbol,
    //         row.fse_data.num_emitted, row.fse_data.value_decoded, row.fse_data.probability_acc, 
    //         row.fse_data.is_repeat_bits_loop, row.fse_data.is_trailing_bits,
    //         row.bitstream_read_data.bit_start_idx,
    //         row.bitstream_read_data.bit_end_idx, row.bitstream_read_data.bit_value,
    //         row.bitstream_read_data.is_zero_bit_read
    //     ).unwrap();

    //     writeln!(handle).unwrap();
    // }

    (
        witness_rows,
        literals,
        aux_data,
        fse_aux_tables,
        block_info_arr,
        sequence_info_arr,
    )
}

#[cfg(test)]
mod tests {
    // witgen_debug
    // use super::*;
    // use bitstream_io::write;
    // use halo2_proofs::halo2curves::bn256::Fr;
    // use serde_json::from_str;

    // witgen_debug
    // use std::{
    //     fs::{self, File},
    //     io::{self, Write},
    // };

    // witgen_debug
    // #[test]
    // #[ignore]
    // fn compression_ratio() -> Result<(), std::io::Error> {
    //     use csv::WriterBuilder;
    //     use super::*;

    //     let get_compression_ratio = |data: &[u8]| -> Result<(u64, u64, H256), std::io::Error> {
    //         let raw_len = data.len();
    //         let compressed = {
    //             // compression level = 0 defaults to using level=3, which is zstd's default.
    //             let mut encoder = zstd::stream::write::Encoder::new(Vec::new(), 0)?;

    //             // disable compression of literals, i.e. literals will be raw bytes.
    //             encoder.set_parameter(zstd::stream::raw::CParameter::LiteralCompressionMode(
    //                 zstd::zstd_safe::ParamSwitch::Disable,
    //             ))?;
    //             // set target block size to fit within a single block.
    //             encoder
    //                 .set_parameter(zstd::stream::raw::CParameter::TargetCBlockSize(124 * 1024))?;
    //             // do not include the checksum at the end of the encoded data.
    //             encoder.include_checksum(false)?;
    //             // do not include magic bytes at the start of the frame since we will have a
    // single             // frame.
    //             encoder.include_magicbytes(false)?;
    //             // set source length, which will be reflected in the frame header.
    //             encoder.set_pledged_src_size(Some(raw_len as u64))?;
    //             // include the content size to know at decode time the expected size of decoded
    //             // data.
    //             encoder.include_contentsize(true)?;

    //             encoder.write_all(data)?;
    //             encoder.finish()?
    //         };
    //         let hash = keccak256(&compressed);
    //         let compressed_len = compressed.len();
    //         Ok((raw_len as u64, compressed_len as u64, hash.into()))
    //     };

    //     let mut batch_files = fs::read_dir("./data")?
    //         .map(|entry| entry.map(|e| e.path()))
    //         .collect::<Result<Vec<_>, std::io::Error>>()?;
    //     batch_files.sort();

    //     let batches = batch_files
    //         .iter()
    //         .map(fs::read_to_string)
    //         .filter_map(|data| data.ok())
    //         .map(|data| hex::decode(data.trim_end()).expect("Failed to decode hex data"))
    //         .collect::<Vec<Vec<u8>>>();

    //     let file = File::create("modified-ratio.csv")?;
    //     let mut writer = WriterBuilder::new().from_writer(file);

    //     // Write headers to CSV
    //     writer.write_record(["ID", "Len(input)", "Compression Ratio"])?;

    //     // Test and store results in CSV
    //     for (i, batch) in batches.iter().enumerate() {
    //         let (raw_len, compr_len, keccak_hash) = get_compression_ratio(batch)?;
    //         println!(
    //             "batch{:0>3}, raw_size={:6}, compr_size={:6}, compr_keccak_hash={:64x}",
    //             i, raw_len, compr_len, keccak_hash
    //         );

    //         // Write input and result to CSV
    //         let compr_ratio = raw_len as f64 / compr_len as f64;
    //         writer.write_record(&[i.to_string(), raw_len.to_string(), compr_ratio.to_string()])?;
    //     }

    //     // Flush the CSV writer
    //     writer.flush()?;

    //     Ok(())
    // }

    #[test]
    fn batch_compression_zstd() -> Result<(), std::io::Error> {
        use halo2_proofs::halo2curves::bn256::Fr;
        // witgen_debug
        // use hex::FromHex;

        use super::*;
        // let raw = <Vec<u8>>::from_hex(r#"0100000000000231fb0000000064e588f7000000000000000000000000000000000000000000000000000000000000000000000000007a12000006000000000219f90216038510229a150083039bd49417afd0263d6909ba1f9a8eac697f76532365fb95880234e1a857498000b901a45ae401dc0000000000000000000000000000000000000000000000000000000064e58a1400000000000000000000000000000000000000000000000000000000000000400000000000000000000000000000000000000000000000000000000000000001000000000000000000000000000000000000000000000000000000000000002000000000000000000000000000000000000000000000000000000000000000e404e45aaf0000000000000000000000005300000000000000000000000000000000000004000000000000000000000000d9692f1748afee00face2da35242417dd05a86150000000000000000000000000000000000000000000000000000000000000bb8000000000000000000000000c3100d07a5997a7f9f9cdde967d396f9a2aed6a60000000000000000000000000000000000000000000000000234e1a8574980000000000000000000000000000000000000000000000000049032ac61d5dce9e600000000000000000000000000000000000000000000000000000000000000000000000000000000000000000000000000000000000000000000000083104ec1a053077484b4d7a88434c2d03c30c3c55bd3a82b259f339f1c0e1e1244189009c5a01c915dd14aed1b824bf610a95560e380ea3213f0bf345df3bddff1acaf7da84d000002d8f902d5068510229a1500830992fd94bbad0e891922a8a4a7e9c39d4cc0559117016fec87082b6be7f5b757b90264ac9650d800000000000000000000000000000000000000000000000000000000000000200000000000000000000000000000000000000000000000000000000000000002000000000000000000000000000000000000000000000000000000000000004000000000000000000000000000000000000000000000000000000000000001e00000000000000000000000000000000000000000000000000000000000000164883164560000000000000000000000005300000000000000000000000000000000000004000000000000000000000000ffd2ece82f7959ae184d10fe17865d27b4f0fb9400000000000000000000000000000000000000000000000000000000000001f4fffffffffffffffffffffffffffffffffffffffffffffffffffffffffffce9f6fffffffffffffffffffffffffffffffffffffffffffffffffffffffffffcea0a00000000000000000000000000000000000000000000000000082b6be7f5b75700000000000000000000000000000000000000000000000000000000004c4b40000000000000000000000000000000000000000000000000000000000000000000000000000000000000000000000000000000000000000000000000000000000000000000000000000000006aea61ea08dd6e4834cd43a257ed52d9a31dd3b90000000000000000000000000000000000000000000000000000000064e58a1400000000000000000000000000000000000000000000000000000000000000000000000000000000000000000000000000000000000000000000000412210e8a0000000000000000000000000000000000000000000000000000000083104ec2a0bc501c59bceb707d958423bad14c0d0daec84ad067f7e42209ad2cb8d904a55da00a04de4c79ed24b7a82d523b5de63c7ff68a3b7bb519546b3fe4ba8bc90a396600000137f9013480850f7eb06980830317329446ce46951d12710d85bc4fe10bb29c6ea501207787019945ca262000b8c4b2dd898a000000000000000000000000000000000000000000000000000000000000002000000000000000000000000065e4e8d7bd50191abfee6e5bcdc4d16ddfe9975e000000000000000000000000000000000000000000000000000000000000000200000000000000000000000000000000000000000000000000000000000000800000000000000000000000000000000000000000000000000000000000000001000000000000000000000000000000000000000000000000000000000000000083104ec2a037979a5225dd156f51abf9a8601e9156e1b1308c0474d69af98c55627886232ea048ac197295187e7ad48aa34cc37c2625434fa812449337732d8522014f4eacfc00000137f9013480850f7eb06980830317329446ce46951d12710d85bc4fe10bb29c6ea501207787019945ca262000b8c4b2dd898a000000000000000000000000000000000000000000000000000000000000002000000000000000000000000065e4e8d7bd50191abfee6e5bcdc4d16ddfe9975e000000000000000000000000000000000000000000000000000000000000000200000000000000000000000000000000000000000000000000000000000000800000000000000000000000000000000000000000000000000000000000000001000000000000000000000000000000000000000000000000000000000000000083104ec1a087269dbb9e987e5d58ecd3bcb724cbc4e6c843eb9095de16a25263aebfe06f5aa07f3ac49b6847ba51c5319174e51e088117742240f8555c5c1d77108cf0df90d700000137f9013480850f7eb06980830317329446ce46951d12710d85bc4fe10bb29c6ea501207787019945ca262000b8c4b2dd898a000000000000000000000000000000000000000000000000000000000000002000000000000000000000000065e4e8d7bd50191abfee6e5bcdc4d16ddfe9975e000000000000000000000000000000000000000000000000000000000000000200000000000000000000000000000000000000000000000000000000000000800000000000000000000000000000000000000000000000000000000000000001000000000000000000000000000000000000000000000000000000000000000083104ec1a04abdb8572dcabf1996825de6f753124eed41c1292fcfdc4d9a90cb4f8a0f8ff1a06ef25857e2cc9d0fa8b6ecc03b4ba6ef6f3ec1515d570fcc9102e2aa653f347a00000137f9013480850f7eb06980830317329446ce46951d12710d85bc4fe10bb29c6ea501207787019945ca262000b8c4b2dd898a000000000000000000000000000000000000000000000000000000000000002000000000000000000000000065e4e8d7bd50191abfee6e5bcdc4d16ddfe9975e000000000000000000000000000000000000000000000000000000000000000200000000000000000000000000000000000000000000000000000000000000800000000000000000000000000000000000000000000000000000000000000001000000000000000000000000000000000000000000000000000000000000000083104ec2a0882202163cbb9a299709b443b663fbab459440deabfbe183e999c98c00ea80c2a010ecb1e5196f0b1ee3d067d9a158b47b1376706e42ce2e769cf8e986935781dd"#)
        //     .expect("FromHex failure");

        // witgen_debug
        let raw: Vec<u8> = String::from("Romeo and Juliet@Excerpt from Act 2, Scene 2@@JULIET@O Romeo, Romeo! wherefore art thou Romeo?@Deny thy father and refuse thy name;@Or, if thou wilt not, be but sworn my love,@And I'll no longer be a Capulet.@@ROMEO@[Aside] Shall I hear more, or shall I speak at this?@@JULIET@'Tis but thy name that is my enemy;@Thou art thyself, though not a Montague.@What's Montague? it is nor hand, nor foot,@Nor arm, nor face, nor any other part@Belonging to a man. O, be some other name!@What's in a name? that which we call a rose@By any other name would smell as sweet;@So Romeo would, were he not Romeo call'd,@Retain that dear perfection which he owes@Without that title. Romeo, doff thy name,@And for that name which is no part of thee@Take all myself.@@ROMEO@I take thee at thy word:@Call me but love, and I'll be new baptized;@Henceforth I never will be Romeo.@@JULIET@What man art thou that thus bescreen'd in night@So stumblest on my counsel?").as_bytes().to_vec();

        let compressed = {
            // compression level = 0 defaults to using level=3, which is zstd's default.
            let mut encoder = zstd::stream::write::Encoder::new(Vec::new(), 0)?;

            // disable compression of literals, i.e. literals will be raw bytes.
            encoder.set_parameter(zstd::stream::raw::CParameter::LiteralCompressionMode(
                zstd::zstd_safe::ParamSwitch::Disable,
            ))?;
            // set target block size to fit within a single block.
            encoder.set_parameter(zstd::stream::raw::CParameter::TargetCBlockSize(124 * 1024))?;
            // do not include the checksum at the end of the encoded data.
            encoder.include_checksum(false)?;
            // do not include magic bytes at the start of the frame since we will have a single
            // frame.
            encoder.include_magicbytes(false)?;
            // set source length, which will be reflected in the frame header.
            encoder.set_pledged_src_size(Some(raw.len() as u64))?;
            // include the content size to know at decode time the expected size of decoded data.
            encoder.include_contentsize(true)?;

            encoder.write_all(&raw)?;
            encoder.finish()?
        };

        let (
            _witness_rows,
            _decoded_literals,
            _aux_data,
            _fse_aux_tables,
            block_info_arr,
            sequence_info_arr,
        ) = process::<Fr>(&compressed, Value::known(Fr::from(123456789)));

        Ok(())
    }
}<|MERGE_RESOLUTION|>--- conflicted
+++ resolved
@@ -154,11 +154,7 @@
                 decoded_value_rlc: Value::known(F::zero()),
             },
             bitstream_read_data: BitstreamReadRow::default(),
-<<<<<<< HEAD
-            fse_data: FseTableRow::default(),
-=======
             fse_data: FseDecodingRow::default(),
->>>>>>> 16b9abd1
         })
         .chain(
             fcs_bytes_rev
@@ -202,11 +198,7 @@
                                 decoded_value_rlc: Value::known(F::zero()),
                             },
                             bitstream_read_data: BitstreamReadRow::default(),
-<<<<<<< HEAD
-                            fse_data: FseTableRow::default(),
-=======
                             fse_data: FseDecodingRow::default(),
->>>>>>> 16b9abd1
                         }
                     },
                 ),
@@ -363,167 +355,11 @@
                     },
                     bitstream_read_data: BitstreamReadRow::default(),
                     decoded_data: last_row.decoded_data.clone(),
-<<<<<<< HEAD
-                    fse_data: FseTableRow::default(),
-                },
-            )
-            .collect::<Vec<_>>(),
-        last_block,
-        block_type,
-        block_size,
-    )
-}
-
-fn process_raw_bytes<F: Field>(
-    src: &[u8],
-    byte_offset: usize,
-    last_row: &ZstdWitnessRow<F>,
-    randomness: Value<F>,
-    n_bytes: usize,
-    tag: ZstdTag,
-    tag_next: ZstdTag,
-) -> (usize, Vec<ZstdWitnessRow<F>>) {
-    let value_rlc_iter = src.iter().skip(byte_offset).take(n_bytes).scan(
-        last_row.encoded_data.value_rlc,
-        |acc, &byte| {
-            *acc = *acc * randomness + Value::known(F::from(byte as u64));
-            Some(*acc)
-        },
-    );
-    let decoded_value_rlc_iter = src.iter().skip(byte_offset).take(n_bytes).scan(
-        last_row.decoded_data.decoded_value_rlc,
-        |acc, &byte| {
-            *acc = *acc * randomness + Value::known(F::from(byte as u64));
-            Some(*acc)
-        },
-    );
-    let tag_value_iter =
-        src.iter()
-            .skip(byte_offset)
-            .take(n_bytes)
-            .scan(Value::known(F::zero()), |acc, &byte| {
-                *acc = *acc * randomness + Value::known(F::from(byte as u64));
-                Some(*acc)
-            });
-    let tag_value = tag_value_iter
-        .clone()
-        .last()
-        .expect("Raw bytes must be of non-zero length");
-
-    (
-        byte_offset + n_bytes,
-        src.iter()
-            .skip(byte_offset)
-            .take(n_bytes)
-            .zip(tag_value_iter)
-            .zip(value_rlc_iter)
-            .zip(decoded_value_rlc_iter)
-            .enumerate()
-            .map(
-                |(i, (((&value_byte, tag_value_acc), value_rlc), decoded_value_rlc))| {
-                    ZstdWitnessRow {
-                        state: ZstdState {
-                            tag,
-                            tag_next,
-                            max_tag_len: lookup_max_tag_len(tag),
-                            tag_len: n_bytes as u64,
-                            tag_idx: (i + 1) as u64,
-                            tag_value,
-                            tag_value_acc,
-                            is_tag_change: i == 0,
-                            tag_rlc: Value::known(F::zero()),
-                            tag_rlc_acc: Value::known(F::zero()),
-                        },
-                        encoded_data: EncodedData {
-                            byte_idx: (byte_offset + i + 1) as u64,
-                            encoded_len: last_row.encoded_data.encoded_len,
-                            value_byte,
-                            value_rlc,
-                            reverse: false,
-                            ..Default::default()
-                        },
-                        decoded_data: DecodedData {
-                            decoded_len: last_row.decoded_data.decoded_len,
-                            decoded_len_acc: last_row.decoded_data.decoded_len + (i as u64) + 1,
-                            total_decoded_len: last_row.decoded_data.total_decoded_len,
-                            decoded_byte: value_byte,
-                            decoded_value_rlc,
-                        },
-                        bitstream_read_data: BitstreamReadRow::default(),
-                        fse_data: FseTableRow::default(),
-                    }
-                },
-            )
-            .collect::<Vec<_>>(),
-    )
-}
-
-fn process_rle_bytes<F: Field>(
-    src: &[u8],
-    byte_offset: usize,
-    last_row: &ZstdWitnessRow<F>,
-    randomness: Value<F>,
-    n_bytes: usize,
-    tag: ZstdTag,
-    tag_next: ZstdTag,
-) -> (usize, Vec<ZstdWitnessRow<F>>) {
-    let rle_byte = src[byte_offset];
-    let value_rlc =
-        last_row.encoded_data.value_rlc * randomness + Value::known(F::from(rle_byte as u64));
-    let decoded_value_rlc_iter = std::iter::repeat(rle_byte).take(n_bytes).scan(
-        last_row.decoded_data.decoded_value_rlc,
-        |acc, byte| {
-            *acc = *acc * randomness + Value::known(F::from(byte as u64));
-            Some(*acc)
-        },
-    );
-    let tag_value = Value::known(F::from(rle_byte as u64));
-
-    (
-        byte_offset + 1,
-        std::iter::repeat(rle_byte)
-            .take(n_bytes)
-            .zip(decoded_value_rlc_iter)
-            .enumerate()
-            .map(|(i, (value_byte, decoded_value_rlc))| ZstdWitnessRow {
-                state: ZstdState {
-                    tag,
-                    tag_next,
-                    max_tag_len: lookup_max_tag_len(tag),
-                    tag_len: n_bytes as u64,
-                    tag_idx: (i + 1) as u64,
-                    tag_value,
-                    tag_value_acc: tag_value,
-                    is_tag_change: i == 0,
-                    tag_rlc: Value::known(F::zero()),
-                    tag_rlc_acc: Value::known(F::zero()),
-                },
-                encoded_data: EncodedData {
-                    byte_idx: (byte_offset + 1) as u64,
-                    encoded_len: last_row.encoded_data.encoded_len,
-                    value_byte,
-                    reverse: false,
-                    value_rlc,
-                    ..Default::default()
-                },
-                decoded_data: DecodedData {
-                    decoded_len: last_row.decoded_data.decoded_len,
-                    decoded_len_acc: last_row.decoded_data.decoded_len_acc + (i as u64) + 1,
-                    total_decoded_len: last_row.decoded_data.total_decoded_len,
-                    decoded_byte: value_byte,
-                    decoded_value_rlc,
-                },
-                bitstream_read_data: BitstreamReadRow::default(),
-                fse_data: FseTableRow::default(),
-            })
-            .collect::<Vec<_>>(),
-=======
                     fse_data: FseDecodingRow::default(),
                 },
             )
             .collect::<Vec<_>>(),
         block_info,
->>>>>>> 16b9abd1
     )
 }
 
@@ -756,125 +592,6 @@
 
     assert!(reserved == 0, "Reserved bits must be 0");
 
-<<<<<<< HEAD
-    let tag_value_iter =
-        lh_bytes
-            .iter()
-            .take(n_bytes_header)
-            .scan(Value::known(F::zero()), |acc, &byte| {
-                *acc = *acc * Value::known(F::from(256u64)) + Value::known(F::from(byte as u64));
-                Some(*acc)
-            });
-    let tag_value = tag_value_iter
-        .clone()
-        .last()
-        .expect("LiteralsHeader expected");
-
-    let tag_rlc_iter =
-        lh_bytes
-            .iter()
-            .take(n_bytes_header)
-            .scan(Value::known(F::zero()), |acc, &byte| {
-                *acc = *acc * randomness + Value::known(F::from(byte as u64));
-                Some(*acc)
-            });
-    let tag_rlc = tag_rlc_iter.clone().last().expect("Tag RLC expected");
-
-    let value_rlc_iter =
-        lh_bytes
-            .iter()
-            .take(n_bytes_header)
-            .scan(last_row.encoded_data.value_rlc, |acc, &byte| {
-                *acc = *acc * randomness + Value::known(F::from(byte as u64));
-                Some(*acc)
-            });
-
-    let multiplier =
-        (0..last_row.state.tag_len).fold(Value::known(F::one()), |acc, _| acc * randomness);
-    let value_rlc = last_row.encoded_data.value_rlc * multiplier + last_row.state.tag_rlc;
-
-    (
-        byte_offset + n_bytes_header,
-        lh_bytes
-            .iter()
-            .take(n_bytes_header)
-            .zip(tag_value_iter)
-            .zip(value_rlc_iter)
-            .zip(tag_rlc_iter)
-            .enumerate()
-            .map(
-                |(i, (((&value_byte, tag_value_acc), _v_rlc), tag_rlc_acc))| ZstdWitnessRow {
-                    state: ZstdState {
-                        tag: ZstdTag::ZstdBlockLiteralsHeader,
-                        tag_next,
-                        max_tag_len: lookup_max_tag_len(ZstdTag::ZstdBlockLiteralsHeader),
-                        tag_len: n_bytes_header as u64,
-                        tag_idx: (i + 1) as u64,
-                        tag_value,
-                        tag_value_acc,
-                        is_tag_change: i == 0,
-                        tag_rlc,
-                        tag_rlc_acc,
-                    },
-                    encoded_data: EncodedData {
-                        byte_idx: (byte_offset + i + 1) as u64,
-                        encoded_len: last_row.encoded_data.encoded_len,
-                        value_byte,
-                        reverse: false,
-                        value_rlc,
-                        ..Default::default()
-                    },
-                    bitstream_read_data: BitstreamReadRow::default(),
-                    decoded_data: last_row.decoded_data.clone(),
-                    fse_data: FseTableRow::default(),
-                },
-            )
-            .collect::<Vec<_>>(),
-        literals_block_type,
-        n_streams,
-        regen_size as usize,
-        compressed_size as usize,
-        (branch as u64, sf_max),
-    )
-}
-
-type HuffmanCodeProcessingResult<F> = (
-    usize,
-    Vec<ZstdWitnessRow<F>>,
-    HuffmanCodesData,
-    usize,
-    usize,
-    Value<F>,
-    usize,
-    u64,
-    u64,
-    u64,
-    FseAuxiliaryTableData,
-);
-
-fn process_block_zstd_huffman_code<F: Field>(
-    src: &[u8],
-    byte_offset: usize,
-    last_row: &ZstdWitnessRow<F>,
-    randomness: Value<F>,
-    n_streams: usize,
-) -> HuffmanCodeProcessingResult<F> {
-    // Preserve this value for later construction of HuffmanCodesDataTable
-    let huffman_code_byte_offset = byte_offset;
-
-    // Other consistent values
-    let encoded_len = last_row.encoded_data.encoded_len;
-    let decoded_data = last_row.decoded_data.clone();
-
-    // Get the next tag
-    let tag_next = ZstdTag::ZstdBlockHuffmanCode;
-
-    // Parse the header byte
-    let mut witness_rows: Vec<ZstdWitnessRow<F>> = vec![];
-    let header_byte = src[byte_offset];
-    assert!(header_byte < 128, "FSE encoded huffman weights assumed");
-    let n_bytes = header_byte as usize;
-=======
     // TODO: Treatment of other encoding modes
     assert!(
         literal_lengths_mode == 2 || literal_lengths_mode == 0,
@@ -893,67 +610,17 @@
         offsets_mode > 0,
         match_lengths_mode > 0,
     ];
->>>>>>> 16b9abd1
 
     let multiplier =
         (0..last_row.state.tag_len).fold(Value::known(F::one()), |acc, _| acc * randomness);
     let value_rlc = last_row.encoded_data.value_rlc * multiplier + last_row.state.tag_rlc;
 
-<<<<<<< HEAD
-    // Add a witness row for Huffman header
-    let mut huffman_header_row: ZstdWitnessRow<F> = ZstdWitnessRow {
-        state: ZstdState {
-            tag: ZstdTag::ZstdBlockFseCode,
-            tag_next,
-            max_tag_len: lookup_max_tag_len(ZstdTag::ZstdBlockFseCode),
-            tag_len: 0_u64, /* There's no information at this point about the length of FSE
-                             * table bytes. So this value has to be modified later. */
-            tag_idx: 1_u64,
-            tag_value: Value::default(), // Must be changed after FSE table length is known
-            tag_value_acc: Value::default(), // Must be changed after FSE table length is known
-            is_tag_change: true,
-            tag_rlc: Value::known(F::zero()), // Must be changed after FSE table length is known
-            tag_rlc_acc: Value::known(F::zero()), // Must be changed after FSE table length is known
-        },
-        encoded_data: EncodedData {
-            byte_idx: (byte_offset + 1) as u64,
-            encoded_len,
-            value_byte: header_byte,
-            value_rlc,
-            reverse: false,
-            ..Default::default()
-        },
-        bitstream_read_data: BitstreamReadRow {
-            bit_start_idx: 0usize,
-            bit_end_idx: 7usize,
-            bit_value: header_byte as u64,
-            is_zero_bit_read: false,
-        },
-        decoded_data: decoded_data.clone(),
-        fse_data: FseTableRow::default(),
-    };
-
-    // Recover the FSE table for generating Huffman weights
-    // TODO(ray): this part is redundant however to compile, we have added the required args to the
-    // ``reconstruct`` method.
-    let (n_fse_bytes, bit_boundaries, table) =
-        FseAuxiliaryTableData::reconstruct(src, 1, FseTableKind::LLT, byte_offset + 1)
-            .expect("Reconstructing FSE table should not fail.");
-
-    // Witness generation
-    let accuracy_log = (src[byte_offset + 1] & 0b1111) + 5;
-
-    let mut tag_value_iter = src.iter().skip(byte_offset).take(n_fse_bytes + 1).scan(
-        Value::known(F::zero()),
-        |acc, &byte| {
-=======
     // Add witness rows for the sequence header
     let sequence_header_start_offset = byte_offset;
     let sequence_header_end_offset = byte_offset + num_sequence_header_bytes;
     let tag_value_iter = src[sequence_header_start_offset..sequence_header_end_offset]
         .iter()
         .scan(Value::known(F::zero()), |acc, &byte| {
->>>>>>> 16b9abd1
             *acc = *acc * randomness + Value::known(F::from(byte as u64));
             Some(*acc)
         });
@@ -1034,80 +701,6 @@
         6
     };
 
-<<<<<<< HEAD
-            (
-                decoded,
-                from_pos.0 as usize,
-                from_pos.1 as usize,
-                to_pos.0 as usize,
-                to_pos.1 as usize,
-                *value,
-                current_tag_value_acc,
-                current_tag_rlc_acc,
-                0,
-                n_acc,
-            )
-        })
-        .collect::<Vec<(
-            u8,
-            usize,
-            usize,
-            usize,
-            usize,
-            u64,
-            Value<F>,
-            Value<F>,
-            usize,
-            usize,
-        )>>();
-
-    // Add witness rows for FSE representation bytes
-    for row in bitstream_rows {
-        witness_rows.push(ZstdWitnessRow {
-            state: ZstdState {
-                tag: ZstdTag::ZstdBlockFseCode,
-                tag_next,
-                max_tag_len: lookup_max_tag_len(ZstdTag::ZstdBlockFseCode),
-                tag_len: (n_fse_bytes + 1) as u64,
-                tag_idx: (row.1 + 1) as u64, // count the huffman header byte
-                tag_value,
-                tag_value_acc: row.6,
-                is_tag_change: false,
-                tag_rlc,
-                tag_rlc_acc: row.7,
-            },
-            encoded_data: EncodedData {
-                byte_idx: (byte_offset + row.1 + 1) as u64, // count the huffman header byte
-                encoded_len,
-                value_byte: src[byte_offset + row.1],
-                value_rlc,
-                reverse: false,
-                ..Default::default()
-            },
-            bitstream_read_data: BitstreamReadRow {
-                bit_start_idx: row.2,
-                bit_end_idx: row.4,
-                bit_value: row.5,
-                is_zero_bit_read: false,
-            },
-            decoded_data: DecodedData {
-                decoded_len: last_row.decoded_data.decoded_len,
-                decoded_len_acc: last_row.decoded_data.decoded_len_acc,
-                total_decoded_len: last_row.decoded_data.total_decoded_len,
-                decoded_byte: row.0,
-                decoded_value_rlc: last_row.decoded_data.decoded_value_rlc,
-            },
-            fse_data: FseTableRow {
-                state: 0,
-                symbol: 0,
-                baseline: 0,
-                num_bits: 0,
-                num_emitted: 0,
-                is_state_skipped: false,
-            },
-        });
-    }
-=======
     // Cooked Match Offset Table (CMOT)
     let byte_offset = byte_offset + n_fse_bytes_llt;
     let (n_fse_bytes_cmot, bit_boundaries_cmot, table_cmot) = FseAuxiliaryTableData::reconstruct(
@@ -1128,7 +721,6 @@
     } else {
         5
     };
->>>>>>> 16b9abd1
 
     // Match Length Table (MLT)
     let byte_offset = byte_offset + n_fse_bytes_cmot;
@@ -1717,24 +1309,11 @@
                 values: [0, 0, 0],
                 baseline: curr_baseline as u64,
             },
-<<<<<<< HEAD
-            fse_data: FseTableRow {
-                state: next_state,
-                symbol: fse_row.0,
-                baseline: fse_row.1,
-                num_bits: fse_row.2,
-                num_emitted: num_emitted as u64,
-                // TODO(ray): pls check where to get this field from.
-                is_state_skipped: false,
-            },
-            decoded_data: decoded_data.clone(),
-=======
             decoded_data: last_row.decoded_data.clone(),
             fse_data: FseDecodingRow::default(), /* TODO: Clarify alternating FSE/data segments
                                                   * TODO(ray): pls check where to get this field
                                                   * from.
                                                   * is_state_skipped: false, */
->>>>>>> 16b9abd1
         });
 
         for _ in 0..nb {
@@ -1860,54 +1439,7 @@
             .collect::<Vec<u8>>();
         recovered_inputs.extend_from_slice(&matched_bytes.as_slice());
 
-<<<<<<< HEAD
-        (
-            byte_offset + N_JUMP_TABLE_BYTES,
-            src.iter()
-                .skip(byte_offset)
-                .take(N_JUMP_TABLE_BYTES)
-                .zip(tag_value_iter)
-                .zip(value_rlc_iter)
-                .zip(tag_rlc_iter)
-                .enumerate()
-                .map(
-                    |(i, (((&value_byte, tag_value_acc), _v_rlc), tag_rlc_acc))| ZstdWitnessRow {
-                        state: ZstdState {
-                            tag: ZstdTag::ZstdBlockJumpTable,
-                            tag_next: ZstdTag::ZstdBlockLstream,
-                            max_tag_len: lookup_max_tag_len(ZstdTag::ZstdBlockJumpTable),
-                            tag_len: N_JUMP_TABLE_BYTES as u64,
-                            tag_idx: (i + 1) as u64,
-                            tag_value,
-                            tag_value_acc,
-                            is_tag_change: i == 0,
-                            tag_rlc,
-                            tag_rlc_acc,
-                        },
-                        encoded_data: EncodedData {
-                            byte_idx: (byte_offset + i + 1) as u64,
-                            encoded_len: last_row.encoded_data.encoded_len,
-                            value_byte,
-                            value_rlc,
-                            reverse: false,
-                            ..Default::default()
-                        },
-                        bitstream_read_data: BitstreamReadRow {
-                            bit_start_idx: 0,
-                            bit_end_idx: 7,
-                            bit_value: value_byte as u64,
-                            is_zero_bit_read: false,
-                        },
-                        decoded_data: last_row.decoded_data.clone(),
-                        fse_data: FseTableRow::default(),
-                    },
-                )
-                .collect::<Vec<_>>(),
-            vec![l1, l2, l3, l4],
-        )
-=======
         current_literal_pos = new_literal_pos;
->>>>>>> 16b9abd1
     }
 
     // Add remaining literal bytes
@@ -2006,151 +1538,6 @@
                 *acc = *acc * randomness + Value::known(F::from(byte as u64));
                 Some(*acc)
             });
-<<<<<<< HEAD
-    let tag_rlc = tag_rlc_iter.clone().last().expect("Tag value exists");
-    let mut tag_rlc_iter = tag_rlc_iter.collect::<Vec<Value<F>>>().into_iter().rev();
-
-    // Decide the next tag
-    let tag_next = match stream_idx {
-        0..=2 => ZstdTag::ZstdBlockLstream,
-        3 => ZstdTag::ZstdBlockSequenceHeader,
-        _ => unreachable!("stream_idx value out of range"),
-    };
-
-    let mut padding_end_idx = 0;
-    while lstream_bits[padding_end_idx] == 0 {
-        padding_end_idx += 1;
-    }
-
-    let mut next_tag_value_acc = tag_value_acc.next().unwrap();
-    let mut next_tag_rlc_acc = tag_rlc_iter.next().unwrap();
-
-    // Add a witness row for leading 0s and sentinel 1-bit
-    witness_rows.push(ZstdWitnessRow {
-        state: ZstdState {
-            tag: ZstdTag::ZstdBlockLstream,
-            tag_next,
-            max_tag_len: lookup_max_tag_len(ZstdTag::ZstdBlockLstream),
-            tag_len: len as u64,
-            tag_idx: current_byte_idx as u64,
-            tag_value,
-            tag_value_acc: next_tag_value_acc,
-            is_tag_change: true,
-            tag_rlc,
-            tag_rlc_acc: next_tag_rlc_acc,
-        },
-        encoded_data: EncodedData {
-            byte_idx: (byte_offset + current_byte_idx) as u64,
-            encoded_len: last_row.encoded_data.encoded_len,
-            value_byte: src[byte_offset + len - current_byte_idx],
-            value_rlc,
-            // reverse specific values
-            reverse: true,
-            reverse_len: len as u64,
-            reverse_idx: (len - (current_byte_idx - 1)) as u64,
-            aux_1,
-            aux_2: tag_value,
-        },
-        bitstream_read_data: BitstreamReadRow {
-            bit_value: 1u64,
-            bit_start_idx: 0usize,
-            bit_end_idx: padding_end_idx,
-            is_zero_bit_read: false,
-        },
-        decoded_data: DecodedData {
-            decoded_len: last_row.decoded_data.decoded_len,
-            decoded_len_acc: last_row.decoded_data.decoded_len_acc,
-            total_decoded_len: last_row.decoded_data.total_decoded_len,
-            decoded_byte: 0,
-            decoded_value_rlc: last_row.decoded_data.decoded_value_rlc,
-        },
-        fse_data: FseTableRow::default(),
-    });
-
-    // Exclude the leading zero section
-    while lstream_bits[current_bit_idx] == 0 {
-        (current_byte_idx, current_bit_idx) = increment_idx(current_byte_idx, current_bit_idx);
-    }
-    // Exclude the sentinel 1-bit
-    (current_byte_idx, current_bit_idx) = increment_idx(current_byte_idx, current_bit_idx);
-
-    // Update accumulator
-    if current_byte_idx > last_byte_idx {
-        next_tag_value_acc = tag_value_acc.next().unwrap();
-        next_tag_rlc_acc = tag_rlc_iter.next().unwrap();
-        last_byte_idx = current_byte_idx;
-    }
-
-    // Now the actual symbol-bearing bitstream starts
-    let (max_bitstring_len, huffman_bitstring_map) = huffman_code.parse_bitstring_map();
-    let mut decoded_symbols: Vec<u64> = vec![];
-    let mut bitstring_acc: String = String::from("");
-    let mut cur_bitstring_len: usize = 0;
-
-    while current_bit_idx < len * N_BITS_PER_BYTE {
-        if huffman_bitstring_map.contains_key(bitstring_acc.as_str()) {
-            let sym = *huffman_bitstring_map.get(bitstring_acc.as_str()).unwrap();
-            decoded_symbols.push(sym);
-
-            let from_byte_idx = current_byte_idx;
-            let from_bit_idx = current_bit_idx;
-
-            // advance byte and bit marks to the last bit
-            for _ in 0..(cur_bitstring_len - 1) {
-                (current_byte_idx, current_bit_idx) =
-                    increment_idx(current_byte_idx, current_bit_idx);
-            }
-            let end_bit_idx = if current_byte_idx > from_byte_idx {
-                current_bit_idx.rem_euclid(8) + 8
-            } else {
-                current_bit_idx.rem_euclid(8)
-            };
-            (current_byte_idx, current_bit_idx) = increment_idx(current_byte_idx, current_bit_idx);
-
-            decoded_len_acc += 1;
-            decoded_rlc = decoded_rlc * randomness + Value::known(F::from(sym));
-
-            // Add a witness row for emitted symbol
-            witness_rows.push(ZstdWitnessRow {
-                state: ZstdState {
-                    tag: ZstdTag::ZstdBlockLstream,
-                    tag_next,
-                    max_tag_len: lookup_max_tag_len(ZstdTag::ZstdBlockLstream),
-                    tag_len: len as u64,
-                    tag_idx: from_byte_idx as u64,
-                    tag_value,
-                    tag_value_acc: next_tag_value_acc,
-                    is_tag_change: false,
-                    tag_rlc,
-                    tag_rlc_acc: next_tag_rlc_acc,
-                },
-                encoded_data: EncodedData {
-                    byte_idx: (byte_offset + from_byte_idx) as u64,
-                    encoded_len: last_row.encoded_data.encoded_len,
-                    value_byte: src[byte_offset + len - from_byte_idx],
-                    value_rlc,
-                    // reverse specific values
-                    reverse: true,
-                    reverse_len: len as u64,
-                    reverse_idx: (len - from_byte_idx + 1) as u64,
-                    aux_1,
-                    aux_2: tag_value,
-                },
-                bitstream_read_data: BitstreamReadRow {
-                    bit_value: u8::from_str_radix(bitstring_acc.as_str(), 2).unwrap() as u64,
-                    bit_start_idx: from_bit_idx.rem_euclid(8),
-                    bit_end_idx: end_bit_idx,
-                    is_zero_bit_read: false,
-                },
-                decoded_data: DecodedData {
-                    decoded_len: last_row.decoded_data.decoded_len,
-                    decoded_len_acc,
-                    total_decoded_len: last_row.decoded_data.total_decoded_len,
-                    decoded_byte: sym as u8,
-                    decoded_value_rlc: decoded_rlc,
-                },
-                fse_data: FseTableRow::default(),
-=======
     let tag_rlc = tag_rlc_iter.clone().last().expect("Tag RLC expected");
 
     let value_rlc_iter =
@@ -2160,7 +1547,6 @@
             .scan(last_row.encoded_data.value_rlc, |acc, &byte| {
                 *acc = *acc * randomness + Value::known(F::from(byte as u64));
                 Some(*acc)
->>>>>>> 16b9abd1
             });
 
     let multiplier =
