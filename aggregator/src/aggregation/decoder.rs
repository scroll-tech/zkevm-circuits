mod tables;
mod seq_exec;
pub mod witgen;
use witgen::*;

use crate::aggregation::decoder::tables::FixedLookupTag;
use gadgets::{
    binary_number::{BinaryNumberChip, BinaryNumberConfig},
    comparator::{ComparatorChip, ComparatorConfig, ComparatorInstruction},
    is_equal::{IsEqualChip, IsEqualConfig, IsEqualInstruction},
    less_than::{LtChip, LtConfig, LtInstruction},
    util::{and, not, select, sum, Expr},
};
use halo2_proofs::{
    arithmetic::Field,
    circuit::{AssignedCell, Layouter, Value},
    halo2curves::bn256::Fr,
    plonk::{
        Advice, Column, ConstraintSystem, Error, Expression, Fixed, SecondPhase, VirtualCells,
    },
    poly::Rotation,
};
use itertools::Itertools;
use zkevm_circuits::{
    evm_circuit::{BaseConstraintBuilder, ConstrainBuilderCommon},
    table::{BitwiseOpTable, LookupTable, Pow2Table, PowOfRandTable, RangeTable, U8Table},
    util::Challenges,
    witness,
};

use self::{
    tables::{BitstringTable, FixedTable, FseTable, LiteralsHeaderTable, SeqInstTable as SequenceInstructionTable},
    util::value_bits_le,
    witgen::{
        FseTableKind, ZstdTag, N_BITS_PER_BYTE, N_BITS_REPEAT_FLAG, N_BITS_ZSTD_TAG,
        N_BLOCK_HEADER_BYTES,
    },
};

use seq_exec::{LiteralTable, SequenceConfig, SeqExecConfig as SequenceExecutionConfig};

#[derive(Clone, Debug)]
pub struct DecoderConfig {
    /// TODO(check): const col.
    const_col: Column<Fixed>,
    /// Fixed column to mark all the usable rows.
    q_enable: Column<Fixed>,
    /// Fixed column to mark the first row in the layout.
    q_first: Column<Fixed>,
    /// The byte index in the encoded data. At the first byte, byte_idx = 1.
    byte_idx: Column<Advice>,
    /// The byte value at this byte index in the encoded data.
    byte: Column<Advice>,
    /// The byte value decomposed in its bits. The endianness of bits depends on whether or not we
    /// are processing a chunk of bytes from back-to-front or not. The bits follow
    /// little-endianness if bytes are processed from back-to-front, otherwise big-endianness.
    bits: [Column<Advice>; N_BITS_PER_BYTE],
    /// The RLC of the zstd encoded bytes.
    encoded_rlc: Column<Advice>,
    /// The size of the final decoded bytes.
    decoded_len: Column<Advice>,
    /// Once all the encoded bytes are decoded, we append the layout with padded rows.
    is_padding: Column<Advice>,
    /// Zstd tag related config.
    tag_config: TagConfig,
    /// Block related config.
    block_config: BlockConfig,
    /// Decoding helpers for the sequences section header.
    sequences_header_decoder: SequencesHeaderDecoder,
    /// Config for reading and decoding bitstreams.
    bitstream_decoder: BitstreamDecoder,
    /// Config established while recovering the FSE table.
    fse_decoder: FseDecoder,
    /// Config required while applying the FSE tables on the Sequences data.
    sequences_data_decoder: SequencesDataDecoder,
    /// Range Table for [0, 8).
    range8: RangeTable<8>,
    /// Range Table for [0, 16).
    range16: RangeTable<16>,
    /// Power of 2 lookup table.
    pow2_table: Pow2Table<20>,
    /// Helper table for decoding the regenerated size from LiteralsHeader.
    literals_header_table: LiteralsHeaderTable,
    // /// Helper table for decoding bitstreams.
    bitstring_table: BitstringTable,
    /// Helper table for decoding FSE tables.
    fse_table: FseTable,

    // witgen_debug
    /// Helper table for sequences as instructions.
    sequence_instruction_table: SequenceInstructionTable<Fr>,
    // /// Helper table in the "output" region for accumulating the result of executing sequences.
<<<<<<< HEAD
    sequence_execution_config: SequenceExecutionConfig<Fr>,

=======
    // /// TODO(enable): sequence_execution_table: SequenceExecutionTable,
>>>>>>> 284acfe0
    /// Fixed lookups table.
    fixed_table: FixedTable,
}

#[derive(Clone, Debug)]
struct TagConfig {
    /// The ZstdTag being processed at the current row.
    tag: Column<Advice>,
    /// Tag decomposed as bits. This is useful in constructing conditional checks against the tag
    /// value.
    tag_bits: BinaryNumberConfig<ZstdTag, N_BITS_ZSTD_TAG>,
    /// The Zstd tag that will be processed after processing the current tag.
    tag_next: Column<Advice>,
    /// The number of bytes in the current tag.
    tag_len: Column<Advice>,
    /// The byte index within the current tag. At the first tag byte, tag_idx = 1.
    tag_idx: Column<Advice>,
    /// A utility gadget to identify the row where tag_idx == tag_len.
    tag_idx_eq_tag_len: IsEqualConfig<Fr>,
    /// The maximum number bytes that the current tag may occupy. This is an upper bound on the
    /// number of bytes required to encode this tag. For instance, the LiteralsHeader is variable
    /// sized, ranging from 1-5 bytes. The max_len for LiteralsHeader would be 5.
    max_len: Column<Advice>,
    /// The RLC of bytes in the tag.
    tag_rlc: Column<Advice>,
    /// Represents keccak randomness exponentiated by the tag len.
    rpow_tag_len: Column<Advice>,
    /// Whether this tag outputs decoded bytes or not.
    is_output: Column<Advice>,
    /// Whether this tag is processed from back-to-front or not.
    is_reverse: Column<Advice>,
    /// Whether this row represents the first byte in a new tag. Effectively this also means that
    /// the previous row represented the last byte of the tag processed previously.
    ///
    /// The only exception is the first row in the layout where for the FrameHeaderDescriptor we do
    /// not set this boolean value. We instead use the q_first fixed column to conditionally
    /// constrain the first row.
    is_change: Column<Advice>,
    /// Degree reduction: FrameContentSize
    is_frame_content_size: Column<Advice>,
    /// Degree reduction: BlockHeader
    is_block_header: Column<Advice>,
    /// Degree reduction: SequenceFseCode
    is_fse_code: Column<Advice>,
    /// Degree reduction: SequencesData
    is_sequence_data: Column<Advice>,
    /// Degree reduction: Null
    is_null: Column<Advice>,
}

impl TagConfig {
    fn configure(meta: &mut ConstraintSystem<Fr>, q_enable: Column<Fixed>) -> Self {
        let tag = meta.advice_column();
        let tag_idx = meta.advice_column();
        let tag_len = meta.advice_column();

        Self {
            tag,
            tag_bits: BinaryNumberChip::configure(meta, q_enable, Some(tag.into())),
            tag_next: meta.advice_column(),
            tag_len,
            tag_idx,
            tag_idx_eq_tag_len: IsEqualChip::configure(
                meta,
                |meta| meta.query_fixed(q_enable, Rotation::cur()),
                |meta| meta.query_advice(tag_idx, Rotation::cur()),
                |meta| meta.query_advice(tag_len, Rotation::cur()),
            ),
            max_len: meta.advice_column(),
            tag_rlc: meta.advice_column_in(SecondPhase),
            rpow_tag_len: meta.advice_column_in(SecondPhase),
            is_output: meta.advice_column(),
            is_reverse: meta.advice_column(),
            is_change: meta.advice_column(),
            // degree reduction.
            is_frame_content_size: meta.advice_column(),
            is_block_header: meta.advice_column(),
            is_fse_code: meta.advice_column(),
            is_sequence_data: meta.advice_column(),
            is_null: meta.advice_column(),
        }
    }
}

#[derive(Clone, Debug)]
struct BlockConfig {
    /// The number of bytes in this block.
    block_len: Column<Advice>,
    /// The index of this zstd block. The first block has a block_idx = 1.
    block_idx: Column<Advice>,
    /// Whether this block is the last block in the zstd encoded data.
    is_last_block: Column<Advice>,
    /// Helper boolean column to tell us whether we are in the block's contents. This field is not
    /// set for FrameHeaderDescriptor and FrameContentSize. For the tags that occur while decoding
    /// the block's contents, this field is set.
    is_block: Column<Advice>,
    /// Number of sequences decoded from the sequences section header in the block.
    num_sequences: Column<Advice>,
    /// Helper gadget to know if the number of sequences is 0.
    is_empty_sequences: IsEqualConfig<Fr>,
    /// For sequence decoding, the tag=ZstdBlockSequenceHeader bytes tell us the Compression_Mode
    /// utilised for Literals Lengths, Match Offsets and Match Lengths. We expect only 2
    /// possibilities:
    /// 1. Predefined_Mode (value=0)
    /// 2. Fse_Compressed_Mode (value=2)
    ///
    /// Which means a single boolean flag is sufficient to take note of which compression mode is
    /// utilised for each of the above purposes. The boolean flag will be set if we utilise the
    /// Fse_Compressed_Mode.
    compression_modes: [Column<Advice>; 3],
}

impl BlockConfig {
    fn configure(meta: &mut ConstraintSystem<Fr>, q_enable: Column<Fixed>) -> Self {
        let num_sequences = meta.advice_column();
        Self {
            block_len: meta.advice_column(),
            block_idx: meta.advice_column(),
            is_last_block: meta.advice_column(),
            is_block: meta.advice_column(),
            num_sequences,
            is_empty_sequences: IsEqualChip::configure(
                meta,
                |meta| meta.query_fixed(q_enable, Rotation::cur()),
                |meta| meta.query_advice(num_sequences, Rotation::cur()),
                |_| 0.expr(),
            ),
            compression_modes: [
                meta.advice_column(),
                meta.advice_column(),
                meta.advice_column(),
            ],
        }
    }
}

impl BlockConfig {
    fn is_predefined_llt(&self, meta: &mut VirtualCells<Fr>, rotation: Rotation) -> Expression<Fr> {
        not::expr(meta.query_advice(self.compression_modes[0], rotation))
    }

    fn is_predefined_mot(&self, meta: &mut VirtualCells<Fr>, rotation: Rotation) -> Expression<Fr> {
        not::expr(meta.query_advice(self.compression_modes[1], rotation))
    }

    fn is_predefined_mlt(&self, meta: &mut VirtualCells<Fr>, rotation: Rotation) -> Expression<Fr> {
        not::expr(meta.query_advice(self.compression_modes[2], rotation))
    }

    fn are_predefined_all(
        &self,
        meta: &mut VirtualCells<Fr>,
        rotation: Rotation,
    ) -> Expression<Fr> {
        and::expr([
            self.is_predefined_llt(meta, rotation),
            self.is_predefined_mot(meta, rotation),
            self.is_predefined_mlt(meta, rotation),
        ])
    }

    fn is_predefined(
        &self,
        meta: &mut VirtualCells<Fr>,
        fse_decoder: &FseDecoder,
        rotation: Rotation,
    ) -> Expression<Fr> {
        select::expr(
            fse_decoder.is_llt(meta, rotation),
            self.is_predefined_llt(meta, rotation),
            select::expr(
                fse_decoder.is_mlt(meta, rotation),
                self.is_predefined_mlt(meta, rotation),
                self.is_predefined_mot(meta, rotation),
            ),
        )
    }
    fn is_empty_sequences(
        &self,
        meta: &mut VirtualCells<Fr>,
        rotation: Rotation,
    ) -> Expression<Fr> {
        let num_sequences = meta.query_advice(self.num_sequences, rotation);
        self.is_empty_sequences
            .expr_at(meta, rotation, num_sequences, 0.expr())
    }
}

#[derive(Clone, Debug)]
struct SequencesHeaderDecoder {
    /// Helper gadget to evaluate byte0 < 128.
    pub byte0_lt_0x80: LtConfig<Fr, 1>,
    /// Helper gadget to evaluate byte0 < 255.
    pub byte0_lt_0xff: LtConfig<Fr, 1>,
}

struct DecodedSequencesHeader {
    /// The number of sequences in the sequences section.
    num_sequences: Expression<Fr>,
    /// The number of bytes in the sequences section header.
    tag_len: Expression<Fr>,
    /// The compression mode's bit0 for literals length.
    comp_mode_bit0_ll: Expression<Fr>,
    /// The compression mode's bit1 for literals length.
    comp_mode_bit1_ll: Expression<Fr>,
    /// The compression mode's bit0 for offsets.
    comp_mode_bit0_om: Expression<Fr>,
    /// The compression mode's bit1 for offsets.
    comp_mode_bit1_om: Expression<Fr>,
    /// The compression mode's bit0 for match lengths.
    comp_mode_bit0_ml: Expression<Fr>,
    /// The compression mode's bit1 for match lengths.
    comp_mode_bit1_ml: Expression<Fr>,
}

impl SequencesHeaderDecoder {
    fn configure(
        meta: &mut ConstraintSystem<Fr>,
        byte: Column<Advice>,
        q_enable: Column<Fixed>,
        u8_table: U8Table,
    ) -> Self {
        Self {
            byte0_lt_0x80: LtChip::configure(
                meta,
                |meta| meta.query_fixed(q_enable, Rotation::cur()),
                |meta| meta.query_advice(byte, Rotation::cur()),
                |_| 0x80.expr(),
                u8_table.into(),
            ),
            byte0_lt_0xff: LtChip::configure(
                meta,
                |meta| meta.query_fixed(q_enable, Rotation::cur()),
                |meta| meta.query_advice(byte, Rotation::cur()),
                |_| 0xff.expr(),
                u8_table.into(),
            ),
        }
    }

    // Decodes the sequences section header.
    fn decode(
        &self,
        meta: &mut VirtualCells<Fr>,
        byte: Column<Advice>,
        bits: &[Column<Advice>; N_BITS_PER_BYTE],
    ) -> DecodedSequencesHeader {
        let byte0_lt_0x80 = self.byte0_lt_0x80.is_lt(meta, Rotation::cur());
        let byte0_lt_0xff = self.byte0_lt_0xff.is_lt(meta, Rotation::cur());

        // - if byte0 < 128: byte0
        let branch0_num_seq = meta.query_advice(byte, Rotation(0));
        // - if byte0 < 255: ((byte0 - 0x80) << 8) + byte1
        let branch1_num_seq = ((meta.query_advice(byte, Rotation(0)) - 0x80.expr()) * 256.expr())
            + meta.query_advice(byte, Rotation(1));
        // - if byte0 == 255: byte1 + (byte2 << 8) + 0x7f00
        let branch2_num_seq = meta.query_advice(byte, Rotation(1))
            + (meta.query_advice(byte, Rotation(2)) * 256.expr())
            + 0x7f00.expr();

        let decoded_num_sequences = select::expr(
            byte0_lt_0x80.expr(),
            branch0_num_seq,
            select::expr(byte0_lt_0xff.expr(), branch1_num_seq, branch2_num_seq),
        );

        let decoded_tag_len = select::expr(
            byte0_lt_0x80.expr(),
            2.expr(),
            select::expr(byte0_lt_0xff.expr(), 3.expr(), 4.expr()),
        );

        let comp_mode_bit0_ll = select::expr(
            byte0_lt_0x80.expr(),
            meta.query_advice(bits[6], Rotation(1)),
            select::expr(
                byte0_lt_0xff.expr(),
                meta.query_advice(bits[6], Rotation(2)),
                meta.query_advice(bits[6], Rotation(3)),
            ),
        );
        let comp_mode_bit1_ll = select::expr(
            byte0_lt_0x80.expr(),
            meta.query_advice(bits[7], Rotation(1)),
            select::expr(
                byte0_lt_0xff.expr(),
                meta.query_advice(bits[7], Rotation(2)),
                meta.query_advice(bits[7], Rotation(3)),
            ),
        );

        let comp_mode_bit0_om = select::expr(
            byte0_lt_0x80.expr(),
            meta.query_advice(bits[4], Rotation(1)),
            select::expr(
                byte0_lt_0xff.expr(),
                meta.query_advice(bits[4], Rotation(2)),
                meta.query_advice(bits[4], Rotation(3)),
            ),
        );
        let comp_mode_bit1_om = select::expr(
            byte0_lt_0x80.expr(),
            meta.query_advice(bits[5], Rotation(1)),
            select::expr(
                byte0_lt_0xff.expr(),
                meta.query_advice(bits[5], Rotation(2)),
                meta.query_advice(bits[5], Rotation(3)),
            ),
        );

        let comp_mode_bit0_ml = select::expr(
            byte0_lt_0x80.expr(),
            meta.query_advice(bits[2], Rotation(1)),
            select::expr(
                byte0_lt_0xff.expr(),
                meta.query_advice(bits[2], Rotation(2)),
                meta.query_advice(bits[2], Rotation(3)),
            ),
        );
        let comp_mode_bit1_ml = select::expr(
            byte0_lt_0x80.expr(),
            meta.query_advice(bits[3], Rotation(1)),
            select::expr(
                byte0_lt_0xff.expr(),
                meta.query_advice(bits[3], Rotation(2)),
                meta.query_advice(bits[3], Rotation(3)),
            ),
        );

        DecodedSequencesHeader {
            num_sequences: decoded_num_sequences,
            tag_len: decoded_tag_len,
            comp_mode_bit0_ll,
            comp_mode_bit1_ll,
            comp_mode_bit0_om,
            comp_mode_bit1_om,
            comp_mode_bit0_ml,
            comp_mode_bit1_ml,
        }
    }
}

/// Fields used while decoding from bitstream while not being byte-aligned, i.e. the bitstring
/// could span over multiple bytes.
#[derive(Clone, Debug)]
pub struct BitstreamDecoder {
    /// The bit-index where the bittsring begins. 0 <= bit_index_start < 8.
    bit_index_start: Column<Advice>,
    /// The bit-index where the bitstring ends. 0 <= bit_index_end < 24.
    bit_index_end: Column<Advice>,
    /// Helper gadget to know if the bitstring was spanned over a single byte.
    bit_index_end_cmp_7: ComparatorConfig<Fr, 1>,
    /// Helper gadget to know if the bitstring was spanned over 2 bytes.
    bit_index_end_cmp_15: ComparatorConfig<Fr, 1>,
    /// Helper gadget to know if the bitstring was spanned over 3 bytes.
    bit_index_end_cmp_23: ComparatorConfig<Fr, 1>,
    /// When we have encountered a symbol with value=1, i.e. prob=0, it is followed by 2-bits
    /// repeat bits flag that tells us the number of symbols following the current one that also
    /// have a probability of prob=0. If the repeat bits flag itself is [1, 1], i.e.
    /// bitstring_value==3, then it is followed by another 2-bits repeat bits flag and so on. We
    /// utilise this equality config to identify these cases.
    bitstring_value_eq_3: IsEqualConfig<Fr>,
    /// The value of the binary bitstring.
    bitstring_value: Column<Advice>,
    /// Boolean that is set for a special case:
    /// - The bitstring that we have read in the current row is byte-aligned up to the next or the
    /// next-to-next byte. In this case, the next or the next-to-next following row(s) should have
    /// the is_nil field set.
    is_nil: Column<Advice>,
    /// Boolean that is set for a special case:
    /// - We don't read from the bitstream, i.e. we read 0 number of bits. We can witness such a
    /// case while applying an FSE table to bitstream, where the number of bits to be read from
    /// the bitstream is 0. This can happen when we decode sequences in the SequencesData tag.
    is_nb0: Column<Advice>,
    /// Helper gadget to check when bit_index_start has not changed.
    start_unchanged: IsEqualConfig<Fr>,
}

impl BitstreamDecoder {
    fn configure(
        meta: &mut ConstraintSystem<Fr>,
        q_enable: Column<Fixed>,
        q_first: Column<Fixed>,
        u8_table: U8Table,
    ) -> Self {
        let bit_index_start = meta.advice_column();
        let bit_index_end = meta.advice_column();
        let bitstring_value = meta.advice_column();
        Self {
            bit_index_start,
            bit_index_end,
            bit_index_end_cmp_7: ComparatorChip::configure(
                meta,
                |meta| meta.query_fixed(q_enable, Rotation::cur()),
                |meta| meta.query_advice(bit_index_end, Rotation::cur()),
                |_| 7.expr(),
                u8_table.into(),
            ),
            bit_index_end_cmp_15: ComparatorChip::configure(
                meta,
                |meta| meta.query_fixed(q_enable, Rotation::cur()),
                |meta| meta.query_advice(bit_index_end, Rotation::cur()),
                |_| 15.expr(),
                u8_table.into(),
            ),
            bit_index_end_cmp_23: ComparatorChip::configure(
                meta,
                |meta| meta.query_fixed(q_enable, Rotation::cur()),
                |meta| meta.query_advice(bit_index_end, Rotation::cur()),
                |_| 23.expr(),
                u8_table.into(),
            ),
            bitstring_value_eq_3: IsEqualChip::configure(
                meta,
                |meta| meta.query_fixed(q_enable, Rotation::cur()),
                |meta| meta.query_advice(bitstring_value, Rotation::cur()),
                |_| 3.expr(),
            ),
            bitstring_value,
            is_nil: meta.advice_column(),
            is_nb0: meta.advice_column(),
            start_unchanged: IsEqualChip::configure(
                meta,
                |meta| {
                    and::expr([
                        meta.query_fixed(q_enable, Rotation::cur()),
                        not::expr(meta.query_fixed(q_first, Rotation::cur())),
                    ])
                },
                |meta| meta.query_advice(bit_index_start, Rotation::prev()),
                |meta| meta.query_advice(bit_index_start, Rotation::cur()),
            ),
        }
    }
}

impl BitstreamDecoder {
    /// If we skip reading any bitstring at this row, because of byte-alignment over multiple bytes
    /// from the previously read bitstring.
    fn is_nil(&self, meta: &mut VirtualCells<Fr>, rotation: Rotation) -> Expression<Fr> {
        meta.query_advice(self.is_nil, rotation)
    }

    /// If we expect to read a bitstring at this row.
    fn is_not_nil(&self, meta: &mut VirtualCells<Fr>, rotation: Rotation) -> Expression<Fr> {
        not::expr(self.is_nil(meta, rotation))
    }

    /// If the number of bits to be read from the bitstream is nb=0. This scenario occurs in the
    /// SequencesData tag section, when we are applying the FSE tables to decode sequences.
    fn is_nb0(&self, meta: &mut VirtualCells<Fr>, rotation: Rotation) -> Expression<Fr> {
        meta.query_advice(self.is_nb0, rotation)
    }

    /// Whether the 2-bits repeat flag was [1, 1]. In this case, the repeat flag is followed by
    /// another repeat flag.
    fn is_rb_flag3(&self, meta: &mut VirtualCells<Fr>, rotation: Rotation) -> Expression<Fr> {
        let bitstream_value = meta.query_advice(self.bitstring_value, rotation);
        self.bitstring_value_eq_3
            .expr_at(meta, rotation, bitstream_value, 3.expr())
    }

    /// A bitstring strictly spans 1 byte if the bit_index at which it ends is such that:
    /// - 0 <= bit_index_end < 7.
    fn strictly_spans_one_byte(&self, meta: &mut VirtualCells<Fr>, at: Rotation) -> Expression<Fr> {
        let lhs = meta.query_advice(self.bit_index_end, at);
        let (lt, _eq) = self.bit_index_end_cmp_7.expr_at(meta, at, lhs, 7.expr());
        lt
    }

    /// A bitstring spans 1 byte if the bit_index at which it ends is such that:
    /// - 0 <= bit_index_end <= 7.
    fn spans_one_byte(&self, meta: &mut VirtualCells<Fr>, at: Rotation) -> Expression<Fr> {
        let lhs = meta.query_advice(self.bit_index_end, at);
        let (lt, eq) = self.bit_index_end_cmp_7.expr_at(meta, at, lhs, 7.expr());
        lt + eq
    }

    /// A bitstring spans 1 byte and is byte-aligned:
    /// - bit_index_end == 7.
    fn aligned_one_byte(&self, meta: &mut VirtualCells<Fr>, at: Rotation) -> Expression<Fr> {
        let lhs = meta.query_advice(self.bit_index_end, at);
        let (_lt, eq) = self.bit_index_end_cmp_7.expr_at(meta, at, lhs, 7.expr());
        eq
    }

    /// A bitstring strictly spans 2 bytes if the bit_index at which it ends is such that:
    /// - 8 <= bit_index_end < 15.
    fn strictly_spans_two_bytes(
        &self,
        meta: &mut VirtualCells<Fr>,
        at: Rotation,
    ) -> Expression<Fr> {
        let spans_one_byte = self.spans_one_byte(meta, at);
        let lhs = meta.query_advice(self.bit_index_end, at);
        let (lt2, _eq2) = self.bit_index_end_cmp_15.expr_at(meta, at, lhs, 15.expr());
        not::expr(spans_one_byte) * lt2
    }

    /// A bitstring spans 2 bytes and is byte-aligned:
    /// - bit_index_end == 15.
    fn aligned_two_bytes(&self, meta: &mut VirtualCells<Fr>, at: Rotation) -> Expression<Fr> {
        let lhs = meta.query_advice(self.bit_index_end, at);
        let (_lt, eq) = self.bit_index_end_cmp_15.expr_at(meta, at, lhs, 15.expr());
        eq
    }

    /// A bitstring strictly spans 3 bytes if the bit_index at which it ends is such that:
    /// - 16 <= bit_index_end < 23.
    fn strictly_spans_three_bytes(
        &self,
        meta: &mut VirtualCells<Fr>,
        at: Rotation,
    ) -> Expression<Fr> {
        let lhs = meta.query_advice(self.bit_index_end, at);
        let (lt2, eq2) = self
            .bit_index_end_cmp_15
            .expr_at(meta, at, lhs.expr(), 15.expr());
        let (lt3, _eq3) = self.bit_index_end_cmp_23.expr_at(meta, at, lhs, 23.expr());
        not::expr(lt2 + eq2) * lt3
    }

    /// A bitstring spans 3 bytes if the bit_index at which it ends is such that:
    /// - 16 <= bit_index_end <= 23.
    fn spans_three_bytes(&self, meta: &mut VirtualCells<Fr>, at: Rotation) -> Expression<Fr> {
        let lhs = meta.query_advice(self.bit_index_end, at);
        let (lt2, eq2) = self.bit_index_end_cmp_15.expr_at(meta, at, lhs, 15.expr());
        not::expr(lt2 + eq2)
    }

    /// A bitstring spans 3 bytes and is byte-aligned:
    /// - bit_index_end == 23.
    fn aligned_three_bytes(&self, meta: &mut VirtualCells<Fr>, at: Rotation) -> Expression<Fr> {
        let lhs = meta.query_advice(self.bit_index_end, at);
        let (_lt, eq) = self.bit_index_end_cmp_23.expr_at(meta, at, lhs, 23.expr());
        eq
    }

    /// bit_index_start' == bit_index_start.
    fn start_unchanged(&self, meta: &mut VirtualCells<Fr>, rotation: Rotation) -> Expression<Fr> {
        let (bit_index_start_prev, bit_index_start_curr) = (
            meta.query_advice(self.bit_index_start, Rotation(rotation.0 - 1)),
            meta.query_advice(self.bit_index_start, rotation),
        );
        self.start_unchanged
            .expr_at(meta, rotation, bit_index_start_prev, bit_index_start_curr)
    }

    /// if is_nb0=true then 0 else bit_index_end - bit_index_start + 1.
    fn bitstring_len(&self, meta: &mut VirtualCells<Fr>, rotation: Rotation) -> Expression<Fr> {
        let (bit_index_start, bit_index_end) = (
            meta.query_advice(self.bit_index_start, rotation),
            meta.query_advice(self.bit_index_end, rotation),
        );
        select::expr(
            self.is_nb0(meta, rotation),
            0.expr(),
            bit_index_end - bit_index_start + 1.expr(),
        )
    }

    /// bit_index_end - bit_index_start + 1.
    fn bitstring_len_unchecked(
        &self,
        meta: &mut VirtualCells<Fr>,
        rotation: Rotation,
    ) -> Expression<Fr> {
        let (bit_index_start, bit_index_end) = (
            meta.query_advice(self.bit_index_start, rotation),
            meta.query_advice(self.bit_index_end, rotation),
        );
        bit_index_end - bit_index_start + 1.expr()
    }
}

#[derive(Clone, Debug)]
pub struct FseDecoder {
    /// The FSE table that is being decoded in this tag. Possible values are:
    /// - LLT = 1, MOT = 2, MLT = 3
    table_kind: Column<Advice>,
    /// The number of states in the FSE table. table_size == 1 << AL, where AL is the accuracy log
    /// of the FSE table.
    table_size: Column<Advice>,
    /// The incremental symbol for which probability is decoded.
    symbol: Column<Advice>,
    /// The value decoded as per variable bit-packing.
    value_decoded: Column<Advice>,
    /// An accumulator of the number of states allocated to each symbol as we decode the FSE table.
    /// This is the normalised probability for the symbol.
    probability_acc: Column<Advice>,
    /// Whether we are in the repeat bits loop.
    is_repeat_bits_loop: Column<Advice>,
    /// Whether this row represents the 0-7 trailing bits that should be ignored.
    is_trailing_bits: Column<Advice>,
    /// Helper gadget to know when the decoded value is 0. This contributes to an edge-case in
    /// decoding and reconstructing the FSE table from normalised distributions, where a value=0
    /// implies prob=-1 ("less than 1" probability). In this case, the symbol is allocated a state
    /// at the end of the FSE table, with baseline=0x00 and nb=AL, i.e. reset state.
    value_decoded_eq_0: IsEqualConfig<Fr>,
    /// Helper gadget to know when the decoded value is 1. This is useful in the edge-case in
    /// decoding and reconstructing the FSE table, where a value=1 implies a special case of
    /// prob=0, where the symbol is instead followed by a 2-bit repeat flag.
    value_decoded_eq_1: IsEqualConfig<Fr>,
}

impl FseDecoder {
    fn configure(meta: &mut ConstraintSystem<Fr>, q_enable: Column<Fixed>) -> Self {
        let value_decoded = meta.advice_column();
        Self {
            table_kind: meta.advice_column(),
            table_size: meta.advice_column(),
            symbol: meta.advice_column(),
            value_decoded,
            probability_acc: meta.advice_column(),
            is_repeat_bits_loop: meta.advice_column(),
            is_trailing_bits: meta.advice_column(),
            value_decoded_eq_0: IsEqualChip::configure(
                meta,
                |meta| meta.query_fixed(q_enable, Rotation::cur()),
                |meta| meta.query_advice(value_decoded, Rotation::cur()),
                |_| 0.expr(),
            ),
            value_decoded_eq_1: IsEqualChip::configure(
                meta,
                |meta| meta.query_fixed(q_enable, Rotation::cur()),
                |meta| meta.query_advice(value_decoded, Rotation::cur()),
                |_| 1.expr(),
            ),
        }
    }
}

impl FseDecoder {
    fn is_llt(&self, meta: &mut VirtualCells<Fr>, rotation: Rotation) -> Expression<Fr> {
        let table_kind = meta.query_advice(self.table_kind, rotation);
        let invert_of_2 = Fr::from(2).invert().expect("infallible");
        (FseTableKind::MLT.expr() - table_kind.expr())
            * (FseTableKind::MOT.expr() - table_kind.expr())
            * invert_of_2
    }

    fn is_mot(&self, meta: &mut VirtualCells<Fr>, rotation: Rotation) -> Expression<Fr> {
        let table_kind = meta.query_advice(self.table_kind, rotation);
        (table_kind.expr() - FseTableKind::LLT.expr())
            * (FseTableKind::MLT.expr() - table_kind.expr())
    }

    fn is_mlt(&self, meta: &mut VirtualCells<Fr>, rotation: Rotation) -> Expression<Fr> {
        let table_kind = meta.query_advice(self.table_kind, rotation);
        let invert_of_2 = Fr::from(2).invert().expect("infallible");
        (table_kind.expr() - FseTableKind::LLT.expr())
            * (table_kind.expr() - FseTableKind::MOT.expr())
            * invert_of_2
    }

    /// If the decoded value is 0.
    fn is_prob_less_than1(
        &self,
        meta: &mut VirtualCells<Fr>,
        rotation: Rotation,
    ) -> Expression<Fr> {
        let value_decoded = meta.query_advice(self.value_decoded, rotation);
        self.value_decoded_eq_0
            .expr_at(meta, rotation, value_decoded, 0.expr())
    }

    /// While reconstructing the FSE table, indicates whether a value=1 was found, i.e. prob=0. In
    /// this case, the symbol is followed by 2-bits repeat flag instead.
    fn is_prob0(&self, meta: &mut VirtualCells<Fr>, rotation: Rotation) -> Expression<Fr> {
        let value_decoded = meta.query_advice(self.value_decoded, rotation);
        self.value_decoded_eq_1
            .expr_at(meta, rotation, value_decoded, 1.expr())
    }
}

#[derive(Clone, Debug)]
pub struct SequencesDataDecoder {
    /// The incremental index of the sequence. The first sequence has an index of idx=1.
    idx: Column<Advice>,
    /// A boolean column to identify rows where we are finding the initial state of the FSE table.
    /// This is tricky since the order is not the same as the below interleaved order of decoding
    /// sequences. The is_init_state flag is set only while reading the first 3 bitstrings (after
    /// the sentinel bitstring) to compute the initial states of LLT -> MOT -> MLT in this order.
    is_init_state: Column<Advice>,
    /// A boolean column to help us determine the exact purpose of the bitstring we are currently
    /// reading. Since the sequences data is interleaved with 6 possible variants:
    /// 1. MOT Code to Value
    /// 2. MLT Code to Value
    /// 3. LLT Code to Value
    /// 4. LLT FSE update
    /// 5. MLT FSE update
    /// 6. MOT FSE update, goto #1
    ///
    /// The tuple:
    /// (
    ///     fse_decoder.table_kind,
    ///     sequences_data_decoder.is_update_state,
    /// )
    ///
    /// tells us exactly which variant we are at currently.
    is_update_state: Column<Advice>,
    /// The states (LLT, MLT, MOT) at this row.
    states: [Column<Advice>; 3],
    /// The symbols emitted at this state (LLT, MLT, MOT).
    symbols: [Column<Advice>; 3],
    /// The values computed for literal length, match length and match offset.
    values: [Column<Advice>; 3],
    /// The baseline value associated with this state.
    baseline: Column<Advice>,
}

impl SequencesDataDecoder {
    fn configure(meta: &mut ConstraintSystem<Fr>) -> Self {
        Self {
            idx: meta.advice_column(),
            is_init_state: meta.advice_column(),
            is_update_state: meta.advice_column(),
            states: [
                meta.advice_column(),
                meta.advice_column(),
                meta.advice_column(),
            ],
            symbols: [
                meta.advice_column(),
                meta.advice_column(),
                meta.advice_column(),
            ],
            values: [
                meta.advice_column(),
                meta.advice_column(),
                meta.advice_column(),
            ],
            baseline: meta.advice_column(),
        }
    }
}

impl SequencesDataDecoder {
    fn is_init_state(&self, meta: &mut VirtualCells<Fr>, rotation: Rotation) -> Expression<Fr> {
        meta.query_advice(self.is_init_state, rotation)
    }

    fn is_update_state(&self, meta: &mut VirtualCells<Fr>, rotation: Rotation) -> Expression<Fr> {
        meta.query_advice(self.is_update_state, rotation)
    }

    fn is_code_to_value(&self, meta: &mut VirtualCells<Fr>, rotation: Rotation) -> Expression<Fr> {
        and::expr([
            not::expr(self.is_init_state(meta, rotation)),
            not::expr(self.is_update_state(meta, rotation)),
        ])
    }

    fn state_llt(&self, meta: &mut VirtualCells<Fr>, rotation: Rotation) -> Expression<Fr> {
        meta.query_advice(self.states[0], rotation)
    }

    fn state_mlt(&self, meta: &mut VirtualCells<Fr>, rotation: Rotation) -> Expression<Fr> {
        meta.query_advice(self.states[1], rotation)
    }

    fn state_mot(&self, meta: &mut VirtualCells<Fr>, rotation: Rotation) -> Expression<Fr> {
        meta.query_advice(self.states[2], rotation)
    }

    fn symbol_llt(&self, meta: &mut VirtualCells<Fr>, rotation: Rotation) -> Expression<Fr> {
        meta.query_advice(self.symbols[0], rotation)
    }

    fn symbol_mlt(&self, meta: &mut VirtualCells<Fr>, rotation: Rotation) -> Expression<Fr> {
        meta.query_advice(self.symbols[1], rotation)
    }

    fn symbol_mot(&self, meta: &mut VirtualCells<Fr>, rotation: Rotation) -> Expression<Fr> {
        meta.query_advice(self.symbols[2], rotation)
    }

    fn state_at_prev(
        &self,
        meta: &mut VirtualCells<Fr>,
        fse_decoder: &FseDecoder,
        rotation: Rotation,
    ) -> Expression<Fr> {
        select::expr(
            fse_decoder.is_llt(meta, rotation),
            self.state_llt(meta, Rotation(rotation.0 - 1)),
            select::expr(
                fse_decoder.is_mlt(meta, rotation),
                self.state_mlt(meta, Rotation(rotation.0 - 1)),
                self.state_mot(meta, Rotation(rotation.0 - 1)),
            ),
        )
    }

    fn symbol(
        &self,
        meta: &mut VirtualCells<Fr>,
        fse_decoder: &FseDecoder,
        rotation: Rotation,
    ) -> Expression<Fr> {
        select::expr(
            fse_decoder.is_llt(meta, rotation),
            self.symbol_llt(meta, rotation),
            select::expr(
                fse_decoder.is_mlt(meta, rotation),
                self.symbol_mlt(meta, rotation),
                self.symbol_mot(meta, rotation),
            ),
        )
    }

    fn symbol_at_prev(
        &self,
        meta: &mut VirtualCells<Fr>,
        fse_decoder: &FseDecoder,
        rotation: Rotation,
    ) -> Expression<Fr> {
        select::expr(
            fse_decoder.is_llt(meta, rotation),
            self.symbol_llt(meta, Rotation(rotation.0 - 1)),
            select::expr(
                fse_decoder.is_mlt(meta, rotation),
                self.symbol_mlt(meta, Rotation(rotation.0 - 1)),
                self.symbol_mot(meta, Rotation(rotation.0 - 1)),
            ),
        )
    }
}

pub struct AssignedDecoderConfigExports {
    /// The RLC of the zstd encoded bytes, i.e. blob bytes.
    pub encoded_rlc: AssignedCell<Fr, Fr>,
    /// The RLC of the decoded bytes, i.e. batch bytes.
    pub decoded_rlc: AssignedCell<Fr, Fr>,
}

pub struct DecoderConfigArgs {
    /// Power of randomness table.
    pub pow_rand_table: PowOfRandTable,
    /// Power of 2 lookup table, up to exponent=20.
    pub pow2_table: Pow2Table<20>,
    /// Range table for lookup: [0, 256).
    pub u8_table: U8Table,
    /// Range table for lookup: [0, 8).
    pub range8: RangeTable<8>,
    /// Range table for lookup: [0, 16).
    pub range16: RangeTable<16>,
    /// Bitwise operation lookup table.
    pub bitwise_op_table: BitwiseOpTable,
}

impl DecoderConfig {
    pub fn configure(
        meta: &mut ConstraintSystem<Fr>,
        challenges: &Challenges<Expression<Fr>>,
        DecoderConfigArgs {
            pow_rand_table,
            pow2_table,
            u8_table,
            range8,
            range16,
            bitwise_op_table,
        }: DecoderConfigArgs,
    ) -> Self {
        // Fixed table
        let fixed_table = FixedTable::construct(meta);

        // // TODO (enable later):
        // let sequence_instruction_table = SeqInstTable::configure(meta);

        let (q_enable, q_first, byte_idx, byte, is_padding) = (
            meta.fixed_column(),
            meta.fixed_column(),
            meta.advice_column(),
            meta.advice_column(),
            meta.advice_column(),
        );
        // Helper tables
        let literals_header_table = LiteralsHeaderTable::configure(meta, q_enable, range8, range16);
        let bitstring_table = BitstringTable::configure(meta, q_enable, u8_table);
        let fse_table = FseTable::configure(
            meta,
            q_enable,
            &fixed_table,
            u8_table,
            range8,
            pow2_table,
            bitwise_op_table,
        );
        let sequence_instruction_table = SequenceInstructionTable::configure(meta);

        debug_assert!(meta.degree() <= 9);

        // Peripheral configs
        let tag_config = TagConfig::configure(meta, q_enable);
        let block_config = BlockConfig::configure(meta, q_enable);
        let sequences_header_decoder =
            SequencesHeaderDecoder::configure(meta, byte, q_enable, u8_table);
        let bitstream_decoder = BitstreamDecoder::configure(meta, q_enable, q_first, u8_table);
        let fse_decoder = FseDecoder::configure(meta, q_enable);
        let sequences_data_decoder = SequencesDataDecoder::configure(meta);

        let sequence_execution_config = SequenceExecutionConfig::configure(
            meta,
            challenges,
            &LiteralTable::construct([
                q_enable.into(),
                tag_config.tag.into(),
                block_config.block_idx.into(),
                tag_config.tag_idx.into(),
                byte.into(),
                tag_config.is_change.into(),
                is_padding.into(),
            ]),
            &sequence_instruction_table,
            &SequenceConfig::construct([
                q_enable.into(),
                block_config.is_block.into(),
                block_config.block_idx.into(),
                block_config.num_sequences.into(),
            ]),
        );

        debug_assert!(meta.degree() <= 9);

        // Main config
        let const_col = meta.fixed_column();
        meta.enable_constant(const_col);
        let config = Self {
            const_col,
            q_enable,
            q_first,
            byte_idx,
            byte,
            bits: (0..N_BITS_PER_BYTE)
                .map(|_| meta.advice_column())
                .collect::<Vec<_>>()
                .try_into()
                .expect("N_BITS_PER_BYTE advice columns into array"),
            encoded_rlc: meta.advice_column_in(SecondPhase),
            decoded_len: meta.advice_column(),
            is_padding,
            tag_config,
            block_config,
            sequences_header_decoder,
            bitstream_decoder,
            fse_decoder,
            sequences_data_decoder,
            range8,
            range16,
            pow2_table,
            literals_header_table,
            bitstring_table,
            fse_table,

            sequence_instruction_table,
            sequence_execution_config,
            fixed_table,
        };

        macro_rules! is_tag {
            ($var:ident, $tag_variant:ident) => {
                let $var = |meta: &mut VirtualCells<Fr>| {
                    config
                        .tag_config
                        .tag_bits
                        .value_equals(ZstdTag::$tag_variant, Rotation::cur())(meta)
                };
            };
        }

        macro_rules! is_prev_tag {
            ($var:ident, $tag_variant:ident) => {
                let $var = |meta: &mut VirtualCells<Fr>| {
                    config
                        .tag_config
                        .tag_bits
                        .value_equals(ZstdTag::$tag_variant, Rotation::prev())(meta)
                };
            };
        }

        is_tag!(is_null, Null);
        is_tag!(is_frame_header_descriptor, FrameHeaderDescriptor);
        is_tag!(is_frame_content_size, FrameContentSize);
        is_tag!(is_block_header, BlockHeader);
        is_tag!(is_zb_literals_header, ZstdBlockLiteralsHeader);
        is_tag!(is_zb_raw_block, ZstdBlockLiteralsRawBytes);
        is_tag!(is_zb_sequence_header, ZstdBlockSequenceHeader);
        is_tag!(is_zb_sequence_fse, ZstdBlockSequenceFseCode);
        is_tag!(is_zb_sequence_data, ZstdBlockSequenceData);

        is_prev_tag!(is_prev_frame_content_size, FrameContentSize);
        is_prev_tag!(is_prev_sequence_header, ZstdBlockSequenceHeader);
        is_prev_tag!(is_prev_sequence_data, ZstdBlockSequenceData);

        meta.lookup("DecoderConfig: 0 <= encoded byte < 256", |meta| {
            vec![(
                meta.query_advice(config.byte, Rotation::cur()),
                u8_table.into(),
            )]
        });

        meta.create_gate("DecoderConfig: first row", |meta| {
            let condition = meta.query_fixed(config.q_first, Rotation::cur());

            let mut cb = BaseConstraintBuilder::default();

            // The first row is not padded row.
            cb.require_zero(
                "is_padding is False on the first row",
                meta.query_advice(config.is_padding, Rotation::cur()),
            );

            // byte_idx initialises at 1.
            cb.require_equal(
                "byte_idx == 1",
                meta.query_advice(config.byte_idx, Rotation::cur()),
                1.expr(),
            );

            // tag_idx is initialised correctly.
            cb.require_equal(
                "tag_idx == 1",
                meta.query_advice(config.tag_config.tag_idx, Rotation::cur()),
                1.expr(),
            );

            // The first tag we process is the FrameHeaderDescriptor.
            cb.require_equal(
                "tag == FrameHeaderDescriptor",
                meta.query_advice(config.tag_config.tag, Rotation::cur()),
                ZstdTag::FrameHeaderDescriptor.expr(),
            );

            // encoded_rlc initialises at 0.
            cb.require_zero(
                "encoded_rlc == 0",
                meta.query_advice(config.encoded_rlc, Rotation::cur()),
            );

            cb.gate(condition)
        });

        meta.create_gate("DecoderConfig: all rows except the first row", |meta| {
            let condition = and::expr([
                meta.query_fixed(config.q_enable, Rotation::cur()),
                not::expr(meta.query_fixed(config.q_first, Rotation::cur())),
            ]);

            let mut cb = BaseConstraintBuilder::default();

            let is_padding_curr = meta.query_advice(config.is_padding, Rotation::cur());
            let is_padding_prev = meta.query_advice(config.is_padding, Rotation::prev());

            // is_padding is boolean.
            cb.require_boolean("is_padding is boolean", is_padding_curr.expr());

            // is_padding transitions from 0 -> 1 only once, i.e. is_padding_delta is boolean.
            let is_padding_delta = is_padding_curr - is_padding_prev;
            cb.require_boolean("is_padding_delta is boolean", is_padding_delta);

            cb.gate(condition)
        });

        meta.create_gate("DecoderConfig: all non-padded rows", |meta| {
            let condition = and::expr([
                meta.query_fixed(config.q_enable, Rotation::cur()),
                not::expr(meta.query_advice(config.is_padding, Rotation::cur())),
            ]);

            let mut cb = BaseConstraintBuilder::default();

            // byte decomposed into bits.
            let bits = config
                .bits
                .map(|bit| meta.query_advice(bit, Rotation::cur()));
            for bit in bits.iter() {
                cb.require_boolean("bit in [0, 1]", bit.expr());
            }
            cb.require_equal(
                "bits are the binary decomposition of byte",
                meta.query_advice(config.byte, Rotation::cur()),
                select::expr(
                    meta.query_advice(config.tag_config.is_reverse, Rotation::cur()),
                    // LE if reverse
                    bits[7].expr()
                        + bits[6].expr() * 2.expr()
                        + bits[5].expr() * 4.expr()
                        + bits[4].expr() * 8.expr()
                        + bits[3].expr() * 16.expr()
                        + bits[2].expr() * 32.expr()
                        + bits[1].expr() * 64.expr()
                        + bits[0].expr() * 128.expr(),
                    // BE if not reverse
                    bits[0].expr()
                        + bits[1].expr() * 2.expr()
                        + bits[2].expr() * 4.expr()
                        + bits[3].expr() * 8.expr()
                        + bits[4].expr() * 16.expr()
                        + bits[5].expr() * 32.expr()
                        + bits[6].expr() * 64.expr()
                        + bits[7].expr() * 128.expr(),
                ),
            );

            // Constrain boolean columns.
            cb.require_boolean(
                "TagConfig::is_change in [0, 1]",
                meta.query_advice(config.tag_config.is_change, Rotation::cur()),
            );

            // Degree reduction columns.
            macro_rules! degree_reduction_check {
                ($column:expr, $expr:expr) => {
                    cb.require_equal(
                        "Degree reduction column check",
                        meta.query_advice($column, Rotation::cur()),
                        $expr,
                    );
                };
            }
            degree_reduction_check!(
                config.tag_config.is_frame_content_size,
                is_frame_content_size(meta)
            );
            degree_reduction_check!(config.tag_config.is_block_header, is_block_header(meta));
            degree_reduction_check!(config.tag_config.is_fse_code, is_zb_sequence_fse(meta));
            degree_reduction_check!(
                config.tag_config.is_sequence_data,
                is_zb_sequence_data(meta)
            );
            degree_reduction_check!(config.tag_config.is_null, is_null(meta));

            cb.gate(condition)
        });

        meta.create_gate(
            "DecoderConfig: all non-padded rows except the first row",
            |meta| {
                let condition = and::expr([
                    meta.query_fixed(config.q_enable, Rotation::cur()),
                    not::expr(meta.query_fixed(config.q_first, Rotation::cur())),
                    not::expr(meta.query_advice(config.is_padding, Rotation::cur())),
                ]);

                let mut cb = BaseConstraintBuilder::default();

                // byte_idx either remains the same or increments by 1.
                let byte_idx_delta = meta.query_advice(config.byte_idx, Rotation::cur())
                    - meta.query_advice(config.byte_idx, Rotation::prev());
                cb.require_boolean(
                    "(byte_idx::cur - byte_idx::prev) in [0, 1]",
                    byte_idx_delta.expr(),
                );

                // If byte_idx has not incremented, we see the same byte.
                cb.condition(not::expr(byte_idx_delta.expr()), |cb| {
                    cb.require_equal(
                        "if byte_idx::cur == byte_idx::prev then byte::cur == byte::prev",
                        meta.query_advice(config.byte, Rotation::cur()),
                        meta.query_advice(config.byte, Rotation::prev()),
                    );
                });

                // If the previous tag was done processing, verify that the is_change boolean was
                // set.
                let tag_idx_prev = meta.query_advice(config.tag_config.tag_idx, Rotation::prev());
                let tag_len_prev = meta.query_advice(config.tag_config.tag_len, Rotation::prev());
                let tag_idx_eq_tag_len_prev = config.tag_config.tag_idx_eq_tag_len.expr_at(
                    meta,
                    Rotation::prev(),
                    tag_idx_prev,
                    tag_len_prev,
                );
                cb.condition(and::expr([byte_idx_delta, tag_idx_eq_tag_len_prev]), |cb| {
                    cb.require_equal(
                        "is_change is set",
                        meta.query_advice(config.tag_config.is_change, Rotation::cur()),
                        1.expr(),
                    );
                });

                // decoded_len is unchanged.
                cb.require_equal(
                    "decoded_len::cur == decoded_len::prev",
                    meta.query_advice(config.decoded_len, Rotation::cur()),
                    meta.query_advice(config.decoded_len, Rotation::prev()),
                );

                cb.gate(condition)
            },
        );

        meta.create_gate("DecoderConfig: padded rows", |meta| {
            let condition = and::expr([
                meta.query_fixed(config.q_enable, Rotation::cur()),
                meta.query_advice(config.is_padding, Rotation::prev()),
                meta.query_advice(config.is_padding, Rotation::cur()),
            ]);

            let mut cb = BaseConstraintBuilder::default();

            // Fields that do not change until the end of the layout once we have encountered
            // padded rows.
            for column in [config.encoded_rlc, config.decoded_len] {
                cb.require_equal(
                    "unchanged column in padded rows",
                    meta.query_advice(column, Rotation::cur()),
                    meta.query_advice(column, Rotation::prev()),
                );
            }

            cb.gate(condition)
        });

        meta.lookup_any("DecoderConfig: fixed lookup (tag transition)", |meta| {
            let condition = and::expr([
                meta.query_fixed(config.q_enable, Rotation::cur()),
                sum::expr([
                    meta.query_fixed(config.q_first, Rotation::cur()),
                    meta.query_advice(config.tag_config.is_change, Rotation::cur()),
                ]),
            ]);

            [
                FixedLookupTag::TagTransition.expr(),
                meta.query_advice(config.tag_config.tag, Rotation::cur()),
                meta.query_advice(config.tag_config.tag_next, Rotation::cur()),
                meta.query_advice(config.tag_config.max_len, Rotation::cur()),
                meta.query_advice(config.tag_config.is_output, Rotation::cur()),
                meta.query_advice(config.tag_config.is_reverse, Rotation::cur()),
                meta.query_advice(config.block_config.is_block, Rotation::cur()),
            ]
            .into_iter()
            .zip_eq(config.fixed_table.table_exprs(meta))
            .map(|(value, table)| (condition.expr() * value, table))
            .collect()
        });

        meta.create_gate("DecoderConfig: new tag", |meta| {
            let condition = and::expr([
                meta.query_fixed(config.q_enable, Rotation::cur()),
                meta.query_advice(config.tag_config.is_change, Rotation::cur()),
            ]);

            let mut cb = BaseConstraintBuilder::default();

            // The previous tag was processed completely.
            cb.require_equal(
                "tag_idx::prev == tag_len::prev",
                meta.query_advice(config.tag_config.tag_idx, Rotation::prev()),
                meta.query_advice(config.tag_config.tag_len, Rotation::prev()),
            );

            // Tag change also implies that the byte_idx transition did happen.
            cb.require_equal(
                "byte_idx::prev + 1 == byte_idx::cur",
                meta.query_advice(config.byte_idx, Rotation::prev()) + 1.expr(),
                meta.query_advice(config.byte_idx, Rotation::cur()),
            );

            // The current tag is in fact the tag_next promised while processing the previous tag.
            cb.require_equal(
                "tag_next::prev == tag::cur",
                meta.query_advice(config.tag_config.tag_next, Rotation::prev()),
                meta.query_advice(config.tag_config.tag, Rotation::cur()),
            );

            // If the previous tag was processed from back-to-front, the RLC of the tag bytes had
            // initialised at the last byte.
            let prev_tag_reverse =
                meta.query_advice(config.tag_config.is_reverse, Rotation::prev());
            cb.condition(prev_tag_reverse, |cb| {
                cb.require_equal(
                    "tag_rlc::prev == byte::prev",
                    meta.query_advice(config.tag_config.tag_rlc, Rotation::prev()),
                    meta.query_advice(config.byte, Rotation::prev()),
                );
            });

            // The tag_idx is initialised correctly.
            cb.require_equal(
                "tag_idx::cur == 1",
                meta.query_advice(config.tag_config.tag_idx, Rotation::cur()),
                1.expr(),
            );

            // If the new tag is not processed from back-to-front, the RLC of the tag bytes
            // initialises at the first byte.
            let curr_tag_reverse = meta.query_advice(config.tag_config.is_reverse, Rotation::cur());
            cb.condition(not::expr(curr_tag_reverse), |cb| {
                cb.require_equal(
                    "tag_rlc::cur == byte::cur",
                    meta.query_advice(config.tag_config.tag_rlc, Rotation::cur()),
                    meta.query_advice(config.byte, Rotation::cur()),
                );
            });

            // The RLC of encoded bytes is computed correctly.
            cb.require_equal(
                "encoded_rlc::cur == encoded_rlc::prev * (r ^ tag_len::prev) + tag_rlc::prev",
                meta.query_advice(config.encoded_rlc, Rotation::cur()),
                meta.query_advice(config.encoded_rlc, Rotation::prev())
                    * meta.query_advice(config.tag_config.rpow_tag_len, Rotation::prev())
                    + meta.query_advice(config.tag_config.tag_rlc, Rotation::prev()),
            );

            cb.gate(condition)
        });

        meta.create_gate("DecoderConfig: continue same tag", |meta| {
            let condition = and::expr([
                meta.query_fixed(config.q_enable, Rotation::cur()),
                not::expr(meta.query_fixed(config.q_first, Rotation::cur())),
                not::expr(meta.query_advice(config.tag_config.is_change, Rotation::cur())),
                not::expr(meta.query_advice(config.is_padding, Rotation::cur())),
            ]);

            let mut cb = BaseConstraintBuilder::default();

            // Fields that are maintained while processing the same tag.
            for column in [
                config.tag_config.tag,
                config.tag_config.tag_next,
                config.tag_config.tag_len,
                config.tag_config.max_len,
                config.tag_config.rpow_tag_len,
                config.tag_config.is_output,
                config.tag_config.is_reverse,
                config.block_config.is_block,
                config.encoded_rlc,
            ] {
                cb.require_equal(
                    "tag_config field unchanged while processing same tag",
                    meta.query_advice(column, Rotation::cur()),
                    meta.query_advice(column, Rotation::prev()),
                );
            }

            // tag_idx increments with byte_idx.
            let byte_idx_delta = meta.query_advice(config.byte_idx, Rotation::cur())
                - meta.query_advice(config.byte_idx, Rotation::prev());
            cb.require_equal(
                "tag_idx::cur - tag_idx::prev == byte_idx::cur - byte_idx::prev",
                meta.query_advice(config.tag_config.tag_idx, Rotation::cur()),
                meta.query_advice(config.tag_config.tag_idx, Rotation::prev())
                    + byte_idx_delta.expr(),
            );

            // tag_rlc is computed correctly, i.e. its accumulated with byte_idx increment, however
            // remains unchanged if byte_idx remains unchanged.
            //
            // Furthermore the accumulation logic depends on whether the current tag is processed
            // from back-to-front or not.
            let byte_prev = meta.query_advice(config.byte, Rotation::prev());
            let byte_curr = meta.query_advice(config.byte, Rotation::cur());
            let tag_rlc_prev = meta.query_advice(config.tag_config.tag_rlc, Rotation::prev());
            let tag_rlc_curr = meta.query_advice(config.tag_config.tag_rlc, Rotation::cur());
            let curr_tag_reverse = meta.query_advice(config.tag_config.is_reverse, Rotation::cur());
            cb.condition(not::expr(byte_idx_delta.expr()), |cb| {
                cb.require_equal(
                    "tag_rlc::cur == tag_rlc::prev",
                    tag_rlc_curr.expr(),
                    tag_rlc_prev.expr(),
                );
            });
            cb.condition(
                and::expr([byte_idx_delta.expr(), curr_tag_reverse.expr()]),
                |cb| {
                    cb.require_equal(
                        "tag_rlc::prev == tag_rlc::cur * r + byte::prev",
                        tag_rlc_prev.expr(),
                        tag_rlc_curr.expr() * challenges.keccak_input() + byte_prev,
                    );
                },
            );
            cb.condition(
                and::expr([byte_idx_delta.expr(), not::expr(curr_tag_reverse.expr())]),
                |cb| {
                    cb.require_equal(
                        "tag_rlc::cur == tag_rlc::prev * r + byte::cur",
                        tag_rlc_curr.expr(),
                        tag_rlc_prev.expr() * challenges.keccak_input() + byte_curr,
                    );
                },
            );

            cb.gate(condition)
        });

        meta.lookup_any("DecoderConfig: keccak randomness power tag_len", |meta| {
            let condition = and::expr([
                meta.query_fixed(config.q_enable, Rotation::cur()),
                meta.query_advice(config.tag_config.is_change, Rotation::cur()),
                not::expr(meta.query_advice(config.is_padding, Rotation::cur())),
            ]);

            [
                1.expr(),                                                           // enabled
                meta.query_advice(config.tag_config.tag_len, Rotation::cur()),      // exponent
                meta.query_advice(config.tag_config.rpow_tag_len, Rotation::cur()), // exponentiation
            ]
            .into_iter()
            .zip_eq(pow_rand_table.table_exprs(meta))
            .map(|(value, table)| (condition.expr() * value, table))
            .collect()
        });

        debug_assert!(meta.degree() <= 9);

        ///////////////////////////////////////////////////////////////////////////////////////////
        ////////////////////////////// ZstdTag::FrameHeaderDescriptor /////////////////////////////
        ///////////////////////////////////////////////////////////////////////////////////////////
        meta.create_gate("DecoderConfig: tag FrameHeaderDescriptor", |meta| {
            let condition = and::expr([
                meta.query_fixed(config.q_enable, Rotation::cur()),
                is_frame_header_descriptor(meta),
            ]);

            let mut cb = BaseConstraintBuilder::default();

            // Structure of the Frame's header descriptor.
            //
            // | Bit number | Field Name              | Expected Value |
            // |------------|-------------------------|----------------|
            // | 7-6        | Frame_Content_Size_Flag | ?              |
            // | 5          | Single_Segment_Flag     | 1              |
            // | 4          | Unused_Bit              | 0              |
            // | 3          | Reserved_Bit            | 0              |
            // | 2          | Content_Checksum_Flag   | 0              |
            // | 1-0        | Dictionary_ID_Flag      | 0              |
            //
            // Note: Since this is a single byte tag, it is processed normally, not back-to-front.
            // Hence is_reverse is False and we have BE bytes.
            cb.require_equal(
                "FHD: Single_Segment_Flag",
                meta.query_advice(config.bits[5], Rotation::cur()),
                1.expr(),
            );
            cb.require_zero(
                "FHD: Unused_Bit",
                meta.query_advice(config.bits[4], Rotation::cur()),
            );
            cb.require_zero(
                "FHD: Reserved_Bit",
                meta.query_advice(config.bits[3], Rotation::cur()),
            );
            cb.require_zero(
                "FHD: Content_Checksum_Flag",
                meta.query_advice(config.bits[2], Rotation::cur()),
            );
            cb.require_zero(
                "FHD: Dictionary_ID_Flag",
                meta.query_advice(config.bits[1], Rotation::cur()),
            );
            cb.require_zero(
                "FHD: Dictionary_ID_Flag",
                meta.query_advice(config.bits[0], Rotation::cur()),
            );

            // Checks for the next tag, i.e. FrameContentSize.
            let fcs_flag0 = meta.query_advice(config.bits[7], Rotation::cur());
            let fcs_flag1 = meta.query_advice(config.bits[6], Rotation::cur());
            let fcs_field_size = select::expr(
                fcs_flag0.expr() * fcs_flag1.expr(),
                8.expr(),
                select::expr(
                    not::expr(fcs_flag0.expr() + fcs_flag1.expr()),
                    1.expr(),
                    select::expr(fcs_flag0, 4.expr(), 2.expr()),
                ),
            );
            cb.require_equal(
                "tag_len::next == fcs_field_size",
                meta.query_advice(config.tag_config.tag_len, Rotation::next()),
                fcs_field_size,
            );

            cb.gate(condition)
        });

        debug_assert!(meta.degree() <= 9);

        ///////////////////////////////////////////////////////////////////////////////////////////
        //////////////////////////////// ZstdTag::FrameContentSize ////////////////////////////////
        ///////////////////////////////////////////////////////////////////////////////////////////
        meta.create_gate("DecoderConfig: tag FrameContentSize", |meta| {
            let condition = and::expr([
                meta.query_fixed(config.q_enable, Rotation::cur()),
                meta.query_advice(config.tag_config.is_frame_content_size, Rotation::cur()),
                meta.query_advice(config.tag_config.is_change, Rotation::cur()),
            ]);

            let mut cb = BaseConstraintBuilder::default();

            // The previous row is FrameHeaderDescriptor.
            let fcs_flag0 = meta.query_advice(config.bits[7], Rotation::prev());
            let fcs_flag1 = meta.query_advice(config.bits[6], Rotation::prev());

            // - [1, 1]: 8 bytes
            // - [1, 0]: 4 bytes
            // - [0, 1]: 2 bytes
            // - [0, 0]: 1 bytes
            let case1 = and::expr([fcs_flag0.expr(), fcs_flag1.expr()]);
            let case2 = fcs_flag0.expr();
            let case3 = fcs_flag1.expr();

            // FrameContentSize are LE bytes.
            let case4_value = meta.query_advice(config.byte, Rotation::cur());
            let case3_value = meta.query_advice(config.byte, Rotation::cur()) * 256.expr()
                + meta.query_advice(config.byte, Rotation::next());
            let case2_value = meta.query_advice(config.byte, Rotation(0)) * 16777216.expr()
                + meta.query_advice(config.byte, Rotation(1)) * 65536.expr()
                + meta.query_advice(config.byte, Rotation(2)) * 256.expr()
                + meta.query_advice(config.byte, Rotation(3));
            let case1_value = meta.query_advice(config.byte, Rotation(0))
                * 72057594037927936u64.expr()
                + meta.query_advice(config.byte, Rotation(1)) * 281474976710656u64.expr()
                + meta.query_advice(config.byte, Rotation(2)) * 1099511627776u64.expr()
                + meta.query_advice(config.byte, Rotation(3)) * 4294967296u64.expr()
                + meta.query_advice(config.byte, Rotation(4)) * 16777216.expr()
                + meta.query_advice(config.byte, Rotation(5)) * 65536.expr()
                + meta.query_advice(config.byte, Rotation(6)) * 256.expr()
                + meta.query_advice(config.byte, Rotation(7));

            let frame_content_size = select::expr(
                case1,
                case1_value,
                select::expr(
                    case2,
                    case2_value,
                    select::expr(case3, 256.expr() + case3_value, case4_value),
                ),
            );

            // decoded_len of the entire frame is in fact the decoded value of frame content size.
            cb.require_equal(
                "Frame_Content_Size == decoded_len",
                frame_content_size,
                meta.query_advice(config.decoded_len, Rotation::cur()),
            );

            cb.gate(condition)
        });

        meta.create_gate("DecoderConfig: tag FrameContentSize (block_idx)", |meta| {
            let condition = and::expr([
                meta.query_fixed(config.q_enable, Rotation::cur()),
                meta.query_advice(config.tag_config.is_frame_content_size, Rotation::cur()),
            ]);

            let mut cb = BaseConstraintBuilder::default();

            cb.require_zero(
                "block_idx == 0 to start",
                meta.query_advice(config.block_config.block_idx, Rotation::cur()),
            );

            cb.gate(condition)
        });

        debug_assert!(meta.degree() <= 9);

        ///////////////////////////////////////////////////////////////////////////////////////////
        ////////////////////////////////// ZstdTag::BlockHeader ///////////////////////////////////
        ///////////////////////////////////////////////////////////////////////////////////////////
        meta.create_gate("DecoderConfig: tag BlockHeader", |meta| {
            let condition = and::expr([
                meta.query_fixed(config.q_enable, Rotation::cur()),
                meta.query_advice(config.tag_config.is_block_header, Rotation::cur()),
                meta.query_advice(config.tag_config.is_change, Rotation::cur()),
            ]);

            let mut cb = BaseConstraintBuilder::default();

            // BlockHeader is fixed-sized tag.
            cb.require_equal(
                "tag_len(BlockHeader) is fixed-sized",
                meta.query_advice(config.tag_config.tag_len, Rotation::cur()),
                N_BLOCK_HEADER_BYTES.expr(),
            );

            // Structure of Block_Header is as follows:
            //
            // | Last_Block | Block_Type | Block_Size |
            // |------------|------------|------------|
            // | bit 0      | bits 1-2   | bits 3-23  |
            //
            let is_last_block = meta.query_advice(config.bits[0], Rotation::cur());
            let block_type_bit1 = meta.query_advice(config.bits[1], Rotation::cur());
            let block_type_bit2 = meta.query_advice(config.bits[2], Rotation::cur());

            // We expect a Block_Type of Compressed_Block, i.e. Block_Type == 2.
            cb.require_equal(
                "Block_Type is Compressed_Block (bit 1)",
                block_type_bit1,
                0.expr(),
            );
            cb.require_equal(
                "Block_Type is Compressed_Block (bit 2)",
                block_type_bit2,
                1.expr(),
            );

            // is_last_block is assigned correctly.
            cb.require_equal(
                "is_last_block assigned correctly",
                meta.query_advice(config.block_config.is_last_block, Rotation::cur()),
                is_last_block,
            );

            // block_idx increments when we see a new block header.
            cb.require_equal(
                "block_idx::cur == block_idx::prev + 1",
                meta.query_advice(config.block_config.block_idx, Rotation::cur()),
                meta.query_advice(config.block_config.block_idx, Rotation::prev()) + 1.expr(),
            );

            // block_len, block_idx and is_last_block fields do not change in the BlockHeader. We
            // explicitly do this check since tag=BlockHeader has is_block=false, to facilitate the
            // change of these parameters between blocks (at the tag=BlockHeader boundary). For the
            // subsequent tags, these fields remain the same and is checked via the gate for
            // is_block=true.
            for column in [
                config.block_config.block_len,
                config.block_config.block_idx,
                config.block_config.is_last_block,
            ] {
                cb.require_equal(
                    "BlockHeader: block_idx/block_len/is_last_block",
                    meta.query_advice(column, Rotation(0)),
                    meta.query_advice(column, Rotation(1)),
                );
                cb.require_equal(
                    "BlockHeader: block_idx/block_len/is_last_block",
                    meta.query_advice(column, Rotation(0)),
                    meta.query_advice(column, Rotation(2)),
                );
            }

            // We now validate the end of the previous block.
            // - tag=BlockHeader is preceded by tag in [FrameContentSize, SeqHeader, SeqData].
            // - if prev_tag=SequenceHeader: prev block had no sequences.
            // - if prev_tag=SequenceData: all sequences from prev block were decoded.
            cb.require_equal(
                "tag::prev in [FCS, SH, SD]",
                sum::expr([
                    is_prev_frame_content_size(meta),
                    is_prev_sequence_header(meta),
                    is_prev_sequence_data(meta),
                ]),
                1.expr(),
            );
            cb.condition(is_prev_sequence_header(meta), |cb| {
                cb.require_equal(
                    "tag::prev=SeqHeader",
                    config
                        .block_config
                        .is_empty_sequences(meta, Rotation::prev()),
                    1.expr(),
                );
            });
            cb.condition(is_prev_sequence_data(meta), |cb| {
                cb.require_equal(
                    "tag::prev=SeqData",
                    meta.query_advice(config.block_config.num_sequences, Rotation::prev()),
                    meta.query_advice(config.sequences_data_decoder.idx, Rotation::prev()),
                );
            });

            cb.gate(condition)
        });

        meta.lookup("DecoderConfig: tag BlockHeader (Block_Size)", |meta| {
            let condition = and::expr([
                meta.query_advice(config.tag_config.is_block_header, Rotation::cur()),
                meta.query_advice(config.tag_config.is_change, Rotation::cur()),
            ]);

            // block_size == block_header >> 3
            //
            // i.e. block_header - (block_size * (2^3)) < 8
            let block_header_lc = meta.query_advice(config.byte, Rotation(2)) * 65536.expr()
                + meta.query_advice(config.byte, Rotation(1)) * 256.expr()
                + meta.query_advice(config.byte, Rotation(0));
            let block_size = meta.query_advice(config.block_config.block_len, Rotation::cur());
            let diff = block_header_lc - (block_size * 8.expr());

            vec![(condition * diff, config.range8.into())]
        });

        meta.create_gate("DecoderConfig: processing block content", |meta| {
            let condition = and::expr([
                meta.query_fixed(config.q_enable, Rotation::cur()),
                meta.query_advice(config.block_config.is_block, Rotation::cur()),
            ]);

            let mut cb = BaseConstraintBuilder::default();

            // is_last_block remains unchanged.
            cb.require_equal(
                "is_last_block::cur == is_last_block::prev",
                meta.query_advice(config.block_config.is_last_block, Rotation::cur()),
                meta.query_advice(config.block_config.is_last_block, Rotation::prev()),
            );

            // block_len remains unchanged.
            cb.require_equal(
                "block_len::cur == block_len::prev",
                meta.query_advice(config.block_config.block_len, Rotation::cur()),
                meta.query_advice(config.block_config.block_len, Rotation::prev()),
            );

            // block_idx remains unchanged.
            cb.require_equal(
                "block_idx::cur == block_len::idx",
                meta.query_advice(config.block_config.block_idx, Rotation::cur()),
                meta.query_advice(config.block_config.block_idx, Rotation::prev()),
            );

            // the number of sequences in the block remains the same.
            cb.require_equal(
                "num_sequences::cur == num_sequences::prev",
                meta.query_advice(config.block_config.num_sequences, Rotation::cur()),
                meta.query_advice(config.block_config.num_sequences, Rotation::prev()),
            );

            // the compression modes are remembered throughout the block's context.
            for column in config.block_config.compression_modes {
                cb.require_equal(
                    "compression_modes::cur == compression_modes::prev (during block)",
                    meta.query_advice(column, Rotation::cur()),
                    meta.query_advice(column, Rotation::prev()),
                );
            }

            cb.gate(condition)
        });

        debug_assert!(meta.degree() <= 9);

        ///////////////////////////////////////////////////////////////////////////////////////////
        ///////////////////////////// ZstdTag::ZstdBlockLiteralsHeader ////////////////////////////
        ///////////////////////////////////////////////////////////////////////////////////////////
        meta.create_gate("DecoderConfig: tag ZstdBlockLiteralsHeader", |meta| {
            let condition = and::expr([
                meta.query_fixed(config.q_enable, Rotation::cur()),
                is_zb_literals_header(meta),
                meta.query_advice(config.tag_config.is_change, Rotation::cur()),
            ]);

            let mut cb = BaseConstraintBuilder::default();

            let literals_block_type_bit0 = meta.query_advice(config.bits[0], Rotation::cur());
            let literals_block_type_bit1 = meta.query_advice(config.bits[1], Rotation::cur());

            // We expect a Raw_Literals_Block, i.e. bit0 and bit1 are both 0.
            cb.require_zero("Raw_Literals_Block: bit0", literals_block_type_bit0);
            cb.require_zero("Raw_Literals_Block: bit1", literals_block_type_bit1);

            let size_format_bit0 = meta.query_advice(config.bits[2], Rotation::cur());
            let size_format_bit1 = meta.query_advice(config.bits[3], Rotation::cur());

            // - Size_Format is 00 or 10: Size_Format uses 1 bit, literals header is 1 byte
            // - Size_Format is 01: Size_Format uses 2 bits, literals header is 2 bytes
            // - Size_Format is 10: Size_Format uses 2 bits, literals header is 3 bytes
            let expected_tag_len = select::expr(
                not::expr(size_format_bit0),
                1.expr(),
                select::expr(size_format_bit1, 3.expr(), 2.expr()),
            );
            cb.require_equal(
                "ZstdBlockLiteralsHeader: tag_len == expected_tag_len",
                meta.query_advice(config.tag_config.tag_len, Rotation::cur()),
                expected_tag_len,
            );

            cb.gate(condition)
        });

        meta.lookup_any(
            "DecoderConfig: tag ZstdBlockLiteralsHeader decomposition to regen size",
            |meta| {
                let condition = and::expr([
                    is_zb_literals_header(meta),
                    meta.query_advice(config.tag_config.is_change, Rotation::cur()),
                ]);

                let size_format_bit0 = meta.query_advice(config.bits[2], Rotation::cur());
                let size_format_bit1 = meta.query_advice(config.bits[3], Rotation::cur());

                // - byte0 is the first byte of the literals header
                // - byte1 is either the second byte of the literals header or 0
                // - byte2 is either the third byte of the literals header or 0
                let byte0 = meta.query_advice(config.byte, Rotation(0));
                let byte1 = select::expr(
                    size_format_bit0.expr(),
                    meta.query_advice(config.byte, Rotation(1)),
                    0.expr(),
                );
                let byte2 = select::expr(
                    size_format_bit1.expr() * size_format_bit1.expr(),
                    meta.query_advice(config.byte, Rotation(2)),
                    0.expr(),
                );

                // The regenerated size is in fact the tag length of the ZstdBlockLiteralsRawBytes
                // tag. But depending on how many bytes are in the literals header, we select the
                // appropriate offset to read the tag_len from.
                let regen_size = select::expr(
                    size_format_bit0.expr() * not::expr(size_format_bit1.expr()),
                    meta.query_advice(config.tag_config.tag_len, Rotation(2)),
                    select::expr(
                        size_format_bit1.expr() * not::expr(size_format_bit0.expr()),
                        meta.query_advice(config.tag_config.tag_len, Rotation(3)),
                        meta.query_advice(config.tag_config.tag_len, Rotation(1)),
                    ),
                );

                let block_idx = meta.query_advice(config.block_config.block_idx, Rotation::cur());
                [
                    block_idx,
                    byte0,
                    byte1,
                    byte2,
                    size_format_bit0,
                    size_format_bit1,
                    regen_size,
                    0.expr(), // not padding
                ]
                .into_iter()
                .zip_eq(config.literals_header_table.table_exprs(meta))
                .map(|(value, table)| (condition.expr() * value, table))
                .collect()
            },
        );

        debug_assert!(meta.degree() <= 9);

        ///////////////////////////////////////////////////////////////////////////////////////////
        /////////////////////////// ZstdTag::ZstdBlockLiteralsRawBytes ////////////////////////////
        ///////////////////////////////////////////////////////////////////////////////////////////
        meta.create_gate("DecoderConfig: tag ZstdBlockLiteralsRawBytes", |meta| {
            let condition = and::expr([
                meta.query_fixed(config.q_enable, Rotation::cur()),
                is_zb_raw_block(meta),
            ]);

            let mut cb = BaseConstraintBuilder::default();

            cb.require_equal(
                "byte_idx::cur == byte_idx::prev + 1",
                meta.query_advice(config.byte_idx, Rotation::cur()),
                meta.query_advice(config.byte_idx, Rotation::prev()) + 1.expr(),
            );

            cb.gate(condition)
        });

        debug_assert!(meta.degree() <= 9);

        ///////////////////////////////////////////////////////////////////////////////////////////
        //////////////////////////// ZstdTag::ZstdBlockSequenceHeader /////////////////////////////
        ///////////////////////////////////////////////////////////////////////////////////////////
        meta.create_gate("DecoderConfig: tag ZstdBlockSequenceHeader", |meta| {
            let condition = and::expr([
                meta.query_fixed(config.q_enable, Rotation::cur()),
                is_zb_sequence_header(meta),
                meta.query_advice(config.tag_config.is_change, Rotation::cur()),
            ]);

            let mut cb = BaseConstraintBuilder::default();

            // The Sequences_Section_Header consists of 2 items:
            // - Number of Sequences (1-3 bytes)
            // - Symbol Compression Mode (1 byte)
            let decoded_sequences_header =
                config
                    .sequences_header_decoder
                    .decode(meta, config.byte, &config.bits);

            cb.require_equal(
                "sequences header tag_len check",
                meta.query_advice(config.tag_config.tag_len, Rotation::cur()),
                decoded_sequences_header.tag_len,
            );

            cb.require_equal(
                "number of sequences in block decoded from the sequences section header",
                meta.query_advice(config.block_config.num_sequences, Rotation::cur()),
                decoded_sequences_header.num_sequences,
            );

            // The compression modes for literals length, match length and offsets are expected to
            // be either Predefined_Mode or Fse_Compressed_Mode, i.e. compression mode==0 or
            // compression_mode==2. i.e. bit0==0.
            cb.require_zero("ll: bit0 == 0", decoded_sequences_header.comp_mode_bit0_ll);
            cb.require_zero("om: bit0 == 0", decoded_sequences_header.comp_mode_bit0_om);
            cb.require_zero("ml: bit0 == 0", decoded_sequences_header.comp_mode_bit0_ml);

            // Depending on bit1==0 or bit1==1 we know whether the compression mode is
            // Predefined_Mode or Fse_Compressed_Mode. The compression_modes flag is set when
            // Fse_Compressed_Mode is utilised.
            cb.require_equal(
                "block_config: compression_modes llt",
                meta.query_advice(config.block_config.compression_modes[0], Rotation::cur()),
                decoded_sequences_header.comp_mode_bit1_ll,
            );
            cb.require_equal(
                "block_config: compression_modes mot",
                meta.query_advice(config.block_config.compression_modes[1], Rotation::cur()),
                decoded_sequences_header.comp_mode_bit1_om,
            );
            cb.require_equal(
                "block_config: compression_modes mlt",
                meta.query_advice(config.block_config.compression_modes[2], Rotation::cur()),
                decoded_sequences_header.comp_mode_bit1_ml,
            );

            // If all the three LLT, MOT and MLT use the Predefined_Mode, we have no FSE tables to
            // decode in the sequences section. And the tag=ZstdBlockSequenceHeader will
            // immediately be followed by tag=ZstdBlockSequenceData.
            let no_fse_tables = config
                .block_config
                .are_predefined_all(meta, Rotation::cur());
            cb.require_equal(
                "SequenceHeader: tag_next=FseCode or tag_next=SequencesData",
                meta.query_advice(config.tag_config.tag_next, Rotation::cur()),
                select::expr(
                    no_fse_tables,
                    ZstdTag::ZstdBlockSequenceData.expr(),
                    ZstdTag::ZstdBlockSequenceFseCode.expr(),
                ),
            );

            cb.gate(condition)
        });

        meta.lookup_any(
            "DecoderConfig: tag ZstdBlockSequenceHeader (sequence count)",
            |meta| {
                let condition = and::expr([
                    meta.query_fixed(config.q_enable, Rotation::cur()),
                    is_zb_sequence_header(meta),
                    meta.query_advice(config.tag_config.is_change, Rotation::cur()),
                ]);
                let (block_idx, num_sequences) = (
                    meta.query_advice(config.block_config.block_idx, Rotation::cur()),
                    meta.query_advice(config.block_config.num_sequences, Rotation::cur()),
                );
                [
                    1.expr(), // q_enabled
                    block_idx,
                    1.expr(), // s_beginning
                    num_sequences,
                ]
                .into_iter()
                .zip_eq(config.sequence_instruction_table.seq_count_exprs(meta))
                .map(|(arg, table)| (condition.expr() * arg, table))
                .collect()
            },
        );

        debug_assert!(meta.degree() <= 9);

        ///////////////////////////////////////////////////////////////////////////////////////////
        /////////////////////////// ZstdTag::ZstdBlockSequenceFseCode /////////////////////////////
        ///////////////////////////////////////////////////////////////////////////////////////////
        meta.create_gate(
            "DecoderConfig: tag ZstdBlockSequenceFseCode (first row)",
            |meta| {
                // The first row of a ZstdBlockSequenceFseCode tag.
                let condition = and::expr([
                    meta.query_fixed(q_enable, Rotation::cur()),
                    meta.query_advice(config.tag_config.is_fse_code, Rotation::cur()),
                    meta.query_advice(config.tag_config.is_change, Rotation::cur()),
                ]);

                let mut cb = BaseConstraintBuilder::default();

                // At this tag=ZstdBlockSequenceFseCode we are not processing bits instead of
                // bytes. The first bitstring is the 4-bits bitstring that encodes the accuracy log
                // of the FSE table.
                cb.require_zero(
                    "fse(al): bit_index_start == 0",
                    meta.query_advice(config.bitstream_decoder.bit_index_start, Rotation::cur()),
                );

                cb.require_equal(
                    "fse(al): bit_index_end == 3",
                    meta.query_advice(config.bitstream_decoder.bit_index_end, Rotation::cur()),
                    3.expr(),
                );

                cb.require_zero(
                    "fse(init): probability_acc=0",
                    meta.query_advice(config.fse_decoder.probability_acc, Rotation::cur()),
                );

                // The symbol=0 is handled immediately after the AL 4-bits.
                cb.require_zero(
                    "fse(init): symbol=0",
                    meta.query_advice(config.fse_decoder.symbol, Rotation::next()),
                );

                // The is_repeat_bits_loop inits at 0 after the AL 4-bits.
                cb.require_zero(
                    "fse(init): is_repeat_bits_loop=0",
                    meta.query_advice(config.fse_decoder.is_repeat_bits_loop, Rotation::next()),
                );

                // We will always start reading bits from the bitstream for the first symbol.
                cb.require_zero(
                    "fse(init): is_nil=0",
                    config.bitstream_decoder.is_nil(meta, Rotation::next()),
                );

                cb.gate(condition)
            },
        );

        meta.lookup_any(
            "DecoderConfig: tag ZstdBlockSequenceFseCode (table kind)",
            |meta| {
                let condition = and::expr([
                    meta.query_advice(config.tag_config.is_fse_code, Rotation::cur()),
                    meta.query_advice(config.tag_config.is_change, Rotation::cur()),
                ]);

                let (cmode_llt, cmode_mot, cmode_mlt) = (
                    meta.query_advice(config.block_config.compression_modes[0], Rotation::cur()),
                    meta.query_advice(config.block_config.compression_modes[1], Rotation::cur()),
                    meta.query_advice(config.block_config.compression_modes[2], Rotation::cur()),
                );

                let cmodes_lc = (4.expr() * cmode_llt) + (2.expr() * cmode_mot) + cmode_mlt;
                [
                    FixedLookupTag::SeqTagOrder.expr(),
                    cmodes_lc,
                    meta.query_advice(config.tag_config.tag, Rotation::prev()), // tag_prev
                    meta.query_advice(config.tag_config.tag, Rotation::cur()),  // tag_cur
                    meta.query_advice(config.tag_config.tag_next, Rotation::cur()), // tag_next
                    meta.query_advice(config.fse_decoder.table_kind, Rotation::cur()), // table_kind
                    0.expr(),                                                   // unused
                ]
                .into_iter()
                .zip_eq(config.fixed_table.table_exprs(meta))
                .map(|(arg, table)| (condition.expr() * arg, table))
                .collect()
            },
        );

        meta.lookup_any(
            "DecoderConfig: tag ZstdBlockSequenceFseCode (table size)",
            |meta| {
                let condition = and::expr([
                    meta.query_fixed(q_enable, Rotation::cur()),
                    meta.query_advice(config.tag_config.is_fse_code, Rotation::cur()),
                    meta.query_advice(config.tag_config.is_change, Rotation::cur()),
                ]);

                // accuracy_log == 4bits + 5
                let al = meta
                    .query_advice(config.bitstream_decoder.bitstring_value, Rotation::cur())
                    + 5.expr();
                let table_size = meta.query_advice(config.fse_decoder.table_size, Rotation::cur());

                // table_size == 1 << al
                [al, table_size]
                    .into_iter()
                    .zip_eq(config.pow2_table.table_exprs(meta))
                    .map(|(arg, table)| (condition.expr() * arg, table))
                    .collect()
            },
        );

        meta.create_gate(
            "DecoderConfig: tag ZstdBlockSequenceFseCode (other rows)",
            |meta| {
                let condition = and::expr([
                    meta.query_fixed(q_enable, Rotation::cur()),
                    meta.query_advice(config.tag_config.is_fse_code, Rotation::cur()),
                    not::expr(meta.query_advice(config.tag_config.is_change, Rotation::cur())),
                    not::expr(
                        meta.query_advice(config.fse_decoder.is_trailing_bits, Rotation::cur()),
                    ),
                ]);

                let mut cb = BaseConstraintBuilder::default();

                // FseDecoder columns that remain unchanged.
                for column in [config.fse_decoder.table_kind, config.fse_decoder.table_size] {
                    cb.require_equal(
                        "fse_decoder column unchanged",
                        meta.query_advice(column, Rotation::cur()),
                        meta.query_advice(column, Rotation::prev()),
                    );
                }

                // FSE tables are decoded for Literal Length (LLT), Match Offset (MOT) and Match
                // Length (MLT).
                //
                // The maximum permissible accuracy log for the above are:
                // - LLT: 9
                // - MOT: 8
                // - MLT: 9
                //
                // Which means, at the most we would be reading a bitstring up to length=9. Note
                // that an FSE table would exist only if there are more than one symbols and in
                // that case, we wouldn't actually reserve ALL possibly states for a single symbol,
                // indirectly meaning that we would be reading bitstrings of at the most length=9.
                //
                // The only scenario in which we would skip reading bits from a byte altogether is
                // if the bitstring is ``aligned_two_bytes``.
                cb.require_zero(
                    "fse: bitstrings cannot span 3 bytes",
                    config
                        .bitstream_decoder
                        .spans_three_bytes(meta, Rotation::cur()),
                );

                // If the bitstring read at the current row is ``aligned_two_bytes`` then the one
                // on the next row is nil (not read).
                cb.condition(
                    config
                        .bitstream_decoder
                        .aligned_two_bytes(meta, Rotation::cur()),
                    |cb| {
                        cb.require_equal(
                            "fse: aligned_two_bytes is followed by is_nil",
                            config.bitstream_decoder.is_nil(meta, Rotation::next()),
                            1.expr(),
                        );
                    },
                );

                // We now tackle the scenario of observing value=1 (prob=0) which is then followed
                // by 2-bits repeat bits.
                //
                // If we are not in a repeat-bits loop and encounter a value=1 (prob=0) bitstring,
                // then we enter a repeat bits loop.
                let is_repeat_bits_loop =
                    meta.query_advice(config.fse_decoder.is_repeat_bits_loop, Rotation::cur());
                cb.condition(
                    and::expr([
                        not::expr(is_repeat_bits_loop.expr()),
                        config.fse_decoder.is_prob0(meta, Rotation::cur()),
                    ]),
                    |cb| {
                        cb.require_equal(
                            "fse: enter repeat-bits loop",
                            meta.query_advice(
                                config.fse_decoder.is_repeat_bits_loop,
                                Rotation::next(),
                            ),
                            1.expr(),
                        );
                    },
                );

                // If we are in a repeat-bits loop and the repeat-bits are [1, 1], then continue
                // the repeat-bits loop.
                let is_rb_flag3 = config.bitstream_decoder.is_rb_flag3(meta, Rotation::cur());
                cb.condition(
                    and::expr([is_repeat_bits_loop.expr(), is_rb_flag3.expr()]),
                    |cb| {
                        cb.require_equal(
                            "fse: continue repeat-bits loop",
                            meta.query_advice(
                                config.fse_decoder.is_repeat_bits_loop,
                                Rotation::next(),
                            ),
                            1.expr(),
                        );
                    },
                );

                // If we are in a repeat-bits loop and the repeat-bits are not [1, 1] then break
                // out of the repeat-bits loop.
                cb.condition(
                    and::expr([is_repeat_bits_loop.expr(), not::expr(is_rb_flag3)]),
                    |cb| {
                        cb.require_zero(
                            "fse: break out of repeat-bits loop",
                            meta.query_advice(
                                config.fse_decoder.is_repeat_bits_loop,
                                Rotation::next(),
                            ),
                        );
                    },
                );

                // We not tackle the normalised probability of symbols in the FSE table, their
                // updating and the FSE symbol itself.
                //
                // If no bitstring was read, even the symbol value is carried forward.
                let (
                    prob_acc_cur,
                    prob_acc_prev,
                    fse_symbol_cur,
                    fse_symbol_prev,
                    bitstring_value,
                    value_decoded,
                ) = (
                    meta.query_advice(config.fse_decoder.probability_acc, Rotation::cur()),
                    meta.query_advice(config.fse_decoder.probability_acc, Rotation::prev()),
                    meta.query_advice(config.fse_decoder.symbol, Rotation::cur()),
                    meta.query_advice(config.fse_decoder.symbol, Rotation::prev()),
                    meta.query_advice(config.bitstream_decoder.bitstring_value, Rotation::cur()),
                    meta.query_advice(config.fse_decoder.value_decoded, Rotation::cur()),
                );
                cb.condition(
                    config.bitstream_decoder.is_nil(meta, Rotation::cur()),
                    |cb| {
                        cb.require_equal(
                            "fse: probability_acc continues",
                            prob_acc_cur.expr(),
                            prob_acc_prev.expr(),
                        );
                        cb.require_equal(
                            "fse: symbol continues",
                            fse_symbol_cur.expr(),
                            fse_symbol_prev.expr(),
                        );
                    },
                );

                // As we decode the normalised probability for each symbol in the FSE table, we
                // update the probability accumulator. It should be updated as long as we are
                // reading a bitstring and we are not in the repeat-bits loop.
                //
                // We skip the check for symbol on the first bitstring after the 4-bits for AL
                // because this check has already been done on the "first row".
                cb.condition(
                    and::expr([
                        config.bitstream_decoder.is_not_nil(meta, Rotation::cur()),
                        not::expr(is_repeat_bits_loop.expr()),
                    ]),
                    |cb| {
                        // if value>=1: prob_acc_cur == prob_acc_prev + (value - 1)
                        // if value==0: prob_acc_cur == prob_acc_prev + 1
                        cb.require_equal(
                            "fse: probability_acc is updated correctly",
                            prob_acc_cur.expr(),
                            select::expr(
                                config.fse_decoder.is_prob_less_than1(meta, Rotation::cur()),
                                prob_acc_prev.expr() + 1.expr(),
                                prob_acc_prev.expr() + value_decoded.expr() - 1.expr(),
                            ),
                        );
                        cb.require_equal(
                            "fse: symbol increments",
                            fse_symbol_cur.expr(),
                            select::expr(
                                meta.query_advice(config.tag_config.is_change, Rotation::prev()),
                                0.expr(),
                                fse_symbol_prev.expr() + 1.expr(),
                            ),
                        );
                    },
                );

                // If we are in the repeat-bits loop, then the normalised probability accumulator
                // does not change, as the repeat-bits loop is for symbols that are not emitted
                // through the FSE table. However, the symbol value itself increments by the value
                // in the 2 repeat bits.
                cb.condition(is_repeat_bits_loop.expr(), |cb| {
                    let bit_index_start = meta
                        .query_advice(config.bitstream_decoder.bit_index_start, Rotation::cur());
                    let bit_index_end =
                        meta.query_advice(config.bitstream_decoder.bit_index_end, Rotation::cur());
                    cb.require_equal(
                        "fse: repeat-bits read N_BITS_REPEAT_FLAG=2 bits",
                        bit_index_end - bit_index_start + 1.expr(),
                        N_BITS_REPEAT_FLAG.expr(),
                    );
                    cb.require_equal(
                        "fse: repeat-bits do not change probability_acc",
                        prob_acc_cur,
                        prob_acc_prev,
                    );
                    cb.require_equal(
                        "fse: repeat-bits increases by the 2-bit value",
                        fse_symbol_cur,
                        fse_symbol_prev + bitstring_value,
                    );
                });

                cb.gate(condition)
            },
        );

        meta.create_gate(
            "DecoderConfig: tag ZstdBlockSequenceFseCode (last row)",
            |meta| {
                let condition = and::expr([
                    meta.query_fixed(q_enable, Rotation::cur()),
                    meta.query_advice(config.tag_config.is_fse_code, Rotation::cur()),
                    meta.query_advice(config.tag_config.is_change, Rotation::next()),
                ]);

                let mut cb = BaseConstraintBuilder::default();

                // cumulative prob of symbols == table_size
                cb.require_equal(
                    "cumulative normalised probabilities over all symbols is the table size",
                    meta.query_advice(config.fse_decoder.probability_acc, Rotation::cur()),
                    meta.query_advice(config.fse_decoder.table_size, Rotation::cur()),
                );

                // bitstream can be byte-unaligned (trailing bits are ignored)
                //
                // One of the following scenarios is true for the last row of tag=FseCode:
                // - the last row is the trailing bits (ignored).
                // - the last row is a valid bitstring that is byte-aligned.
                //      - aligned_one_byte(0)
                //      - aligned_two_bytes(-1)
                //      - aligned_three_bytes(-2)
                let is_trailing_bits =
                    meta.query_advice(config.fse_decoder.is_trailing_bits, Rotation::cur());
                cb.require_equal(
                    "last bitstring is either byte-aligned or the 0-7 trailing bits",
                    sum::expr([
                        is_trailing_bits.expr(),
                        and::expr([
                            not::expr(is_trailing_bits),
                            sum::expr([
                                config
                                    .bitstream_decoder
                                    .aligned_one_byte(meta, Rotation::cur()),
                                config
                                    .bitstream_decoder
                                    .aligned_two_bytes(meta, Rotation::prev()),
                                config
                                    .bitstream_decoder
                                    .aligned_three_bytes(meta, Rotation(-2)),
                            ]),
                        ]),
                    ]),
                    1.expr(),
                );

                cb.gate(condition)
            },
        );

        meta.create_gate(
            "DecoderConfig: tag ZstdBlockSequenceFseCode (trailing bits)",
            |meta| {
                let condition = and::expr([
                    meta.query_fixed(q_enable, Rotation::cur()),
                    meta.query_advice(config.fse_decoder.is_trailing_bits, Rotation::cur()),
                ]);

                let mut cb = BaseConstraintBuilder::default();

                // 1. is_trailing_bits can occur iff tag=FseCode.
                cb.require_equal(
                    "tag=FseCode",
                    meta.query_advice(config.tag_config.tag, Rotation::cur()),
                    ZstdTag::ZstdBlockSequenceFseCode.expr(),
                );

                // 2. trailing bits only occur on the last row of the tag=FseCode section.
                cb.require_equal(
                    "is_change'=true",
                    meta.query_advice(config.tag_config.is_change, Rotation::next()),
                    1.expr(),
                );

                // 3. trailing bits are meant to byte-align the bitstream, i.e. bit_index_end==7.
                cb.require_equal(
                    "bit_index_end==7",
                    meta.query_advice(config.bitstream_decoder.bit_index_end, Rotation::cur()),
                    7.expr(),
                );

                // 4. if trailing bits exist, it means the last valid bitstring was not
                //    byte-aligned.
                cb.require_zero(
                    "last valid bitstring byte-unaligned",
                    sum::expr([
                        config
                            .bitstream_decoder
                            .aligned_one_byte(meta, Rotation(-1)),
                        config
                            .bitstream_decoder
                            .aligned_two_bytes(meta, Rotation(-2)),
                        config
                            .bitstream_decoder
                            .aligned_three_bytes(meta, Rotation(-3)),
                    ]),
                );

                cb.gate(condition)
            },
        );

        meta.lookup_any(
            "DecoderConfig: tag ZstdBlockSequenceFseCode (variable bit-packing)",
            |meta| {
                // At every row where a non-nil bitstring is read:
                // - except the AL bits (is_change=true)
                // - except when we are in repeat-bits loop
                // - except the trailing bits (if they exist)
                let condition = and::expr([
                    meta.query_fixed(config.q_enable, Rotation::cur()),
                    meta.query_advice(config.tag_config.is_fse_code, Rotation::cur()),
                    config.bitstream_decoder.is_not_nil(meta, Rotation::cur()),
                    not::expr(meta.query_advice(config.tag_config.is_change, Rotation::cur())),
                    not::expr(
                        meta.query_advice(config.fse_decoder.is_repeat_bits_loop, Rotation::cur()),
                    ),
                    not::expr(
                        meta.query_advice(config.fse_decoder.is_trailing_bits, Rotation::cur()),
                    ),
                ]);

                let (table_size, probability_acc, value_read, value_decoded, num_bits) = (
                    meta.query_advice(config.fse_decoder.table_size, Rotation::cur()),
                    meta.query_advice(config.fse_decoder.probability_acc, Rotation::prev()),
                    meta.query_advice(config.bitstream_decoder.bitstring_value, Rotation::cur()),
                    meta.query_advice(config.fse_decoder.value_decoded, Rotation::cur()),
                    config
                        .bitstream_decoder
                        .bitstring_len_unchecked(meta, Rotation::cur()),
                );

                let range = table_size - probability_acc + 1.expr();
                [
                    FixedLookupTag::VariableBitPacking.expr(),
                    range,
                    value_read,
                    value_decoded,
                    num_bits,
                    0.expr(),
                    0.expr(),
                ]
                .into_iter()
                .zip_eq(config.fixed_table.table_exprs(meta))
                .map(|(arg, table)| (condition.expr() * arg, table))
                .collect()
            },
        );

        meta.lookup_any(
            "DecoderConfig: tag ZstdBlockSequenceFseCode (normalised probability of symbol)",
            |meta| {
                // At every row where a non-nil bitstring is read:
                // - except the AL bits (is_change=true)
                // - except when the value=1, i.e. prob=0
                // - except when we are in repeat-bits loop
                // - except the trailing bits (if they exist)
                let condition = and::expr([
                    meta.query_fixed(config.q_enable, Rotation::cur()),
                    meta.query_advice(config.tag_config.is_fse_code, Rotation::cur()),
                    config.bitstream_decoder.is_not_nil(meta, Rotation::cur()),
                    not::expr(meta.query_advice(config.tag_config.is_change, Rotation::cur())),
                    not::expr(config.fse_decoder.is_prob0(meta, Rotation::cur())),
                    not::expr(
                        meta.query_advice(config.fse_decoder.is_repeat_bits_loop, Rotation::cur()),
                    ),
                    not::expr(
                        meta.query_advice(config.fse_decoder.is_trailing_bits, Rotation::cur()),
                    ),
                ]);

                let (block_idx, fse_table_kind, fse_table_size, fse_symbol, value_decoded) = (
                    meta.query_advice(config.block_config.block_idx, Rotation::cur()),
                    meta.query_advice(config.fse_decoder.table_kind, Rotation::cur()),
                    meta.query_advice(config.fse_decoder.table_size, Rotation::cur()),
                    meta.query_advice(config.fse_decoder.symbol, Rotation::cur()),
                    meta.query_advice(config.fse_decoder.value_decoded, Rotation::cur()),
                );
                let is_prob_less_than1 =
                    config.fse_decoder.is_prob_less_than1(meta, Rotation::cur());
                let norm_prob = select::expr(
                    is_prob_less_than1.expr(),
                    1.expr(),
                    value_decoded - 1.expr(),
                );

                [
                    0.expr(), // skip first row
                    block_idx,
                    fse_table_kind,
                    fse_table_size,
                    0.expr(), // is_predefined
                    fse_symbol,
                    norm_prob.expr(),
                    norm_prob.expr(),
                    is_prob_less_than1.expr(),
                    0.expr(), // is_padding
                ]
                .into_iter()
                .zip_eq(config.fse_table.table_exprs_by_symbol(meta))
                .map(|(arg, table)| (condition.expr() * arg, table))
                .collect()
            },
        );

        debug_assert!(meta.degree() <= 9);

        ///////////////////////////////////////////////////////////////////////////////////////////
        //////////////////////////// ZstdTag::ZstdBlockSequenceData ///////////////////////////////
        ///////////////////////////////////////////////////////////////////////////////////////////
        meta.create_gate(
            "DecoderConfig: tag ZstdBlockSequenceData (sentinel row)",
            |meta| {
                let condition = and::expr([
                    meta.query_fixed(q_enable, Rotation::cur()),
                    meta.query_advice(config.tag_config.is_sequence_data, Rotation::cur()),
                    meta.query_advice(config.tag_config.is_change, Rotation::cur()),
                ]);

                let mut cb = BaseConstraintBuilder::default();

                // We read the tag=SequencesData from back-to-front, i.e. is_reverse=true. The first
                // bitstring we read is the sentinel bitstring, i.e. 0-7 number of 0s followed by a
                // sentinel 1-bit. This is used to eventually byte-align the entire SequencesData
                // bitstream.
                cb.require_zero(
                    "sentinel: is_nil=false",
                    config.bitstream_decoder.is_nil(meta, Rotation::cur()),
                );
                cb.require_zero(
                    "sentinel: is_nb0=false",
                    config.bitstream_decoder.is_nb0(meta, Rotation::cur()),
                );
                cb.require_equal(
                    "sentinel: bitstring_value=1",
                    meta.query_advice(config.bitstream_decoder.bitstring_value, Rotation::cur()),
                    1.expr(),
                );
                cb.require_equal(
                    "sentinel: bit_index_end <= 7",
                    config
                        .bitstream_decoder
                        .spans_one_byte(meta, Rotation::cur()),
                    1.expr(),
                );

                // The next row starts with initialising the states (with LLT), and this is in fact
                // the start of the decoding process for sequence_idx=1.
                cb.require_equal(
                    "seq_idx==1",
                    meta.query_advice(config.sequences_data_decoder.idx, Rotation::next()),
                    1.expr(),
                );

                cb.gate(condition)
            },
        );

        meta.lookup_any(
            "DecoderConfig: tag ZstdBlockSequenceData (interleaved order)",
            |meta| {
                // We want to check for the interleaved order within the SequencesData section
                // whenever we are reading a bitstring. We skip the first row of the
                // tag (is_change=true) since that is guaranteed to be the sentinel
                // bitstring. We also skip the row where we don't read a bitstring
                // (is_nil=true).
                let condition = and::expr([
                    meta.query_fixed(q_enable, Rotation::cur()),
                    meta.query_advice(config.tag_config.is_sequence_data, Rotation::cur()),
                    not::expr(meta.query_advice(config.tag_config.is_change, Rotation::cur())),
                    config.bitstream_decoder.is_not_nil(meta, Rotation::cur()),
                ]);

                let (table_kind_prev, table_kind_curr, is_init_state, is_update_state) = (
                    meta.query_advice(config.fse_decoder.table_kind, Rotation::prev()),
                    meta.query_advice(config.fse_decoder.table_kind, Rotation::cur()),
                    meta.query_advice(config.sequences_data_decoder.is_init_state, Rotation::cur()),
                    meta.query_advice(
                        config.sequences_data_decoder.is_update_state,
                        Rotation::cur(),
                    ),
                );

                [
                    FixedLookupTag::SeqDataInterleavedOrder.expr(),
                    table_kind_prev,
                    table_kind_curr,
                    is_init_state,
                    is_update_state,
                    0.expr(), // unused
                    0.expr(), // unused
                ]
                .into_iter()
                .zip_eq(config.fixed_table.table_exprs(meta))
                .map(|(arg, table)| (condition.expr() * arg, table))
                .collect()
            },
        );

        meta.create_gate(
            "DecoderConfig: tag ZstdBlockSequenceData (sequences)",
            |meta| {
                let condition = and::expr([
                    meta.query_fixed(q_enable, Rotation::cur()),
                    meta.query_advice(config.tag_config.is_sequence_data, Rotation::cur()),
                    not::expr(meta.query_advice(config.tag_config.is_change, Rotation::cur())),
                    config.bitstream_decoder.is_not_nil(meta, Rotation::cur()),
                ]);

                let mut cb = BaseConstraintBuilder::default();

                // - Init "state" at init-state (literal length)
                // - Init "state" at init-state (match offset)
                // - Init "state" at init-state (match length)
                cb.condition(
                    and::expr([
                        config.fse_decoder.is_llt(meta, Rotation::cur()),
                        config
                            .sequences_data_decoder
                            .is_init_state(meta, Rotation::cur()),
                    ]),
                    |cb| {
                        cb.require_equal(
                            "llt: state == 0x00 + readBits(nb)",
                            config
                                .sequences_data_decoder
                                .state_llt(meta, Rotation::cur()),
                            meta.query_advice(
                                config.bitstream_decoder.bitstring_value,
                                Rotation::cur(),
                            ),
                        );
                    },
                );
                cb.condition(
                    and::expr([
                        config.fse_decoder.is_mot(meta, Rotation::cur()),
                        config
                            .sequences_data_decoder
                            .is_init_state(meta, Rotation::cur()),
                    ]),
                    |cb| {
                        cb.require_equal(
                            "mot: state == 0x00 + readBits(nb)",
                            config
                                .sequences_data_decoder
                                .state_mot(meta, Rotation::cur()),
                            meta.query_advice(
                                config.bitstream_decoder.bitstring_value,
                                Rotation::cur(),
                            ),
                        );
                    },
                );
                cb.condition(
                    and::expr([
                        config.fse_decoder.is_mlt(meta, Rotation::cur()),
                        config
                            .sequences_data_decoder
                            .is_init_state(meta, Rotation::cur()),
                    ]),
                    |cb| {
                        cb.require_equal(
                            "mlt: state == 0x00 + readBits(nb)",
                            config
                                .sequences_data_decoder
                                .state_mlt(meta, Rotation::cur()),
                            meta.query_advice(
                                config.bitstream_decoder.bitstring_value,
                                Rotation::cur(),
                            ),
                        );
                    },
                );

                // - Update "value" at code-to-value (match offset)
                // - Update "value" at code-to-value (match length)
                // - Update "value" at code-to-value (literal length)
                cb.condition(
                    and::expr([
                        config.fse_decoder.is_mot(meta, Rotation::cur()),
                        config
                            .sequences_data_decoder
                            .is_code_to_value(meta, Rotation::cur()),
                    ]),
                    |cb| {
                        let (baseline, bitstring_value) = (
                            meta.query_advice(
                                config.sequences_data_decoder.baseline,
                                Rotation::cur(),
                            ),
                            meta.query_advice(
                                config.bitstream_decoder.bitstring_value,
                                Rotation::cur(),
                            ),
                        );
                        cb.require_equal(
                            "value(mot) update",
                            meta.query_advice(
                                config.sequences_data_decoder.values[2],
                                Rotation::cur(),
                            ),
                            baseline + bitstring_value,
                        );
                    },
                );
                cb.condition(
                    and::expr([
                        config.fse_decoder.is_mlt(meta, Rotation::cur()),
                        config
                            .sequences_data_decoder
                            .is_code_to_value(meta, Rotation::cur()),
                    ]),
                    |cb| {
                        let (baseline, bitstring_value) = (
                            meta.query_advice(
                                config.sequences_data_decoder.baseline,
                                Rotation::cur(),
                            ),
                            meta.query_advice(
                                config.bitstream_decoder.bitstring_value,
                                Rotation::cur(),
                            ),
                        );
                        cb.require_equal(
                            "value(mlt) update",
                            meta.query_advice(
                                config.sequences_data_decoder.values[1],
                                Rotation::cur(),
                            ),
                            baseline + bitstring_value,
                        );
                    },
                );
                cb.condition(
                    and::expr([
                        config.fse_decoder.is_llt(meta, Rotation::cur()),
                        config
                            .sequences_data_decoder
                            .is_code_to_value(meta, Rotation::cur()),
                    ]),
                    |cb| {
                        let (baseline, bitstring_value) = (
                            meta.query_advice(
                                config.sequences_data_decoder.baseline,
                                Rotation::cur(),
                            ),
                            meta.query_advice(
                                config.bitstream_decoder.bitstring_value,
                                Rotation::cur(),
                            ),
                        );
                        cb.require_equal(
                            "value(llt) update",
                            meta.query_advice(
                                config.sequences_data_decoder.values[0],
                                Rotation::cur(),
                            ),
                            baseline + bitstring_value,
                        );
                    },
                );

                // - Update "state" at update-state (literal length)
                //      - This also means we have started decoding another sequence.
                // - Update "state" at update-state (match length)
                // - Update "state" at update-state (match offset)
                cb.condition(
                    and::expr([
                        config.fse_decoder.is_llt(meta, Rotation::cur()),
                        config
                            .sequences_data_decoder
                            .is_update_state(meta, Rotation::cur()),
                    ]),
                    |cb| {
                        let (baseline, bitstring_value) = (
                            meta.query_advice(
                                config.sequences_data_decoder.baseline,
                                Rotation::cur(),
                            ),
                            meta.query_advice(
                                config.bitstream_decoder.bitstring_value,
                                Rotation::cur(),
                            ),
                        );
                        cb.require_equal(
                            "llt: state == baseline + readBits(nb)",
                            config
                                .sequences_data_decoder
                                .state_llt(meta, Rotation::cur()),
                            baseline + bitstring_value,
                        );
                        cb.require_equal(
                            "seq_idx increments",
                            meta.query_advice(config.sequences_data_decoder.idx, Rotation::cur()),
                            meta.query_advice(config.sequences_data_decoder.idx, Rotation::prev())
                                + 1.expr(),
                        );
                    },
                );
                cb.condition(
                    and::expr([
                        config.fse_decoder.is_mlt(meta, Rotation::cur()),
                        config
                            .sequences_data_decoder
                            .is_update_state(meta, Rotation::cur()),
                    ]),
                    |cb| {
                        let (baseline, bitstring_value) = (
                            meta.query_advice(
                                config.sequences_data_decoder.baseline,
                                Rotation::cur(),
                            ),
                            meta.query_advice(
                                config.bitstream_decoder.bitstring_value,
                                Rotation::cur(),
                            ),
                        );
                        cb.require_equal(
                            "mlt: state == baseline + readBits(nb)",
                            config
                                .sequences_data_decoder
                                .state_mlt(meta, Rotation::cur()),
                            baseline + bitstring_value,
                        );
                    },
                );
                cb.condition(
                    and::expr([
                        config.fse_decoder.is_mot(meta, Rotation::cur()),
                        config
                            .sequences_data_decoder
                            .is_update_state(meta, Rotation::cur()),
                    ]),
                    |cb| {
                        let (baseline, bitstring_value) = (
                            meta.query_advice(
                                config.sequences_data_decoder.baseline,
                                Rotation::cur(),
                            ),
                            meta.query_advice(
                                config.bitstream_decoder.bitstring_value,
                                Rotation::cur(),
                            ),
                        );
                        cb.require_equal(
                            "mot: state == baseline + readBits(nb)",
                            config
                                .sequences_data_decoder
                                .state_mot(meta, Rotation::cur()),
                            baseline + bitstring_value,
                        );
                    },
                );

                // TODO: make sure columns don't change if not at the appropriate condition.

                cb.gate(condition)
            },
        );

        meta.create_gate(
            "DecoderConfig: tag ZstdBlockSequenceData (last row)",
            |meta| {
                let condition = and::expr([
                    meta.query_fixed(config.q_enable, Rotation::cur()),
                    meta.query_advice(config.tag_config.is_sequence_data, Rotation::cur()),
                    meta.query_advice(config.tag_config.is_change, Rotation::next()),
                ]);

                let mut cb = BaseConstraintBuilder::default();

                // last operation is: code-to-value for LLT.
                cb.require_zero(
                    "last operation (sequences data): is_init",
                    meta.query_advice(config.sequences_data_decoder.is_init_state, Rotation::cur()),
                );
                cb.require_zero(
                    "last operation (sequences data): is_update_state",
                    meta.query_advice(
                        config.sequences_data_decoder.is_update_state,
                        Rotation::cur(),
                    ),
                );
                cb.require_equal(
                    "last operation (sequences data): table_kind",
                    meta.query_advice(config.fse_decoder.table_kind, Rotation::cur()),
                    FseTableKind::LLT.expr(),
                );

                // idx == block.num_sequences.
                cb.require_equal(
                    "last row: idx = num_sequences",
                    meta.query_advice(config.sequences_data_decoder.idx, Rotation::cur()),
                    meta.query_advice(config.block_config.num_sequences, Rotation::cur()),
                );

                // tag::next == is_last_block ? Null : BlockHeader.
                cb.require_equal(
                    "last row: tag::next",
                    meta.query_advice(config.tag_config.tag_next, Rotation::cur()),
                    select::expr(
                        meta.query_advice(config.block_config.is_last_block, Rotation::cur()),
                        ZstdTag::Null.expr(),
                        ZstdTag::BlockHeader.expr(),
                    ),
                );

                // bitstream was consumed completely (byte-aligned):
                // - if not_nil(cur) -> bit_index_end == 7
                // - if nil(cur) and not_nil(prev) -> bit_index_end == 15
                // - if nil(cur) and nil(prev) -> not_nil(-2) and bit_index_end == 23
                let (is_nil_curr, is_nil_prev, is_nil_prev_prev) = (
                    config.bitstream_decoder.is_nil(meta, Rotation::cur()),
                    config.bitstream_decoder.is_nil(meta, Rotation::prev()),
                    config.bitstream_decoder.is_nil(meta, Rotation(-2)),
                );
                cb.condition(not::expr(is_nil_curr.expr()), |cb| {
                    cb.require_equal(
                        "is_not_nil: bit_index_end==7",
                        meta.query_advice(config.bitstream_decoder.bit_index_end, Rotation::cur()),
                        7.expr(),
                    );
                });
                cb.condition(
                    and::expr([is_nil_curr.expr(), not::expr(is_nil_prev.expr())]),
                    |cb| {
                        cb.require_equal(
                            "is_nil and is_not_nil(prev): bit_index_end==15",
                            meta.query_advice(
                                config.bitstream_decoder.bit_index_end,
                                Rotation::prev(),
                            ),
                            15.expr(),
                        );
                    },
                );
                cb.condition(and::expr([is_nil_curr, is_nil_prev]), |cb| {
                    cb.require_zero("is_nil and is_nil(prev): is_not_nil(-2)", is_nil_prev_prev);
                    cb.require_equal(
                        "is_nil and is_nil(prev): bit_index_end==23",
                        meta.query_advice(config.bitstream_decoder.bit_index_end, Rotation(-2)),
                        23.expr(),
                    );
                });

                cb.gate(condition)
            },
        );

        meta.create_gate(
            "DecoderConfig: tag ZstdBlockSequenceData (is_nil)",
            |meta| {
                let condition = and::expr([
                    meta.query_fixed(config.q_enable, Rotation::cur()),
                    meta.query_advice(config.tag_config.is_sequence_data, Rotation::cur()),
                    config.bitstream_decoder.is_nil(meta, Rotation::cur()),
                ]);

                let mut cb = BaseConstraintBuilder::default();

                // If we encounter an is_nil=true scenario in the tag=SequencesData region, we make
                // sure that certain columns remain unchanged, specifically: SequencesDataDecoder
                // and FseDecoder.
                for column in [
                    config.fse_decoder.table_kind,
                    config.fse_decoder.table_size,
                    config.sequences_data_decoder.idx,
                    config.sequences_data_decoder.is_init_state,
                    config.sequences_data_decoder.is_update_state,
                    config.sequences_data_decoder.states[0],
                    config.sequences_data_decoder.states[1],
                    config.sequences_data_decoder.states[2],
                    config.sequences_data_decoder.symbols[0],
                    config.sequences_data_decoder.symbols[1],
                    config.sequences_data_decoder.symbols[2],
                    config.sequences_data_decoder.values[0],
                    config.sequences_data_decoder.values[1],
                    config.sequences_data_decoder.values[2],
                ] {
                    cb.require_equal(
                        "sequencesData: is_nil=true columns unchanged",
                        meta.query_advice(column, Rotation::cur()),
                        meta.query_advice(column, Rotation::prev()),
                    );
                }

                cb.gate(condition)
            },
        );

        meta.lookup_any(
            "DecoderConfig: tag ZstdBlockSequenceData (ROM sequence codes)",
            |meta| {
                // When we read a bitstring in tag=ZstdBlockSequenceData that is:
                // - not the first row (sentinel row)
                // - not init state
                // - not update state
                //
                // We know that we are trying to get the "value" from the "code" for literal length
                // or match offset or match length. Hence we do a lookup to the ROM table (Sequence
                // Codes).
                //
                // The "value" is calculated as:
                // - value == baseline + bitstring_value(nb)
                //
                // which is used in the next lookup to the SequenceInstructionTable.
                let condition = and::expr([
                    meta.query_fixed(q_enable, Rotation::cur()),
                    meta.query_advice(config.tag_config.is_sequence_data, Rotation::cur()),
                    not::expr(meta.query_advice(config.tag_config.is_change, Rotation::cur())),
                    config.bitstream_decoder.is_not_nil(meta, Rotation::cur()),
                    config
                        .sequences_data_decoder
                        .is_code_to_value(meta, Rotation::cur()),
                ]);

                let (table_kind, code, baseline, nb) = (
                    meta.query_advice(config.fse_decoder.table_kind, Rotation::cur()),
                    config.sequences_data_decoder.symbol(
                        meta,
                        &config.fse_decoder,
                        Rotation::cur(),
                    ),
                    meta.query_advice(config.sequences_data_decoder.baseline, Rotation::cur()),
                    config
                        .bitstream_decoder
                        .bitstring_len(meta, Rotation::cur()),
                );

                [
                    FixedLookupTag::SeqCodeToValue.expr(),
                    table_kind,
                    code,
                    baseline,
                    nb,
                    0.expr(), // unused
                    0.expr(), // unused
                ]
                .into_iter()
                .zip_eq(config.fixed_table.table_exprs(meta))
                .map(|(arg, table)| (condition.expr() * arg, table))
                .collect()
            },
        );

        meta.lookup_any(
            "DecoderConfig: tag ZstdBlockSequenceData (init state pow2 table)",
            |meta| {
                let condition = and::expr([
                    meta.query_advice(config.tag_config.is_sequence_data, Rotation::cur()),
                    config
                        .sequences_data_decoder
                        .is_init_state(meta, Rotation::cur()),
                    config.bitstream_decoder.is_not_nil(meta, Rotation::cur()),
                ]);

                let (nb, table_size) = (
                    config
                        .bitstream_decoder
                        .bitstring_len_unchecked(meta, Rotation::cur()),
                    meta.query_advice(config.fse_decoder.table_size, Rotation::cur()),
                );

                // When state is initialised, we must read AL number of bits.
                // Since table_size == 1 << AL, we do a lookup to the pow2 table.
                [nb, table_size]
                    .into_iter()
                    .zip_eq(config.pow2_table.table_exprs(meta))
                    .map(|(arg, table)| (condition.expr() * arg, table))
                    .collect()
            },
        );

        meta.lookup_any(
            "DecoderConfig: tag ZstdBlockSequenceData (init state fse table)",
            |meta| {
                let condition = and::expr([
                    meta.query_advice(config.tag_config.is_sequence_data, Rotation::cur()),
                    config.bitstream_decoder.is_not_nil(meta, Rotation::cur()),
                    config
                        .sequences_data_decoder
                        .is_init_state(meta, Rotation::cur()),
                ]);

                let (block_idx, table_kind, table_size) = (
                    meta.query_advice(config.block_config.block_idx, Rotation::cur()),
                    meta.query_advice(config.fse_decoder.table_kind, Rotation::cur()),
                    meta.query_advice(config.fse_decoder.table_size, Rotation::cur()),
                );
                let is_predefined_mode =
                    config
                        .block_config
                        .is_predefined(meta, &config.fse_decoder, Rotation::cur());

                [
                    0.expr(), // q_first
                    1.expr(), // q_start
                    block_idx,
                    table_kind,
                    table_size,
                    is_predefined_mode, // is_predefined
                    0.expr(),           // is_padding
                ]
                .into_iter()
                .zip_eq(config.fse_table.table_exprs_metadata(meta))
                .map(|(arg, table)| (condition.expr() * arg, table))
                .collect()
            },
        );

        meta.lookup_any(
            "DecoderConfig: tag ZstdBlockSequenceData (sequence instructions table)",
            |meta| {
                // At the row where we compute the code-to-value of LLT, we have the values for
                // all of match offset, match length and literal length.
                let condition = and::expr([
                    meta.query_fixed(config.q_enable, Rotation::cur()),
                    meta.query_advice(config.tag_config.is_sequence_data, Rotation::cur()),
                    not::expr(meta.query_advice(config.tag_config.is_change, Rotation::cur())),
                    config.bitstream_decoder.is_not_nil(meta, Rotation::cur()),
                    config.fse_decoder.is_llt(meta, Rotation::cur()),
                    config
                        .sequences_data_decoder
                        .is_code_to_value(meta, Rotation::cur()),
                ]);
                let (block_idx, sequence_idx) = (
                    meta.query_advice(config.block_config.block_idx, Rotation::cur()),
                    meta.query_advice(config.sequences_data_decoder.idx, Rotation::cur()),
                );
                let (literal_length_value, match_offset_value, match_length_value) = (
                    meta.query_advice(config.sequences_data_decoder.values[0], Rotation::cur()),
                    meta.query_advice(config.sequences_data_decoder.values[2], Rotation::cur()),
                    meta.query_advice(config.sequences_data_decoder.values[1], Rotation::cur()),
                );
                [
                    1.expr(), // q_enabled
                    block_idx,
                    0.expr(), // s_beginning
                    sequence_idx,
                    literal_length_value,
                    match_offset_value,
                    match_length_value,
                ]
                .into_iter()
                .zip_eq(config.sequence_instruction_table.seq_values_exprs(meta))
                .map(|(arg, table)| (condition.expr() * arg, table))
                .collect()
            },
        );

        meta.lookup_any(
            "DecoderConfig: tag ZstdBlockSequenceData (FseTable)",
            |meta| {
                let condition = and::expr([
                    meta.query_fixed(config.q_enable, Rotation::cur()),
                    meta.query_advice(config.tag_config.is_sequence_data, Rotation::cur()),
                    not::expr(meta.query_advice(config.tag_config.is_change, Rotation::cur())),
                    config.bitstream_decoder.is_not_nil(meta, Rotation::cur()),
                    not::expr(
                        config
                            .sequences_data_decoder
                            .is_init_state(meta, Rotation::cur()),
                    ),
                    config
                        .sequences_data_decoder
                        .is_update_state(meta, Rotation::cur()),
                ]);

                let state = config.sequences_data_decoder.state_at_prev(
                    meta,
                    &config.fse_decoder,
                    Rotation::cur(),
                );
                let symbol = config.sequences_data_decoder.symbol_at_prev(
                    meta,
                    &config.fse_decoder,
                    Rotation::cur(),
                );
                let (block_idx, table_kind, table_size, baseline, nb) = (
                    meta.query_advice(config.block_config.block_idx, Rotation::cur()),
                    meta.query_advice(config.fse_decoder.table_kind, Rotation::cur()),
                    meta.query_advice(config.fse_decoder.table_size, Rotation::cur()),
                    meta.query_advice(config.sequences_data_decoder.baseline, Rotation::cur()),
                    config
                        .bitstream_decoder
                        .bitstring_len(meta, Rotation::cur()),
                );
                let is_predefined_mode =
                    config
                        .block_config
                        .is_predefined(meta, &config.fse_decoder, Rotation::cur());

                [
                    0.expr(), // q_first
                    block_idx,
                    table_kind,
                    table_size,
                    is_predefined_mode, // is_predefined
                    state,
                    symbol,
                    baseline,
                    nb,
                    0.expr(), // is_skipped_state
                    0.expr(), // is_padding
                ]
                .into_iter()
                .zip_eq(config.fse_table.table_exprs_by_state(meta))
                .map(|(arg, table)| (condition.expr() * arg, table))
                .collect()
            },
        );

        debug_assert!(meta.degree() <= 9);

        ///////////////////////////////////////////////////////////////////////////////////////////
        //////////////////////////////////// ZstdTag::Null ////////////////////////////////////////
        ///////////////////////////////////////////////////////////////////////////////////////////
        meta.create_gate("DecoderConfig: tag=Null", |meta| {
            let condition = and::expr([
                meta.query_fixed(config.q_enable, Rotation::cur()),
                meta.query_advice(config.tag_config.is_null, Rotation::cur()),
                not::expr(meta.query_advice(config.tag_config.is_null, Rotation::prev())),
            ]);

            let mut cb = BaseConstraintBuilder::default();

            // tag=Null also is the start of padding.
            cb.require_zero(
                "is_null: is_padding_prev=false",
                meta.query_advice(config.is_padding, Rotation::prev()),
            );
            cb.require_equal(
                "is_null: is_padding=true",
                meta.query_advice(config.is_padding, Rotation::cur()),
                1.expr(),
            );

            // tag::is_change=true which ensures the encoded_rlc is computed here. This also
            // implies that the previous tag in fact ended correctly.
            cb.require_equal(
                "is_null: is_tag_change=true",
                meta.query_advice(config.tag_config.is_change, Rotation::cur()),
                1.expr(),
            );

            // is_null=true implies we have reached the end of the encoded data. This can happen in
            // the following scenarios:
            // - end of block (is_last=true) with tag=SequenceData
            // - end of block (is_last=true) with tag=SequenceHeader and num_sequences=0
            // - the last tag ended OK
            cb.require_equal(
                "is_null: block::is_last=true on the previous row",
                meta.query_advice(config.block_config.is_last_block, Rotation::prev()),
                1.expr(),
            );
            cb.require_equal(
                "is_null: tag::prev check",
                meta.query_advice(config.tag_config.tag, Rotation::prev()),
                select::expr(
                    config
                        .block_config
                        .is_empty_sequences(meta, Rotation::prev()),
                    ZstdTag::ZstdBlockSequenceHeader.expr(),
                    ZstdTag::ZstdBlockSequenceData.expr(),
                ),
            );
            cb.require_equal(
                "is_null: tag_idx::prev == tag_len::prev",
                meta.query_advice(config.tag_config.tag_idx, Rotation::prev()),
                meta.query_advice(config.tag_config.tag_len, Rotation::prev()),
            );

            cb.gate(condition)
        });

        debug_assert!(meta.degree() <= 9);

        ///////////////////////////////////////////////////////////////////////////////////////////
        ////////////////////////////////// Bitstream Decoding /////////////////////////////////////
        ///////////////////////////////////////////////////////////////////////////////////////////
        meta.create_gate("DecoderConfig: Bitstream Decoder (is_nil)", |meta| {
            // Bitstream decoder when we skip reading a bitstring at a row.
            let condition = and::expr([
                meta.query_fixed(q_enable, Rotation::cur()),
                config.bitstream_decoder.is_nil(meta, Rotation::cur()),
            ]);

            let mut cb = BaseConstraintBuilder::default();

            cb.require_zero(
                "if is_nil is True then is_nb0 is False",
                config.bitstream_decoder.is_nb0(meta, Rotation::cur()),
            );
            cb.require_equal(
                "bitstream(is_nil) can occur in [FseCode, SequencesData] tags",
                sum::expr([
                    meta.query_advice(config.tag_config.is_fse_code, Rotation::cur()),
                    meta.query_advice(config.tag_config.is_sequence_data, Rotation::cur()),
                ]),
                1.expr(),
            );
            cb.require_equal(
                "bit_index_end == bit_index_start",
                meta.query_advice(config.bitstream_decoder.bit_index_start, Rotation::cur()),
                meta.query_advice(config.bitstream_decoder.bit_index_end, Rotation::cur()),
            );
            cb.require_equal(
                "bit_index_start <= 7",
                config
                    .bitstream_decoder
                    .spans_one_byte(meta, Rotation::cur()),
                1.expr(),
            );
            let (case1, case2, case3, case4) = (
                config
                    .bitstream_decoder
                    .aligned_two_bytes(meta, Rotation(-1)),
                config
                    .bitstream_decoder
                    .strictly_spans_three_bytes(meta, Rotation(-1)),
                config
                    .bitstream_decoder
                    .aligned_three_bytes(meta, Rotation(-1)),
                config
                    .bitstream_decoder
                    .aligned_three_bytes(meta, Rotation(-2)),
            );
            cb.require_equal(
                "is_nil occurs when previous bitstring was long",
                sum::expr([case1.expr(), case2.expr(), case3.expr(), case4.expr()]),
                1.expr(),
            );

            // There are 4 cases where is_nil=true can occur:
            // - previous bitstring spanned 2 bytes and was byte-aligned, bit_index_end::prev == 15.
            // - previous bitstring spanned 2 bytes, 16 <= bit_index_end::prev < 23.
            // - previous bitstring spanned 3 bytes and was byte-aligned, bit_index_end == 23.
            // - previous-previous bitstring spanned 3 bytes and was byte-aligned, bit_index_end ==
            //   23.
            let is_next_nb0 = config.bitstream_decoder.is_nb0(meta, Rotation::next());
            let is_next_nil = config.bitstream_decoder.is_nil(meta, Rotation::next());

            // 1. bit_index_end::prev == 15.
            //      - A) nb0::next == true
            //      - B) nb0::next == false
            cb.condition(case1.expr(), |cb| {
                cb.require_equal(
                    "nil(case1): bit_index_start == 7",
                    meta.query_advice(config.bitstream_decoder.bit_index_start, Rotation::cur()),
                    7.expr(),
                );
            });
            cb.condition(and::expr([case1.expr(), is_next_nb0.expr()]), |cb| {
                cb.require_equal(
                    "nil(case1A): preserve byte_idx",
                    meta.query_advice(config.byte_idx, Rotation::next()),
                    meta.query_advice(config.byte_idx, Rotation::cur()),
                );
                cb.require_equal(
                    "nil(case1A): preserve bit_index_start",
                    meta.query_advice(config.bitstream_decoder.bit_index_start, Rotation::next()),
                    meta.query_advice(config.bitstream_decoder.bit_index_start, Rotation::cur()),
                );
            });
            cb.condition(
                and::expr([case1.expr(), not::expr(is_next_nb0.expr())]),
                |cb| {
                    cb.require_equal(
                        "nil(case1B): increment byte_idx",
                        meta.query_advice(config.byte_idx, Rotation::next()),
                        meta.query_advice(config.byte_idx, Rotation::cur()) + 1.expr(),
                    );
                    cb.require_zero(
                        "nil(case1B): reset bit_index_start",
                        meta.query_advice(
                            config.bitstream_decoder.bit_index_start,
                            Rotation::next(),
                        ),
                    );
                },
            );

            // 2. 16 <= bit_index_end::prev < 23.
            //      - A) nb0::next == true
            //      - B) nb0::next == false
            cb.condition(case2.expr(), |cb| {
                cb.require_equal(
                    "nil(case2): wrap bit_index_start by 16",
                    meta.query_advice(config.bitstream_decoder.bit_index_start, Rotation::next())
                        + 16.expr(),
                    meta.query_advice(config.bitstream_decoder.bit_index_end, Rotation::cur()),
                );
                cb.require_equal(
                    "nil(case2): increment byte_idx",
                    meta.query_advice(config.byte_idx, Rotation::next()),
                    meta.query_advice(config.byte_idx, Rotation::cur()) + 1.expr(),
                );
            });
            cb.condition(and::expr([case2.expr(), is_next_nb0.expr()]), |cb| {
                cb.require_equal(
                    "nil(case2A): preserve bit_index_start",
                    meta.query_advice(config.bitstream_decoder.bit_index_start, Rotation::next()),
                    meta.query_advice(config.bitstream_decoder.bit_index_start, Rotation::cur()),
                );
            });
            cb.condition(
                and::expr([case2.expr(), not::expr(is_next_nb0.expr())]),
                |cb| {
                    cb.require_equal(
                        "nil(case2B): increment bit_index_start",
                        meta.query_advice(
                            config.bitstream_decoder.bit_index_start,
                            Rotation::next(),
                        ),
                        meta.query_advice(
                            config.bitstream_decoder.bit_index_start,
                            Rotation::cur(),
                        ) + 1.expr(),
                    );
                },
            );

            // 3. bit_index_end(-1) == 23
            // the next is_nil=true row will handle.
            cb.condition(case3.expr(), |cb| {
                cb.require_equal("nil(case3): next is_nil too", is_next_nil, 1.expr());
                cb.require_equal(
                    "nil(case3): increment byte_idx",
                    meta.query_advice(config.byte_idx, Rotation::next()),
                    meta.query_advice(config.byte_idx, Rotation::cur()) + 1.expr(),
                );
                cb.require_equal(
                    "nil(case3): bit_index_start == 7",
                    meta.query_advice(config.bitstream_decoder.bit_index_start, Rotation::cur()),
                    7.expr(),
                );
                cb.require_equal(
                    "nil(case3): preserve bit_index_start == 7",
                    meta.query_advice(config.bitstream_decoder.bit_index_start, Rotation::next()),
                    7.expr(),
                );
            });

            // 4. bit_index_end(-2) == 23
            cb.condition(case4.expr(), |cb| {
                cb.require_equal(
                    "nil(case4): wrap bit_index_start to 7",
                    meta.query_advice(config.bitstream_decoder.bit_index_start, Rotation::cur()),
                    7.expr(),
                );
            });
            cb.condition(and::expr([case4.expr(), is_next_nb0.expr()]), |cb| {
                cb.require_equal(
                    "nil(case4A): preserve byte_idx",
                    meta.query_advice(config.byte_idx, Rotation::next()),
                    meta.query_advice(config.byte_idx, Rotation::cur()),
                );
                cb.require_equal(
                    "nil(case4A): preserve bit_index_start",
                    meta.query_advice(config.bitstream_decoder.bit_index_start, Rotation::next()),
                    meta.query_advice(config.bitstream_decoder.bit_index_start, Rotation::cur()),
                );
            });
            cb.condition(
                and::expr([case4.expr(), not::expr(is_next_nb0.expr())]),
                |cb| {
                    cb.require_equal(
                        "nil(case4B): increment byte_idx",
                        meta.query_advice(config.byte_idx, Rotation::next()),
                        meta.query_advice(config.byte_idx, Rotation::cur()) + 1.expr(),
                    );
                    cb.require_zero(
                        "nil(case4B): reset bit_index_start",
                        meta.query_advice(
                            config.bitstream_decoder.bit_index_start,
                            Rotation::next(),
                        ),
                    );
                },
            );

            cb.gate(condition)
        });

        meta.create_gate("DecoderConfig: Bitstream Decoder (is_nb0)", |meta| {
            // Bitstream decoder when we read nb=0 bits from the bitstream.
            let condition = and::expr([
                meta.query_fixed(q_enable, Rotation::cur()),
                config.bitstream_decoder.is_nb0(meta, Rotation::cur()),
            ]);

            let mut cb = BaseConstraintBuilder::default();

            cb.require_zero(
                "if is_nb0 is True then is_nil is False",
                config.bitstream_decoder.is_nil(meta, Rotation::cur()),
            );
            cb.require_equal(
                "bitstream(is_nb0) can occur in SequencesData",
                meta.query_advice(config.tag_config.tag, Rotation::cur()),
                ZstdTag::ZstdBlockSequenceData.expr(),
            );
            cb.require_zero(
                "if is_nb0: bitstring_value == 0",
                meta.query_advice(config.bitstream_decoder.bitstring_value, Rotation::cur()),
            );
            cb.require_equal(
                "bit_index_end <= 7",
                config
                    .bitstream_decoder
                    .spans_one_byte(meta, Rotation::cur()),
                1.expr(),
            );
            cb.require_equal(
                "bit_index_start == bit_index_end",
                meta.query_advice(config.bitstream_decoder.bit_index_start, Rotation::cur()),
                meta.query_advice(config.bitstream_decoder.bit_index_end, Rotation::cur()),
            );

            // We now have a few branches, depending on whether or not we again read nb=0 bits from
            // bitstream, and whether right now we are at the end of a particular byte, i.e. if
            // bit_index_end == 7.
            let is_next_nb0 = config.bitstream_decoder.is_nb0(meta, Rotation::next());
            let is_byte_end = config
                .bitstream_decoder
                .aligned_one_byte(meta, Rotation::cur());
            let is_not_byte_end = not::expr(is_byte_end.expr());
            cb.condition(is_next_nb0.expr(), |cb| {
                cb.require_equal(
                    "preserve byte_idx",
                    meta.query_advice(config.byte_idx, Rotation::next()),
                    meta.query_advice(config.byte_idx, Rotation::cur()),
                );
                cb.require_equal(
                    "preserve bit_index_start",
                    meta.query_advice(config.bitstream_decoder.bit_index_start, Rotation::next()),
                    meta.query_advice(config.bitstream_decoder.bit_index_start, Rotation::cur()),
                );
            });
            cb.condition(
                and::expr([not::expr(is_next_nb0.expr()), is_byte_end]),
                |cb| {
                    cb.require_equal(
                        "increment byte_idx",
                        meta.query_advice(config.byte_idx, Rotation::next()),
                        meta.query_advice(config.byte_idx, Rotation::cur()) + 1.expr(),
                    );
                    cb.require_zero(
                        "read from the start of the next byte",
                        meta.query_advice(
                            config.bitstream_decoder.bit_index_start,
                            Rotation::next(),
                        ),
                    );
                },
            );
            cb.condition(and::expr([not::expr(is_next_nb0), is_not_byte_end]), |cb| {
                cb.require_equal(
                    "preserve byte_idx",
                    meta.query_advice(config.byte_idx, Rotation::next()),
                    meta.query_advice(config.byte_idx, Rotation::cur()),
                );
                cb.require_equal(
                    "continue reading from bitstream",
                    meta.query_advice(config.bitstream_decoder.bit_index_start, Rotation::next()),
                    meta.query_advice(config.bitstream_decoder.bit_index_end, Rotation::cur())
                        + 1.expr(),
                );
            });

            cb.gate(condition)
        });

        meta.create_gate(
            "DecoderConfig: Bitstream Decoder (read from bitstream)",
            |meta| {
                // Bitstream decoder when the bitstring to be read is not nil.
                let condition = and::expr([
                    meta.query_fixed(q_enable, Rotation::cur()),
                    not::expr(config.bitstream_decoder.is_nil(meta, Rotation::cur())),
                    not::expr(config.bitstream_decoder.is_nb0(meta, Rotation::cur())),
                    sum::expr([
                        meta.query_advice(config.tag_config.is_fse_code, Rotation::cur()),
                        meta.query_advice(config.tag_config.is_sequence_data, Rotation::cur()),
                    ]),
                ]);

                let mut cb = BaseConstraintBuilder::default();

                // We process bits instead of bytes for a few tags, namely, ZstdBlockSequenceFseCode
                // and ZstdBlockSequenceData. In these tags, over adjacent rows we may experience:
                // - byte_idx' == byte_idx
                // - byte_idx' == byte_idx + 1
                // depending on whether or not the bitstring read was byte-aligned.
                //
                // The maximum length of bitstring we expect at the moment is N=17, which means the
                // bitstring accumulation table supports bitstring accumulation up to 3 contiguous
                // bytes.
                //
                // We have the following scenarios:
                // - bitstring strictly spans over 1 byte: 0 <= bit_index_end < 7.
                // - bitstring is byte aligned: bit_index_end == 7.
                // - bitstring strictly spans over 2 bytes: 8 <= bit_index_end < 15.
                // - bitstring is byte aligned: bit_index_end == 15.
                // - bitstring strictly spans over 3 bytes: 16 <= bit_index_end < 23.
                // - bitstring is byte aligned: bit_index_end == 23.
                //
                // Every row is reserved for a bitstring read from the bitstream. That is, we have:
                // - bitstring_len == bit_index_end - bit_index_start + 1
                //
                // On some rows we may not be reading a bitstring. This can occur when:
                // - The number of bits to be read is 0, i.e. NB_fse == 0.
                // - The previous row read a bitstring that spanned over 2 bytes and was
                //   byte-aligned.
                //      - No bitstring is read on the current row.
                // - The previous row read a bitstring that spanned over 3 bytes.
                //      - No bitstring is read on the current row.
                // - The previous row read a bitstring that spanned over 3 bytes and was
                //   byte-aligned.
                //      - No bitstring is read on the current and next row.

                // 1. bitstring strictly spans over 1 byte: 0 <= bit_index_end < 7.
                let is_next_nb0 = config.bitstream_decoder.is_nb0(meta, Rotation::next());
                cb.condition(
                    config
                        .bitstream_decoder
                        .strictly_spans_one_byte(meta, Rotation::cur()),
                    |cb| {
                        cb.require_equal(
                            "(case1): preserve byte_idx",
                            meta.query_advice(config.byte_idx, Rotation::next()),
                            meta.query_advice(config.byte_idx, Rotation::cur()),
                        );
                        cb.require_equal(
                            "(case1): preserve/increment bit_index_start depending on is_next_nb0",
                            meta.query_advice(
                                config.bitstream_decoder.bit_index_start,
                                Rotation::next(),
                            ),
                            select::expr(
                                is_next_nb0.expr(),
                                meta.query_advice(
                                    config.bitstream_decoder.bit_index_end,
                                    Rotation::cur(),
                                ),
                                meta.query_advice(
                                    config.bitstream_decoder.bit_index_end,
                                    Rotation::cur(),
                                ) + 1.expr(),
                            ),
                        );
                    },
                );

                // 2. bitstring is byte-aligned: bit_index_end == 7.
                //
                // We have two branches depending on whether or not the next row reads nb=0 bits
                // from the bitstream.
                cb.condition(
                    and::expr([
                        config
                            .bitstream_decoder
                            .aligned_one_byte(meta, Rotation::cur()),
                        is_next_nb0.expr(),
                    ]),
                    |cb| {
                        cb.require_equal(
                            "(case2a): preserve byte_idx",
                            meta.query_advice(config.byte_idx, Rotation::next()),
                            meta.query_advice(config.byte_idx, Rotation::cur()),
                        );
                        cb.require_equal(
                            "(case2a): bit_index_start' == bit_index_end == 7",
                            meta.query_advice(
                                config.bitstream_decoder.bit_index_start,
                                Rotation::next(),
                            ),
                            7.expr(),
                        );
                    },
                );
                cb.condition(
                    and::expr([
                        config
                            .bitstream_decoder
                            .aligned_one_byte(meta, Rotation::cur()),
                        not::expr(is_next_nb0.expr()),
                    ]),
                    |cb| {
                        cb.require_equal(
                            "(case2b): byte_idx' == byte_idx + 1",
                            meta.query_advice(config.byte_idx, Rotation::next()),
                            meta.query_advice(config.byte_idx, Rotation::cur()) + 1.expr(),
                        );
                        cb.require_zero(
                            "(case2b): bit_index_start' == 0",
                            meta.query_advice(
                                config.bitstream_decoder.bit_index_start,
                                Rotation::next(),
                            ),
                        );
                    },
                );

                // 3. bitstring strictly spans over 2 bytes: 8 <= bit_index_end < 15.
                cb.condition(
                    config
                        .bitstream_decoder
                        .strictly_spans_two_bytes(meta, Rotation::cur()),
                    |cb| {
                        cb.require_equal(
                            "(case3): byte_idx' == byte_idx + 1",
                            meta.query_advice(config.byte_idx, Rotation::next()),
                            meta.query_advice(config.byte_idx, Rotation::cur()) + 1.expr(),
                        );
                        cb.require_equal(
                            "(case3): wrap bit_index_start within <= 7, depending on whether is_next_nb0",
                            meta.query_advice(config.bitstream_decoder.bit_index_start, Rotation::next())
                            + select::expr(
                                is_next_nb0.expr(),
                                8.expr(),
                                7.expr(),
                            ),
                            meta.query_advice(
                                config.bitstream_decoder.bit_index_end,
                                Rotation::cur(),
                            ),
                        );
                    },
                );

                // 4. bitstring is byte-aligned: bit_index_end == 15.
                cb.condition(
                    config
                        .bitstream_decoder
                        .aligned_two_bytes(meta, Rotation::cur()),
                    |cb| {
                        cb.require_equal(
                            "(case4): bitstring decoder skipped next row",
                            config.bitstream_decoder.is_nil(meta, Rotation::next()),
                            1.expr(),
                        );
                        cb.require_equal(
                            "(case4): bit_index_start' is wrapped to 7",
                            meta.query_advice(config.bitstream_decoder.bit_index_start, Rotation::next()),
                            7.expr(),
                        );
                        cb.require_equal(
                            "(case4): byte_idx' == byte_idx + 1",
                            meta.query_advice(config.byte_idx, Rotation::next()),
                            meta.query_advice(config.byte_idx, Rotation::cur()) + 1.expr(),
                        );
                    },
                );

                // 5. bitstring strictly spans over 3 bytes: 16 <= bit_index_end < 23.
                cb.condition(
                    config
                        .bitstream_decoder
                        .strictly_spans_three_bytes(meta, Rotation::cur()),
                    |cb| {
                        cb.require_equal(
                            "(case5): byte_idx' == byte_idx + 1",
                            meta.query_advice(config.byte_idx, Rotation::next()),
                            meta.query_advice(config.byte_idx, Rotation::cur()) + 1.expr(),
                        );
                        cb.require_equal(
                            "(case5): byte_idx'' == byte_idx + 2",
                            meta.query_advice(config.byte_idx, Rotation(2)),
                            meta.query_advice(config.byte_idx, Rotation::cur()) + 2.expr(),
                        );
                        cb.require_equal(
                            "(case5): bitstring decoder skipped next row",
                            config.bitstream_decoder.is_nil(meta, Rotation::next()),
                            1.expr(),
                        );
                        cb.require_equal(
                            "(case5): bit_index_start' == bit_index_start''",
                            meta.query_advice(
                                config.bitstream_decoder.bit_index_start,
                                Rotation::next(),
                            ),
                            meta.query_advice(
                                config.bitstream_decoder.bit_index_start,
                                Rotation(2),
                            ),
                        );
                        cb.require_equal(
                            "(case5): wrap bit_index_start'' within <= 7",
                            meta.query_advice(
                                config.bitstream_decoder.bit_index_start,
                                Rotation(2),
                            ) + 16.expr(),
                            meta.query_advice(
                                config.bitstream_decoder.bit_index_end,
                                Rotation::cur(),
                            ),
                        );
                    },
                );

                // 6. bitstring is byte-aligned: bit_index_end == 23.
                cb.condition(
                    config
                        .bitstream_decoder
                        .aligned_three_bytes(meta, Rotation::cur()),
                    |cb| {
                        cb.require_equal(
                            "(case6): bitstring decoder skipped next row",
                            config.bitstream_decoder.is_nil(meta, Rotation::next()),
                            1.expr(),
                        );
                        cb.require_equal(
                            "(case6): bitstring decoder skipped next-to-next row",
                            config.bitstream_decoder.is_nil(meta, Rotation(2)),
                            1.expr(),
                        );
                        cb.require_equal(
                            "(case6): byte_idx' == byte_idx + 1",
                            meta.query_advice(config.byte_idx, Rotation::next()),
                            meta.query_advice(config.byte_idx, Rotation::cur()) + 1.expr(),
                        );
                        cb.require_equal(
                            "(case6): byte_idx'' == byte_idx + 2",
                            meta.query_advice(config.byte_idx, Rotation(2)),
                            meta.query_advice(config.byte_idx, Rotation::cur()) + 2.expr(),
                        );
                        cb.require_equal(
                            "(case6): bit_index_start' == bit_index_start'' == 7",
                            meta.query_advice(config.bitstream_decoder.bit_index_start, Rotation(1)),
                            meta.query_advice(config.bitstream_decoder.bit_index_start, Rotation(2)),
                        );
                        cb.require_equal(
                            "(case6): bit_index_start' == bit_index_start'' == 7",
                            meta.query_advice(config.bitstream_decoder.bit_index_start, Rotation(1)),
                            7.expr(),
                        );
                    },
                );

                cb.gate(condition)
            },
        );

        meta.create_gate("DecoderConfig: Bitstream Decoder", |meta| {
            let condition = and::expr([
                meta.query_fixed(q_enable, Rotation::cur()),
                sum::expr([
                    meta.query_advice(config.tag_config.is_fse_code, Rotation::cur()),
                    meta.query_advice(config.tag_config.is_sequence_data, Rotation::cur()),
                ]),
            ]);

            let mut cb = BaseConstraintBuilder::default();

            // If the following conditions are met:
            // - we are on the same byte_idx
            // - bit_index_start' == bit_index_start
            //
            // Then it means we are either not reading from the bitstream, or reading nb=0 bits
            // from the bitstream.
            let (byte_idx_prev, byte_idx_curr) = (
                meta.query_advice(config.byte_idx, Rotation::prev()),
                meta.query_advice(config.byte_idx, Rotation::cur()),
            );
            let byte_idx_delta = byte_idx_curr - byte_idx_prev;
            cb.condition(
                and::expr([
                    not::expr(byte_idx_delta),
                    config
                        .bitstream_decoder
                        .start_unchanged(meta, Rotation::cur()),
                ]),
                |cb| {
                    cb.require_equal(
                        "if byte_idx' == byte_idx and start' == start: is_nil=1 or is_nb0=1",
                        sum::expr([
                            config.bitstream_decoder.is_nil(meta, Rotation::prev()),
                            config.bitstream_decoder.is_nb0(meta, Rotation::prev()),
                        ]),
                        1.expr(),
                    );
                },
            );

            cb.gate(condition)
        });

        meta.lookup_any(
            "DecoderConfig: Bitstream Decoder (bitstring start)",
            |meta| {
                let condition = and::expr([
                    not::expr(config.bitstream_decoder.is_nil(meta, Rotation::cur())),
                    not::expr(config.bitstream_decoder.is_nb0(meta, Rotation::cur())),
                    sum::expr([
                        meta.query_advice(config.tag_config.is_fse_code, Rotation::cur()),
                        meta.query_advice(config.tag_config.is_sequence_data, Rotation::cur()),
                    ]),
                ]);

                let (byte_idx0, byte_idx1, byte_idx2) = (
                    meta.query_advice(config.byte_idx, Rotation(0)),
                    meta.query_advice(config.byte_idx, Rotation(1)),
                    meta.query_advice(config.byte_idx, Rotation(2)),
                );
                let (byte0, byte1, byte2) = (
                    meta.query_advice(config.byte, Rotation(0)),
                    meta.query_advice(config.byte, Rotation(1)),
                    meta.query_advice(config.byte, Rotation(2)),
                );
                let (bit_index_start, _bit_index_end, bitstring_value) = (
                    meta.query_advice(config.bitstream_decoder.bit_index_start, Rotation::cur()),
                    meta.query_advice(config.bitstream_decoder.bit_index_end, Rotation::cur()),
                    meta.query_advice(config.bitstream_decoder.bitstring_value, Rotation::cur()),
                );
                let is_reverse = meta.query_advice(config.tag_config.is_reverse, Rotation::cur());

                [
                    byte_idx0,
                    byte_idx1,
                    byte_idx2,
                    byte0,
                    byte1,
                    byte2,
                    bitstring_value,
                    1.expr(), // bitstring_len at start
                    bit_index_start,
                    1.expr(), // from_start
                    1.expr(), // until_end
                    is_reverse,
                    0.expr(), // is_padding
                ]
                .into_iter()
                .zip_eq(config.bitstring_table.table_exprs(meta))
                .map(|(arg, table)| (condition.expr() * arg, table))
                .collect()
            },
        );

        meta.lookup_any("DecoderConfig: Bitstream Decoder (bitstring end)", |meta| {
            let condition = and::expr([
                not::expr(config.bitstream_decoder.is_nil(meta, Rotation::cur())),
                not::expr(config.bitstream_decoder.is_nb0(meta, Rotation::cur())),
                sum::expr([
                    meta.query_advice(config.tag_config.is_fse_code, Rotation::cur()),
                    meta.query_advice(config.tag_config.is_sequence_data, Rotation::cur()),
                ]),
            ]);

            let (byte_idx0, byte_idx1, byte_idx2) = (
                meta.query_advice(config.byte_idx, Rotation(0)),
                meta.query_advice(config.byte_idx, Rotation(1)),
                meta.query_advice(config.byte_idx, Rotation(2)),
            );
            let (byte0, byte1, byte2) = (
                meta.query_advice(config.byte, Rotation(0)),
                meta.query_advice(config.byte, Rotation(1)),
                meta.query_advice(config.byte, Rotation(2)),
            );
            let (bit_index_start, bit_index_end, bitstring_value) = (
                meta.query_advice(config.bitstream_decoder.bit_index_start, Rotation::cur()),
                meta.query_advice(config.bitstream_decoder.bit_index_end, Rotation::cur()),
                meta.query_advice(config.bitstream_decoder.bitstring_value, Rotation::cur()),
            );
            let is_reverse = meta.query_advice(config.tag_config.is_reverse, Rotation::cur());

            [
                byte_idx0,
                byte_idx1,
                byte_idx2,
                byte0,
                byte1,
                byte2,
                bitstring_value,
                bit_index_end.expr() - bit_index_start + 1.expr(), // bitstring_len at end
                bit_index_end,
                1.expr(), // from_start
                1.expr(), // until_end
                is_reverse,
                0.expr(), // is_padding
            ]
            .into_iter()
            .zip_eq(config.bitstring_table.table_exprs(meta))
            .map(|(arg, table)| (condition.expr() * arg, table))
            .collect()
        });

        debug_assert!(meta.degree() <= 9);

        config
    }

    pub fn assign<F: Field>(
        &self,
        layouter: &mut impl Layouter<Fr>,
        raw_bytes: &[u8],
        compressed_bytes: &[u8],
        witness_rows: Vec<ZstdWitnessRow<Fr>>,
        literal_datas: Vec<Vec<u64>>,
        _aux_data: Vec<u64>,
        fse_aux_tables: Vec<FseAuxiliaryTableData>,
        block_info_arr: Vec<BlockInfo>,
        sequence_info_arr: Vec<SequenceInfo>,
        address_table_arr: Vec<Vec<AddressTableRow>>,
        sequence_exec_info_arr: Vec<Vec<SequenceExec>>,
        challenges: &Challenges<Value<Fr>>,
        k: u32,
        // witgen_debug
        // ) -> Result<AssignedDecoderConfigExports, Error> {
    ) -> Result<(), Error> {
        let mut pow_of_rand: Vec<Value<Fr>> = vec![Value::known(Fr::ONE)];

        assert!(block_info_arr.len() > 0, "Must have at least 1 block");
        assert!(sequence_info_arr.len() > 0, "Must have at least 1 block");

        assert!(address_table_arr.len() == 1, "TODO: multi-block");
        assert!(sequence_exec_info_arr.len() == 1, "TODO: multi-block");
        //let address_table_rows = &address_table_arr[0];
        let sequence_exec_info = &sequence_exec_info_arr[0];

        let mut curr_block_info = block_info_arr[0];
        let mut curr_sequence_info = sequence_info_arr[0];

        /////////////////////////////////////////
        //////// Load Auxiliary Tables  /////////
        /////////////////////////////////////////
        self.range8.load(layouter)?;
        self.range16.load(layouter)?;
        self.fixed_table.load(layouter)?;
        self.pow2_table.load(layouter)?;

        /////////////////////////////////////////////////////////
        //////// Assign FSE and Bitstream Accumulation  /////////
        /////////////////////////////////////////////////////////
        self.fse_table.assign(layouter, fse_aux_tables, k)?;
        self.bitstring_table
            .assign(layouter, &block_info_arr, &witness_rows, k)?;

        /////////////////////////////////////////
        ///// Assign LiteralHeaderTable  ////////
        /////////////////////////////////////////
        let mut literal_headers: Vec<(u64, u64, (u64, u64, u64))> = vec![]; // (block_idx, byte_offset, (byte0, byte1, byte2))
        let literal_header_rows = witness_rows
            .iter()
            .filter(|r| r.state.tag == ZstdTag::ZstdBlockLiteralsHeader)
            .map(|r| r.clone())
            .collect::<Vec<ZstdWitnessRow<Fr>>>();
        let max_block_idx = witness_rows
            .iter()
            .last()
            .expect("Last row of witness exists.")
            .state
            .block_idx;
        for curr_block_idx in 1..=max_block_idx {
            let byte_idx = literal_header_rows
                .iter()
                .find(|r| r.state.block_idx == curr_block_idx)
                .unwrap()
                .encoded_data
                .byte_idx;

            let literal_bytes = literal_header_rows
                .iter()
                .filter(|&r| r.state.block_idx == curr_block_idx)
                .map(|r| r.encoded_data.value_byte as u64)
                .collect::<Vec<u64>>();

            literal_headers.push((
                curr_block_idx,
                byte_idx,
                (
                    literal_bytes[0],
                    if literal_bytes.len() > 1 {
                        literal_bytes[1]
                    } else {
                        0
                    },
                    if literal_bytes.len() > 2 {
                        literal_bytes[2]
                    } else {
                        0
                    },
                ),
            ));
        }
        self.literals_header_table
            .assign(layouter, literal_headers)?;

        /////////////////////////////////////////
        //// Assign Sequence-related Configs ////
        /////////////////////////////////////////
        self.sequence_instruction_table.assign(
            layouter,
            address_table_arr.iter().map(
                |rows|rows.iter()
            ),
            (1 << k) - self.unusable_rows(),
        )?;
        // let literal_bytes = witness_rows.iter().filter(|row| row.state.tag == ZstdTag::ZstdBlockLiteralsRawBytes).map(|row| row.encoded_data.value_byte).collect::<Vec<_>>();
        // TODO: use equality constraint for the exported_len and exported_rlc cell
        let (_exported_len, _exported_rlc) = self.sequence_execution_config.assign(
            layouter,
            challenges,
            literal_datas.iter()
            .zip(&sequence_info_arr)
            .zip(&sequence_exec_info_arr)
            .map(|((lit, seq_info), exec)|
                (lit.as_slice(),
                seq_info,
                exec.as_slice(),
            )),
            raw_bytes,
            (1 << k) - self.unusable_rows(),
        )?;


        /////////////////////////////////////////
        ///// Assign Decompression Region  //////
        /////////////////////////////////////////
        layouter.assign_region(
            || "Decompression table region",
            |mut region| {
                /////////////////////////////////////////
                /////////// Assign First Row  ///////////
                /////////////////////////////////////////
                region.assign_fixed(|| "q_first", self.q_first, 0, || Value::known(Fr::one()))?;
                for i in 0..((1 << k) - self.unusable_rows()) {
                    region.assign_fixed(
                        || "q_enable",
                        self.q_enable,
                        i,
                        || Value::known(Fr::one()),
                    )?;
                }
                let mut last_byte_idx = 0u64;
                let mut last_bit_start_idx = 0u64;

                /////////////////////////////////////////
                ///////// Assign Witness Rows  //////////
                /////////////////////////////////////////
                for (i, row) in witness_rows.iter().enumerate() {
                    region.assign_advice(
                        || "is_padding",
                        self.is_padding,
                        i,
                        || Value::known(Fr::zero()),
                    )?;
                    region.assign_advice(
                        || "byte_idx",
                        self.byte_idx,
                        i,
                        || Value::known(Fr::from(row.encoded_data.byte_idx)),
                    )?;
                    last_byte_idx = row.encoded_data.byte_idx;
                    region.assign_advice(
                        || "byte",
                        self.byte,
                        i,
                        || Value::known(Fr::from(row.encoded_data.value_byte as u64)),
                    )?;
                    let bits = value_bits_le(row.encoded_data.value_byte);
                    let is_reverse = row.encoded_data.reverse;
                    for (idx, col) in self.bits.iter().rev().enumerate() {
                        region.assign_advice(
                            || "value_bits",
                            *col,
                            i,
                            || {
                                Value::known(Fr::from(
                                    (if is_reverse {
                                        bits[idx]
                                    } else {
                                        bits[N_BITS_PER_BYTE - idx - 1]
                                    }) as u64,
                                ))
                            },
                        )?;
                    }
                    region.assign_advice(
                        || "encoded_rlc",
                        self.encoded_rlc,
                        i,
                        || row.encoded_data.value_rlc,
                    )?;
                    region.assign_advice(
                        || "decoded_len",
                        self.decoded_len,
                        i,
                        || Value::known(Fr::from(row.decoded_data.decoded_len as u64)),
                    )?;

                    /////////////////////////////////////////
                    ///// Assign Bitstream Decoder  /////////
                    /////////////////////////////////////////
                    region.assign_advice(
                        || "bit_index_start",
                        self.bitstream_decoder.bit_index_start,
                        i,
                        || Value::known(Fr::from(row.bitstream_read_data.bit_start_idx as u64)),
                    )?;
                    let start_unchanged =
                        IsEqualChip::construct(self.bitstream_decoder.start_unchanged.clone());
                    start_unchanged.assign(
                        &mut region,
                        i,
                        Value::known(Fr::from(last_bit_start_idx as u64)),
                        Value::known(Fr::from(row.bitstream_read_data.bit_start_idx as u64)),
                    )?;
                    last_bit_start_idx = row.bitstream_read_data.bit_start_idx as u64;

                    region.assign_advice(
                        || "bit_index_end",
                        self.bitstream_decoder.bit_index_end,
                        i,
                        || Value::known(Fr::from(row.bitstream_read_data.bit_end_idx as u64)),
                    )?;
                    region.assign_advice(
                        || "bitstring_value",
                        self.bitstream_decoder.bitstring_value,
                        i,
                        || Value::known(Fr::from(row.bitstream_read_data.bit_value as u64)),
                    )?;
                    region.assign_advice(
                        || "is_nb0",
                        self.bitstream_decoder.is_nb0,
                        i,
                        || Value::known(Fr::from(row.bitstream_read_data.is_zero_bit_read as u64)),
                    )?;
                    region.assign_advice(
                        || "is_nil",
                        self.bitstream_decoder.is_nil,
                        i,
                        || Value::known(Fr::from(row.bitstream_read_data.is_nil as u64)),
                    )?;

                    let bit_index_end_cmp_7 = ComparatorChip::construct(
                        self.bitstream_decoder.bit_index_end_cmp_7.clone(),
                    );
                    bit_index_end_cmp_7.assign(
                        &mut region,
                        i,
                        Fr::from(row.bitstream_read_data.bit_end_idx as u64),
                        Fr::from(7u64),
                    )?;
                    let bit_index_end_cmp_15 = ComparatorChip::construct(
                        self.bitstream_decoder.bit_index_end_cmp_15.clone(),
                    );
                    bit_index_end_cmp_15.assign(
                        &mut region,
                        i,
                        Fr::from(row.bitstream_read_data.bit_end_idx as u64),
                        Fr::from(15u64),
                    )?;
                    let bit_index_end_cmp_23 = ComparatorChip::construct(
                        self.bitstream_decoder.bit_index_end_cmp_23.clone(),
                    );
                    bit_index_end_cmp_23.assign(
                        &mut region,
                        i,
                        Fr::from(row.bitstream_read_data.bit_end_idx as u64),
                        Fr::from(23u64),
                    )?;
                    let bitstring_value_eq_3 =
                        IsEqualChip::construct(self.bitstream_decoder.bitstring_value_eq_3.clone());
                    bitstring_value_eq_3.assign(
                        &mut region,
                        i,
                        Value::known(Fr::from(row.bitstream_read_data.bit_value as u64)),
                        Value::known(Fr::from(3u64)),
                    )?;

                    /////////////////////////////////////////
                    ////////// Assign Tag Config  ///////////
                    /////////////////////////////////////////
                    region.assign_advice(
                        || "tag_config.tag",
                        self.tag_config.tag,
                        i,
                        || Value::known(Fr::from(row.state.tag as u64)),
                    )?;
                    region.assign_advice(
                        || "tag_config.tag_next",
                        self.tag_config.tag_next,
                        i,
                        || Value::known(Fr::from(row.state.tag_next as u64)),
                    )?;
                    region.assign_advice(
                        || "tag_config.tag_len",
                        self.tag_config.tag_len,
                        i,
                        || Value::known(Fr::from(row.state.tag_len as u64)),
                    )?;
                    region.assign_advice(
                        || "tag_config.max_len",
                        self.tag_config.max_len,
                        i,
                        || Value::known(Fr::from(row.state.max_tag_len as u64)),
                    )?;
                    region.assign_advice(
                        || "tag_config.tag_idx",
                        self.tag_config.tag_idx,
                        i,
                        || Value::known(Fr::from(row.state.tag_idx as u64)),
                    )?;
                    let is_sequence_data = row.state.tag == ZstdTag::ZstdBlockSequenceData;
                    region.assign_advice(
                        || "tag_config.is_sequence_data",
                        self.tag_config.is_sequence_data,
                        i,
                        || Value::known(Fr::from(is_sequence_data as u64)),
                    )?;

                    let is_frame_content_size = row.state.tag == ZstdTag::FrameContentSize;
                    region.assign_advice(
                        || "tag_config.is_frame_content_size",
                        self.tag_config.is_frame_content_size,
                        i,
                        || Value::known(Fr::from(is_frame_content_size as u64)),
                    )?;

                    let is_block_header = row.state.tag == ZstdTag::BlockHeader;
                    region.assign_advice(
                        || "tag_config.is_block_header",
                        self.tag_config.is_block_header,
                        i,
                        || Value::known(Fr::from(is_block_header as u64)),
                    )?;

                    let is_fse_code = row.state.tag == ZstdTag::ZstdBlockSequenceFseCode;
                    region.assign_advice(
                        || "tag_config.is_fse_code",
                        self.tag_config.is_fse_code,
                        i,
                        || Value::known(Fr::from(is_fse_code as u64)),
                    )?;

                    let is_null = row.state.tag == ZstdTag::Null;
                    region.assign_advice(
                        || "tag_config.is_null",
                        self.tag_config.is_null,
                        i,
                        || Value::known(Fr::from(is_null as u64)),
                    )?;

                    region.assign_advice(
                        || "tag_config.is_change",
                        self.tag_config.is_change,
                        i,
                        || Value::known(Fr::from((row.state.is_tag_change && i > 0) as u64)),
                    )?;
                    region.assign_advice(
                        || "tag_config.is_reverse",
                        self.tag_config.is_reverse,
                        i,
                        || Value::known(Fr::from(row.state.tag.is_reverse() as u64)),
                    )?;
                    region.assign_advice(
                        || "tag_config.tag_rlc",
                        self.tag_config.tag_rlc,
                        i,
                        || row.state.tag_rlc_acc,
                    )?;
                    region.assign_advice(
                        || "tag_config.is_output",
                        self.tag_config.is_output,
                        i,
                        || Value::known(Fr::from(row.state.tag.is_output() as u64)),
                    )?;

                    let tag_len = row.state.tag_len as usize;
                    if tag_len >= pow_of_rand.len() {
                        let mut last = pow_of_rand
                            .last()
                            .expect("Last pow_of_rand exists.")
                            .clone();
                        for _ in pow_of_rand.len()..=tag_len {
                            last = last * challenges.keccak_input();
                            pow_of_rand.push(last.clone());
                        }
                    }
                    region.assign_advice(
                        || "tag_config.rpow_tag_len",
                        self.tag_config.rpow_tag_len,
                        i,
                        || pow_of_rand[tag_len],
                    )?;

                    let tag_idx_eq_tag_len =
                        IsEqualChip::construct(self.tag_config.tag_idx_eq_tag_len.clone());
                    tag_idx_eq_tag_len.assign(
                        &mut region,
                        i,
                        Value::known(Fr::from(row.state.tag_idx as u64)),
                        Value::known(Fr::from(row.state.tag_len as u64)),
                    )?;

                    let tag_chip = BinaryNumberChip::construct(self.tag_config.tag_bits);
                    tag_chip.assign(&mut region, i, &row.state.tag)?;

                    /////////////////////////////////////////
                    ///////// Assign Block Config  //////////
                    /////////////////////////////////////////
                    let block_idx = row.state.block_idx;
                    let is_block = row.state.tag.is_block();
                    let is_block_header = row.state.tag == BlockHeader;

                    if is_block || is_block_header {
                        if block_idx != curr_block_info.block_idx as u64 {
                            curr_block_info = block_info_arr
                                .iter()
                                .find(|&b| b.block_idx == block_idx as usize)
                                .expect("Block info should exist")
                                .clone();
                        }
                        if block_idx != curr_sequence_info.block_idx as u64 {
                            curr_sequence_info = sequence_info_arr
                                .iter()
                                .find(|&s| s.block_idx == block_idx as usize)
                                .expect("Sequence info should exist")
                                .clone();
                        }
                        region.assign_advice(
                            || "block_config.block_len",
                            self.block_config.block_len,
                            i,
                            || Value::known(Fr::from(curr_block_info.block_len as u64)),
                        )?;
                        region.assign_advice(
                            || "block_config.block_idx",
                            self.block_config.block_idx,
                            i,
                            || Value::known(Fr::from(curr_block_info.block_idx as u64)),
                        )?;
                        region.assign_advice(
                            || "block_config.is_last_block",
                            self.block_config.is_last_block,
                            i,
                            || Value::known(Fr::from(curr_block_info.is_last_block as u64)),
                        )?;
                        region.assign_advice(
                            || "block_config.is_block",
                            self.block_config.is_block,
                            i,
                            || Value::known(Fr::from(is_block as u64)),
                        )?;
                        region.assign_advice(
                            || "block_config.num_sequences",
                            self.block_config.num_sequences,
                            i,
                            || Value::known(Fr::from(curr_sequence_info.num_sequences as u64)),
                        )?;

                        let table_names = ["LLT", "MOT", "MLT"];
                        for idx in 0..3 {
                            region.assign_advice(
                                || table_names[idx],
                                self.block_config.compression_modes[idx],
                                i,
                                || {
                                    Value::known(Fr::from(
                                        curr_sequence_info.compression_mode[idx] as u64,
                                    ))
                                },
                            )?;
                        }
                        let is_empty_sequences =
                            IsEqualChip::construct(self.block_config.is_empty_sequences.clone());
                        is_empty_sequences.assign(
                            &mut region,
                            i,
                            Value::known(Fr::from(curr_sequence_info.num_sequences as u64)),
                            Value::known(Fr::zero()),
                        )?;
                    }

                    ////////////////////////////////////////////////////////////
                    ///////// Assign Extra Sequence Bitstream Fields  //////////
                    ////////////////////////////////////////////////////////////
                    region.assign_advice(
                        || "sequence_data_decoder.idx",
                        self.sequences_data_decoder.idx,
                        i,
                        || Value::known(Fr::from((row.bitstream_read_data.seq_idx) as u64)),
                    )?;
                    region.assign_advice(
                        || "sequence_data_decoder.is_init_state",
                        self.sequences_data_decoder.is_init_state,
                        i,
                        || Value::known(Fr::from(row.bitstream_read_data.is_seq_init as u64)),
                    )?;

                    let seq_states = row.bitstream_read_data.states;
                    let seq_symbols = row.bitstream_read_data.symbols;
                    let tables = ["LLT", "MLT", "MOT"];

                    for idx in 0..3 {
                        region.assign_advice(
                            || format!("sequence_data_decoder.states: {:?}", tables[idx]),
                            self.sequences_data_decoder.states[idx],
                            i,
                            || Value::known(Fr::from(seq_states[idx])),
                        )?;
                        region.assign_advice(
                            || format!("sequence_data_decoder.symbols: {:?}", tables[idx]),
                            self.sequences_data_decoder.symbols[idx],
                            i,
                            || Value::known(Fr::from(seq_symbols[idx])),
                        )?;
                        region.assign_advice(
                            || format!("sequence_data_decoder.values: {:?}", tables[idx]),
                            self.sequences_data_decoder.values[idx],
                            i,
                            || Value::known(Fr::from(row.bitstream_read_data.values[idx])),
                        )?;
                    }
                    region.assign_advice(
                        || "sequence_data_decoder.is_update_state",
                        self.sequences_data_decoder.is_update_state,
                        i,
                        || Value::known(Fr::from(row.bitstream_read_data.is_update_state)),
                    )?;
                    region.assign_advice(
                        || "sequence_data_decoder.baseline",
                        self.sequences_data_decoder.baseline,
                        i,
                        || Value::known(Fr::from(row.bitstream_read_data.baseline as u64)),
                    )?;
                    let byte0_lt_0x80 =
                        LtChip::construct(self.sequences_header_decoder.byte0_lt_0x80);
                    byte0_lt_0x80.assign(
                        &mut region,
                        i,
                        Fr::from(row.encoded_data.value_byte as u64),
                        Fr::from(0x80),
                    )?;
                    let byte0_lt_0xff =
                        LtChip::construct(self.sequences_header_decoder.byte0_lt_0xff);
                    byte0_lt_0xff.assign(
                        &mut region,
                        i,
                        Fr::from(row.encoded_data.value_byte as u64),
                        Fr::from(0xff),
                    )?;

                    ////////////////////////////////////////////////
                    ///////// Assign FSE Decoding Fields  //////////
                    ////////////////////////////////////////////////
                    region.assign_advice(
                        || "fse_decoder.table_kind",
                        self.fse_decoder.table_kind,
                        i,
                        || Value::known(Fr::from(row.fse_data.table_kind)),
                    )?;
                    region.assign_advice(
                        || "fse_decoder.table_size",
                        self.fse_decoder.table_size,
                        i,
                        || Value::known(Fr::from(row.fse_data.table_size)),
                    )?;
                    region.assign_advice(
                        || "fse_decoder.symbol",
                        self.fse_decoder.symbol,
                        i,
                        || Value::known(Fr::from(row.fse_data.symbol)),
                    )?;
                    region.assign_advice(
                        || "fse_decoder.value_decoded",
                        self.fse_decoder.value_decoded,
                        i,
                        || Value::known(Fr::from(row.fse_data.value_decoded)),
                    )?;
                    region.assign_advice(
                        || "fse_decoder.probability_acc",
                        self.fse_decoder.probability_acc,
                        i,
                        || Value::known(Fr::from(row.fse_data.probability_acc)),
                    )?;
                    region.assign_advice(
                        || "fse_decoder.is_repeat_bits_loop",
                        self.fse_decoder.is_repeat_bits_loop,
                        i,
                        || Value::known(Fr::from(row.fse_data.is_repeat_bits_loop)),
                    )?;
                    region.assign_advice(
                        || "fse_decoder.is_trailing_bits",
                        self.fse_decoder.is_trailing_bits,
                        i,
                        || Value::known(Fr::from(row.fse_data.is_trailing_bits)),
                    )?;

                    let value_decoded_eq_0 =
                        IsEqualChip::construct(self.fse_decoder.value_decoded_eq_0.clone());
                    value_decoded_eq_0.assign(
                        &mut region,
                        i,
                        Value::known(Fr::from(row.fse_data.value_decoded)),
                        Value::known(Fr::zero()),
                    )?;
                    let value_decoded_eq_1 =
                        IsEqualChip::construct(self.fse_decoder.value_decoded_eq_1.clone());
                    value_decoded_eq_1.assign(
                        &mut region,
                        i,
                        Value::known(Fr::from(row.fse_data.value_decoded)),
                        Value::known(Fr::one()),
                    )?;
                }

                let mut padding_count = 2usize;
                for idx in witness_rows.len()..((1 << k) - self.unusable_rows()) {
                    if padding_count > 0 {
                        region.assign_advice(
                            || "byte_idx",
                            self.byte_idx,
                            idx,
                            || Value::known(Fr::from(last_byte_idx + 1 as u64)),
                        )?;
                        padding_count -= 1;
                    }
                    region.assign_advice(
                        || "tag_config.tag",
                        self.tag_config.tag,
                        idx,
                        || Value::known(Fr::from(ZstdTag::Null as u64)),
                    )?;
                    region.assign_advice(
                        || "is_padding",
                        self.is_padding,
                        idx,
                        || Value::known(Fr::one()),
                    )?;
                    let byte0_lt_0x80 =
                        LtChip::construct(self.sequences_header_decoder.byte0_lt_0x80);
                    byte0_lt_0x80.assign(&mut region, idx, Fr::zero(), Fr::from(0x80))?;
                    let byte0_lt_0xff =
                        LtChip::construct(self.sequences_header_decoder.byte0_lt_0xff);
                    byte0_lt_0xff.assign(&mut region, idx, Fr::zero(), Fr::from(0xff))?;

                    // Bitstream decoder gadgets
                    let bit_index_end_cmp_7 = ComparatorChip::construct(
                        self.bitstream_decoder.bit_index_end_cmp_7.clone(),
                    );
                    bit_index_end_cmp_7.assign(&mut region, idx, Fr::zero(), Fr::from(7u64))?;
                    let bit_index_end_cmp_15 = ComparatorChip::construct(
                        self.bitstream_decoder.bit_index_end_cmp_15.clone(),
                    );
                    bit_index_end_cmp_15.assign(&mut region, idx, Fr::zero(), Fr::from(15u64))?;
                    let bit_index_end_cmp_23 = ComparatorChip::construct(
                        self.bitstream_decoder.bit_index_end_cmp_23.clone(),
                    );
                    bit_index_end_cmp_23.assign(&mut region, idx, Fr::zero(), Fr::from(23u64))?;
                    let bitstring_value_eq_3 =
                        IsEqualChip::construct(self.bitstream_decoder.bitstring_value_eq_3.clone());
                    bitstring_value_eq_3.assign(
                        &mut region,
                        idx,
                        Value::known(Fr::zero()),
                        Value::known(Fr::from(3u64)),
                    )?;
                    let start_unchanged =
                        IsEqualChip::construct(self.bitstream_decoder.start_unchanged.clone());
                    start_unchanged.assign(
                        &mut region,
                        idx,
                        Value::known(Fr::from(last_bit_start_idx as u64)),
                        Value::known(Fr::zero()),
                    )?;
                    last_bit_start_idx = 0;

                    // Fse decoder gadgets
                    let value_decoded_eq_0 =
                        IsEqualChip::construct(self.fse_decoder.value_decoded_eq_0.clone());
                    value_decoded_eq_0.assign(
                        &mut region,
                        idx,
                        Value::known(Fr::zero()),
                        Value::known(Fr::zero()),
                    )?;
                    let value_decoded_eq_1 =
                        IsEqualChip::construct(self.fse_decoder.value_decoded_eq_1.clone());
                    value_decoded_eq_1.assign(
                        &mut region,
                        idx,
                        Value::known(Fr::zero()),
                        Value::known(Fr::one()),
                    )?;
                }

                Ok(())
            },
        )?;

        // witgen_debug
        // pub struct AssignedDecoderConfigExports {
        //     /// The RLC of the zstd encoded bytes, i.e. blob bytes.
        //     pub encoded_rlc: AssignedCell<Fr, Fr>,
        //     /// The RLC of the decoded bytes, i.e. batch bytes.
        //     pub decoded_rlc: AssignedCell<Fr, Fr>,
        // }

        Ok(())
    }

    pub fn unusable_rows(&self) -> usize {
        30
    }
}

#[cfg(test)]
mod tests {
    use eth_types::Field;
    use std::marker::PhantomData;

    use super::process;
    use crate::{DecoderConfig, DecoderConfigArgs};
    use bitstream_io::write;
    use halo2_proofs::{
        circuit::{Layouter, SimpleFloorPlanner},
        dev::MockProver,
        halo2curves::bn256::Fr,
        plonk::{Circuit, ConstraintSystem, Error},
    };
    use std::{
        fs::{self, File},
        io::{self, Write},
    };
    use zkevm_circuits::{
        table::{BitwiseOpTable, Pow2Table, PowOfRandTable, RangeTable, U8Table},
        util::Challenges,
    };

    #[derive(Clone, Debug, Default)]
    struct DecoderConfigTester {
        raw: Vec<u8>,
        compressed: Vec<u8>,
        k: u32,
    }

    impl Circuit<Fr> for DecoderConfigTester {
        type Config = (
            DecoderConfig,
            U8Table,
            BitwiseOpTable,
            PowOfRandTable,
            Challenges,
        );
        type FloorPlanner = SimpleFloorPlanner;

        fn without_witnesses(&self) -> Self {
            unimplemented!()
        }

        fn configure(meta: &mut ConstraintSystem<Fr>) -> Self::Config {
            let challenges = Challenges::construct(meta);
            let challenges_expr = challenges.exprs(meta);

            let pow_rand_table = PowOfRandTable::construct(meta, &challenges_expr);
            let pow2_table = Pow2Table::construct(meta);
            let u8_table = U8Table::construct(meta);
            let range8 = RangeTable::construct(meta);
            let range16 = RangeTable::construct(meta);
            let bitwise_op_table = BitwiseOpTable::construct(meta);

            let config = DecoderConfig::configure(
                meta,
                &challenges_expr,
                DecoderConfigArgs {
                    pow_rand_table,
                    pow2_table,
                    u8_table,
                    range8,
                    range16,
                    bitwise_op_table,
                },
            );

            (
                config,
                u8_table,
                bitwise_op_table,
                pow_rand_table,
                challenges,
            )
        }

        #[allow(clippy::type_complexity)]
        fn synthesize(
            &self,
            config: Self::Config,
            mut layouter: impl Layouter<Fr>,
        ) -> Result<(), Error> {
            let (config, u8_table, bitwise_op_table, pow_rand_table, challenge) = config;
            let challenges = challenge.values(&layouter);

            let (
                witness_rows,
                decoded_literals,
                aux_data,
                fse_aux_tables,
                block_info_arr,
                sequence_info_arr,
                address_table_arr,
                sequence_exec_result,
            ) = process(&self.compressed, challenges.keccak_input());

            let (recovered_bytes, sequence_exec_info_arr) 
                = sequence_exec_result.into_iter()
                .fold((Vec::new(), Vec::new()), 
                |(mut out_byte, mut out_exec), res|{
                    out_byte.extend(res.recovered_bytes);
                    out_exec.push(res.exec_trace);
                    (out_byte, out_exec)
                });

            assert_eq!(
                std::str::from_utf8(&recovered_bytes), 
                std::str::from_utf8(&self.raw),
            );

            u8_table.load(&mut layouter)?;
            bitwise_op_table.load(&mut layouter)?;
            pow_rand_table.assign(&mut layouter, &challenges, 1 << (self.k - 1))?;
            config.assign::<Fr>(
                &mut layouter,
                &self.raw,
                &self.compressed,
                witness_rows,
                decoded_literals,
                aux_data,
                fse_aux_tables,
                block_info_arr,
                sequence_info_arr,
                address_table_arr,
                sequence_exec_info_arr,
                &challenges,
                self.k,
            )?;

            Ok(())
        }
    }

    #[test]
    fn test_decoder_config_working_example() {
        let raw: Vec<u8> = String::from("Romeo and Juliet@Excerpt from Act 2, Scene 2@@JULIET@O Romeo, Romeo! wherefore art thou Romeo?@Deny thy father and refuse thy name;@Or, if thou wilt not, be but sworn my love,@And I'll no longer be a Capulet.@@ROMEO@[Aside] Shall I hear more, or shall I speak at this?@@JULIET@'Tis but thy name that is my enemy;@Thou art thyself, though not a Montague.@What's Montague? it is nor hand, nor foot,@Nor arm, nor face, nor any other part@Belonging to a man. O, be some other name!@What's in a name? that which we call a rose@By any other name would smell as sweet;@So Romeo would, were he not Romeo call'd,@Retain that dear perfection which he owes@Without that title. Romeo, doff thy name,@And for that name which is no part of thee@Take all myself.@@ROMEO@I take thee at thy word:@Call me but love, and I'll be new baptized;@Henceforth I never will be Romeo.@@JULIET@What man art thou that thus bescreen'd in night@So stumblest on my counsel?").as_bytes().to_vec();

        let compressed = {
            // compression level = 0 defaults to using level=3, which is zstd's default.
            let mut encoder =
                zstd::stream::write::Encoder::new(Vec::new(), 0).expect("Encoder construction");

            // disable compression of literals, i.e. literals will be raw bytes.
            encoder
                .set_parameter(zstd::stream::raw::CParameter::LiteralCompressionMode(
                    zstd::zstd_safe::ParamSwitch::Disable,
                ))
                .expect("Encoder set_parameter: LiteralCompressionMode");
            // set target block size to fit within a single block.
            encoder
                .set_parameter(zstd::stream::raw::CParameter::TargetCBlockSize(124 * 1024))
                .expect("Encoder set_parameter: TargetCBlockSize");
            // do not include the checksum at the end of the encoded data.
            encoder
                .include_checksum(false)
                .expect("Encoder include_checksum: false");
            // do not include magic bytes at the start of the frame since we will have a single
            // frame.
            encoder
                .include_magicbytes(false)
                .expect("Encoder include magicbytes: false");
            // set source length, which will be reflected in the frame header.
            encoder
                .set_pledged_src_size(Some(raw.len() as u64))
                .expect("Encoder src_size: raw.len()");
            // include the content size to know at decode time the expected size of decoded data.
            encoder
                .include_contentsize(true)
                .expect("Encoder include_contentsize: true");

            encoder.write_all(&raw).expect("Encoder wirte_all");
            encoder.finish().expect("Encoder success")
        };

        let k = 18;
        let decoder_config_tester = DecoderConfigTester { raw, compressed, k };
        let mock_prover = MockProver::<Fr>::run(k, &decoder_config_tester, vec![]).unwrap();
        mock_prover.assert_satisfied_par();
    }
}<|MERGE_RESOLUTION|>--- conflicted
+++ resolved
@@ -90,12 +90,8 @@
     /// Helper table for sequences as instructions.
     sequence_instruction_table: SequenceInstructionTable<Fr>,
     // /// Helper table in the "output" region for accumulating the result of executing sequences.
-<<<<<<< HEAD
     sequence_execution_config: SequenceExecutionConfig<Fr>,
 
-=======
-    // /// TODO(enable): sequence_execution_table: SequenceExecutionTable,
->>>>>>> 284acfe0
     /// Fixed lookups table.
     fixed_table: FixedTable,
 }
