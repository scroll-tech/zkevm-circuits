mod tables;
mod seq_exec;
pub mod witgen;
use witgen::*;

use crate::aggregation::decoder::tables::FixedLookupTag;
use gadgets::{
    binary_number::{BinaryNumberChip, BinaryNumberConfig},
    comparator::{ComparatorChip, ComparatorConfig, ComparatorInstruction},
    is_equal::{IsEqualChip, IsEqualConfig, IsEqualInstruction},
    less_than::{LtChip, LtConfig, LtInstruction},
    util::{and, not, select, sum, Expr},
};
use halo2_proofs::{
    arithmetic::Field,
    circuit::{AssignedCell, Layouter, Value},
    halo2curves::bn256::Fr,
    plonk::{
        Advice, Column, ConstraintSystem, Error, Expression, Fixed, SecondPhase, VirtualCells,
    },
    poly::Rotation,
};
use itertools::Itertools;
use zkevm_circuits::{
    evm_circuit::{BaseConstraintBuilder, ConstrainBuilderCommon},
    table::{BitwiseOpTable, LookupTable, Pow2Table, PowOfRandTable, RangeTable, U8Table},
    util::Challenges,
    witness,
};

use self::{
    tables::{BitstringTable, FixedTable, FseTable, LiteralsHeaderTable, SeqInstTable},
    util::value_bits_le,
    witgen::{
        FseTableKind, ZstdTag, N_BITS_PER_BYTE, N_BITS_REPEAT_FLAG, N_BITS_ZSTD_TAG,
        N_BLOCK_HEADER_BYTES,
    },
};

use seq_exec::{LiteralTable, SequenceConfig, SeqExecConfig};

#[derive(Clone, Debug)]
pub struct DecoderConfig {
    /// Fixed column to mark all the usable rows.
    q_enable: Column<Fixed>,
    /// Fixed column to mark the first row in the layout.
    q_first: Column<Fixed>,
    /// The byte index in the encoded data. At the first byte, byte_idx = 1.
    byte_idx: Column<Advice>,
    /// The byte value at this byte index in the encoded data.
    byte: Column<Advice>,
    /// The byte value decomposed in its bits. The endianness of bits depends on whether or not we
    /// are processing a chunk of bytes from back-to-front or not. The bits follow
    /// little-endianness if bytes are processed from back-to-front, otherwise big-endianness.
    bits: [Column<Advice>; N_BITS_PER_BYTE],
    /// The RLC of the zstd encoded bytes.
    encoded_rlc: Column<Advice>,
    /// The size of the final decoded bytes.
    decoded_len: Column<Advice>,
    /// Once all the encoded bytes are decoded, we append the layout with padded rows.
    is_padding: Column<Advice>,
    /// Zstd tag related config.
    tag_config: TagConfig,
    /// Block related config.
    block_config: BlockConfig,
    /// Decoding helpers for the sequences section header.
    sequences_header_decoder: SequencesHeaderDecoder,
    /// Config for reading and decoding bitstreams.
    bitstream_decoder: BitstreamDecoder,

    // witgen_debug
    /// Config established while recovering the FSE table.
    fse_decoder: FseDecoder,
    /// Config required while applying the FSE tables on the Sequences data.
    sequences_data_decoder: SequencesDataDecoder,
    /// Range Table for [0, 8).
    range8: RangeTable<8>,
    /// Range Table for [0, 16).
    range16: RangeTable<16>,
    /// Power of 2 lookup table.
    pow2_table: Pow2Table<20>,
    /// Helper table for decoding the regenerated size from LiteralsHeader.
    literals_header_table: LiteralsHeaderTable,
    // /// Helper table for decoding bitstreams.
    bitstring_table: BitstringTable,
    /// Helper table for decoding FSE tables.
    fse_table: FseTable,

    // witgen_debug
    // /// Helper table for sequences as instructions.
    // /// TODO(enable): sequence_instruction_table: SequenceInstructionTable,
    // /// Helper table in the "output" region for accumulating the result of executing sequences.
    // /// TODO(enable): sequence_execution_table: SequenceExecutionTable,

    // /// Fixed lookups table.
    fixed_table: FixedTable,
}

#[derive(Clone, Debug)]
struct TagConfig {
    /// The ZstdTag being processed at the current row.
    tag: Column<Advice>,
    /// Tag decomposed as bits. This is useful in constructing conditional checks against the tag
    /// value.
    tag_bits: BinaryNumberConfig<ZstdTag, N_BITS_ZSTD_TAG>,
    /// The Zstd tag that will be processed after processing the current tag.
    tag_next: Column<Advice>,
    /// The number of bytes in the current tag.
    tag_len: Column<Advice>,
    /// The byte index within the current tag. At the first tag byte, tag_idx = 1.
    tag_idx: Column<Advice>,
    /// A utility gadget to identify the row where tag_idx == tag_len.
    tag_idx_eq_tag_len: IsEqualConfig<Fr>,
    /// The maximum number bytes that the current tag may occupy. This is an upper bound on the
    /// number of bytes required to encode this tag. For instance, the LiteralsHeader is variable
    /// sized, ranging from 1-5 bytes. The max_len for LiteralsHeader would be 5.
    max_len: Column<Advice>,
    /// The RLC of bytes in the tag.
    tag_rlc: Column<Advice>,
    /// Represents keccak randomness exponentiated by the tag len.
    rpow_tag_len: Column<Advice>,
    /// Whether this tag outputs decoded bytes or not.
    is_output: Column<Advice>,
    /// Whether this tag is processed from back-to-front or not.
    is_reverse: Column<Advice>,
    /// Whether this row represents the first byte in a new tag. Effectively this also means that
    /// the previous row represented the last byte of the tag processed previously.
    ///
    /// The only exception is the first row in the layout where for the FrameHeaderDescriptor we do
    /// not set this boolean value. We instead use the q_first fixed column to conditionally
    /// constrain the first row.
    is_change: Column<Advice>,
    /// Degree reduction: FrameContentSize
    is_frame_content_size: Column<Advice>,
    /// Degree reduction: BlockHeader
    is_block_header: Column<Advice>,
    /// Degree reduction: SequenceFseCode
    is_fse_code: Column<Advice>,
    /// Degree reduction: SequencesData
    is_sequence_data: Column<Advice>,
    /// Degree reduction: Null
    is_null: Column<Advice>,
}

impl TagConfig {
    fn configure(meta: &mut ConstraintSystem<Fr>, q_enable: Column<Fixed>) -> Self {
        let tag = meta.advice_column();
        let tag_idx = meta.advice_column();
        let tag_len = meta.advice_column();

        Self {
            tag,
            tag_bits: BinaryNumberChip::configure(meta, q_enable, Some(tag.into())),
            tag_next: meta.advice_column(),
            tag_len,
            tag_idx,
            tag_idx_eq_tag_len: IsEqualChip::configure(
                meta,
                |meta| meta.query_fixed(q_enable, Rotation::cur()),
                |meta| meta.query_advice(tag_idx, Rotation::cur()),
                |meta| meta.query_advice(tag_len, Rotation::cur()),
            ),
            max_len: meta.advice_column(),
            tag_rlc: meta.advice_column_in(SecondPhase),
            rpow_tag_len: meta.advice_column_in(SecondPhase),
            is_output: meta.advice_column(),
            is_reverse: meta.advice_column(),
            is_change: meta.advice_column(),
            // degree reduction.
            is_frame_content_size: meta.advice_column(),
            is_block_header: meta.advice_column(),
            is_fse_code: meta.advice_column(),
            is_sequence_data: meta.advice_column(),
            is_null: meta.advice_column(),
        }
    }
}

#[derive(Clone, Debug)]
struct BlockConfig {
    /// The number of bytes in this block.
    block_len: Column<Advice>,
    /// The index of this zstd block. The first block has a block_idx = 1.
    block_idx: Column<Advice>,
    /// Whether this block is the last block in the zstd encoded data.
    is_last_block: Column<Advice>,
    /// Helper boolean column to tell us whether we are in the block's contents. This field is not
    /// set for FrameHeaderDescriptor and FrameContentSize. For the tags that occur while decoding
    /// the block's contents, this field is set.
    is_block: Column<Advice>,
    /// Number of sequences decoded from the sequences section header in the block.
    num_sequences: Column<Advice>,

    // witgen_debug
    /// Helper gadget to know if the number of sequences is 0.
    is_empty_sequences: IsEqualConfig<Fr>,

    /// For sequence decoding, the tag=ZstdBlockSequenceHeader bytes tell us the Compression_Mode
    /// utilised for Literals Lengths, Match Offsets and Match Lengths. We expect only 2
    /// possibilities:
    /// 1. Predefined_Mode (value=0)
    /// 2. Fse_Compressed_Mode (value=2)
    ///
    /// Which means a single boolean flag is sufficient to take note of which compression mode is
    /// utilised for each of the above purposes. The boolean flag will be set if we utilise the
    /// Fse_Compressed_Mode.
    compression_modes: [Column<Advice>; 3],
}

impl BlockConfig {
    fn configure(meta: &mut ConstraintSystem<Fr>, q_enable: Column<Fixed>) -> Self {
        let num_sequences = meta.advice_column();
        Self {
            block_len: meta.advice_column(),
            block_idx: meta.advice_column(),
            is_last_block: meta.advice_column(),
            is_block: meta.advice_column(),
            num_sequences,
            // witgen_debug
            is_empty_sequences: IsEqualChip::configure(
                meta,
                |meta| meta.query_fixed(q_enable, Rotation::cur()),
                |meta| meta.query_advice(num_sequences, Rotation::cur()),
                |_| 0.expr(),
            ),
            compression_modes: [
                meta.advice_column(),
                meta.advice_column(),
                meta.advice_column(),
            ],
        }
    }
}

impl BlockConfig {
    fn is_predefined_llt(&self, meta: &mut VirtualCells<Fr>, rotation: Rotation) -> Expression<Fr> {
        not::expr(meta.query_advice(self.compression_modes[0], rotation))
    }

    fn is_predefined_mot(&self, meta: &mut VirtualCells<Fr>, rotation: Rotation) -> Expression<Fr> {
        not::expr(meta.query_advice(self.compression_modes[1], rotation))
    }

    fn is_predefined_mlt(&self, meta: &mut VirtualCells<Fr>, rotation: Rotation) -> Expression<Fr> {
        not::expr(meta.query_advice(self.compression_modes[2], rotation))
    }

    fn are_predefined_all(
        &self,
        meta: &mut VirtualCells<Fr>,
        rotation: Rotation,
    ) -> Expression<Fr> {
        and::expr([
            self.is_predefined_llt(meta, rotation),
            self.is_predefined_mot(meta, rotation),
            self.is_predefined_mlt(meta, rotation),
        ])
    }

    fn is_predefined(
        &self,
        meta: &mut VirtualCells<Fr>,
        fse_decoder: &FseDecoder,
        rotation: Rotation,
    ) -> Expression<Fr> {
        select::expr(
            fse_decoder.is_llt(meta, rotation),
            self.is_predefined_llt(meta, rotation),
            select::expr(
                fse_decoder.is_mlt(meta, rotation),
                self.is_predefined_mlt(meta, rotation),
                self.is_predefined_mot(meta, rotation),
            ),
        )
    }

    // witgen_debug
    fn is_empty_sequences(
        &self,
        meta: &mut VirtualCells<Fr>,
        rotation: Rotation,
    ) -> Expression<Fr> {
        let num_sequences = meta.query_advice(self.num_sequences, rotation);
        self.is_empty_sequences
            .expr_at(meta, rotation, num_sequences, 0.expr())
    }
}

#[derive(Clone, Debug)]
struct SequencesHeaderDecoder {
    /// Helper gadget to evaluate byte0 < 128.
    pub byte0_lt_0x80: LtConfig<Fr, 1>,
    /// Helper gadget to evaluate byte0 < 255.
    pub byte0_lt_0xff: LtConfig<Fr, 1>,
}

struct DecodedSequencesHeader {
    /// The number of sequences in the sequences section.
    num_sequences: Expression<Fr>,
    /// The number of bytes in the sequences section header.
    tag_len: Expression<Fr>,
    /// The compression mode's bit0 for literals length.
    comp_mode_bit0_ll: Expression<Fr>,
    /// The compression mode's bit1 for literals length.
    comp_mode_bit1_ll: Expression<Fr>,
    /// The compression mode's bit0 for offsets.
    comp_mode_bit0_om: Expression<Fr>,
    /// The compression mode's bit1 for offsets.
    comp_mode_bit1_om: Expression<Fr>,
    /// The compression mode's bit0 for match lengths.
    comp_mode_bit0_ml: Expression<Fr>,
    /// The compression mode's bit1 for match lengths.
    comp_mode_bit1_ml: Expression<Fr>,
}

impl SequencesHeaderDecoder {
    fn configure(
        meta: &mut ConstraintSystem<Fr>,
        byte: Column<Advice>,
        q_enable: Column<Fixed>,
        u8_table: U8Table,
    ) -> Self {
        Self {
            byte0_lt_0x80: LtChip::configure(
                meta,
                |meta| meta.query_fixed(q_enable, Rotation::cur()),
                |meta| meta.query_advice(byte, Rotation::cur()),
                |_| 0x80.expr(),
                u8_table.into(),
            ),
            byte0_lt_0xff: LtChip::configure(
                meta,
                |meta| meta.query_fixed(q_enable, Rotation::cur()),
                |meta| meta.query_advice(byte, Rotation::cur()),
                |_| 0xff.expr(),
                u8_table.into(),
            ),
        }
    }

    // Decodes the sequences section header.
    fn decode(
        &self,
        meta: &mut VirtualCells<Fr>,
        byte: Column<Advice>,
        bits: &[Column<Advice>; N_BITS_PER_BYTE],
    ) -> DecodedSequencesHeader {
        let byte0_lt_0x80 = self.byte0_lt_0x80.is_lt(meta, Rotation::cur());
        let byte0_lt_0xff = self.byte0_lt_0xff.is_lt(meta, Rotation::cur());

        // - if byte0 < 128: byte0
        let branch0_num_seq = meta.query_advice(byte, Rotation(0));
        // - if byte0 < 255: ((byte0 - 0x80) << 8) + byte1
        let branch1_num_seq = ((meta.query_advice(byte, Rotation(0)) - 0x80.expr()) * 256.expr())
            + meta.query_advice(byte, Rotation(1));
        // - if byte0 == 255: byte1 + (byte2 << 8) + 0x7f00
        let branch2_num_seq = meta.query_advice(byte, Rotation(1))
            + (meta.query_advice(byte, Rotation(2)) * 256.expr())
            + 0x7f00.expr();

        let decoded_num_sequences = select::expr(
            byte0_lt_0x80.expr(),
            branch0_num_seq,
            select::expr(byte0_lt_0xff.expr(), branch1_num_seq, branch2_num_seq),
        );

        let decoded_tag_len = select::expr(
            byte0_lt_0x80.expr(),
            2.expr(),
            select::expr(byte0_lt_0xff.expr(), 3.expr(), 4.expr()),
        );

        let comp_mode_bit0_ll = select::expr(
            byte0_lt_0x80.expr(),
            meta.query_advice(bits[6], Rotation(1)),
            select::expr(
                byte0_lt_0xff.expr(),
                meta.query_advice(bits[6], Rotation(2)),
                meta.query_advice(bits[6], Rotation(3)),
            ),
        );
        let comp_mode_bit1_ll = select::expr(
            byte0_lt_0x80.expr(),
            meta.query_advice(bits[7], Rotation(1)),
            select::expr(
                byte0_lt_0xff.expr(),
                meta.query_advice(bits[7], Rotation(2)),
                meta.query_advice(bits[7], Rotation(3)),
            ),
        );

        let comp_mode_bit0_om = select::expr(
            byte0_lt_0x80.expr(),
            meta.query_advice(bits[4], Rotation(1)),
            select::expr(
                byte0_lt_0xff.expr(),
                meta.query_advice(bits[4], Rotation(2)),
                meta.query_advice(bits[4], Rotation(3)),
            ),
        );
        let comp_mode_bit1_om = select::expr(
            byte0_lt_0x80.expr(),
            meta.query_advice(bits[5], Rotation(1)),
            select::expr(
                byte0_lt_0xff.expr(),
                meta.query_advice(bits[5], Rotation(2)),
                meta.query_advice(bits[5], Rotation(3)),
            ),
        );

        let comp_mode_bit0_ml = select::expr(
            byte0_lt_0x80.expr(),
            meta.query_advice(bits[2], Rotation(1)),
            select::expr(
                byte0_lt_0xff.expr(),
                meta.query_advice(bits[2], Rotation(2)),
                meta.query_advice(bits[2], Rotation(3)),
            ),
        );
        let comp_mode_bit1_ml = select::expr(
            byte0_lt_0x80.expr(),
            meta.query_advice(bits[3], Rotation(1)),
            select::expr(
                byte0_lt_0xff.expr(),
                meta.query_advice(bits[3], Rotation(2)),
                meta.query_advice(bits[3], Rotation(3)),
            ),
        );

        DecodedSequencesHeader {
            num_sequences: decoded_num_sequences,
            tag_len: decoded_tag_len,
            comp_mode_bit0_ll,
            comp_mode_bit1_ll,
            comp_mode_bit0_om,
            comp_mode_bit1_om,
            comp_mode_bit0_ml,
            comp_mode_bit1_ml,
        }
    }
}

/// Fields used while decoding from bitstream while not being byte-aligned, i.e. the bitstring
/// could span over multiple bytes.
#[derive(Clone, Debug)]
pub struct BitstreamDecoder {
    /// The bit-index where the bittsring begins. 0 <= bit_index_start < 8.
    bit_index_start: Column<Advice>,
    /// The bit-index where the bitstring ends. 0 <= bit_index_end < 24.
    bit_index_end: Column<Advice>,
    /// Helper gadget to know if the bitstring was spanned over a single byte.
    bit_index_end_cmp_7: ComparatorConfig<Fr, 1>,
    /// Helper gadget to know if the bitstring was spanned over 2 bytes.
    bit_index_end_cmp_15: ComparatorConfig<Fr, 1>,
    /// Helper gadget to know if the bitstring was spanned over 3 bytes.
    bit_index_end_cmp_23: ComparatorConfig<Fr, 1>,
    /// When we have encountered a symbol with value=1, i.e. prob=0, it is followed by 2-bits
    /// repeat bits flag that tells us the number of symbols following the current one that also
    /// have a probability of prob=0. If the repeat bits flag itself is [1, 1], i.e.
    /// bitstring_value==3, then it is followed by another 2-bits repeat bits flag and so on. We
    /// utilise this equality config to identify these cases.
    bitstring_value_eq_3: IsEqualConfig<Fr>,
    /// The value of the binary bitstring.
    bitstring_value: Column<Advice>,
    /// Boolean that is set for a special case:
    /// - The bitstring that we have read in the current row is byte-aligned up to the next or the
    /// next-to-next byte. In this case, the next or the next-to-next following row(s) should have
    /// the is_nil field set.
    is_nil: Column<Advice>,
    /// Boolean that is set for a special case:
    /// - We don't read from the bitstream, i.e. we read 0 number of bits. We can witness such a
    /// case while applying an FSE table to bitstream, where the number of bits to be read from
    /// the bitstream is 0. This can happen when we decode sequences in the SequencesData tag.
    is_nb0: Column<Advice>,
    /// Helper gadget to check when bit_index_start has not changed.
    start_unchanged: IsEqualConfig<Fr>,
}

impl BitstreamDecoder {
    fn configure(
        meta: &mut ConstraintSystem<Fr>,
        q_enable: Column<Fixed>,
        q_first: Column<Fixed>,
        u8_table: U8Table,
    ) -> Self {
        let bit_index_start = meta.advice_column();
        let bit_index_end = meta.advice_column();
        let bitstring_value = meta.advice_column();
        Self {
            bit_index_start,
            bit_index_end,
            bit_index_end_cmp_7: ComparatorChip::configure(
                meta,
                |meta| meta.query_fixed(q_enable, Rotation::cur()),
                |meta| meta.query_advice(bit_index_end, Rotation::cur()),
                |_| 7.expr(),
                u8_table.into(),
            ),
            bit_index_end_cmp_15: ComparatorChip::configure(
                meta,
                |meta| meta.query_fixed(q_enable, Rotation::cur()),
                |meta| meta.query_advice(bit_index_end, Rotation::cur()),
                |_| 15.expr(),
                u8_table.into(),
            ),
            bit_index_end_cmp_23: ComparatorChip::configure(
                meta,
                |meta| meta.query_fixed(q_enable, Rotation::cur()),
                |meta| meta.query_advice(bit_index_end, Rotation::cur()),
                |_| 23.expr(),
                u8_table.into(),
            ),
            bitstring_value_eq_3: IsEqualChip::configure(
                meta,
                |meta| meta.query_fixed(q_enable, Rotation::cur()),
                |meta| meta.query_advice(bitstring_value, Rotation::cur()),
                |_| 3.expr(),
            ),
            bitstring_value,
            is_nil: meta.advice_column(),
            is_nb0: meta.advice_column(),
            start_unchanged: IsEqualChip::configure(
                meta,
                |meta| and::expr([
                    meta.query_fixed(q_enable, Rotation::cur()),
                    not::expr(meta.query_fixed(q_first, Rotation::cur())),
                ]),
                |meta| meta.query_advice(bit_index_start, Rotation::prev()),
                |meta| meta.query_advice(bit_index_start, Rotation::cur()),
            ),
        }
    }
}

impl BitstreamDecoder {
    /// If we skip reading any bitstring at this row, because of byte-alignment over multiple bytes
    /// from the previously read bitstring.
    fn is_nil(&self, meta: &mut VirtualCells<Fr>, rotation: Rotation) -> Expression<Fr> {
        meta.query_advice(self.is_nil, rotation)
    }

    /// If we expect to read a bitstring at this row.
    fn is_not_nil(&self, meta: &mut VirtualCells<Fr>, rotation: Rotation) -> Expression<Fr> {
        not::expr(self.is_nil(meta, rotation))
    }

    /// If the number of bits to be read from the bitstream is nb=0. This scenario occurs in the
    /// SequencesData tag section, when we are applying the FSE tables to decode sequences.
    fn is_nb0(&self, meta: &mut VirtualCells<Fr>, rotation: Rotation) -> Expression<Fr> {
        meta.query_advice(self.is_nb0, rotation)
    }

    /// Whether the 2-bits repeat flag was [1, 1]. In this case, the repeat flag is followed by
    /// another repeat flag.
    fn is_rb_flag3(&self, meta: &mut VirtualCells<Fr>, rotation: Rotation) -> Expression<Fr> {
        let bitstream_value = meta.query_advice(self.bitstring_value, rotation);
        self.bitstring_value_eq_3
            .expr_at(meta, rotation, bitstream_value, 3.expr())
    }

    /// A bitstring strictly spans 1 byte if the bit_index at which it ends is such that:
    /// - 0 <= bit_index_end < 7.
    fn strictly_spans_one_byte(&self, meta: &mut VirtualCells<Fr>, at: Rotation) -> Expression<Fr> {
        let lhs = meta.query_advice(self.bit_index_end, at);
        let (lt, _eq) = self.bit_index_end_cmp_7.expr_at(meta, at, lhs, 7.expr());
        lt
    }

    /// A bitstring spans 1 byte if the bit_index at which it ends is such that:
    /// - 0 <= bit_index_end <= 7.
    fn spans_one_byte(&self, meta: &mut VirtualCells<Fr>, at: Rotation) -> Expression<Fr> {
        let lhs = meta.query_advice(self.bit_index_end, at);
        let (lt, eq) = self.bit_index_end_cmp_7.expr_at(meta, at, lhs, 7.expr());
        lt + eq
    }

    /// A bitstring spans 1 byte and is byte-aligned:
    /// - bit_index_end == 7.
    fn aligned_one_byte(&self, meta: &mut VirtualCells<Fr>, at: Rotation) -> Expression<Fr> {
        let lhs = meta.query_advice(self.bit_index_end, at);
        let (_lt, eq) = self.bit_index_end_cmp_7.expr_at(meta, at, lhs, 7.expr());
        eq
    }

    /// A bitstring strictly spans 2 bytes if the bit_index at which it ends is such that:
    /// - 8 <= bit_index_end < 15.
    fn strictly_spans_two_bytes(
        &self,
        meta: &mut VirtualCells<Fr>,
        at: Rotation,
    ) -> Expression<Fr> {
        let spans_one_byte = self.spans_one_byte(meta, at);
        let lhs = meta.query_advice(self.bit_index_end, at);
        let (lt2, _eq2) = self.bit_index_end_cmp_15.expr_at(meta, at, lhs, 15.expr());
        not::expr(spans_one_byte) * lt2
    }

    /// A bitstring spans 2 bytes and is byte-aligned:
    /// - bit_index_end == 15.
    fn aligned_two_bytes(&self, meta: &mut VirtualCells<Fr>, at: Rotation) -> Expression<Fr> {
        let lhs = meta.query_advice(self.bit_index_end, at);
        let (_lt, eq) = self.bit_index_end_cmp_15.expr_at(meta, at, lhs, 15.expr());
        eq
    }

    /// A bitstring strictly spans 3 bytes if the bit_index at which it ends is such that:
    /// - 16 <= bit_index_end < 23.
    fn strictly_spans_three_bytes(
        &self,
        meta: &mut VirtualCells<Fr>,
        at: Rotation,
    ) -> Expression<Fr> {
        let lhs = meta.query_advice(self.bit_index_end, at);
        let (lt2, eq2) = self
            .bit_index_end_cmp_15
            .expr_at(meta, at, lhs.expr(), 15.expr());
        let (lt3, _eq3) = self.bit_index_end_cmp_23.expr_at(meta, at, lhs, 23.expr());
        not::expr(lt2 + eq2) * lt3
    }

    /// A bitstring spans 3 bytes if the bit_index at which it ends is such that:
    /// - 16 <= bit_index_end <= 23.
    fn spans_three_bytes(&self, meta: &mut VirtualCells<Fr>, at: Rotation) -> Expression<Fr> {
        let lhs = meta.query_advice(self.bit_index_end, at);
        let (lt2, eq2) = self.bit_index_end_cmp_15.expr_at(meta, at, lhs, 15.expr());
        not::expr(lt2 + eq2)
    }

    /// A bitstring spans 3 bytes and is byte-aligned:
    /// - bit_index_end == 23.
    fn aligned_three_bytes(&self, meta: &mut VirtualCells<Fr>, at: Rotation) -> Expression<Fr> {
        let lhs = meta.query_advice(self.bit_index_end, at);
        let (_lt, eq) = self.bit_index_end_cmp_23.expr_at(meta, at, lhs, 23.expr());
        eq
    }

    /// bit_index_start' == bit_index_start.
    fn start_unchanged(&self, meta: &mut VirtualCells<Fr>, rotation: Rotation) -> Expression<Fr> {
        let (bit_index_start_prev, bit_index_start_curr) = (
            meta.query_advice(self.bit_index_start, Rotation(rotation.0 - 1)),
            meta.query_advice(self.bit_index_start, rotation),
        );
        self.start_unchanged
            .expr_at(meta, rotation, bit_index_start_prev, bit_index_start_curr)
    }

    /// if is_nb0=true then 0 else bit_index_end - bit_index_start + 1.
    fn bitstring_len(&self, meta: &mut VirtualCells<Fr>, rotation: Rotation) -> Expression<Fr> {
        let (bit_index_start, bit_index_end) = (
            meta.query_advice(self.bit_index_start, rotation),
            meta.query_advice(self.bit_index_end, rotation),
        );
        select::expr(
            self.is_nb0(meta, rotation),
            0.expr(),
            bit_index_end - bit_index_start + 1.expr(),
        )
    }

    /// bit_index_end - bit_index_start + 1.
    fn bitstring_len_unchecked(
        &self,
        meta: &mut VirtualCells<Fr>,
        rotation: Rotation,
    ) -> Expression<Fr> {
        let (bit_index_start, bit_index_end) = (
            meta.query_advice(self.bit_index_start, rotation),
            meta.query_advice(self.bit_index_end, rotation),
        );
        bit_index_end - bit_index_start + 1.expr()
    }
}

#[derive(Clone, Debug)]
pub struct FseDecoder {
    /// The FSE table that is being decoded in this tag. Possible values are:
    /// - LLT = 1, MOT = 2, MLT = 3
    table_kind: Column<Advice>,
    /// The number of states in the FSE table. table_size == 1 << AL, where AL is the accuracy log
    /// of the FSE table.
    table_size: Column<Advice>,
    /// The incremental symbol for which probability is decoded.
    symbol: Column<Advice>,
    /// The value decoded as per variable bit-packing.
    value_decoded: Column<Advice>,
    /// An accumulator of the number of states allocated to each symbol as we decode the FSE table.
    /// This is the normalised probability for the symbol.
    probability_acc: Column<Advice>,
    /// Whether we are in the repeat bits loop.
    is_repeat_bits_loop: Column<Advice>,
    /// Whether this row represents the 0-7 trailing bits that should be ignored.
    is_trailing_bits: Column<Advice>,
    /// Helper gadget to know when the decoded value is 0. This contributes to an edge-case in
    /// decoding and reconstructing the FSE table from normalised distributions, where a value=0
    /// implies prob=-1 ("less than 1" probability). In this case, the symbol is allocated a state
    /// at the end of the FSE table, with baseline=0x00 and nb=AL, i.e. reset state.
    value_decoded_eq_0: IsEqualConfig<Fr>,
    /// Helper gadget to know when the decoded value is 1. This is useful in the edge-case in
    /// decoding and reconstructing the FSE table, where a value=1 implies a special case of
    /// prob=0, where the symbol is instead followed by a 2-bit repeat flag.
    value_decoded_eq_1: IsEqualConfig<Fr>,
}

impl FseDecoder {
    fn configure(meta: &mut ConstraintSystem<Fr>, q_enable: Column<Fixed>) -> Self {
        let value_decoded = meta.advice_column();
        Self {
            table_kind: meta.advice_column(),
            table_size: meta.advice_column(),
            symbol: meta.advice_column(),
            value_decoded,
            probability_acc: meta.advice_column(),
            is_repeat_bits_loop: meta.advice_column(),
            is_trailing_bits: meta.advice_column(),
            value_decoded_eq_0: IsEqualChip::configure(
                meta,
                |meta| meta.query_fixed(q_enable, Rotation::cur()),
                |meta| meta.query_advice(value_decoded, Rotation::cur()),
                |_| 0.expr(),
            ),
            value_decoded_eq_1: IsEqualChip::configure(
                meta,
                |meta| meta.query_fixed(q_enable, Rotation::cur()),
                |meta| meta.query_advice(value_decoded, Rotation::cur()),
                |_| 1.expr(),
            ),
        }
    }
}

impl FseDecoder {
    fn is_llt(&self, meta: &mut VirtualCells<Fr>, rotation: Rotation) -> Expression<Fr> {
        let table_kind = meta.query_advice(self.table_kind, rotation);
        let invert_of_2 = Fr::from(2).invert().expect("infallible");
        (FseTableKind::MLT.expr() - table_kind.expr())
            * (FseTableKind::MOT.expr() - table_kind.expr())
            * invert_of_2
    }

    fn is_mlt(&self, meta: &mut VirtualCells<Fr>, rotation: Rotation) -> Expression<Fr> {
        let table_kind = meta.query_advice(self.table_kind, rotation);
        (table_kind.expr() - FseTableKind::LLT.expr())
            * (FseTableKind::MOT.expr() - table_kind.expr())
    }

    fn is_mot(&self, meta: &mut VirtualCells<Fr>, rotation: Rotation) -> Expression<Fr> {
        let table_kind = meta.query_advice(self.table_kind, rotation);
        let invert_of_2 = Fr::from(2).invert().expect("infallible");
        (table_kind.expr() - FseTableKind::LLT.expr())
            * (table_kind.expr() - FseTableKind::MLT.expr())
            * invert_of_2
    }

    /// If the decoded value is 0.
    fn is_prob_less_than1(
        &self,
        meta: &mut VirtualCells<Fr>,
        rotation: Rotation,
    ) -> Expression<Fr> {
        let value_decoded = meta.query_advice(self.value_decoded, rotation);
        self.value_decoded_eq_0
            .expr_at(meta, rotation, value_decoded, 0.expr())
    }

    /// While reconstructing the FSE table, indicates whether a value=1 was found, i.e. prob=0. In
    /// this case, the symbol is followed by 2-bits repeat flag instead.
    fn is_prob0(&self, meta: &mut VirtualCells<Fr>, rotation: Rotation) -> Expression<Fr> {
        let value_decoded = meta.query_advice(self.value_decoded, rotation);
        self.value_decoded_eq_1
            .expr_at(meta, rotation, value_decoded, 1.expr())
    }
}

#[derive(Clone, Debug)]
pub struct SequencesDataDecoder {
    /// The incremental index of the sequence. The first sequence has an index of idx=1.
    idx: Column<Advice>,
    /// A boolean column to identify rows where we are finding the initial state of the FSE table.
    /// This is tricky since the order is not the same as the below interleaved order of decoding
    /// sequences. The is_init_state flag is set only while reading the first 3 bitstrings (after
    /// the sentinel bitstring) to compute the initial states of LLT -> MOT -> MLT in this order.
    is_init_state: Column<Advice>,
    /// A boolean column to help us determine the exact purpose of the bitstring we are currently
    /// reading. Since the sequences data is interleaved with 6 possible variants:
    /// 1. MOT Code to Value
    /// 2. MLT Code to Value
    /// 3. LLT Code to Value
    /// 4. LLT FSE update
    /// 5. MLT FSE update
    /// 6. MOT FSE update, goto #1
    ///
    /// The tuple:
    /// (
    ///     fse_decoder.table_kind,
    ///     sequences_data_decoder.is_update_state,
    /// )
    ///
    /// tells us exactly which variant we are at currently.
    is_update_state: Column<Advice>,
    /// The states (LLT, MLT, MOT) at this row.
    states: [Column<Advice>; 3],
    /// The symbols emitted at this state (LLT, MLT, MOT).
    symbols: [Column<Advice>; 3],
    /// The values computed for literal length, match length and match offset.
    values: [Column<Advice>; 3],
    /// The baseline value associated with this state.
    baseline: Column<Advice>,
}

impl SequencesDataDecoder {
    fn configure(meta: &mut ConstraintSystem<Fr>) -> Self {
        Self {
            idx: meta.advice_column(),
            is_init_state: meta.advice_column(),
            is_update_state: meta.advice_column(),
            states: [
                meta.advice_column(),
                meta.advice_column(),
                meta.advice_column(),
            ],
            symbols: [
                meta.advice_column(),
                meta.advice_column(),
                meta.advice_column(),
            ],
            values: [
                meta.advice_column(),
                meta.advice_column(),
                meta.advice_column(),
            ],
            baseline: meta.advice_column(),
        }
    }
}

impl SequencesDataDecoder {
    fn is_init_state(&self, meta: &mut VirtualCells<Fr>, rotation: Rotation) -> Expression<Fr> {
        meta.query_advice(self.is_init_state, rotation)
    }

    fn is_update_state(&self, meta: &mut VirtualCells<Fr>, rotation: Rotation) -> Expression<Fr> {
        meta.query_advice(self.is_update_state, rotation)
    }

    fn is_code_to_value(&self, meta: &mut VirtualCells<Fr>, rotation: Rotation) -> Expression<Fr> {
        and::expr([
            not::expr(self.is_init_state(meta, rotation)),
            not::expr(self.is_update_state(meta, rotation)),
        ])
    }

    fn state_llt(&self, meta: &mut VirtualCells<Fr>, rotation: Rotation) -> Expression<Fr> {
        meta.query_advice(self.states[0], rotation)
    }

    fn state_mlt(&self, meta: &mut VirtualCells<Fr>, rotation: Rotation) -> Expression<Fr> {
        meta.query_advice(self.states[1], rotation)
    }

    fn state_mot(&self, meta: &mut VirtualCells<Fr>, rotation: Rotation) -> Expression<Fr> {
        meta.query_advice(self.states[2], rotation)
    }

    fn symbol_llt(&self, meta: &mut VirtualCells<Fr>, rotation: Rotation) -> Expression<Fr> {
        meta.query_advice(self.symbols[0], rotation)
    }

    fn symbol_mlt(&self, meta: &mut VirtualCells<Fr>, rotation: Rotation) -> Expression<Fr> {
        meta.query_advice(self.symbols[1], rotation)
    }

    fn symbol_mot(&self, meta: &mut VirtualCells<Fr>, rotation: Rotation) -> Expression<Fr> {
        meta.query_advice(self.symbols[2], rotation)
    }

    fn state_at_prev(
        &self,
        meta: &mut VirtualCells<Fr>,
        fse_decoder: &FseDecoder,
        rotation: Rotation,
    ) -> Expression<Fr> {
        select::expr(
            fse_decoder.is_llt(meta, rotation),
            self.state_llt(meta, Rotation(rotation.0 - 1)),
            select::expr(
                fse_decoder.is_mlt(meta, rotation),
                self.state_mlt(meta, Rotation(rotation.0 - 1)),
                self.state_mot(meta, Rotation(rotation.0 - 1)),
            ),
        )
    }

    fn symbol(
        &self,
        meta: &mut VirtualCells<Fr>,
        fse_decoder: &FseDecoder,
        rotation: Rotation,
    ) -> Expression<Fr> {
        select::expr(
            fse_decoder.is_llt(meta, rotation),
            self.symbol_llt(meta, rotation),
            select::expr(
                fse_decoder.is_mlt(meta, rotation),
                self.symbol_mlt(meta, rotation),
                self.symbol_mot(meta, rotation),
            ),
        )
    }

    fn symbol_at_prev(
        &self,
        meta: &mut VirtualCells<Fr>,
        fse_decoder: &FseDecoder,
        rotation: Rotation,
    ) -> Expression<Fr> {
        select::expr(
            fse_decoder.is_llt(meta, rotation),
            self.symbol_llt(meta, Rotation(rotation.0 - 1)),
            select::expr(
                fse_decoder.is_mlt(meta, rotation),
                self.symbol_mlt(meta, Rotation(rotation.0 - 1)),
                self.symbol_mot(meta, Rotation(rotation.0 - 1)),
            ),
        )
    }
}

pub struct AssignedDecoderConfigExports {
    /// The RLC of the zstd encoded bytes, i.e. blob bytes.
    pub encoded_rlc: AssignedCell<Fr, Fr>,
    /// The RLC of the decoded bytes, i.e. batch bytes.
    pub decoded_rlc: AssignedCell<Fr, Fr>,
}

pub struct DecoderConfigArgs {
    /// Power of randomness table.
    pub pow_rand_table: PowOfRandTable,
    /// Power of 2 lookup table, up to exponent=20.
    pub pow2_table: Pow2Table<20>,
    /// Range table for lookup: [0, 256).
    pub u8_table: U8Table,
    /// Range table for lookup: [0, 8).
    pub range8: RangeTable<8>,
    /// Range table for lookup: [0, 16).
    pub range16: RangeTable<16>,
    /// Bitwise operation lookup table.
    pub bitwise_op_table: BitwiseOpTable,
}

impl DecoderConfig {
    pub fn configure(
        meta: &mut ConstraintSystem<Fr>,
        challenges: &Challenges<Expression<Fr>>,
        DecoderConfigArgs {
            pow_rand_table,
            pow2_table,
            u8_table,
            range8,
            range16,
            bitwise_op_table,
        }: DecoderConfigArgs,
    ) -> Self {
        // Fixed table
        let fixed_table = FixedTable::construct(meta);

<<<<<<< HEAD
        // witgen_debug
        // Helper tables
        // let literals_header_table = LiteralsHeaderTable::configure(meta, range8, range16);
        // let bitstring_table = BitstringTable::configure(meta, u8_table);
        // let fse_table = FseTable::configure(
        //     meta,
        //     &fixed_table,
        //     u8_table,
        //     range8,
        //     pow2_table,
        //     bitwise_op_table,
        // );
        // // TODO (enable later):
        // let sequence_instruction_table = SeqInstTable::configure(meta);

        // Peripheral configs
        let (q_enable, byte_idx, byte, is_padding) = (
=======
        let (q_enable, q_first, byte_idx, byte, is_padding) = (
            meta.fixed_column(),
>>>>>>> 53dacc4d
            meta.fixed_column(),
            meta.advice_column(),
            meta.advice_column(),
            meta.advice_column(),
        );

        // witgen_debug
        // Helper tables
        let literals_header_table = LiteralsHeaderTable::configure(meta, q_enable, range8, range16);
        let bitstring_table = BitstringTable::configure(meta, q_enable, u8_table);
        let fse_table = FseTable::configure(
            meta,
            q_enable,
            &fixed_table,
            u8_table,
            range8,
            pow2_table,
            bitwise_op_table,
        );
        // TODO(enable): let sequence_instruction_table = SequenceInstructionTable::configure(meta);

        // Peripheral configs
        let tag_config = TagConfig::configure(meta, q_enable);
        let block_config = BlockConfig::configure(meta, q_enable);

        // witgen_debug
        let sequences_header_decoder =
            SequencesHeaderDecoder::configure(meta, byte, q_enable, u8_table);
        let bitstream_decoder = BitstreamDecoder::configure(meta, q_enable, q_first, u8_table);
        let fse_decoder = FseDecoder::configure(meta, q_enable);
        let sequences_data_decoder = SequencesDataDecoder::configure(meta);

        // // TODO enable later:
        // let _sequence_execution_table = SeqExecConfig::configure(
        //     meta,
        //     challenges,
        //     &LiteralTable::construct([
        //         tag_config.tag,
        //         block_config.block_idx,
        //         byte_idx,
        //         byte,
        //         tag_config.is_change,
        //         is_padding,
        //     ]),
        //     &sequence_instruction_table,
        //     &SequenceConfig::construct([
        //         block_config.is_block,
        //         block_config.block_idx,
        //         block_config.num_sequences,
        //     ]),
        // );

        // Main config
        let config = Self {
            q_enable,
            q_first,
            byte_idx,
            byte,
            bits: (0..N_BITS_PER_BYTE)
                .map(|_| meta.advice_column())
                .collect::<Vec<_>>()
                .try_into()
                .expect("N_BITS_PER_BYTE advice columns into array"),
            encoded_rlc: meta.advice_column_in(SecondPhase),
            decoded_len: meta.advice_column(),
            is_padding,
            tag_config,
            block_config,
            sequences_header_decoder,
            bitstream_decoder,
            fse_decoder,
            sequences_data_decoder,
            range8,
            range16,
            pow2_table,
            literals_header_table,
            bitstring_table,
            fse_table,

            // TODO(enable): sequence_instruction_table,
            // TODO(enable): sequence_execution_table,

            fixed_table,
        };

        macro_rules! is_tag {
            ($var:ident, $tag_variant:ident) => {
                let $var = |meta: &mut VirtualCells<Fr>| {
                    config
                        .tag_config
                        .tag_bits
                        .value_equals(ZstdTag::$tag_variant, Rotation::cur())(meta)
                };
            };
        }

        macro_rules! is_prev_tag {
            ($var:ident, $tag_variant:ident) => {
                let $var = |meta: &mut VirtualCells<Fr>| {
                    config
                        .tag_config
                        .tag_bits
                        .value_equals(ZstdTag::$tag_variant, Rotation::prev())(meta)
                };
            };
        }

        macro_rules! is_next_tag {
            ($var:ident, $tag_variant:ident) => {
                let $var = |meta: &mut VirtualCells<Fr>| {
                    config
                        .tag_config
                        .tag_bits
                        .value_equals(ZstdTag::$tag_variant, Rotation::next())(meta)
                };
            };
        }

        is_tag!(is_null, Null);
        is_tag!(is_frame_header_descriptor, FrameHeaderDescriptor);
        is_tag!(is_frame_content_size, FrameContentSize);
        is_tag!(is_block_header, BlockHeader);
        is_tag!(is_zb_literals_header, ZstdBlockLiteralsHeader);
        is_tag!(is_zb_raw_block, ZstdBlockLiteralsRawBytes);
        is_tag!(is_zb_sequence_header, ZstdBlockSequenceHeader);
        is_tag!(is_zb_sequence_fse, ZstdBlockSequenceFseCode);
        is_tag!(is_zb_sequence_data, ZstdBlockSequenceData);

        is_prev_tag!(is_prev_frame_content_size, FrameContentSize);
        is_prev_tag!(is_prev_sequence_header, ZstdBlockSequenceHeader);
        is_prev_tag!(is_prev_sequence_data, ZstdBlockSequenceData);

        is_next_tag!(is_next_null, Null);

        meta.lookup("DecoderConfig: 0 <= encoded byte < 256", |meta| {
            vec![(
                meta.query_advice(config.byte, Rotation::cur()),
                u8_table.into(),
            )]
        });

        meta.create_gate("DecoderConfig: first row", |meta| {
            let condition = meta.query_fixed(config.q_first, Rotation::cur());

            let mut cb = BaseConstraintBuilder::default();

            // The first row is not padded row.
            cb.require_zero(
                "is_padding is False on the first row",
                meta.query_advice(config.is_padding, Rotation::cur()),
            );

            // byte_idx initialises at 1.
            cb.require_equal(
                "byte_idx == 1",
                meta.query_advice(config.byte_idx, Rotation::cur()),
                1.expr(),
            );

            // tag_idx is initialised correctly.
            cb.require_equal(
                "tag_idx == 1",
                meta.query_advice(config.tag_config.tag_idx, Rotation::cur()),
                1.expr(),
            );

            // The first tag we process is the FrameHeaderDescriptor.
            cb.require_equal(
                "tag == FrameHeaderDescriptor",
                meta.query_advice(config.tag_config.tag, Rotation::cur()),
                ZstdTag::FrameHeaderDescriptor.expr(),
            );

            // encoded_rlc initialises at 0.
            cb.require_zero(
                "encoded_rlc == 0",
                meta.query_advice(config.encoded_rlc, Rotation::cur()),
            );

            cb.gate(condition)
        });

        meta.create_gate("DecoderConfig: all rows except the first row", |meta| {
            let condition = and::expr([
                meta.query_fixed(config.q_enable, Rotation::cur()),
                not::expr(meta.query_fixed(config.q_first, Rotation::cur())),
            ]);

            let mut cb = BaseConstraintBuilder::default();

            let is_padding_curr = meta.query_advice(config.is_padding, Rotation::cur());
            let is_padding_prev = meta.query_advice(config.is_padding, Rotation::prev());

            // is_padding is boolean.
            cb.require_boolean("is_padding is boolean", is_padding_curr.expr());

            // is_padding transitions from 0 -> 1 only once, i.e. is_padding_delta is boolean.
            let is_padding_delta = is_padding_curr - is_padding_prev;
            cb.require_boolean("is_padding_delta is boolean", is_padding_delta);

            cb.gate(condition)
        });

        meta.create_gate("DecoderConfig: all non-padded rows", |meta| {
            let condition = and::expr([
                meta.query_fixed(config.q_enable, Rotation::cur()),
                not::expr(meta.query_advice(config.is_padding, Rotation::cur())),
            ]);

            let mut cb = BaseConstraintBuilder::default();

            // byte decomposed into bits.
            let bits = config
                .bits
                .map(|bit| meta.query_advice(bit, Rotation::cur()));
            for bit in bits.iter() {
                cb.require_boolean("bit in [0, 1]", bit.expr());
            }
            cb.require_equal(
                "bits are the binary decomposition of byte",
                meta.query_advice(config.byte, Rotation::cur()),
                select::expr(
                    meta.query_advice(config.tag_config.is_reverse, Rotation::cur()),
                    // LE if reverse
                    bits[7].expr()
                        + bits[6].expr() * 2.expr()
                        + bits[5].expr() * 4.expr()
                        + bits[4].expr() * 8.expr()
                        + bits[3].expr() * 16.expr()
                        + bits[2].expr() * 32.expr()
                        + bits[1].expr() * 64.expr()
                        + bits[0].expr() * 128.expr(),
                    // BE if not reverse
                    bits[0].expr()
                        + bits[1].expr() * 2.expr()
                        + bits[2].expr() * 4.expr()
                        + bits[3].expr() * 8.expr()
                        + bits[4].expr() * 16.expr()
                        + bits[5].expr() * 32.expr()
                        + bits[6].expr() * 64.expr()
                        + bits[7].expr() * 128.expr(),
                ),
            );

            // Constrain boolean columns.
            cb.require_boolean(
                "TagConfig::is_change in [0, 1]",
                meta.query_advice(config.tag_config.is_change, Rotation::cur()),
            );

            // Degree reduction columns.
            macro_rules! degree_reduction_check {
                ($column:expr, $expr:expr) => {
                    cb.require_equal(
                        "Degree reduction column check",
                        meta.query_advice($column, Rotation::cur()),
                        $expr,
                    );
                };
            }
            degree_reduction_check!(
                config.tag_config.is_frame_content_size,
                is_frame_content_size(meta)
            );
            degree_reduction_check!(config.tag_config.is_block_header, is_block_header(meta));
            degree_reduction_check!(config.tag_config.is_fse_code, is_zb_sequence_fse(meta));
            degree_reduction_check!(
                config.tag_config.is_sequence_data,
                is_zb_sequence_data(meta)
            );
            degree_reduction_check!(config.tag_config.is_null, is_null(meta));

            cb.gate(condition)
        });

        meta.create_gate(
            "DecoderConfig: all non-padded rows except the first row",
            |meta| {
                let condition = and::expr([
                    meta.query_fixed(config.q_enable, Rotation::cur()),
                    not::expr(meta.query_fixed(config.q_first, Rotation::cur())),
                    not::expr(meta.query_advice(config.is_padding, Rotation::cur())),
                ]);

                let mut cb = BaseConstraintBuilder::default();

                // byte_idx either remains the same or increments by 1.
                let byte_idx_delta = meta.query_advice(config.byte_idx, Rotation::cur())
                    - meta.query_advice(config.byte_idx, Rotation::prev());
                cb.require_boolean(
                    "(byte_idx::cur - byte_idx::prev) in [0, 1]",
                    byte_idx_delta.expr(),
                );

                // If byte_idx has not incremented, we see the same byte.
                cb.condition(not::expr(byte_idx_delta.expr()), |cb| {
                    cb.require_equal(
                        "if byte_idx::cur == byte_idx::prev then byte::cur == byte::prev",
                        meta.query_advice(config.byte, Rotation::cur()),
                        meta.query_advice(config.byte, Rotation::prev()),
                    );
                });

                // If the previous tag was done processing, verify that the is_change boolean was
                // set.
                let tag_idx_prev = meta.query_advice(config.tag_config.tag_idx, Rotation::prev());
                let tag_len_prev = meta.query_advice(config.tag_config.tag_len, Rotation::prev());
                let tag_idx_eq_tag_len_prev = config.tag_config.tag_idx_eq_tag_len.expr_at(
                    meta,
                    Rotation::prev(),
                    tag_idx_prev,
                    tag_len_prev,
                );
                cb.condition(and::expr([byte_idx_delta, tag_idx_eq_tag_len_prev]), |cb| {
                    cb.require_equal(
                        "is_change is set",
                        meta.query_advice(config.tag_config.is_change, Rotation::cur()),
                        1.expr(),
                    );
                });

                // decoded_len is unchanged.
                cb.require_equal(
                    "decoded_len::cur == decoded_len::prev",
                    meta.query_advice(config.decoded_len, Rotation::cur()),
                    meta.query_advice(config.decoded_len, Rotation::prev()),
                );

                cb.gate(condition)
            },
        );

        meta.create_gate("DecoderConfig: padded rows", |meta| {
            let condition = and::expr([
                meta.query_fixed(config.q_enable, Rotation::cur()),
                meta.query_advice(config.is_padding, Rotation::prev()),
                meta.query_advice(config.is_padding, Rotation::cur()),
            ]);

            let mut cb = BaseConstraintBuilder::default();

            // Fields that do not change until the end of the layout once we have encountered
            // padded rows.
            for column in [config.encoded_rlc, config.decoded_len] {
                cb.require_equal(
                    "unchanged column in padded rows",
                    meta.query_advice(column, Rotation::cur()),
                    meta.query_advice(column, Rotation::prev()),
                );
            }

            cb.gate(condition)
        });

        meta.lookup_any("DecoderConfig: fixed lookup (tag transition)", |meta| {
            let condition = and::expr([
                meta.query_fixed(config.q_enable, Rotation::cur()),
                sum::expr([
                    meta.query_fixed(config.q_first, Rotation::cur()),
                    meta.query_advice(config.tag_config.is_change, Rotation::cur()),
                ]),
            ]);

            [
                FixedLookupTag::TagTransition.expr(),
                meta.query_advice(config.tag_config.tag, Rotation::cur()),
                meta.query_advice(config.tag_config.tag_next, Rotation::cur()),
                meta.query_advice(config.tag_config.max_len, Rotation::cur()),
                meta.query_advice(config.tag_config.is_output, Rotation::cur()),
                meta.query_advice(config.tag_config.is_reverse, Rotation::cur()),
                meta.query_advice(config.block_config.is_block, Rotation::cur()),
            ]
            .into_iter()
            .zip_eq(config.fixed_table.table_exprs(meta))
            .map(|(value, table)| (condition.expr() * value, table))
            .collect()
        });

        meta.create_gate("DecoderConfig: new tag", |meta| {
            let condition = and::expr([
                meta.query_fixed(config.q_enable, Rotation::cur()),
                meta.query_advice(config.tag_config.is_change, Rotation::cur()),
            ]);

            let mut cb = BaseConstraintBuilder::default();

            // The previous tag was processed completely.
            cb.require_equal(
                "tag_idx::prev == tag_len::prev",
                meta.query_advice(config.tag_config.tag_idx, Rotation::prev()),
                meta.query_advice(config.tag_config.tag_len, Rotation::prev()),
            );

            // Tag change also implies that the byte_idx transition did happen.
            cb.require_equal(
                "byte_idx::prev + 1 == byte_idx::cur",
                meta.query_advice(config.byte_idx, Rotation::prev()) + 1.expr(),
                meta.query_advice(config.byte_idx, Rotation::cur()),
            );

            // The current tag is in fact the tag_next promised while processing the previous tag.
            cb.require_equal(
                "tag_next::prev == tag::cur",
                meta.query_advice(config.tag_config.tag_next, Rotation::prev()),
                meta.query_advice(config.tag_config.tag, Rotation::cur()),
            );

            // If the previous tag was processed from back-to-front, the RLC of the tag bytes had
            // initialised at the last byte.
            let prev_tag_reverse =
                meta.query_advice(config.tag_config.is_reverse, Rotation::prev());
            cb.condition(prev_tag_reverse, |cb| {
                cb.require_equal(
                    "tag_rlc::prev == byte::prev",
                    meta.query_advice(config.tag_config.tag_rlc, Rotation::prev()),
                    meta.query_advice(config.byte, Rotation::prev()),
                );
            });

            // The tag_idx is initialised correctly.
            cb.require_equal(
                "tag_idx::cur == 1",
                meta.query_advice(config.tag_config.tag_idx, Rotation::cur()),
                1.expr(),
            );

            // If the new tag is not processed from back-to-front, the RLC of the tag bytes
            // initialises at the first byte.
            let curr_tag_reverse = meta.query_advice(config.tag_config.is_reverse, Rotation::cur());
            cb.condition(not::expr(curr_tag_reverse), |cb| {
                cb.require_equal(
                    "tag_rlc::cur == byte::cur",
                    meta.query_advice(config.tag_config.tag_rlc, Rotation::cur()),
                    meta.query_advice(config.byte, Rotation::cur()),
                );
            });

            // The RLC of encoded bytes is computed correctly.
            cb.require_equal(
                "encoded_rlc::cur == encoded_rlc::prev * (r ^ tag_len::prev) + tag_rlc::prev",
                meta.query_advice(config.encoded_rlc, Rotation::cur()),
                meta.query_advice(config.encoded_rlc, Rotation::prev())
                    * meta.query_advice(config.tag_config.rpow_tag_len, Rotation::prev())
                    + meta.query_advice(config.tag_config.tag_rlc, Rotation::prev()),
            );

            cb.gate(condition)
        });

        meta.create_gate("DecoderConfig: continue same tag", |meta| {
            let condition = and::expr([
                meta.query_fixed(config.q_enable, Rotation::cur()),
                not::expr(meta.query_fixed(config.q_first, Rotation::cur())),
                not::expr(meta.query_advice(config.tag_config.is_change, Rotation::cur())),
                not::expr(meta.query_advice(config.is_padding, Rotation::cur())),
            ]);

            let mut cb = BaseConstraintBuilder::default();

            // Fields that are maintained while processing the same tag.
            for column in [
                config.tag_config.tag,
                config.tag_config.tag_next,
                config.tag_config.tag_len,
                config.tag_config.max_len,
                config.tag_config.rpow_tag_len,
                config.tag_config.is_output,
                config.tag_config.is_reverse,
                config.block_config.is_block,
                config.encoded_rlc,
            ] {
                cb.require_equal(
                    "tag_config field unchanged while processing same tag",
                    meta.query_advice(column, Rotation::cur()),
                    meta.query_advice(column, Rotation::prev()),
                );
            }

            // tag_idx increments with byte_idx.
            let byte_idx_delta = meta.query_advice(config.byte_idx, Rotation::cur())
                - meta.query_advice(config.byte_idx, Rotation::prev());
            cb.require_equal(
                "tag_idx::cur - tag_idx::prev == byte_idx::cur - byte_idx::prev",
                meta.query_advice(config.tag_config.tag_idx, Rotation::cur()),
                meta.query_advice(config.tag_config.tag_idx, Rotation::prev())
                    + byte_idx_delta.expr(),
            );

            // tag_rlc is computed correctly, i.e. its accumulated with byte_idx increment, however
            // remains unchanged if byte_idx remains unchanged.
            //
            // Furthermore the accumulation logic depends on whether the current tag is processed
            // from back-to-front or not.
            let byte_prev = meta.query_advice(config.byte, Rotation::prev());
            let byte_curr = meta.query_advice(config.byte, Rotation::cur());
            let tag_rlc_prev = meta.query_advice(config.tag_config.tag_rlc, Rotation::prev());
            let tag_rlc_curr = meta.query_advice(config.tag_config.tag_rlc, Rotation::cur());
            let curr_tag_reverse = meta.query_advice(config.tag_config.is_reverse, Rotation::cur());
            cb.condition(not::expr(byte_idx_delta.expr()), |cb| {
                cb.require_equal(
                    "tag_rlc::cur == tag_rlc::prev",
                    tag_rlc_curr.expr(),
                    tag_rlc_prev.expr(),
                );
            });
            cb.condition(
                and::expr([byte_idx_delta.expr(), curr_tag_reverse.expr()]),
                |cb| {
                    cb.require_equal(
                        "tag_rlc::prev == tag_rlc::cur * r + byte::prev",
                        tag_rlc_prev.expr(),
                        tag_rlc_curr.expr() * challenges.keccak_input() + byte_prev,
                    );
                },
            );
            cb.condition(
                and::expr([byte_idx_delta.expr(), not::expr(curr_tag_reverse.expr())]),
                |cb| {
                    cb.require_equal(
                        "tag_rlc::cur == tag_rlc::prev * r + byte::cur",
                        tag_rlc_curr.expr(),
                        tag_rlc_prev.expr() * challenges.keccak_input() + byte_curr,
                    );
                },
            );

            cb.gate(condition)
        });

        meta.lookup_any("DecoderConfig: keccak randomness power tag_len", |meta| {
            let condition = and::expr([
                meta.query_fixed(config.q_enable, Rotation::cur()),
                meta.query_advice(config.tag_config.is_change, Rotation::cur()),
                not::expr(meta.query_advice(config.is_padding, Rotation::cur())),
            ]);

            [
                1.expr(),                                                           // enabled
                meta.query_advice(config.tag_config.tag_len, Rotation::cur()),      // exponent
                meta.query_advice(config.tag_config.rpow_tag_len, Rotation::cur()), // exponentiation
            ]
            .into_iter()
            .zip_eq(pow_rand_table.table_exprs(meta))
            .map(|(value, table)| (condition.expr() * value, table))
            .collect()
        });

        debug_assert!(meta.degree() <= 9);

        ///////////////////////////////////////////////////////////////////////////////////////////
        ////////////////////////////// ZstdTag::FrameHeaderDescriptor /////////////////////////////
        ///////////////////////////////////////////////////////////////////////////////////////////
        meta.create_gate("DecoderConfig: tag FrameHeaderDescriptor", |meta| {
            let condition = and::expr([
                meta.query_fixed(config.q_enable, Rotation::cur()),
                is_frame_header_descriptor(meta),
            ]);

            let mut cb = BaseConstraintBuilder::default();

            // Structure of the Frame's header descriptor.
            //
            // | Bit number | Field Name              | Expected Value |
            // |------------|-------------------------|----------------|
            // | 7-6        | Frame_Content_Size_Flag | ?              |
            // | 5          | Single_Segment_Flag     | 1              |
            // | 4          | Unused_Bit              | 0              |
            // | 3          | Reserved_Bit            | 0              |
            // | 2          | Content_Checksum_Flag   | 0              |
            // | 1-0        | Dictionary_ID_Flag      | 0              |
            //
            // Note: Since this is a single byte tag, it is processed normally, not back-to-front.
            // Hence is_reverse is False and we have BE bytes.
            cb.require_equal(
                "FHD: Single_Segment_Flag",
                meta.query_advice(config.bits[5], Rotation::cur()),
                1.expr(),
            );
            cb.require_zero(
                "FHD: Unused_Bit",
                meta.query_advice(config.bits[4], Rotation::cur()),
            );
            cb.require_zero(
                "FHD: Reserved_Bit",
                meta.query_advice(config.bits[3], Rotation::cur()),
            );
            cb.require_zero(
                "FHD: Content_Checksum_Flag",
                meta.query_advice(config.bits[2], Rotation::cur()),
            );
            cb.require_zero(
                "FHD: Dictionary_ID_Flag",
                meta.query_advice(config.bits[1], Rotation::cur()),
            );
            cb.require_zero(
                "FHD: Dictionary_ID_Flag",
                meta.query_advice(config.bits[0], Rotation::cur()),
            );

            // Checks for the next tag, i.e. FrameContentSize.
            let fcs_flag0 = meta.query_advice(config.bits[7], Rotation::cur());
            let fcs_flag1 = meta.query_advice(config.bits[6], Rotation::cur());
            let fcs_field_size = select::expr(
                fcs_flag0.expr() * fcs_flag1.expr(),
                8.expr(),
                select::expr(
                    not::expr(fcs_flag0.expr() + fcs_flag1.expr()),
                    1.expr(),
                    select::expr(fcs_flag0, 4.expr(), 2.expr()),
                ),
            );
            cb.require_equal(
                "tag_len::next == fcs_field_size",
                meta.query_advice(config.tag_config.tag_len, Rotation::next()),
                fcs_field_size,
            );

            cb.gate(condition)
        });

        debug_assert!(meta.degree() <= 9);

        ///////////////////////////////////////////////////////////////////////////////////////////
        //////////////////////////////// ZstdTag::FrameContentSize ////////////////////////////////
        ///////////////////////////////////////////////////////////////////////////////////////////
        meta.create_gate("DecoderConfig: tag FrameContentSize", |meta| {
            let condition = and::expr([
                meta.query_fixed(config.q_enable, Rotation::cur()),
                meta.query_advice(config.tag_config.is_frame_content_size, Rotation::cur()),
                meta.query_advice(config.tag_config.is_change, Rotation::cur()),
            ]);

            let mut cb = BaseConstraintBuilder::default();

            // The previous row is FrameHeaderDescriptor.
            let fcs_flag0 = meta.query_advice(config.bits[7], Rotation::prev());
            let fcs_flag1 = meta.query_advice(config.bits[6], Rotation::prev());

            // - [1, 1]: 8 bytes
            // - [1, 0]: 4 bytes
            // - [0, 1]: 2 bytes
            // - [0, 0]: 1 bytes
            let case1 = and::expr([fcs_flag0.expr(), fcs_flag1.expr()]);
            let case2 = fcs_flag0.expr();
            let case3 = fcs_flag1.expr();

            // FrameContentSize are LE bytes.
            let case4_value = meta.query_advice(config.byte, Rotation::cur());
            let case3_value = meta.query_advice(config.byte, Rotation::cur()) * 256.expr()
                + meta.query_advice(config.byte, Rotation::next());
            let case2_value = meta.query_advice(config.byte, Rotation(0)) * 16777216.expr()
                + meta.query_advice(config.byte, Rotation(1)) * 65536.expr()
                + meta.query_advice(config.byte, Rotation(2)) * 256.expr()
                + meta.query_advice(config.byte, Rotation(3));
            let case1_value = meta.query_advice(config.byte, Rotation(0))
                * 72057594037927936u64.expr()
                + meta.query_advice(config.byte, Rotation(1)) * 281474976710656u64.expr()
                + meta.query_advice(config.byte, Rotation(2)) * 1099511627776u64.expr()
                + meta.query_advice(config.byte, Rotation(3)) * 4294967296u64.expr()
                + meta.query_advice(config.byte, Rotation(4)) * 16777216.expr()
                + meta.query_advice(config.byte, Rotation(5)) * 65536.expr()
                + meta.query_advice(config.byte, Rotation(6)) * 256.expr()
                + meta.query_advice(config.byte, Rotation(7));

            let frame_content_size = select::expr(
                case1,
                case1_value,
                select::expr(
                    case2,
                    case2_value,
                    select::expr(case3, 256.expr() + case3_value, case4_value),
                ),
            );

            // decoded_len of the entire frame is in fact the decoded value of frame content size.
            cb.require_equal(
                "Frame_Content_Size == decoded_len",
                frame_content_size,
                meta.query_advice(config.decoded_len, Rotation::cur()),
            );

            cb.gate(condition)
        });

        meta.create_gate("DecoderConfig: tag FrameContentSize (block_idx)", |meta| {
            let condition = and::expr([
                meta.query_fixed(config.q_enable, Rotation::cur()),
                meta.query_advice(config.tag_config.is_frame_content_size, Rotation::cur()),
            ]);

            let mut cb = BaseConstraintBuilder::default();

            cb.require_zero(
                "block_idx == 0 to start",
                meta.query_advice(config.block_config.block_idx, Rotation::cur()),
            );

            cb.gate(condition)
        });

        debug_assert!(meta.degree() <= 9);

        ///////////////////////////////////////////////////////////////////////////////////////////
        ////////////////////////////////// ZstdTag::BlockHeader ///////////////////////////////////
        ///////////////////////////////////////////////////////////////////////////////////////////
        meta.create_gate("DecoderConfig: tag BlockHeader", |meta| {
            let condition = and::expr([
                meta.query_fixed(config.q_enable, Rotation::cur()),
                meta.query_advice(config.tag_config.is_block_header, Rotation::cur()),
                meta.query_advice(config.tag_config.is_change, Rotation::cur()),
            ]);

            let mut cb = BaseConstraintBuilder::default();

            // BlockHeader is fixed-sized tag.
            cb.require_equal(
                "tag_len(BlockHeader) is fixed-sized",
                meta.query_advice(config.tag_config.tag_len, Rotation::cur()),
                N_BLOCK_HEADER_BYTES.expr(),
            );

            // Structure of Block_Header is as follows:
            //
            // | Last_Block | Block_Type | Block_Size |
            // |------------|------------|------------|
            // | bit 0      | bits 1-2   | bits 3-23  |
            //
            let is_last_block = meta.query_advice(config.bits[0], Rotation::cur());
            let block_type_bit1 = meta.query_advice(config.bits[1], Rotation::cur());
            let block_type_bit2 = meta.query_advice(config.bits[2], Rotation::cur());

            // We expect a Block_Type of Compressed_Block, i.e. Block_Type == 2.
            cb.require_equal(
                "Block_Type is Compressed_Block (bit 1)",
                block_type_bit1,
                0.expr(),
            );
            cb.require_equal(
                "Block_Type is Compressed_Block (bit 2)",
                block_type_bit2,
                1.expr(),
            );

            // is_last_block is assigned correctly.
            cb.require_equal(
                "is_last_block assigned correctly",
                meta.query_advice(config.block_config.is_last_block, Rotation::cur()),
                is_last_block,
            );

            // block_idx increments when we see a new block header.
            cb.require_equal(
                "block_idx::cur == block_idx::prev + 1",
                meta.query_advice(config.block_config.block_idx, Rotation::cur()),
                meta.query_advice(config.block_config.block_idx, Rotation::prev()) + 1.expr(),
            );

            // block_len, block_idx and is_last_block fields do not change in the BlockHeader. We
            // explicitly do this check since tag=BlockHeader has is_block=false, to facilitate the
            // change of these parameters between blocks (at the tag=BlockHeader boundary). For the
            // subsequent tags, these fields remain the same and is checked via the gate for
            // is_block=true.
            for column in [
                config.block_config.block_len,
                config.block_config.block_idx,
                config.block_config.is_last_block,
            ] {
                cb.require_equal(
                    "BlockHeader: block_idx/block_len/is_last_block",
                    meta.query_advice(column, Rotation(0)),
                    meta.query_advice(column, Rotation(1)),
                );
                cb.require_equal(
                    "BlockHeader: block_idx/block_len/is_last_block",
                    meta.query_advice(column, Rotation(0)),
                    meta.query_advice(column, Rotation(2)),
                );
            }

            // We now validate the end of the previous block.
            // - tag=BlockHeader is preceded by tag in [FrameContentSize, SeqHeader, SeqData].
            // - if prev_tag=SequenceHeader: prev block had no sequences.
            // - if prev_tag=SequenceData: all sequences from prev block were decoded.
            cb.require_equal(
                "tag::prev in [FCS, SH, SD]",
                sum::expr([
                    is_prev_frame_content_size(meta),
                    is_prev_sequence_header(meta),
                    is_prev_sequence_data(meta),
                ]),
                1.expr(),
            );
            cb.condition(is_prev_sequence_header(meta), |cb| {
                cb.require_equal(
                    "tag::prev=SeqHeader",
                    config
                        .block_config
                        .is_empty_sequences(meta, Rotation::prev()),
                    1.expr(),
                );
            });
            cb.condition(is_prev_sequence_data(meta), |cb| {
                cb.require_equal(
                    "tag::prev=SeqData",
                    meta.query_advice(config.block_config.num_sequences, Rotation::prev()),
                    meta.query_advice(config.sequences_data_decoder.idx, Rotation::prev()),
                );
            });

            cb.gate(condition)
        });

        meta.lookup("DecoderConfig: tag BlockHeader (Block_Size)", |meta| {
            let condition = and::expr([
                meta.query_advice(config.tag_config.is_block_header, Rotation::cur()),
                meta.query_advice(config.tag_config.is_change, Rotation::cur()),
            ]);

            // block_size == block_header >> 3
            //
            // i.e. block_header - (block_size * (2^3)) < 8
            let block_header_lc = meta.query_advice(config.byte, Rotation(2)) * 65536.expr()
                + meta.query_advice(config.byte, Rotation(1)) * 256.expr()
                + meta.query_advice(config.byte, Rotation(0));
            let block_size = meta.query_advice(config.block_config.block_len, Rotation::cur());
            let diff = block_header_lc - (block_size * 8.expr());

            vec![(condition * diff, config.range8.into())]
        });

        meta.create_gate("DecoderConfig: processing block content", |meta| {
            let condition = and::expr([
                meta.query_fixed(config.q_enable, Rotation::cur()),
                meta.query_advice(config.block_config.is_block, Rotation::cur()),
            ]);

            let mut cb = BaseConstraintBuilder::default();

            // is_last_block remains unchanged.
            cb.require_equal(
                "is_last_block::cur == is_last_block::prev",
                meta.query_advice(config.block_config.is_last_block, Rotation::cur()),
                meta.query_advice(config.block_config.is_last_block, Rotation::prev()),
            );

            // block_len remains unchanged.
            cb.require_equal(
                "block_len::cur == block_len::prev",
                meta.query_advice(config.block_config.block_len, Rotation::cur()),
                meta.query_advice(config.block_config.block_len, Rotation::prev()),
            );

            // block_idx remains unchanged.
            cb.require_equal(
                "block_idx::cur == block_len::idx",
                meta.query_advice(config.block_config.block_idx, Rotation::cur()),
                meta.query_advice(config.block_config.block_idx, Rotation::prev()),
            );

            // the number of sequences in the block remains the same.
            cb.require_equal(
                "num_sequences::cur == num_sequences::prev",
                meta.query_advice(config.block_config.num_sequences, Rotation::cur()),
                meta.query_advice(config.block_config.num_sequences, Rotation::prev()),
            );

            // the compression modes are remembered throughout the block's context.
            for column in config.block_config.compression_modes {
                cb.require_equal(
                    "compression_modes::cur == compression_modes::prev (during block)",
                    meta.query_advice(column, Rotation::cur()),
                    meta.query_advice(column, Rotation::prev()),
                );
            }

            cb.gate(condition)
        });

        debug_assert!(meta.degree() <= 9);

        ///////////////////////////////////////////////////////////////////////////////////////////
        ///////////////////////////// ZstdTag::ZstdBlockLiteralsHeader ////////////////////////////
        ///////////////////////////////////////////////////////////////////////////////////////////
        meta.create_gate("DecoderConfig: tag ZstdBlockLiteralsHeader", |meta| {
            let condition = and::expr([
                meta.query_fixed(config.q_enable, Rotation::cur()),
                is_zb_literals_header(meta),
                meta.query_advice(config.tag_config.is_change, Rotation::cur()),
            ]);

            let mut cb = BaseConstraintBuilder::default();

            let literals_block_type_bit0 = meta.query_advice(config.bits[0], Rotation::cur());
            let literals_block_type_bit1 = meta.query_advice(config.bits[1], Rotation::cur());

            // We expect a Raw_Literals_Block, i.e. bit0 and bit1 are both 0.
            cb.require_zero("Raw_Literals_Block: bit0", literals_block_type_bit0);
            cb.require_zero("Raw_Literals_Block: bit1", literals_block_type_bit1);

            let size_format_bit0 = meta.query_advice(config.bits[2], Rotation::cur());
            let size_format_bit1 = meta.query_advice(config.bits[3], Rotation::cur());

            // - Size_Format is 00 or 10: Size_Format uses 1 bit, literals header is 1 byte
            // - Size_Format is 01: Size_Format uses 2 bits, literals header is 2 bytes
            // - Size_Format is 10: Size_Format uses 2 bits, literals header is 3 bytes
            let expected_tag_len = select::expr(
                not::expr(size_format_bit0),
                1.expr(),
                select::expr(size_format_bit1, 3.expr(), 2.expr()),
            );
            cb.require_equal(
                "ZstdBlockLiteralsHeader: tag_len == expected_tag_len",
                meta.query_advice(config.tag_config.tag_len, Rotation::cur()),
                expected_tag_len,
            );

            cb.gate(condition)
        });

        meta.lookup_any(
            "DecoderConfig: tag ZstdBlockLiteralsHeader decomposition to regen size",
            |meta| {
                let condition = and::expr([
                    is_zb_literals_header(meta),
                    meta.query_advice(config.tag_config.is_change, Rotation::cur()),
                ]);

                let size_format_bit0 = meta.query_advice(config.bits[2], Rotation::cur());
                let size_format_bit1 = meta.query_advice(config.bits[3], Rotation::cur());

                // - byte0 is the first byte of the literals header
                // - byte1 is either the second byte of the literals header or 0
                // - byte2 is either the third byte of the literals header or 0
                let byte0 = meta.query_advice(config.byte, Rotation(0));
                let byte1 = select::expr(
                    size_format_bit0.expr(),
                    meta.query_advice(config.byte, Rotation(1)),
                    0.expr(),
                );
                let byte2 = select::expr(
                    size_format_bit1.expr() * size_format_bit1.expr(),
                    meta.query_advice(config.byte, Rotation(2)),
                    0.expr(),
                );

                // The regenerated size is in fact the tag length of the ZstdBlockLiteralsRawBytes
                // tag. But depending on how many bytes are in the literals header, we select the
                // appropriate offset to read the tag_len from.
                let regen_size = select::expr(
                    size_format_bit0.expr() * not::expr(size_format_bit1.expr()),
                    meta.query_advice(config.tag_config.tag_len, Rotation(2)),
                    select::expr(
                        size_format_bit1.expr() * not::expr(size_format_bit0.expr()),
                        meta.query_advice(config.tag_config.tag_len, Rotation(3)),
                        meta.query_advice(config.tag_config.tag_len, Rotation(1)),
                    ),
                );

                let block_idx = meta.query_advice(config.block_config.block_idx, Rotation::cur());
                [
                    block_idx,
                    byte0,
                    byte1,
                    byte2,
                    size_format_bit0,
                    size_format_bit1,
                    regen_size,
                    0.expr(), // not padding
                ]
                .into_iter()
                .zip_eq(config.literals_header_table.table_exprs(meta))
                .map(|(value, table)| (condition.expr() * value, table))
                .collect()
            },
        );

        debug_assert!(meta.degree() <= 9);

        ///////////////////////////////////////////////////////////////////////////////////////////
        /////////////////////////// ZstdTag::ZstdBlockLiteralsRawBytes ////////////////////////////
        ///////////////////////////////////////////////////////////////////////////////////////////
        meta.create_gate("DecoderConfig: tag ZstdBlockLiteralsRawBytes", |meta| {
            let condition = and::expr([
                meta.query_fixed(config.q_enable, Rotation::cur()),
                is_zb_raw_block(meta),
            ]);

            let mut cb = BaseConstraintBuilder::default();

            cb.require_equal(
                "byte_idx::cur == byte_idx::prev + 1",
                meta.query_advice(config.byte_idx, Rotation::cur()),
                meta.query_advice(config.byte_idx, Rotation::prev()) + 1.expr(),
            );

            cb.gate(condition)
        });

        debug_assert!(meta.degree() <= 9);

        ///////////////////////////////////////////////////////////////////////////////////////////
        //////////////////////////// ZstdTag::ZstdBlockSequenceHeader /////////////////////////////
        ///////////////////////////////////////////////////////////////////////////////////////////
        meta.create_gate("DecoderConfig: tag ZstdBlockSequenceHeader", |meta| {
            let condition = and::expr([
                meta.query_fixed(config.q_enable, Rotation::cur()),
                is_zb_sequence_header(meta),
                meta.query_advice(config.tag_config.is_change, Rotation::cur()),
            ]);

            let mut cb = BaseConstraintBuilder::default();

            // The Sequences_Section_Header consists of 2 items:
            // - Number of Sequences (1-3 bytes)
            // - Symbol Compression Mode (1 byte)
            let decoded_sequences_header =
                config
                    .sequences_header_decoder
                    .decode(meta, config.byte, &config.bits);

            cb.require_equal(
                "sequences header tag_len check",
                meta.query_advice(config.tag_config.tag_len, Rotation::cur()),
                decoded_sequences_header.tag_len,
            );

            cb.require_equal(
                "number of sequences in block decoded from the sequences section header",
                meta.query_advice(config.block_config.num_sequences, Rotation::cur()),
                decoded_sequences_header.num_sequences,
            );

            // The compression modes for literals length, match length and offsets are expected to
            // be either Predefined_Mode or Fse_Compressed_Mode, i.e. compression mode==0 or
            // compression_mode==2. i.e. bit0==0.
            cb.require_zero("ll: bit0 == 0", decoded_sequences_header.comp_mode_bit0_ll);
            cb.require_zero("om: bit0 == 0", decoded_sequences_header.comp_mode_bit0_om);
            cb.require_zero("ml: bit0 == 0", decoded_sequences_header.comp_mode_bit0_ml);

            // Depending on bit1==0 or bit1==1 we know whether the compression mode is
            // Predefined_Mode or Fse_Compressed_Mode. The compression_modes flag is set when
            // Fse_Compressed_Mode is utilised.
            cb.require_equal(
                "block_config: compression_modes llt",
                meta.query_advice(config.block_config.compression_modes[0], Rotation::cur()),
                decoded_sequences_header.comp_mode_bit1_ll,
            );
            cb.require_equal(
                "block_config: compression_modes mot",
                meta.query_advice(config.block_config.compression_modes[1], Rotation::cur()),
                decoded_sequences_header.comp_mode_bit1_om,
            );
            cb.require_equal(
                "block_config: compression_modes mlt",
                meta.query_advice(config.block_config.compression_modes[2], Rotation::cur()),
                decoded_sequences_header.comp_mode_bit1_ml,
            );

            // If all the three LLT, MOT and MLT use the Predefined_Mode, we have no FSE tables to
            // decode in the sequences section. And the tag=ZstdBlockSequenceHeader will
            // immediately be followed by tag=ZstdBlockSequenceData.
            let no_fse_tables = config
                .block_config
                .are_predefined_all(meta, Rotation::cur());
            cb.require_equal(
                "SequenceHeader: tag_next=FseCode or tag_next=SequencesData",
                meta.query_advice(config.tag_config.tag_next, Rotation::cur()),
                select::expr(
                    no_fse_tables,
                    ZstdTag::ZstdBlockSequenceData.expr(),
                    ZstdTag::ZstdBlockSequenceFseCode.expr(),
                ),
            );

            cb.gate(condition)
        });

        // TODO: lookup(SeqInstTable) for seq_count_lookup
        // meta.lookup_any(
        //     "DecoderConfig: tag ZstdBlockSequenceHeader (sequence count)",
        //     |meta| {
        //         let condition = and::expr([
        //             is_zb_sequence_header(meta),
        //             meta.query_advice(config.tag_config.is_change, Rotation::cur()),
        //         ]);
        //         let (block_idx, num_sequences) = (
        //             meta.query_advice(config.block_config.block_idx, Rotation::cur()),
        //             meta.query_advice(config.block_config.num_sequences, Rotation::cur()),
        //         );
        //         [
        //             1.expr(), // q_enabled
        //             block_idx,
        //             1.expr(), // s_beginning
        //             num_sequences,
        //         ]
        //         .into_iter()
        //         .zip_eq(config.sequence_instruction_table.seq_count_exprs(meta))
        //         .map(|(arg, table)| (condition.expr() * arg, table))
        //         .collect()
        //     },
        // );

        debug_assert!(meta.degree() <= 9);

        ///////////////////////////////////////////////////////////////////////////////////////////
        /////////////////////////// ZstdTag::ZstdBlockSequenceFseCode /////////////////////////////
        ///////////////////////////////////////////////////////////////////////////////////////////
        meta.create_gate(
            "DecoderConfig: tag ZstdBlockSequenceFseCode (first row)",
            |meta| {
                // The first row of a ZstdBlockSequenceFseCode tag.
                let condition = and::expr([
                    meta.query_fixed(q_enable, Rotation::cur()),
                    meta.query_advice(config.tag_config.is_fse_code, Rotation::cur()),
                    meta.query_advice(config.tag_config.is_change, Rotation::cur()),
                ]);

                let mut cb = BaseConstraintBuilder::default();

                // At this tag=ZstdBlockSequenceFseCode we are not processing bits instead of
                // bytes. The first bitstring is the 4-bits bitstring that encodes the accuracy log
                // of the FSE table.
                cb.require_zero(
                    "fse(al): bit_index_start == 0",
                    meta.query_advice(config.bitstream_decoder.bit_index_start, Rotation::cur()),
                );

                cb.require_equal(
                    "fse(al): bit_index_end == 3",
                    meta.query_advice(config.bitstream_decoder.bit_index_end, Rotation::cur()),
                    3.expr(),
                );

                cb.require_zero(
                    "fse(init): probability_acc=0",
                    meta.query_advice(config.fse_decoder.probability_acc, Rotation::cur()),
                );

                // The symbol=0 is handled immediately after the AL 4-bits.
                cb.require_zero(
                    "fse(init): symbol=0",
                    meta.query_advice(config.fse_decoder.symbol, Rotation::next()),
                );

                // The is_repeat_bits_loop inits at 0 after the AL 4-bits.
                cb.require_zero(
                    "fse(init): is_repeat_bits_loop=0",
                    meta.query_advice(config.fse_decoder.is_repeat_bits_loop, Rotation::next()),
                );

                // We will always start reading bits from the bitstream for the first symbol.
                cb.require_zero(
                    "fse(init): is_nil=0",
                    config.bitstream_decoder.is_nil(meta, Rotation::next()),
                );

                cb.gate(condition)
            },
        );

        meta.lookup_any(
            "DecoderConfig: tag ZstdBlockSequenceFseCode (table kind)",
            |meta| {
                let condition = and::expr([
                    meta.query_advice(config.tag_config.is_fse_code, Rotation::cur()),
                    meta.query_advice(config.tag_config.is_change, Rotation::cur()),
                ]);

                let (cmode_llt, cmode_mot, cmode_mlt) = (
                    meta.query_advice(config.block_config.compression_modes[0], Rotation::cur()),
                    meta.query_advice(config.block_config.compression_modes[1], Rotation::cur()),
                    meta.query_advice(config.block_config.compression_modes[2], Rotation::cur()),
                );

                let cmodes_lc = (4.expr() * cmode_llt) + (2.expr() * cmode_mot) + cmode_mlt;
                [
                    FixedLookupTag::SeqTagOrder.expr(),
                    cmodes_lc,
                    meta.query_advice(config.tag_config.tag, Rotation::prev()), // tag_prev
                    meta.query_advice(config.tag_config.tag, Rotation::cur()),  // tag_cur
                    meta.query_advice(config.tag_config.tag_next, Rotation::cur()), // tag_next
                    meta.query_advice(config.fse_decoder.table_kind, Rotation::cur()), // table_kind
                    0.expr(),                                                   // unused
                ]
                .into_iter()
                .zip_eq(config.fixed_table.table_exprs(meta))
                .map(|(arg, table)| (condition.expr() * arg, table))
                .collect()
            },
        );

        meta.lookup_any(
            "DecoderConfig: tag ZstdBlockSequenceFseCode (table size)",
            |meta| {
                let condition = and::expr([
                    meta.query_fixed(q_enable, Rotation::cur()),
                    meta.query_advice(config.tag_config.is_fse_code, Rotation::cur()),
                    meta.query_advice(config.tag_config.is_change, Rotation::cur()),
                ]);

                // accuracy_log == 4bits + 5
                let al = meta
                    .query_advice(config.bitstream_decoder.bitstring_value, Rotation::cur())
                    + 5.expr();
                let table_size = meta.query_advice(config.fse_decoder.table_size, Rotation::cur());

                // table_size == 1 << al
                [al, table_size]
                    .into_iter()
                    .zip_eq(config.pow2_table.table_exprs(meta))
                    .map(|(arg, table)| (condition.expr() * arg, table))
                    .collect()
            },
        );

        meta.create_gate(
            "DecoderConfig: tag ZstdBlockSequenceFseCode (other rows)",
            |meta| {
                let condition = and::expr([
                    meta.query_fixed(q_enable, Rotation::cur()),
                    meta.query_advice(config.tag_config.is_fse_code, Rotation::cur()),
                    not::expr(meta.query_advice(config.tag_config.is_change, Rotation::cur())),
                    not::expr(meta.query_advice(config.fse_decoder.is_trailing_bits, Rotation::cur())),
                ]);

                let mut cb = BaseConstraintBuilder::default();

                // FseDecoder columns that remain unchanged.
                for column in [config.fse_decoder.table_kind, config.fse_decoder.table_size] {
                    cb.require_equal(
                        "fse_decoder column unchanged",
                        meta.query_advice(column, Rotation::cur()),
                        meta.query_advice(column, Rotation::prev()),
                    );
                }

                // FSE tables are decoded for Literal Length (LLT), Match Offset (MOT) and Match
                // Length (MLT).
                //
                // The maximum permissible accuracy log for the above are:
                // - LLT: 9
                // - MOT: 8
                // - MLT: 9
                //
                // Which means, at the most we would be reading a bitstring up to length=9. Note
                // that an FSE table would exist only if there are more than one symbols and in
                // that case, we wouldn't actually reserve ALL possibly states for a single symbol,
                // indirectly meaning that we would be reading bitstrings of at the most length=9.
                //
                // The only scenario in which we would skip reading bits from a byte altogether is
                // if the bitstring is ``aligned_two_bytes``.
                cb.require_zero(
                    "fse: bitstrings cannot span 3 bytes",
                    config
                        .bitstream_decoder
                        .spans_three_bytes(meta, Rotation::cur()),
                );

                // If the bitstring read at the current row is ``aligned_two_bytes`` then the one
                // on the next row is nil (not read).
                cb.condition(
                    config
                        .bitstream_decoder
                        .aligned_two_bytes(meta, Rotation::cur()),
                    |cb| {
                        cb.require_equal(
                            "fse: aligned_two_bytes is followed by is_nil",
                            config.bitstream_decoder.is_nil(meta, Rotation::next()),
                            1.expr(),
                        );
                    },
                );

                // We now tackle the scenario of observing value=1 (prob=0) which is then followed
                // by 2-bits repeat bits.
                //
                // If we are not in a repeat-bits loop and encounter a value=1 (prob=0) bitstring,
                // then we enter a repeat bits loop.
                let is_repeat_bits_loop =
                    meta.query_advice(config.fse_decoder.is_repeat_bits_loop, Rotation::cur());
                cb.condition(
                    and::expr([
                        not::expr(is_repeat_bits_loop.expr()),
                        config.fse_decoder.is_prob0(meta, Rotation::cur()),
                    ]),
                    |cb| {
                        cb.require_equal(
                            "fse: enter repeat-bits loop",
                            meta.query_advice(
                                config.fse_decoder.is_repeat_bits_loop,
                                Rotation::next(),
                            ),
                            1.expr(),
                        );
                    },
                );

                // If we are in a repeat-bits loop and the repeat-bits are [1, 1], then continue
                // the repeat-bits loop.
                let is_rb_flag3 = config.bitstream_decoder.is_rb_flag3(meta, Rotation::cur());
                cb.condition(
                    and::expr([is_repeat_bits_loop.expr(), is_rb_flag3.expr()]),
                    |cb| {
                        cb.require_equal(
                            "fse: continue repeat-bits loop",
                            meta.query_advice(
                                config.fse_decoder.is_repeat_bits_loop,
                                Rotation::next(),
                            ),
                            1.expr(),
                        );
                    },
                );

                // If we are in a repeat-bits loop and the repeat-bits are not [1, 1] then break
                // out of the repeat-bits loop.
                cb.condition(
                    and::expr([is_repeat_bits_loop.expr(), not::expr(is_rb_flag3)]),
                    |cb| {
                        cb.require_zero(
                            "fse: break out of repeat-bits loop",
                            meta.query_advice(
                                config.fse_decoder.is_repeat_bits_loop,
                                Rotation::next(),
                            ),
                        );
                    },
                );

                // We not tackle the normalised probability of symbols in the FSE table, their
                // updating and the FSE symbol itself.
                //
                // If no bitstring was read, even the symbol value is carried forward.
                let (
                    prob_acc_cur,
                    prob_acc_prev,
                    fse_symbol_cur,
                    fse_symbol_prev,
                    bitstring_value,
                    value_decoded,
                ) = (
                    meta.query_advice(config.fse_decoder.probability_acc, Rotation::cur()),
                    meta.query_advice(config.fse_decoder.probability_acc, Rotation::prev()),
                    meta.query_advice(config.fse_decoder.symbol, Rotation::cur()),
                    meta.query_advice(config.fse_decoder.symbol, Rotation::prev()),
                    meta.query_advice(config.bitstream_decoder.bitstring_value, Rotation::cur()),
                    meta.query_advice(config.fse_decoder.value_decoded, Rotation::cur()),
                );
                cb.condition(
                    config.bitstream_decoder.is_nil(meta, Rotation::cur()),
                    |cb| {
                        cb.require_equal(
                            "fse: probability_acc continues",
                            prob_acc_cur.expr(),
                            prob_acc_prev.expr(),
                        );
                        cb.require_equal(
                            "fse: symbol continues",
                            fse_symbol_cur.expr(),
                            fse_symbol_prev.expr(),
                        );
                    },
                );

                // As we decode the normalised probability for each symbol in the FSE table, we
                // update the probability accumulator. It should be updated as long as we are
                // reading a bitstring and we are not in the repeat-bits loop.
                //
                // We skip the check for symbol on the first bitstring after the 4-bits for AL
                // because this check has already been done on the "first row".
                cb.condition(
                    and::expr([
                        config.bitstream_decoder.is_not_nil(meta, Rotation::cur()),
                        not::expr(is_repeat_bits_loop.expr()),
                    ]),
                    |cb| {
                        // if value>=1: prob_acc_cur == prob_acc_prev + (value - 1)
                        // if value==0: prob_acc_cur == prob_acc_prev + 1
                        cb.require_equal(
                            "fse: probability_acc is updated correctly",
                            prob_acc_cur.expr(),
                            select::expr(
                                config.fse_decoder.is_prob_less_than1(meta, Rotation::cur()),
                                prob_acc_prev.expr() + 1.expr(),
                                prob_acc_prev.expr() + value_decoded.expr() - 1.expr(),
                            ),
                        );
                        cb.require_equal(
                            "fse: symbol increments",
                            fse_symbol_cur.expr(),
                            select::expr(
                                meta.query_advice(config.tag_config.is_change, Rotation::prev()),
                                0.expr(),
                                fse_symbol_prev.expr() + 1.expr(),
                            ),
                        );
                    },
                );

                // If we are in the repeat-bits loop, then the normalised probability accumulator
                // does not change, as the repeat-bits loop is for symbols that are not emitted
                // through the FSE table. However, the symbol value itself increments by the value
                // in the 2 repeat bits.
                cb.condition(is_repeat_bits_loop.expr(), |cb| {
                    let bit_index_start = meta
                        .query_advice(config.bitstream_decoder.bit_index_start, Rotation::cur());
                    let bit_index_end =
                        meta.query_advice(config.bitstream_decoder.bit_index_end, Rotation::cur());
                    cb.require_equal(
                        "fse: repeat-bits read N_BITS_REPEAT_FLAG=2 bits",
                        bit_index_end - bit_index_start + 1.expr(),
                        N_BITS_REPEAT_FLAG.expr(),
                    );
                    cb.require_equal(
                        "fse: repeat-bits do not change probability_acc",
                        prob_acc_cur,
                        prob_acc_prev,
                    );
                    cb.require_equal(
                        "fse: repeat-bits increases by the 2-bit value",
                        fse_symbol_cur,
                        fse_symbol_prev + bitstring_value,
                    );
                });

                cb.gate(condition)
            },
        );

        meta.create_gate(
            "DecoderConfig: tag ZstdBlockSequenceFseCode (last row)",
            |meta| {
                let condition = and::expr([
                    meta.query_fixed(q_enable, Rotation::cur()),
                    meta.query_advice(config.tag_config.is_fse_code, Rotation::cur()),
                    meta.query_advice(config.tag_config.is_change, Rotation::next()),
                ]);

                let mut cb = BaseConstraintBuilder::default();

                // cumulative prob of symbols == table_size
                cb.require_equal(
                    "cumulative normalised probabilities over all symbols is the table size",
                    meta.query_advice(config.fse_decoder.probability_acc, Rotation::cur()),
                    meta.query_advice(config.fse_decoder.table_size, Rotation::cur()),
                );

                // bitstream can be byte-unaligned (trailing bits are ignored)
                //
                // One of the following scenarios is true for the last row of tag=FseCode:
                // - the last row is the trailing bits (ignored).
                // - the last row is a valid bitstring that is byte-aligned.
                //      - aligned_one_byte(0)
                //      - aligned_two_bytes(-1)
                //      - aligned_three_bytes(-2)
                let is_trailing_bits =
                    meta.query_advice(config.fse_decoder.is_trailing_bits, Rotation::cur());
                cb.require_equal(
                    "last bitstring is either byte-aligned or the 0-7 trailing bits",
                    sum::expr([
                        is_trailing_bits.expr(),
                        and::expr([
                            not::expr(is_trailing_bits),
                            sum::expr([
                                config
                                    .bitstream_decoder
                                    .aligned_one_byte(meta, Rotation::cur()),
                                config
                                    .bitstream_decoder
                                    .aligned_two_bytes(meta, Rotation::prev()),
                                config
                                    .bitstream_decoder
                                    .aligned_three_bytes(meta, Rotation(-2)),
                            ]),
                        ]),
                    ]),
                    1.expr(),
                );

                cb.gate(condition)
            },
        );

        meta.create_gate(
            "DecoderConfig: tag ZstdBlockSequenceFseCode (trailing bits)",
            |meta| {
                let condition = and::expr([
                    meta.query_fixed(q_enable, Rotation::cur()),
                    meta.query_advice(config.fse_decoder.is_trailing_bits, Rotation::cur()),
                ]);

                let mut cb = BaseConstraintBuilder::default();

                // 1. is_trailing_bits can occur iff tag=FseCode.
                cb.require_equal(
                    "tag=FseCode",
                    meta.query_advice(config.tag_config.tag, Rotation::cur()),
                    ZstdTag::ZstdBlockSequenceFseCode.expr(),
                );

                // 2. trailing bits only occur on the last row of the tag=FseCode section.
                cb.require_equal(
                    "is_change'=true",
                    meta.query_advice(config.tag_config.is_change, Rotation::next()),
                    1.expr(),
                );

                // 3. trailing bits are meant to byte-align the bitstream, i.e. bit_index_end==7.
                cb.require_equal(
                    "bit_index_end==7",
                    meta.query_advice(config.bitstream_decoder.bit_index_end, Rotation::cur()),
                    7.expr(),
                );

                // 4. if trailing bits exist, it means the last valid bitstring was not
                //    byte-aligned.
                cb.require_zero(
                    "last valid bitstring byte-unaligned",
                    sum::expr([
                        config
                            .bitstream_decoder
                            .aligned_one_byte(meta, Rotation(-1)),
                        config
                            .bitstream_decoder
                            .aligned_two_bytes(meta, Rotation(-2)),
                        config
                            .bitstream_decoder
                            .aligned_three_bytes(meta, Rotation(-3)),
                    ]),
                );

                cb.gate(condition)
            },
        );

        meta.lookup_any(
            "DecoderConfig: tag ZstdBlockSequenceFseCode (variable bit-packing)",
            |meta| {
                // At every row where a non-nil bitstring is read:
                // - except the AL bits (is_change=true)
                // - except when we are in repeat-bits loop
                // - except the trailing bits (if they exist)
                let condition = and::expr([
                    meta.query_fixed(config.q_enable, Rotation::cur()),
                    meta.query_advice(config.tag_config.is_fse_code, Rotation::cur()),
                    config.bitstream_decoder.is_not_nil(meta, Rotation::cur()),
                    not::expr(meta.query_advice(config.tag_config.is_change, Rotation::cur())),
                    not::expr(
                        meta.query_advice(config.fse_decoder.is_repeat_bits_loop, Rotation::cur()),
                    ),
                    not::expr(meta.query_advice(config.fse_decoder.is_trailing_bits, Rotation::cur())),
                ]);

                let (table_size, probability_acc, value_read, value_decoded, num_bits) = (
                    meta.query_advice(config.fse_decoder.table_size, Rotation::cur()),
                    meta.query_advice(config.fse_decoder.probability_acc, Rotation::prev()),
                    meta.query_advice(config.bitstream_decoder.bitstring_value, Rotation::cur()),
                    meta.query_advice(config.fse_decoder.value_decoded, Rotation::cur()),
                    config
                        .bitstream_decoder
                        .bitstring_len_unchecked(meta, Rotation::cur()),
                );

                let range = table_size - probability_acc + 1.expr();
                [
                    FixedLookupTag::VariableBitPacking.expr(),
                    range,
                    value_read,
                    value_decoded,
                    num_bits,
                    0.expr(),
                    0.expr(),
                ]
                .into_iter()
                .zip_eq(config.fixed_table.table_exprs(meta))
                .map(|(arg, table)| (condition.expr() * arg, table))
                .collect()
            },
        );

        meta.lookup_any(
            "DecoderConfig: tag ZstdBlockSequenceFseCode (normalised probability of symbol)",
            |meta| {
                // At every row where a non-nil bitstring is read:
                // - except the AL bits (is_change=true)
                // - except when the value=1, i.e. prob=0
                // - except when we are in repeat-bits loop
                // - except the trailing bits (if they exist)
                let condition = and::expr([
                    meta.query_fixed(config.q_enable, Rotation::cur()),
                    meta.query_advice(config.tag_config.is_fse_code, Rotation::cur()),
                    config.bitstream_decoder.is_not_nil(meta, Rotation::cur()),
                    not::expr(meta.query_advice(config.tag_config.is_change, Rotation::cur())),
                    not::expr(config.fse_decoder.is_prob0(meta, Rotation::cur())),
                    not::expr(
                        meta.query_advice(config.fse_decoder.is_repeat_bits_loop, Rotation::cur()),
                    ),
                    not::expr(
                        meta.query_advice(config.fse_decoder.is_trailing_bits, Rotation::cur()),
                    ),
                ]);

                let (block_idx, fse_table_kind, fse_table_size, fse_symbol, value_decoded) = (
                    meta.query_advice(config.block_config.block_idx, Rotation::cur()),
                    meta.query_advice(config.fse_decoder.table_kind, Rotation::cur()),
                    meta.query_advice(config.fse_decoder.table_size, Rotation::cur()),
                    meta.query_advice(config.fse_decoder.symbol, Rotation::cur()),
                    meta.query_advice(config.fse_decoder.value_decoded, Rotation::cur()),
                );
                let is_prob_less_than1 =
                    config.fse_decoder.is_prob_less_than1(meta, Rotation::cur());
                let norm_prob = select::expr(
                    is_prob_less_than1.expr(),
                    1.expr(),
                    value_decoded - 1.expr(),
                );

                [
                    0.expr(), // skip first row
                    block_idx,
                    fse_table_kind,
                    fse_table_size,
                    0.expr(), // is_predefined
                    fse_symbol,
                    norm_prob.expr(),
                    norm_prob.expr(),
                    is_prob_less_than1.expr(),
                    0.expr(), // is_padding
                ]
                .into_iter()
                .zip_eq(config.fse_table.table_exprs_by_symbol(meta))
                .map(|(arg, table)| (condition.expr() * arg, table))
                .collect()
            },
        );

        debug_assert!(meta.degree() <= 9);

        ///////////////////////////////////////////////////////////////////////////////////////////
        //////////////////////////// ZstdTag::ZstdBlockSequenceData ///////////////////////////////
        ///////////////////////////////////////////////////////////////////////////////////////////
        meta.create_gate(
            "DecoderConfig: tag ZstdBlockSequenceData (sentinel row)",
            |meta| {
                let condition = and::expr([
                    meta.query_fixed(q_enable, Rotation::cur()),
                    meta.query_advice(config.tag_config.is_sequence_data, Rotation::cur()),
                    meta.query_advice(config.tag_config.is_change, Rotation::cur()),
                ]);

                let mut cb = BaseConstraintBuilder::default();

                // We read the tag=SequencesData from back-to-front, i.e. is_reverse=true. The first
                // bitstring we read is the sentinel bitstring, i.e. 0-7 number of 0s followed by a
                // sentinel 1-bit. This is used to eventually byte-align the entire SequencesData
                // bitstream.
                cb.require_zero(
                    "sentinel: is_nil=false",
                    config.bitstream_decoder.is_nil(meta, Rotation::cur()),
                );
                cb.require_zero(
                    "sentinel: is_nb0=false",
                    config.bitstream_decoder.is_nb0(meta, Rotation::cur()),
                );
                cb.require_equal(
                    "sentinel: bitstring_value=1",
                    meta.query_advice(config.bitstream_decoder.bitstring_value, Rotation::cur()),
                    1.expr(),
                );
                cb.require_equal(
                    "sentinel: bit_index_end <= 7",
                    config
                        .bitstream_decoder
                        .spans_one_byte(meta, Rotation::cur()),
                    1.expr(),
                );

                // The next row starts with initialising the states (with LLT), and this is in fact
                // the start of the decoding process for sequence_idx=1.
                cb.require_equal(
                    "seq_idx==1",
                    meta.query_advice(config.sequences_data_decoder.idx, Rotation::next()),
                    1.expr(),
                );

                cb.gate(condition)
            },
        );

        // witgen_debug
        // meta.lookup_any(
        //     "DecoderConfig: tag ZstdBlockSequenceData (interleaved order)",
        //     |meta| {
        //         // We want to check for the interleaved order within the SequencesData section
        //         // whenever we are reading a bitstring. We skip the first row of the
        //         // tag (is_change=true) since that is guaranteed to be the sentinel
        //         // bitstring. We also skip the row where we don't read a bitstring
        //         // (is_nil=true).
        //         let condition = and::expr([
        //             meta.query_advice(config.tag_config.is_sequence_data, Rotation::cur()),
        //             not::expr(meta.query_advice(config.tag_config.is_change, Rotation::cur())),
        //             config.bitstream_decoder.is_not_nil(meta, Rotation::cur()),
        //         ]);

        //         let (table_kind_prev, table_kind_curr, is_init_state, is_update_state) = (
        //             meta.query_advice(config.fse_decoder.table_kind, Rotation::prev()),
        //             meta.query_advice(config.fse_decoder.table_kind, Rotation::cur()),
        //             meta.query_advice(config.sequences_data_decoder.is_init_state, Rotation::cur()),
        //             meta.query_advice(
        //                 config.sequences_data_decoder.is_update_state,
        //                 Rotation::cur(),
        //             ),
        //         );

        //         [
        //             FixedLookupTag::SeqDataInterleavedOrder.expr(),
        //             table_kind_prev,
        //             table_kind_curr,
        //             is_init_state,
        //             is_update_state,
        //             0.expr(), // unused
        //             0.expr(), // unused
        //         ]
        //         .into_iter()
        //         .zip_eq(config.fixed_table.table_exprs(meta))
        //         .map(|(arg, table)| (condition.expr() * arg, table))
        //         .collect()
        //     },
        // );

        // witgen_debug
        // meta.create_gate(
        //     "DecoderConfig: tag ZstdBlockSequenceData (sequences)",
        //     |meta| {
        //         let condition = and::expr([
        //             meta.query_advice(config.tag_config.is_sequence_data, Rotation::cur()),
        //             not::expr(meta.query_advice(config.tag_config.is_change, Rotation::cur())),
        //             config.bitstream_decoder.is_not_nil(meta, Rotation::cur()),
        //         ]);

        //         let mut cb = BaseConstraintBuilder::default();

        //         // - Init "state" at init-state (literal length)
        //         // - Init "state" at init-state (match offset)
        //         // - Init "state" at init-state (match length)
        //         cb.condition(
        //             and::expr([
        //                 config.fse_decoder.is_llt(meta, Rotation::cur()),
        //                 config
        //                     .sequences_data_decoder
        //                     .is_init_state(meta, Rotation::cur()),
        //             ]),
        //             |cb| {
        //                 cb.require_equal(
        //                     "llt: state == 0x00 + readBits(nb)",
        //                     config
        //                         .sequences_data_decoder
        //                         .state_llt(meta, Rotation::cur()),
        //                     meta.query_advice(
        //                         config.bitstream_decoder.bitstring_value,
        //                         Rotation::cur(),
        //                     ),
        //                 );
        //             },
        //         );
        //         cb.condition(
        //             and::expr([
        //                 config.fse_decoder.is_mot(meta, Rotation::cur()),
        //                 config
        //                     .sequences_data_decoder
        //                     .is_init_state(meta, Rotation::cur()),
        //             ]),
        //             |cb| {
        //                 cb.require_equal(
        //                     "mot: state == 0x00 + readBits(nb)",
        //                     config
        //                         .sequences_data_decoder
        //                         .state_mot(meta, Rotation::cur()),
        //                     meta.query_advice(
        //                         config.bitstream_decoder.bitstring_value,
        //                         Rotation::cur(),
        //                     ),
        //                 );
        //             },
        //         );
        //         cb.condition(
        //             and::expr([
        //                 config.fse_decoder.is_mlt(meta, Rotation::cur()),
        //                 config
        //                     .sequences_data_decoder
        //                     .is_init_state(meta, Rotation::cur()),
        //             ]),
        //             |cb| {
        //                 cb.require_equal(
        //                     "mlt: state == 0x00 + readBits(nb)",
        //                     config
        //                         .sequences_data_decoder
        //                         .state_mlt(meta, Rotation::cur()),
        //                     meta.query_advice(
        //                         config.bitstream_decoder.bitstring_value,
        //                         Rotation::cur(),
        //                     ),
        //                 );
        //             },
        //         );

        //         // - Update "value" at code-to-value (match offset)
        //         // - Update "value" at code-to-value (match length)
        //         // - Update "value" at code-to-value (literal length)
        //         cb.condition(
        //             and::expr([
        //                 config.fse_decoder.is_mot(meta, Rotation::cur()),
        //                 config
        //                     .sequences_data_decoder
        //                     .is_code_to_value(meta, Rotation::cur()),
        //             ]),
        //             |cb| {
        //                 let (baseline, bitstring_value) = (
        //                     meta.query_advice(
        //                         config.sequences_data_decoder.baseline,
        //                         Rotation::cur(),
        //                     ),
        //                     meta.query_advice(
        //                         config.bitstream_decoder.bitstring_value,
        //                         Rotation::cur(),
        //                     ),
        //                 );
        //                 cb.require_equal(
        //                     "value(mot) update",
        //                     meta.query_advice(
        //                         config.sequences_data_decoder.values[2],
        //                         Rotation::cur(),
        //                     ),
        //                     baseline + bitstring_value,
        //                 );
        //             },
        //         );
        //         cb.condition(
        //             and::expr([
        //                 config.fse_decoder.is_mlt(meta, Rotation::cur()),
        //                 config
        //                     .sequences_data_decoder
        //                     .is_code_to_value(meta, Rotation::cur()),
        //             ]),
        //             |cb| {
        //                 let (baseline, bitstring_value) = (
        //                     meta.query_advice(
        //                         config.sequences_data_decoder.baseline,
        //                         Rotation::cur(),
        //                     ),
        //                     meta.query_advice(
        //                         config.bitstream_decoder.bitstring_value,
        //                         Rotation::cur(),
        //                     ),
        //                 );
        //                 cb.require_equal(
        //                     "value(mlt) update",
        //                     meta.query_advice(
        //                         config.sequences_data_decoder.values[1],
        //                         Rotation::cur(),
        //                     ),
        //                     baseline + bitstring_value,
        //                 );
        //             },
        //         );
        //         cb.condition(
        //             and::expr([
        //                 config.fse_decoder.is_llt(meta, Rotation::cur()),
        //                 config
        //                     .sequences_data_decoder
        //                     .is_code_to_value(meta, Rotation::cur()),
        //             ]),
        //             |cb| {
        //                 let (baseline, bitstring_value) = (
        //                     meta.query_advice(
        //                         config.sequences_data_decoder.baseline,
        //                         Rotation::cur(),
        //                     ),
        //                     meta.query_advice(
        //                         config.bitstream_decoder.bitstring_value,
        //                         Rotation::cur(),
        //                     ),
        //                 );
        //                 cb.require_equal(
        //                     "value(llt) update",
        //                     meta.query_advice(
        //                         config.sequences_data_decoder.values[0],
        //                         Rotation::cur(),
        //                     ),
        //                     baseline + bitstring_value,
        //                 );
        //             },
        //         );

        //         // - Update "state" at update-state (literal length)
        //         //      - This also means we have started decoding another sequence.
        //         // - Update "state" at update-state (match length)
        //         // - Update "state" at update-state (match offset)
        //         cb.condition(
        //             and::expr([
        //                 config.fse_decoder.is_llt(meta, Rotation::cur()),
        //                 config
        //                     .sequences_data_decoder
        //                     .is_update_state(meta, Rotation::cur()),
        //             ]),
        //             |cb| {
        //                 let (baseline, bitstring_value) = (
        //                     meta.query_advice(
        //                         config.sequences_data_decoder.baseline,
        //                         Rotation::cur(),
        //                     ),
        //                     meta.query_advice(
        //                         config.bitstream_decoder.bitstring_value,
        //                         Rotation::cur(),
        //                     ),
        //                 );
        //                 cb.require_equal(
        //                     "llt: state == baseline + readBits(nb)",
        //                     config
        //                         .sequences_data_decoder
        //                         .state_llt(meta, Rotation::cur()),
        //                     baseline + bitstring_value,
        //                 );
        //                 cb.require_equal(
        //                     "seq_idx increments",
        //                     meta.query_advice(config.sequences_data_decoder.idx, Rotation::cur()),
        //                     meta.query_advice(config.sequences_data_decoder.idx, Rotation::prev())
        //                         + 1.expr(),
        //                 );
        //             },
        //         );
        //         cb.condition(
        //             and::expr([
        //                 config.fse_decoder.is_mlt(meta, Rotation::cur()),
        //                 config
        //                     .sequences_data_decoder
        //                     .is_update_state(meta, Rotation::cur()),
        //             ]),
        //             |cb| {
        //                 let (baseline, bitstring_value) = (
        //                     meta.query_advice(
        //                         config.sequences_data_decoder.baseline,
        //                         Rotation::cur(),
        //                     ),
        //                     meta.query_advice(
        //                         config.bitstream_decoder.bitstring_value,
        //                         Rotation::cur(),
        //                     ),
        //                 );
        //                 cb.require_equal(
        //                     "mlt: state == baseline + readBits(nb)",
        //                     config
        //                         .sequences_data_decoder
        //                         .state_mlt(meta, Rotation::cur()),
        //                     baseline + bitstring_value,
        //                 );
        //             },
        //         );
        //         cb.condition(
        //             and::expr([
        //                 config.fse_decoder.is_mot(meta, Rotation::cur()),
        //                 config
        //                     .sequences_data_decoder
        //                     .is_update_state(meta, Rotation::cur()),
        //             ]),
        //             |cb| {
        //                 let (baseline, bitstring_value) = (
        //                     meta.query_advice(
        //                         config.sequences_data_decoder.baseline,
        //                         Rotation::cur(),
        //                     ),
        //                     meta.query_advice(
        //                         config.bitstream_decoder.bitstring_value,
        //                         Rotation::cur(),
        //                     ),
        //                 );
        //                 cb.require_equal(
        //                     "mot: state == baseline + readBits(nb)",
        //                     config
        //                         .sequences_data_decoder
        //                         .state_mot(meta, Rotation::cur()),
        //                     baseline + bitstring_value,
        //                 );
        //             },
        //         );

        //         // TODO: make sure columns don't change if not at the appropriate condition.

        //         cb.gate(condition)
        //     },
        // );

        // witgen_debug
        // meta.create_gate(
        //     "DecoderConfig: tag ZstdBlockSequenceData (last row)",
        //     |meta| {
        //         let condition = and::expr([
        //             meta.query_advice(config.tag_config.is_sequence_data, Rotation::cur()),
        //             meta.query_advice(config.tag_config.is_change, Rotation::next()),
        //         ]);

        //         let mut cb = BaseConstraintBuilder::default();

        //         // last operation is: code-to-value for LLT.
        //         cb.require_zero(
        //             "last operation (sequences data): is_init",
        //             meta.query_advice(config.sequences_data_decoder.is_init_state, Rotation::cur()),
        //         );
        //         cb.require_zero(
        //             "last operation (sequences data): is_update_state",
        //             meta.query_advice(
        //                 config.sequences_data_decoder.is_update_state,
        //                 Rotation::cur(),
        //             ),
        //         );
        //         cb.require_equal(
        //             "last operation (sequences data): table_kind",
        //             meta.query_advice(config.fse_decoder.table_kind, Rotation::cur()),
        //             FseTableKind::LLT.expr(),
        //         );

        //         // idx == block.num_sequences.
        //         cb.require_equal(
        //             "last row: idx = num_sequences",
        //             meta.query_advice(config.sequences_data_decoder.idx, Rotation::cur()),
        //             meta.query_advice(config.block_config.num_sequences, Rotation::cur()),
        //         );

        //         // tag::next == is_last_block ? Null : BlockHeader.
        //         cb.require_equal(
        //             "last row: tag::next",
        //             meta.query_advice(config.tag_config.tag_next, Rotation::cur()),
        //             select::expr(
        //                 meta.query_advice(config.block_config.is_last_block, Rotation::cur()),
        //                 ZstdTag::Null.expr(),
        //                 ZstdTag::BlockHeader.expr(),
        //             ),
        //         );

        //         // bitstream was consumed completely (byte-aligned):
        //         // - if not_nil(cur) -> bit_index_end == 7
        //         // - if nil(cur) and not_nil(prev) -> bit_index_end == 15
        //         // - if nil(cur) and nil(prev) -> not_nil(-2) and bit_index_end == 23
        //         let (is_nil_curr, is_nil_prev, is_nil_prev_prev) = (
        //             config.bitstream_decoder.is_nil(meta, Rotation::cur()),
        //             config.bitstream_decoder.is_nil(meta, Rotation::prev()),
        //             config.bitstream_decoder.is_nil(meta, Rotation(-2)),
        //         );
        //         cb.condition(not::expr(is_nil_curr.expr()), |cb| {
        //             cb.require_equal(
        //                 "is_not_nil: bit_index_end==7",
        //                 meta.query_advice(config.bitstream_decoder.bit_index_end, Rotation::cur()),
        //                 7.expr(),
        //             );
        //         });
        //         cb.condition(
        //             and::expr([is_nil_curr.expr(), not::expr(is_nil_prev.expr())]),
        //             |cb| {
        //                 cb.require_equal(
        //                     "is_nil and is_not_nil(prev): bit_index_end==15",
        //                     meta.query_advice(
        //                         config.bitstream_decoder.bit_index_end,
        //                         Rotation::prev(),
        //                     ),
        //                     15.expr(),
        //                 );
        //             },
        //         );
        //         cb.condition(and::expr([is_nil_curr, is_nil_prev]), |cb| {
        //             cb.require_zero("is_nil and is_nil(prev): is_not_nil(-2)", is_nil_prev_prev);
        //             cb.require_equal(
        //                 "is_nil and is_nil(prev): bit_index_end==23",
        //                 meta.query_advice(config.bitstream_decoder.bit_index_end, Rotation(-2)),
        //                 23.expr(),
        //             );
        //         });

        //         cb.gate(condition)
        //     },
        // );

        // witgen_debug
        // meta.create_gate(
        //     "DecoderConfig: tag ZstdBlockSequenceData (is_nil)",
        //     |meta| {
        //         let condition = and::expr([
        //             meta.query_advice(config.tag_config.is_sequence_data, Rotation::cur()),
        //             config.bitstream_decoder.is_nil(meta, Rotation::cur()),
        //         ]);

        //         let mut cb = BaseConstraintBuilder::default();

        //         // If we encounter an is_nil=true scenario in the tag=SequencesData region, we make
        //         // sure that certain columns remain unchanged, specifically: SequencesDataDecoder
        //         // and FseDecoder.
        //         for column in [
        //             config.fse_decoder.table_kind,
        //             config.fse_decoder.table_size,
        //             config.sequences_data_decoder.idx,
        //             config.sequences_data_decoder.is_init_state,
        //             config.sequences_data_decoder.is_update_state,
        //             config.sequences_data_decoder.states[0],
        //             config.sequences_data_decoder.states[1],
        //             config.sequences_data_decoder.states[2],
        //             config.sequences_data_decoder.symbols[0],
        //             config.sequences_data_decoder.symbols[1],
        //             config.sequences_data_decoder.symbols[2],
        //             config.sequences_data_decoder.values[0],
        //             config.sequences_data_decoder.values[1],
        //             config.sequences_data_decoder.values[2],
        //         ] {
        //             cb.require_equal(
        //                 "sequencesData: is_nil=true columns unchanged",
        //                 meta.query_advice(column, Rotation::cur()),
        //                 meta.query_advice(column, Rotation::prev()),
        //             );
        //         }

        //         cb.gate(condition)
        //     },
        // );

        // witgen_debug
        // meta.lookup_any(
        //     "DecoderConfig: tag ZstdBlockSequenceData (ROM sequence codes)",
        //     |meta| {
        //         // When we read a bitstring in tag=ZstdBlockSequenceData that is:
        //         // - not init state
        //         // - not update state
        //         //
        //         // We know that we are trying to get the "value" from the "code" for literal length
        //         // or match offset or match length. Hence we do a lookup to the ROM table (Sequence
        //         // Codes).
        //         //
        //         // The "value" is calculated as:
        //         // - value == baseline + bitstring_value(nb)
        //         //
        //         // which is used in the next lookup to the SequenceInstructionTable.
        //         let condition = and::expr([
        //             meta.query_advice(config.tag_config.is_sequence_data, Rotation::cur()),
        //             config.bitstream_decoder.is_not_nil(meta, Rotation::cur()),
        //             config
        //                 .sequences_data_decoder
        //                 .is_code_to_value(meta, Rotation::cur()),
        //         ]);

        //         let (table_kind, code, baseline, nb) = (
        //             meta.query_advice(config.fse_decoder.table_kind, Rotation::cur()),
        //             config.sequences_data_decoder.symbol(
        //                 meta,
        //                 &config.fse_decoder,
        //                 Rotation::cur(),
        //             ),
        //             meta.query_advice(config.sequences_data_decoder.baseline, Rotation::cur()),
        //             config
        //                 .bitstream_decoder
        //                 .bitstring_len(meta, Rotation::cur()),
        //         );

        //         [
        //             FixedLookupTag::SeqCodeToValue.expr(),
        //             table_kind,
        //             code,
        //             baseline,
        //             nb,
        //             0.expr(), // unused
        //             0.expr(), // unused
        //         ]
        //         .into_iter()
        //         .zip_eq(config.fixed_table.table_exprs(meta))
        //         .map(|(arg, table)| (condition.expr() * arg, table))
        //         .collect()
        //     },
        // );

        // witgen_debug
        // meta.lookup_any(
        //     "DecoderConfig: tag ZstdBlockSequenceData (init state pow2 table)",
        //     |meta| {
        //         let condition = and::expr([
        //             meta.query_advice(config.tag_config.is_sequence_data, Rotation::cur()),
        //             config
        //                 .sequences_data_decoder
        //                 .is_init_state(meta, Rotation::cur()),
        //             config.bitstream_decoder.is_not_nil(meta, Rotation::cur()),
        //         ]);

        //         let (nb, table_size) = (
        //             config
        //                 .bitstream_decoder
        //                 .bitstring_len_unchecked(meta, Rotation::cur()),
        //             meta.query_advice(config.fse_decoder.table_size, Rotation::cur()),
        //         );

        //         // When state is initialised, we must read AL number of bits.
        //         // Since table_size == 1 << AL, we do a lookup to the pow2 table.
        //         [nb, table_size]
        //             .into_iter()
        //             .zip_eq(config.pow2_table.table_exprs(meta))
        //             .map(|(arg, table)| (condition.expr() * arg, table))
        //             .collect()
        //     },
        // );

        // witgen_debug
        // meta.lookup_any(
        //     "DecoderConfig: tag ZstdBlockSequenceData (init state fse table)",
        //     |meta| {
        //         let condition = and::expr([
        //             meta.query_advice(config.tag_config.is_sequence_data, Rotation::cur()),
        //             config.bitstream_decoder.is_not_nil(meta, Rotation::cur()),
        //             config
        //                 .sequences_data_decoder
        //                 .is_init_state(meta, Rotation::cur()),
        //         ]);

        //         let (block_idx, table_kind, table_size) = (
        //             meta.query_advice(config.block_config.block_idx, Rotation::cur()),
        //             meta.query_advice(config.fse_decoder.table_kind, Rotation::cur()),
        //             meta.query_advice(config.fse_decoder.table_size, Rotation::cur()),
        //         );
        //         let is_predefined_mode =
        //             config
        //                 .block_config
        //                 .is_predefined(meta, &config.fse_decoder, Rotation::cur());

        //         [
        //             0.expr(), // q_first
        //             1.expr(), // q_start
        //             block_idx,
        //             table_kind,
        //             table_size,
        //             is_predefined_mode, // is_predefined
        //             0.expr(),           // is_padding
        //         ]
        //         .into_iter()
        //         .zip_eq(config.fse_table.table_exprs_metadata(meta))
        //         .map(|(arg, table)| (condition.expr() * arg, table))
        //         .collect()
        //     },
        // );

        // TODO(enable): lookup(SeqInstTable) at code-to-value for seq_values_lookup
        // meta.lookup_any(
        //     "DecoderConfig: tag ZstdBlockSequenceData (sequence instructions table)",
        //     |meta| {
        //         // At the row where we compute the code-to-value of LLT, we have the values for
        //         // all of match offset, match length and literal length.
        //         let condition = and::expr([
        //             meta.query_advice(config.tag_config.is_sequence_data, Rotation::cur()),
        //             config.bitstream_decoder.is_not_nil(meta, Rotation::cur()),
        //             config.fse_decoder.is_llt(meta, Rotation::cur()),
        //             config
        //                 .sequences_data_decoder
        //                 .is_code_to_value(meta, Rotation::cur()),
        //         ]);
        //         let (block_idx, sequence_idx) = (
        //             meta.query_advice(config.block_config.block_idx, Rotation::cur()),
        //             meta.query_advice(config.sequences_data_decoder.idx, Rotation::cur()),
        //         );
        //         let (literal_length_value, match_offset_value, match_length_value) = (
        //             meta.query_advice(config.sequences_data_decoder.values[0], Rotation::cur()),
        //             meta.query_advice(config.sequences_data_decoder.values[2], Rotation::cur()),
        //             meta.query_advice(config.sequences_data_decoder.values[1], Rotation::cur()),
        //         );
        //         [
        //             1.expr(), // q_enabled
        //             block_idx,
        //             0.expr(), // s_beginning
        //             sequence_idx,
        //             literal_length_value,
        //             match_offset_value,
        //             match_length_value,
        //         ]
        //         .into_iter()
        //         .zip_eq(config.sequence_instruction_table.seq_values_exprs(meta))
        //         .map(|(arg, table)| (condition.expr() * arg, table))
        //         .collect()
        //     },
        // );

        // witgen_debug
        // meta.lookup_any(
        //     "DecoderConfig: tag ZstdBlockSequenceData (FseTable)",
        //     |meta| {
        //         let condition = and::expr([
        //             meta.query_advice(config.tag_config.is_sequence_data, Rotation::cur()),
        //             not::expr(meta.query_advice(config.tag_config.is_change, Rotation::cur())),
        //             config.bitstream_decoder.is_not_nil(meta, Rotation::cur()),
        //             config
        //                 .sequences_data_decoder
        //                 .is_update_state(meta, Rotation::cur()),
        //         ]);

        //         let state = config.sequences_data_decoder.state_at_prev(
        //             meta,
        //             &config.fse_decoder,
        //             Rotation::cur(),
        //         );
        //         let symbol = config.sequences_data_decoder.symbol_at_prev(
        //             meta,
        //             &config.fse_decoder,
        //             Rotation::cur(),
        //         );
        //         let (block_idx, table_kind, table_size, baseline, nb) = (
        //             meta.query_advice(config.block_config.block_idx, Rotation::cur()),
        //             meta.query_advice(config.fse_decoder.table_kind, Rotation::cur()),
        //             meta.query_advice(config.fse_decoder.table_size, Rotation::cur()),
        //             meta.query_advice(config.sequences_data_decoder.baseline, Rotation::cur()),
        //             config
        //                 .bitstream_decoder
        //                 .bitstring_len(meta, Rotation::cur()),
        //         );
        //         let is_predefined_mode =
        //             config
        //                 .block_config
        //                 .is_predefined(meta, &config.fse_decoder, Rotation::cur());

        //         [
        //             0.expr(), // q_first
        //             block_idx,
        //             table_kind,
        //             table_size,
        //             is_predefined_mode, // is_predefined
        //             state,
        //             symbol,
        //             baseline,
        //             nb,
        //             0.expr(), // is_skipped_state
        //             0.expr(), // is_padding
        //         ]
        //         .into_iter()
        //         .zip_eq(config.fse_table.table_exprs_by_state(meta))
        //         .map(|(arg, table)| (condition.expr() * arg, table))
        //         .collect()
        //     },
        // );

        debug_assert!(meta.degree() <= 9);

        ///////////////////////////////////////////////////////////////////////////////////////////
        //////////////////////////////////// ZstdTag::Null ////////////////////////////////////////
        ///////////////////////////////////////////////////////////////////////////////////////////
        // witgen_debug
        // meta.create_gate("DecoderConfig: tag=Null", |meta| {
        //     let condition = meta.query_advice(config.tag_config.is_null, Rotation::cur());

        //     let mut cb = BaseConstraintBuilder::default();

        //     // tag=Null also is the start of padding.
        //     cb.require_zero(
        //         "is_null: is_padding_prev=false",
        //         meta.query_advice(config.is_padding, Rotation::prev()),
        //     );
        //     cb.require_equal(
        //         "is_null: is_padding=true",
        //         meta.query_advice(config.is_padding, Rotation::cur()),
        //         1.expr(),
        //     );

        //     // tag::is_change=true which ensures the encoded_rlc is computed here. This also
        //     // implies that the previous tag in fact ended correctly.
        //     cb.require_equal(
        //         "is_null: is_tag_change=true",
        //         meta.query_advice(config.tag_config.is_change, Rotation::cur()),
        //         1.expr(),
        //     );

        //     // is_null=true implies we have reached the end of the encoded data. This can happen in
        //     // the following scenarios:
        //     // - end of block (is_last=true) with tag=SequenceData
        //     // - end of block (is_last=true) with tag=SequenceHeader and num_sequences=0
        //     cb.require_equal(
        //         "is_null: block::is_last=true on the previous row",
        //         meta.query_advice(config.block_config.is_last_block, Rotation::prev()),
        //         1.expr(),
        //     );
        //     cb.require_equal(
        //         "is_null: tag::prev check",
        //         meta.query_advice(config.tag_config.tag, Rotation::prev()),
        //         select::expr(
        //             config
        //                 .block_config
        //                 .is_empty_sequences(meta, Rotation::prev()),
        //             ZstdTag::ZstdBlockSequenceHeader.expr(),
        //             ZstdTag::ZstdBlockSequenceData.expr(),
        //         ),
        //     );

        //     cb.gate(condition)
        // });

        debug_assert!(meta.degree() <= 9);

        ///////////////////////////////////////////////////////////////////////////////////////////
        ////////////////////////////////// Bitstream Decoding /////////////////////////////////////
        ///////////////////////////////////////////////////////////////////////////////////////////
        meta.create_gate("DecoderConfig: Bitstream Decoder (is_nil)", |meta| {
            // Bitstream decoder when we skip reading a bitstring at a row.

            // witgen_debug
            let condition = and::expr([
                meta.query_fixed(q_enable, Rotation::cur()),
                config.bitstream_decoder.is_nil(meta, Rotation::cur()),  
            ]);

            let mut cb = BaseConstraintBuilder::default();

            cb.require_zero(
                "bit_index_start == 0",
                meta.query_advice(config.bitstream_decoder.bit_index_start, Rotation::cur()),
            );
            cb.require_zero(
                "bit_index_end == 0",
                meta.query_advice(config.bitstream_decoder.bit_index_end, Rotation::cur()),
            );
            cb.require_zero(
                "bit_index_start' == 0",
                meta.query_advice(config.bitstream_decoder.bit_index_start, Rotation::next()),
            );

            // witgen_debug
            // cb.require_equal(
            //     "if is_nil: byte_idx' == byte_idx",
            //     meta.query_advice(config.byte_idx, Rotation::next()),
            //     meta.query_advice(config.byte_idx, Rotation::cur()),
            // );

            cb.require_zero(
                "if is_nil is True then is_nb0 is False",
                config.bitstream_decoder.is_nb0(meta, Rotation::cur()),
            );
            cb.require_equal(
                "bitstream(is_nil) can occur in [FseCode, SequencesData] tags",
                sum::expr([
                    meta.query_advice(config.tag_config.is_fse_code, Rotation::cur()),
                    meta.query_advice(config.tag_config.is_sequence_data, Rotation::cur()),
                ]),
                1.expr(),
            );

            cb.gate(condition)
        });

        meta.create_gate("DecoderConfig: Bitstream Decoder (is_nb0)", |meta| {
            // Bitstream decoder when we read nb=0 bits from the bitstream.

            // witgen_debug
            let condition = and::expr([
                meta.query_fixed(q_enable, Rotation::cur()),
                config.bitstream_decoder.is_nb0(meta, Rotation::cur()),
                not::expr(is_next_null(meta)), // Exclude last block's bitstream tail row. Transition to Null.
            ]);

            let mut cb = BaseConstraintBuilder::default();

            cb.require_equal(
                "bit_index_start == bit_index_end",
                meta.query_advice(config.bitstream_decoder.bit_index_start, Rotation::cur()),
                meta.query_advice(config.bitstream_decoder.bit_index_end, Rotation::cur()),
            );
            cb.require_equal(
                "bit_index_start' == bit_index_start",
                meta.query_advice(config.bitstream_decoder.bit_index_start, Rotation::next()),
                meta.query_advice(config.bitstream_decoder.bit_index_start, Rotation::cur()),
            );
            cb.require_equal(
                "if is_nb0: byte_idx' == byte_idx",
                meta.query_advice(config.byte_idx, Rotation::next()),
                meta.query_advice(config.byte_idx, Rotation::cur()),
            );
            cb.require_zero(
                "if is_nb0: bitstring_value == 0",
                meta.query_advice(config.bitstream_decoder.bitstring_value, Rotation::cur()),
            );

            cb.require_zero(
                "if is_nb0 is True then is_nil is False",
                config.bitstream_decoder.is_nil(meta, Rotation::cur()),
            );

            // This can only occur in tag=SequencesData.
            cb.require_equal(
                "bitstream(is_nb0) can occur in SequencesData",
                meta.query_advice(config.tag_config.is_sequence_data, Rotation::cur()),
                1.expr(),
            );

            cb.gate(condition)
        });

        meta.create_gate(
            "DecoderConfig: Bitstream Decoder (read from bitstream)",
            |meta| {
                // Bitstream decoder when the bitstring to be read is not nil.
                let condition = and::expr([
                    meta.query_fixed(q_enable, Rotation::cur()),
                    not::expr(config.bitstream_decoder.is_nil(meta, Rotation::cur())),
                    not::expr(config.bitstream_decoder.is_nb0(meta, Rotation::cur())),
                    sum::expr([
                        meta.query_advice(config.tag_config.is_fse_code, Rotation::cur()),
                        meta.query_advice(config.tag_config.is_sequence_data, Rotation::cur()),
                    ]),
                ]);

                let mut cb = BaseConstraintBuilder::default();

                // We process bits instead of bytes for a few tags, namely, ZstdBlockSequenceFseCode
                // and ZstdBlockSequenceData. In these tags, over adjacent rows we may experience:
                // - byte_idx' == byte_idx
                // - byte_idx' == byte_idx + 1
                // depending on whether or not the bitstring read was byte-aligned.
                //
                // The maximum length of bitstring we expect at the moment is N=17, which means the
                // bitstring accumulation table supports bitstring accumulation up to 3 contiguous
                // bytes.
                //
                // We have the following scenarios:
                // - bitstring strictly spans over 1 byte: 0 <= bit_index_end < 7.
                // - bitstring is byte aligned: bit_index_end == 7.
                // - bitstring strictly spans over 2 bytes: 8 <= bit_index_end < 15.
                // - bitstring is byte aligned: bit_index_end == 15.
                // - bitstring strictly spans over 3 bytes: 16 <= bit_index_end < 23.
                // - bitstring is byte aligned: bit_index_end == 23.
                //
                // Every row is reserved for a bitstring read from the bitstream. That is, we have:
                // - bitstring_len == bit_index_end - bit_index_start + 1
                //
                // On some rows we may not be reading a bitstring. This can occur when:
                // - The number of bits to be read is 0, i.e. NB_fse == 0.
                // - The previous row read a bitstring that spanned over 2 bytes and was
                //   byte-aligned.
                //      - No bitstring is read on the current row.
                // - The previous row read a bitstring that spanned over 3 bytes.
                //      - No bitstring is read on the current row.
                // - The previous row read a bitstring that spanned over 3 bytes and was
                //   byte-aligned.
                //      - No bitstring is read on the current and next row.

                // 1. bitstring strictly spans over 1 byte: 0 <= bit_index_end < 7.
                cb.condition(
                    config
                        .bitstream_decoder
                        .strictly_spans_one_byte(meta, Rotation::cur()),
                    |cb| {
                        cb.require_equal(
                            "(case1): byte_idx' == byte_idx",
                            meta.query_advice(config.byte_idx, Rotation::next()),
                            meta.query_advice(config.byte_idx, Rotation::cur()),
                        );
                        cb.require_equal(
                            "(case1): bit_index_start' == bit_index_end + 1",
                            meta.query_advice(
                                config.bitstream_decoder.bit_index_start,
                                Rotation::next(),
                            ),
                            meta.query_advice(
                                config.bitstream_decoder.bit_index_end,
                                Rotation::cur(),
                            ) + 1.expr(),
                        );
                    },
                );

                // witgen_debug
                // 2. bitstring is byte-aligned: bit_index_end == 7.
                // cb.condition(
                //     config
                //         .bitstream_decoder
                //         .aligned_one_byte(meta, Rotation::cur()),
                //     |cb| {
                //         cb.require_equal(
                //             "(case2): byte_idx' == byte_idx + 1",
                //             meta.query_advice(config.byte_idx, Rotation::next()),
                //             meta.query_advice(config.byte_idx, Rotation::cur()) + 1.expr(),
                //         );
                //         cb.require_zero(
                //             "(case2): bit_index_start' == 0",
                //             meta.query_advice(
                //                 config.bitstream_decoder.bit_index_start,
                //                 Rotation::next(),
                //             ),
                //         );
                //     },
                // );

                // 3. bitstring strictly spans over 2 bytes: 8 <= bit_index_end < 15.
                cb.condition(
                    config
                        .bitstream_decoder
                        .strictly_spans_two_bytes(meta, Rotation::cur()),
                    |cb| {
                        cb.require_equal(
                            "(case3): byte_idx' == byte_idx + 1",
                            meta.query_advice(config.byte_idx, Rotation::next()),
                            meta.query_advice(config.byte_idx, Rotation::cur()) + 1.expr(),
                        );
                        cb.require_equal(
                            "(case3): bit_index_start' == bit_index_end - 7",
                            meta.query_advice(
                                config.bitstream_decoder.bit_index_start,
                                Rotation::next(),
                            ) + 7.expr(),
                            meta.query_advice(
                                config.bitstream_decoder.bit_index_end,
                                Rotation::cur(),
                            ),
                        );
                    },
                );

                // 4. bitstring is byte-aligned: bit_index_end == 15.
                cb.condition(
                    config
                        .bitstream_decoder
                        .aligned_two_bytes(meta, Rotation::cur()),
                    |cb| {
                        cb.require_equal(
                            "(case4): byte_idx' == byte_idx + 1",
                            meta.query_advice(config.byte_idx, Rotation::next()),
                            meta.query_advice(config.byte_idx, Rotation::cur()) + 1.expr(),
                        );
                        cb.require_equal(
                            "(case4): byte_idx'' == byte_idx + 2",
                            meta.query_advice(config.byte_idx, Rotation(2)),
                            meta.query_advice(config.byte_idx, Rotation::cur()) + 2.expr(),
                        );
                        cb.require_equal(
                            "(case4): bitstring decoder skipped next row",
                            config.bitstream_decoder.is_nil(meta, Rotation::next()),
                            1.expr(),
                        );
                        cb.require_zero(
                            "(case4): bit_index_start' == 0",
                            meta.query_advice(
                                config.bitstream_decoder.bit_index_start,
                                Rotation::next(),
                            ),
                        );
                        cb.require_zero(
                            "(case4): bit_index_start'' == 0",
                            meta.query_advice(
                                config.bitstream_decoder.bit_index_start,
                                Rotation(2),
                            ),
                        );
                    },
                );

                // 5. bitstring strictly spans over 3 bytes: 16 <= bit_index_end < 23.
                cb.condition(
                    config
                        .bitstream_decoder
                        .strictly_spans_three_bytes(meta, Rotation::cur()),
                    |cb| {
                        cb.require_equal(
                            "(case5): byte_idx' == byte_idx + 1",
                            meta.query_advice(config.byte_idx, Rotation::next()),
                            meta.query_advice(config.byte_idx, Rotation::cur()) + 1.expr(),
                        );
                        cb.require_equal(
                            "(case5): byte_idx'' == byte_idx + 2",
                            meta.query_advice(config.byte_idx, Rotation(2)),
                            meta.query_advice(config.byte_idx, Rotation::cur()) + 2.expr(),
                        );
                        cb.require_equal(
                            "(case5): bitstring decoder skipped next row",
                            config.bitstream_decoder.is_nil(meta, Rotation::next()),
                            1.expr(),
                        );
                        cb.require_equal(
                            "(case5): bit_index_start' == bit_index_start''",
                            meta.query_advice(
                                config.bitstream_decoder.bit_index_start,
                                Rotation::next(),
                            ),
                            meta.query_advice(
                                config.bitstream_decoder.bit_index_start,
                                Rotation(2),
                            ),
                        );
                        cb.require_equal(
                            "(case5): bit_index_start'' == bit_index_end - 15",
                            meta.query_advice(
                                config.bitstream_decoder.bit_index_start,
                                Rotation(2),
                            ) + 15.expr(),
                            meta.query_advice(
                                config.bitstream_decoder.bit_index_end,
                                Rotation::cur(),
                            ),
                        );
                    },
                );

                // 6. bitstring is byte-aligned: bit_index_end == 23.
                cb.condition(
                    config
                        .bitstream_decoder
                        .aligned_three_bytes(meta, Rotation::cur()),
                    |cb| {
                        cb.require_equal(
                            "(case6): byte_idx' == byte_idx + 1",
                            meta.query_advice(config.byte_idx, Rotation::next()),
                            meta.query_advice(config.byte_idx, Rotation::cur()) + 1.expr(),
                        );
                        cb.require_equal(
                            "(case6): byte_idx'' == byte_idx + 2",
                            meta.query_advice(config.byte_idx, Rotation(2)),
                            meta.query_advice(config.byte_idx, Rotation::cur()) + 2.expr(),
                        );
                        cb.require_equal(
                            "(case6): byte_idx''' == byte_idx + 3",
                            meta.query_advice(config.byte_idx, Rotation(3)),
                            meta.query_advice(config.byte_idx, Rotation::cur()) + 3.expr(),
                        );
                        cb.require_equal(
                            "(case6): bitstring decoder skipped next row",
                            config.bitstream_decoder.is_nil(meta, Rotation::next()),
                            1.expr(),
                        );
                        cb.require_equal(
                            "(case6): bitstring decoder skipped next-to-next row",
                            config.bitstream_decoder.is_nil(meta, Rotation(2)),
                            1.expr(),
                        );
                        cb.require_zero(
                            "(case6): bit_index_start' == 0",
                            meta.query_advice(
                                config.bitstream_decoder.bit_index_start,
                                Rotation::next(),
                            ),
                        );
                        cb.require_zero(
                            "(case6): bit_index_start'' == 0",
                            meta.query_advice(
                                config.bitstream_decoder.bit_index_start,
                                Rotation(2),
                            ),
                        );
                        cb.require_zero(
                            "(case6): bit_index_start''' == 0",
                            meta.query_advice(
                                config.bitstream_decoder.bit_index_start,
                                Rotation(3),
                            ),
                        );
                    },
                );

                cb.gate(condition)
            },
        );

        meta.create_gate("DecoderConfig: Bitstream Decoder", |meta| {
            let condition = and::expr([
                meta.query_fixed(q_enable, Rotation::cur()),
                sum::expr([
                    meta.query_advice(config.tag_config.is_fse_code, Rotation::cur()),
                    meta.query_advice(config.tag_config.is_sequence_data, Rotation::cur()),
                ]),
            ]);
            
            let mut cb = BaseConstraintBuilder::default();

            // If the following conditions are met:
            // - we are on the same byte_idx
            // - bit_index_start' == bit_index_start
            //
            // Then it means we are either not reading from the bitstream, or reading nb=0 bits
            // from the bitstream.
            let (byte_idx_prev, byte_idx_curr) = (
                meta.query_advice(config.byte_idx, Rotation::prev()),
                meta.query_advice(config.byte_idx, Rotation::cur()),
            );
            let byte_idx_delta = byte_idx_curr - byte_idx_prev;
            cb.condition(
                and::expr([
                    not::expr(byte_idx_delta),
                    config
                        .bitstream_decoder
                        .start_unchanged(meta, Rotation::cur()),
                ]),
                |cb| {
                    cb.require_equal(
                        "if byte_idx' == byte_idx and start' == start: is_nil=1 or is_nb0=1",
                        sum::expr([
                            config.bitstream_decoder.is_nil(meta, Rotation::prev()),
                            config.bitstream_decoder.is_nb0(meta, Rotation::prev()),
                        ]),
                        1.expr(),
                    );
                },
            );

            cb.gate(condition)
        });

        // witgen_debug
        // meta.lookup_any(
        //     "DecoderConfig: Bitstream Decoder (bitstring start)",
        //     |meta| {
        //         let condition = and::expr([
        //             not::expr(config.bitstream_decoder.is_nil(meta, Rotation::cur())),
        //             not::expr(config.bitstream_decoder.is_nb0(meta, Rotation::cur())),
        //             sum::expr([
        //                 meta.query_advice(config.tag_config.is_fse_code, Rotation::cur()),
        //                 meta.query_advice(config.tag_config.is_sequence_data, Rotation::cur()),
        //             ]),
        //         ]);

        //         let (byte_idx0, byte_idx1, byte_idx2) = (
        //             meta.query_advice(config.byte_idx, Rotation(0)),
        //             meta.query_advice(config.byte_idx, Rotation(1)),
        //             meta.query_advice(config.byte_idx, Rotation(2)),
        //         );
        //         let (byte0, byte1, byte2) = (
        //             meta.query_advice(config.byte, Rotation(0)),
        //             meta.query_advice(config.byte, Rotation(1)),
        //             meta.query_advice(config.byte, Rotation(2)),
        //         );
        //         let (bit_index_start, _bit_index_end, bitstring_value) = (
        //             meta.query_advice(config.bitstream_decoder.bit_index_start, Rotation::cur()),
        //             meta.query_advice(config.bitstream_decoder.bit_index_end, Rotation::cur()),
        //             meta.query_advice(config.bitstream_decoder.bitstring_value, Rotation::cur()),
        //         );
        //         let is_reverse = meta.query_advice(config.tag_config.is_reverse, Rotation::cur());

        //         [
        //             byte_idx0,
        //             byte_idx1,
        //             byte_idx2,
        //             byte0,
        //             byte1,
        //             byte2,
        //             bitstring_value,
        //             1.expr(), // bitstring_len at start
        //             bit_index_start,
        //             1.expr(), // from_start
        //             1.expr(), // until_end
        //             is_reverse,
        //             0.expr(), // is_padding
        //         ]
        //         .into_iter()
        //         .zip_eq(config.bitstring_table.table_exprs(meta))
        //         .map(|(arg, table)| (condition.expr() * arg, table))
        //         .collect()
        //     },
        // );

        // witgen_debug
        // meta.lookup_any("DecoderConfig: Bitstream Decoder (bitstring end)", |meta| {
        //     let condition = and::expr([
        //         not::expr(config.bitstream_decoder.is_nil(meta, Rotation::cur())),
        //         not::expr(config.bitstream_decoder.is_nb0(meta, Rotation::cur())),
        //         sum::expr([
        //             meta.query_advice(config.tag_config.is_fse_code, Rotation::cur()),
        //             meta.query_advice(config.tag_config.is_sequence_data, Rotation::cur()),
        //         ]),
        //     ]);

        //     let (byte_idx0, byte_idx1, byte_idx2) = (
        //         meta.query_advice(config.byte_idx, Rotation(0)),
        //         meta.query_advice(config.byte_idx, Rotation(1)),
        //         meta.query_advice(config.byte_idx, Rotation(2)),
        //     );
        //     let (byte0, byte1, byte2) = (
        //         meta.query_advice(config.byte, Rotation(0)),
        //         meta.query_advice(config.byte, Rotation(1)),
        //         meta.query_advice(config.byte, Rotation(2)),
        //     );
        //     let (bit_index_start, bit_index_end, bitstring_value) = (
        //         meta.query_advice(config.bitstream_decoder.bit_index_start, Rotation::cur()),
        //         meta.query_advice(config.bitstream_decoder.bit_index_end, Rotation::cur()),
        //         meta.query_advice(config.bitstream_decoder.bitstring_value, Rotation::cur()),
        //     );
        //     let is_reverse = meta.query_advice(config.tag_config.is_reverse, Rotation::cur());

        //     [
        //         byte_idx0,
        //         byte_idx1,
        //         byte_idx2,
        //         byte0,
        //         byte1,
        //         byte2,
        //         bitstring_value,
        //         bit_index_end.expr() - bit_index_start + 1.expr(), // bitstring_len at end
        //         bit_index_end,
        //         1.expr(), // from_start
        //         1.expr(), // until_end
        //         is_reverse,
        //         0.expr(), // is_padding
        //     ]
        //     .into_iter()
        //     .zip_eq(config.bitstring_table.table_exprs(meta))
        //     .map(|(arg, table)| (condition.expr() * arg, table))
        //     .collect()
        // });

        debug_assert!(meta.degree() <= 9);

        config
    }

    pub fn assign<F: Field>(
        &self,
        layouter: &mut impl Layouter<Fr>,
        witness_rows: Vec<ZstdWitnessRow<Fr>>,
        _aux_data: Vec<u64>,
        fse_aux_tables: Vec<FseAuxiliaryTableData>,
        block_info_arr: Vec<BlockInfo>,
        sequence_info_arr: Vec<SequenceInfo>,
        challenges: &Challenges<Value<Fr>>,
        k: u32,
        // witgen_debug
        // ) -> Result<AssignedDecoderConfigExports, Error> {
    ) -> Result<(), Error> {
        let mut pow_of_rand: Vec<Value<Fr>> = vec![Value::known(Fr::ONE)];

        assert!(block_info_arr.len() > 0, "Must have at least 1 block");
        assert!(sequence_info_arr.len() > 0, "Must have at least 1 block");

        let mut curr_block_info = block_info_arr[0];
        let mut curr_sequence_info = sequence_info_arr[0];

        /////////////////////////////////////////
        //////// Load Auxiliary Tables  /////////
        /////////////////////////////////////////

        // witgen_debug
        self.range8.load(layouter)?;
        self.range16.load(layouter)?;
        self.fixed_table.load(layouter)?;
        self.pow2_table.load(layouter)?;

        // witgen_debug
        /////////////////////////////////////////////////////////
        //////// Assign FSE and Bitstream Accumulation  /////////
        /////////////////////////////////////////////////////////
        self.fse_table.assign(layouter, fse_aux_tables, k)?;
        self.bitstring_table
            .assign(layouter, &block_info_arr, &witness_rows, k)?;

        /////////////////////////////////////////
        ///// Assign LiteralHeaderTable  ////////
        /////////////////////////////////////////
        let mut literal_headers: Vec<(u64, u64, (u64, u64, u64))> = vec![]; // (block_idx, byte_offset, (byte0, byte1, byte2))
        let literal_header_rows = witness_rows
            .iter()
            .filter(|r| r.state.tag == ZstdTag::ZstdBlockLiteralsHeader)
            .map(|r| r.clone())
            .collect::<Vec<ZstdWitnessRow<Fr>>>();
        let max_block_idx = witness_rows
            .iter()
            .last()
            .expect("Last row of witness exists.")
            .state
            .block_idx;
        for curr_block_idx in 1..=max_block_idx {
            let byte_idx = literal_header_rows
                .iter()
                .find(|r| r.state.block_idx == curr_block_idx)
                .unwrap()
                .encoded_data
                .byte_idx;

            let literal_bytes = literal_header_rows
                .iter()
                .filter(|&r| r.state.block_idx == curr_block_idx)
                .map(|r| r.encoded_data.value_byte as u64)
                .collect::<Vec<u64>>();

            literal_headers.push((
                curr_block_idx,
                byte_idx,
                (
                    literal_bytes[0],
                    if literal_bytes.len() > 1 {
                        literal_bytes[1]
                    } else {
                        0
                    },
                    if literal_bytes.len() > 2 {
                        literal_bytes[2]
                    } else {
                        0
                    },
                ),
            ));
        }

        // witgen_debug
        self.literals_header_table
            .assign(layouter, literal_headers)?;

        /////////////////////////////////////////
        ///// Assign Decompression Region  //////
        /////////////////////////////////////////
        layouter.assign_region(
            || "Decompression table region",
            |mut region| {
                /////////////////////////////////////////
                /////////// Assign First Row  ///////////
                /////////////////////////////////////////
                region.assign_fixed(|| "q_first", self.q_first, 0, || Value::known(Fr::one()))?;
                for i in 0..((1 << k) - self.unusable_rows()) {
                    region.assign_fixed(|| "q_enable", self.q_enable, i, || Value::known(Fr::one()))?;
                }
                let mut last_byte_idx = 0u64;
                let mut last_bit_start_idx = 0u64;

                /////////////////////////////////////////
                ///////// Assign Witness Rows  //////////
                /////////////////////////////////////////
                for (i, row) in witness_rows.iter().enumerate() {
                    region.assign_advice(
                        || "is_padding",
                        self.is_padding,
                        i,
                        || Value::known(Fr::zero()),
                    )?;
                    region.assign_advice(
                        || "byte_idx",
                        self.byte_idx,
                        i,
                        || Value::known(Fr::from(row.encoded_data.byte_idx)),
                    )?;
                    last_byte_idx = row.encoded_data.byte_idx;
                    region.assign_advice(
                        || "byte",
                        self.byte,
                        i,
                        || Value::known(Fr::from(row.encoded_data.value_byte as u64)),
                    )?;
                    let bits = value_bits_le(row.encoded_data.value_byte);
                    let is_reverse = row.encoded_data.reverse;
                    for (idx, col) in self.bits.iter().rev().enumerate() {
                        region.assign_advice(
                            || "value_bits",
                            *col,
                            i,
                            || {
                                Value::known(Fr::from(
                                    (if is_reverse {
                                        bits[idx]
                                    } else {
                                        bits[N_BITS_PER_BYTE - idx - 1]
                                    }) as u64,
                                ))
                            },
                        )?;
                    }
                    region.assign_advice(
                        || "encoded_rlc",
                        self.encoded_rlc,
                        i,
                        || row.encoded_data.value_rlc,
                    )?;
                    region.assign_advice(
                        || "decoded_len",
                        self.decoded_len,
                        i,
                        || Value::known(Fr::from(row.decoded_data.decoded_len as u64)),
                    )?;

                    /////////////////////////////////////////
                    ///// Assign Bitstream Decoder  /////////
                    /////////////////////////////////////////

                    // witgen_debug
                    region.assign_advice(
                        || "bit_index_start",
                        self.bitstream_decoder.bit_index_start,
                        i,
                        || Value::known(Fr::from(row.bitstream_read_data.bit_start_idx as u64)),
                    )?;
                    let start_unchanged =
                        IsEqualChip::construct(self.bitstream_decoder.start_unchanged.clone());
                    start_unchanged.assign(
                        &mut region,
                        i,
                        Value::known(Fr::from(last_bit_start_idx as u64)),
                        Value::known(Fr::from(row.bitstream_read_data.bit_start_idx as u64)),
                    )?;
                    last_bit_start_idx = row.bitstream_read_data.bit_start_idx as u64;

                    region.assign_advice(
                        || "bit_index_end",
                        self.bitstream_decoder.bit_index_end,
                        i,
                        || Value::known(Fr::from(row.bitstream_read_data.bit_end_idx as u64)),
                    )?;
                    region.assign_advice(
                        || "bitstring_value",
                        self.bitstream_decoder.bitstring_value,
                        i,
                        || Value::known(Fr::from(row.bitstream_read_data.bit_value as u64)),
                    )?;
                    region.assign_advice(
                        || "is_nb0",
                        self.bitstream_decoder.is_nb0,
                        i,
                        || Value::known(Fr::from(row.bitstream_read_data.is_zero_bit_read as u64)),
                    )?;
                    region.assign_advice(
                        || "is_nil",
                        self.bitstream_decoder.is_nil,
                        i,
                        || Value::known(Fr::from(row.bitstream_read_data.is_nil as u64)),
                    )?;

                    let bit_index_end_cmp_7 = ComparatorChip::construct(
                        self.bitstream_decoder.bit_index_end_cmp_7.clone(),
                    );
                    bit_index_end_cmp_7.assign(
                        &mut region,
                        i,
                        Fr::from(row.bitstream_read_data.bit_end_idx as u64),
                        Fr::from(7u64),
                    )?;
                    let bit_index_end_cmp_15 = ComparatorChip::construct(
                        self.bitstream_decoder.bit_index_end_cmp_15.clone(),
                    );
                    bit_index_end_cmp_15.assign(
                        &mut region,
                        i,
                        Fr::from(row.bitstream_read_data.bit_end_idx as u64),
                        Fr::from(15u64),
                    )?;
                    let bit_index_end_cmp_23 = ComparatorChip::construct(
                        self.bitstream_decoder.bit_index_end_cmp_23.clone(),
                    );
                    bit_index_end_cmp_23.assign(
                        &mut region,
                        i,
                        Fr::from(row.bitstream_read_data.bit_end_idx as u64),
                        Fr::from(23u64),
                    )?;
                    let bitstring_value_eq_3 =
                        IsEqualChip::construct(self.bitstream_decoder.bitstring_value_eq_3.clone());
                    bitstring_value_eq_3.assign(
                        &mut region,
                        i,
                        Value::known(Fr::from(row.bitstream_read_data.bit_value as u64)),
                        Value::known(Fr::from(3u64)),
                    )?;
                    

                    /////////////////////////////////////////
                    ////////// Assign Tag Config  ///////////
                    /////////////////////////////////////////
                    region.assign_advice(
                        || "tag_config.tag",
                        self.tag_config.tag,
                        i,
                        || Value::known(Fr::from(row.state.tag as u64)),
                    )?;
                    region.assign_advice(
                        || "tag_config.tag_next",
                        self.tag_config.tag_next,
                        i,
                        || Value::known(Fr::from(row.state.tag_next as u64)),
                    )?;
                    region.assign_advice(
                        || "tag_config.tag_len",
                        self.tag_config.tag_len,
                        i,
                        || Value::known(Fr::from(row.state.tag_len as u64)),
                    )?;
                    region.assign_advice(
                        || "tag_config.max_len",
                        self.tag_config.max_len,
                        i,
                        || Value::known(Fr::from(row.state.max_tag_len as u64)),
                    )?;
                    region.assign_advice(
                        || "tag_config.tag_idx",
                        self.tag_config.tag_idx,
                        i,
                        || Value::known(Fr::from(row.state.tag_idx as u64)),
                    )?;

                    let is_sequence_data = row.state.tag == ZstdTag::ZstdBlockSequenceData;
                    region.assign_advice(
                        || "tag_config.is_sequence_data",
                        self.tag_config.is_sequence_data,
                        i,
                        || Value::known(Fr::from(is_sequence_data as u64)),
                    )?;

                    let is_frame_content_size = row.state.tag == ZstdTag::FrameContentSize;
                    region.assign_advice(
                        || "tag_config.is_frame_content_size",
                        self.tag_config.is_frame_content_size,
                        i,
                        || Value::known(Fr::from(is_frame_content_size as u64)),
                    )?;

                    let is_block_header = row.state.tag == ZstdTag::BlockHeader;
                    region.assign_advice(
                        || "tag_config.is_block_header",
                        self.tag_config.is_block_header,
                        i,
                        || Value::known(Fr::from(is_block_header as u64)),
                    )?;

                    let is_fse_code = row.state.tag == ZstdTag::ZstdBlockSequenceFseCode;
                    region.assign_advice(
                        || "tag_config.is_fse_code",
                        self.tag_config.is_fse_code,
                        i,
                        || Value::known(Fr::from(is_fse_code as u64)),
                    )?;

                    let is_null = row.state.tag == ZstdTag::Null;
                    region.assign_advice(
                        || "tag_config.is_null",
                        self.tag_config.is_null,
                        i,
                        || Value::known(Fr::from(is_null as u64)),
                    )?;

                    region.assign_advice(
                        || "tag_config.is_change",
                        self.tag_config.is_change,
                        i,
                        || Value::known(Fr::from((row.state.is_tag_change && i > 0) as u64)),
                    )?;
                    region.assign_advice(
                        || "tag_config.is_reverse",
                        self.tag_config.is_reverse,
                        i,
                        || Value::known(Fr::from(row.state.tag.is_reverse() as u64)),
                    )?;
                    region.assign_advice(
                        || "tag_config.tag_rlc",
                        self.tag_config.tag_rlc,
                        i,
                        || row.state.tag_rlc_acc,
                    )?;
                    region.assign_advice(
                        || "tag_config.is_output",
                        self.tag_config.is_output,
                        i,
                        || Value::known(Fr::from(row.state.tag.is_output() as u64)),
                    )?;

                    let tag_len = row.state.tag_len as usize;
                    if tag_len >= pow_of_rand.len() {
                        let mut last = pow_of_rand
                            .last()
                            .expect("Last pow_of_rand exists.")
                            .clone();
                        for _ in pow_of_rand.len()..=tag_len {
                            last = last * challenges.keccak_input();
                            pow_of_rand.push(last.clone());
                        }
                    }
                    region.assign_advice(
                        || "tag_config.rpow_tag_len",
                        self.tag_config.rpow_tag_len,
                        i,
                        || pow_of_rand[tag_len],
                    )?;

                    let tag_idx_eq_tag_len =
                        IsEqualChip::construct(self.tag_config.tag_idx_eq_tag_len.clone());
                    tag_idx_eq_tag_len.assign(
                        &mut region,
                        i,
                        Value::known(Fr::from(row.state.tag_idx as u64)),
                        Value::known(Fr::from(row.state.tag_len as u64)),
                    )?;

                    let tag_chip = BinaryNumberChip::construct(self.tag_config.tag_bits);
                    tag_chip.assign(&mut region, i, &row.state.tag)?;

                    /////////////////////////////////////////
                    ///////// Assign Block Config  //////////
                    /////////////////////////////////////////
                    let block_idx = row.state.block_idx;
                    let is_block = row.state.tag.is_block();
                    let is_block_header = row.state.tag == BlockHeader;

                    if is_block || is_block_header {
                        if block_idx != curr_block_info.block_idx as u64 {
                            curr_block_info = block_info_arr
                                .iter()
                                .find(|&b| b.block_idx == block_idx as usize)
                                .expect("Block info should exist")
                                .clone();
                        }
                        if block_idx != curr_sequence_info.block_idx as u64 {
                            curr_sequence_info = sequence_info_arr
                                .iter()
                                .find(|&s| s.block_idx == block_idx as usize)
                                .expect("Sequence info should exist")
                                .clone();
                        }
                        region.assign_advice(
                            || "block_config.block_len",
                            self.block_config.block_len,
                            i,
                            || Value::known(Fr::from(curr_block_info.block_len as u64)),
                        )?;
                        region.assign_advice(
                            || "block_config.block_idx",
                            self.block_config.block_idx,
                            i,
                            || Value::known(Fr::from(curr_block_info.block_idx as u64)),
                        )?;
                        region.assign_advice(
                            || "block_config.is_last_block",
                            self.block_config.is_last_block,
                            i,
                            || Value::known(Fr::from(curr_block_info.is_last_block as u64)),
                        )?;
                        region.assign_advice(
                            || "block_config.is_block",
                            self.block_config.is_block,
                            i,
                            || Value::known(Fr::from(is_block as u64)),
                        )?;
                        region.assign_advice(
                            || "block_config.num_sequences",
                            self.block_config.num_sequences,
                            i,
                            || Value::known(Fr::from(curr_sequence_info.num_sequences as u64)),
                        )?;

                        let table_names = ["LLT", "MOT", "MLT"];
                        for idx in 0..3 {
                            region.assign_advice(
                                || table_names[idx],
                                self.block_config.compression_modes[idx],
                                i,
                                || {
                                    Value::known(Fr::from(
                                        curr_sequence_info.compression_mode[idx] as u64,
                                    ))
                                },
                            )?;
                        }
                        let is_empty_sequences =
                        IsEqualChip::construct(self.block_config.is_empty_sequences.clone());
                        is_empty_sequences.assign(
                            &mut region,
                            i,
                            Value::known(Fr::from(curr_sequence_info.num_sequences as u64)),
                            Value::known(Fr::zero()),
                        )?;
                    }

                    ////////////////////////////////////////////////////////////
                    ///////// Assign Extra Sequence Bitstream Fields  //////////
                    ////////////////////////////////////////////////////////////
                    region.assign_advice(
                        || "sequence_data_decoder.idx",
                        self.sequences_data_decoder.idx,
                        i,
                        || Value::known(Fr::from((row.bitstream_read_data.seq_idx + 1) as u64)),
                    )?;
                    region.assign_advice(
                        || "sequence_data_decoder.is_init_state",
                        self.sequences_data_decoder.is_init_state,
                        i,
                        || Value::known(Fr::from(row.bitstream_read_data.is_seq_init as u64)),
                    )?;

                    let seq_states = row.bitstream_read_data.states;
                    let seq_symbols = row.bitstream_read_data.symbols;
                    let is_update_state = seq_states[0] || seq_states[1] || seq_states[2];
                    let tables = ["LLT", "MLT", "MOT"];

                    for idx in 0..3 {
                        region.assign_advice(
                            || format!("sequence_data_decoder.states: {:?}", tables[idx]),
                            self.sequences_data_decoder.states[idx],
                            i,
                            || Value::known(Fr::from(seq_states[idx] as u64)),
                        )?;
                        region.assign_advice(
                            || format!("sequence_data_decoder.symbols: {:?}", tables[idx]),
                            self.sequences_data_decoder.symbols[idx],
                            i,
                            || Value::known(Fr::from(seq_symbols[idx] as u64)),
                        )?;
                        region.assign_advice(
                            || format!("sequence_data_decoder.values: {:?}", tables[idx]),
                            self.sequences_data_decoder.values[idx],
                            i,
                            || Value::known(Fr::from(row.bitstream_read_data.values[idx] as u64)),
                        )?;
                    }
                    region.assign_advice(
                        || "sequence_data_decoder.is_update_state",
                        self.sequences_data_decoder.is_update_state,
                        i,
                        || Value::known(Fr::from(is_update_state as u64)),
                    )?;
                    region.assign_advice(
                        || "sequence_data_decoder.baseline",
                        self.sequences_data_decoder.baseline,
                        i,
                        || Value::known(Fr::from(row.bitstream_read_data.baseline as u64)),
                    )?;
                    let byte0_lt_0x80 =
                        LtChip::construct(self.sequences_header_decoder.byte0_lt_0x80);
                    byte0_lt_0x80.assign(
                        &mut region,
                        i,
                        Fr::from(row.encoded_data.value_byte as u64),
                        Fr::from(0x80),
                    )?;
                    let byte0_lt_0xff =
                        LtChip::construct(self.sequences_header_decoder.byte0_lt_0xff);
                    byte0_lt_0xff.assign(
                        &mut region,
                        i,
                        Fr::from(row.encoded_data.value_byte as u64),
                        Fr::from(0xff),
                    )?;

                    ////////////////////////////////////////////////
                    ///////// Assign FSE Decoding Fields  //////////
                    ////////////////////////////////////////////////
                    
                    // witgen_debug
                    region.assign_advice(
                        || "fse_decoder.table_kind",
                        self.fse_decoder.table_kind,
                        i,
                        || Value::known(Fr::from(row.fse_data.table_kind)),
                    )?;
                    region.assign_advice(
                        || "fse_decoder.table_size",
                        self.fse_decoder.table_size,
                        i,
                        || Value::known(Fr::from(row.fse_data.table_size)),
                    )?;
                    region.assign_advice(
                        || "fse_decoder.symbol",
                        self.fse_decoder.symbol,
                        i,
                        || Value::known(Fr::from(row.fse_data.symbol)),
                    )?;
                    region.assign_advice(
                        || "fse_decoder.value_decoded",
                        self.fse_decoder.value_decoded,
                        i,
                        || Value::known(Fr::from(row.fse_data.value_decoded)),
                    )?;
                    region.assign_advice(
                        || "fse_decoder.probability_acc",
                        self.fse_decoder.probability_acc,
                        i,
                        || Value::known(Fr::from(row.fse_data.probability_acc)),
                    )?;
                    region.assign_advice(
                        || "fse_decoder.is_repeat_bits_loop",
                        self.fse_decoder.is_repeat_bits_loop,
                        i,
                        || Value::known(Fr::from(row.fse_data.is_repeat_bits_loop)),
                    )?;
                    region.assign_advice(
                        || "fse_decoder.is_trailing_bits",
                        self.fse_decoder.is_trailing_bits,
                        i,
                        || Value::known(Fr::from(row.fse_data.is_trailing_bits)),
                    )?;

                    let value_decoded_eq_0 =
                        IsEqualChip::construct(self.fse_decoder.value_decoded_eq_0.clone());
                    value_decoded_eq_0.assign(
                        &mut region,
                        i,
                        Value::known(Fr::from(row.fse_data.value_decoded)),
                        Value::known(Fr::zero()),
                    )?;
                    let value_decoded_eq_1 =
                        IsEqualChip::construct(self.fse_decoder.value_decoded_eq_1.clone());
                    value_decoded_eq_1.assign(
                        &mut region,
                        i,
                        Value::known(Fr::from(row.fse_data.value_decoded)),
                        Value::known(Fr::one()),
                    )?;
                }

                let mut padding_count = 2usize;
                for idx in witness_rows.len()..((1 << k) - self.unusable_rows()) {
                    if padding_count > 0 {
                        region.assign_advice(
                            || "byte_idx",
                            self.byte_idx,
                            idx,
                            || Value::known(Fr::from(last_byte_idx as u64)),
                        )?;
                        padding_count -= 1;
                    }
                    region.assign_advice(
                        || "tag_config.tag",
                        self.tag_config.tag,
                        idx,
                        || Value::known(Fr::from(ZstdTag::Null as u64)),
                    )?;
                    region.assign_advice(
                        || "is_padding",
                        self.is_padding,
                        idx,
                        || Value::known(Fr::one()),
                    )?;
                    let byte0_lt_0x80 =
                        LtChip::construct(self.sequences_header_decoder.byte0_lt_0x80);
                    byte0_lt_0x80.assign(
                        &mut region,
                        idx,
                        Fr::zero(),
                        Fr::from(0x80),
                    )?;
                    let byte0_lt_0xff =
                        LtChip::construct(self.sequences_header_decoder.byte0_lt_0xff);
                    byte0_lt_0xff.assign(
                        &mut region,
                        idx,
                        Fr::zero(),
                        Fr::from(0xff),
                    )?;

                    // Bitstream decoder gadgets
                    let bit_index_end_cmp_7 = ComparatorChip::construct(
                        self.bitstream_decoder.bit_index_end_cmp_7.clone(),
                    );
                    bit_index_end_cmp_7.assign(
                        &mut region,
                        idx,
                        Fr::zero(),
                        Fr::from(7u64),
                    )?;
                    let bit_index_end_cmp_15 = ComparatorChip::construct(
                        self.bitstream_decoder.bit_index_end_cmp_15.clone(),
                    );
                    bit_index_end_cmp_15.assign(
                        &mut region,
                        idx,
                        Fr::zero(),
                        Fr::from(15u64),
                    )?;
                    let bit_index_end_cmp_23 = ComparatorChip::construct(
                        self.bitstream_decoder.bit_index_end_cmp_23.clone(),
                    );
                    bit_index_end_cmp_23.assign(
                        &mut region,
                        idx,
                        Fr::zero(),
                        Fr::from(23u64),
                    )?;
                    let bitstring_value_eq_3 =
                        IsEqualChip::construct(self.bitstream_decoder.bitstring_value_eq_3.clone());
                    bitstring_value_eq_3.assign(
                        &mut region,
                        idx,
                        Value::known(Fr::zero()),
                        Value::known(Fr::from(3u64)),
                    )?;
                    let start_unchanged =
                        IsEqualChip::construct(self.bitstream_decoder.start_unchanged.clone());
                    start_unchanged.assign(
                        &mut region,
                        idx,
                        Value::known(Fr::from(last_bit_start_idx as u64)),
                        Value::known(Fr::zero()),
                    )?;
                    last_bit_start_idx = 0;

                    // Fse decoder gadgets
                    let value_decoded_eq_0 =
                        IsEqualChip::construct(self.fse_decoder.value_decoded_eq_0.clone());
                    value_decoded_eq_0.assign(
                        &mut region,
                        idx,
                        Value::known(Fr::zero()),
                        Value::known(Fr::zero()),
                    )?;
                    let value_decoded_eq_1 =
                        IsEqualChip::construct(self.fse_decoder.value_decoded_eq_1.clone());
                    value_decoded_eq_1.assign(
                        &mut region,
                        idx,
                        Value::known(Fr::zero()),
                        Value::known(Fr::one()),
                    )?;
                }

                Ok(())
            },
        )?;

        // witgen_debug
        // pub struct AssignedDecoderConfigExports {
        //     /// The RLC of the zstd encoded bytes, i.e. blob bytes.
        //     pub encoded_rlc: AssignedCell<Fr, Fr>,
        //     /// The RLC of the decoded bytes, i.e. batch bytes.
        //     pub decoded_rlc: AssignedCell<Fr, Fr>,
        // }

        Ok(())
    }

    pub fn unusable_rows (&self) -> usize {
        30
    }
}

#[cfg(test)]
mod tests {
    use eth_types::Field;
    use std::marker::PhantomData;

    use super::process;
    use crate::{DecoderConfig, DecoderConfigArgs};
    use bitstream_io::write;
    use halo2_proofs::{
        circuit::{Layouter, SimpleFloorPlanner},
        dev::MockProver,
        halo2curves::bn256::Fr,
        plonk::{Circuit, ConstraintSystem, Error},
    };
    use std::{
        fs::{self, File},
        io::{self, Write},
    };
    use zkevm_circuits::{
        table::{BitwiseOpTable, Pow2Table, PowOfRandTable, RangeTable, U8Table},
        util::Challenges,
    };

    #[derive(Clone, Debug, Default)]
    struct DecoderConfigTester {
        compressed: Vec<u8>,
        k: u32,
    }

    impl Circuit<Fr> for DecoderConfigTester {
        type Config = (DecoderConfig, U8Table, BitwiseOpTable, PowOfRandTable, Challenges);
        type FloorPlanner = SimpleFloorPlanner;

        fn without_witnesses(&self) -> Self {
            unimplemented!()
        }

        fn configure(meta: &mut ConstraintSystem<Fr>) -> Self::Config {
            let challenges = Challenges::construct(meta);
            let challenges_expr = challenges.exprs(meta);

            let pow_rand_table = PowOfRandTable::construct(meta, &challenges_expr);
            let pow2_table = Pow2Table::construct(meta);
            let u8_table = U8Table::construct(meta);
            let range8 = RangeTable::construct(meta);
            let range16 = RangeTable::construct(meta);
            let bitwise_op_table = BitwiseOpTable::construct(meta);

            let config = DecoderConfig::configure(
                meta,
                &challenges_expr,
                DecoderConfigArgs {
                    pow_rand_table,
                    pow2_table,
                    u8_table,
                    range8,
                    range16,
                    bitwise_op_table,
                },
            );

            (config, u8_table, bitwise_op_table, pow_rand_table, challenges)
        }

        #[allow(clippy::type_complexity)]
        fn synthesize(
            &self,
            config: Self::Config,
            mut layouter: impl Layouter<Fr>,
        ) -> Result<(), Error> {
            let (config, u8_table, bitwise_op_table, pow_rand_table, challenge) = config;
            let challenges = challenge.values(&layouter);

            let (
                witness_rows,
                _decoded_literals,
                aux_data,
                fse_aux_tables,
                block_info_arr,
                sequence_info_arr,
            ) = process(&self.compressed, challenges.keccak_input());

            u8_table.load(&mut layouter)?;
            bitwise_op_table.load(&mut layouter)?;
            pow_rand_table.assign(&mut layouter, &challenges, 1 << (self.k - 1))?;
            config.assign::<Fr>(
                &mut layouter,
                witness_rows,
                aux_data,
                fse_aux_tables,
                block_info_arr,
                sequence_info_arr,
                &challenges,
                self.k,
            )?;

            Ok(())
        }
    }

    #[test]
    fn test_decoder_config_working_example() {
        let raw: Vec<u8> = String::from("Romeo and Juliet@Excerpt from Act 2, Scene 2@@JULIET@O Romeo, Romeo! wherefore art thou Romeo?@Deny thy father and refuse thy name;@Or, if thou wilt not, be but sworn my love,@And I'll no longer be a Capulet.@@ROMEO@[Aside] Shall I hear more, or shall I speak at this?@@JULIET@'Tis but thy name that is my enemy;@Thou art thyself, though not a Montague.@What's Montague? it is nor hand, nor foot,@Nor arm, nor face, nor any other part@Belonging to a man. O, be some other name!@What's in a name? that which we call a rose@By any other name would smell as sweet;@So Romeo would, were he not Romeo call'd,@Retain that dear perfection which he owes@Without that title. Romeo, doff thy name,@And for that name which is no part of thee@Take all myself.@@ROMEO@I take thee at thy word:@Call me but love, and I'll be new baptized;@Henceforth I never will be Romeo.@@JULIET@What man art thou that thus bescreen'd in night@So stumblest on my counsel?").as_bytes().to_vec();

        let compressed = {
            // compression level = 0 defaults to using level=3, which is zstd's default.
            let mut encoder =
                zstd::stream::write::Encoder::new(Vec::new(), 0).expect("Encoder construction");

            // disable compression of literals, i.e. literals will be raw bytes.
            encoder
                .set_parameter(zstd::stream::raw::CParameter::LiteralCompressionMode(
                    zstd::zstd_safe::ParamSwitch::Disable,
                ))
                .expect("Encoder set_parameter: LiteralCompressionMode");
            // set target block size to fit within a single block.
            encoder
                .set_parameter(zstd::stream::raw::CParameter::TargetCBlockSize(124 * 1024))
                .expect("Encoder set_parameter: TargetCBlockSize");
            // do not include the checksum at the end of the encoded data.
            encoder
                .include_checksum(false)
                .expect("Encoder include_checksum: false");
            // do not include magic bytes at the start of the frame since we will have a single
            // frame.
            encoder
                .include_magicbytes(false)
                .expect("Encoder include magicbytes: false");
            // set source length, which will be reflected in the frame header.
            encoder
                .set_pledged_src_size(Some(raw.len() as u64))
                .expect("Encoder src_size: raw.len()");
            // include the content size to know at decode time the expected size of decoded data.
            encoder
                .include_contentsize(true)
                .expect("Encoder include_contentsize: true");

            encoder.write_all(&raw).expect("Encoder wirte_all");
            encoder.finish().expect("Encoder success")
        };

        let k = 18;
        let decoder_config_tester = DecoderConfigTester { 
            compressed, 
            k,
        };
        let mock_prover = MockProver::<Fr>::run(k, &decoder_config_tester, vec![]).unwrap();
        mock_prover.assert_satisfied_par();
    }
}<|MERGE_RESOLUTION|>--- conflicted
+++ resolved
@@ -963,28 +963,11 @@
         // Fixed table
         let fixed_table = FixedTable::construct(meta);
 
-<<<<<<< HEAD
-        // witgen_debug
-        // Helper tables
-        // let literals_header_table = LiteralsHeaderTable::configure(meta, range8, range16);
-        // let bitstring_table = BitstringTable::configure(meta, u8_table);
-        // let fse_table = FseTable::configure(
-        //     meta,
-        //     &fixed_table,
-        //     u8_table,
-        //     range8,
-        //     pow2_table,
-        //     bitwise_op_table,
-        // );
         // // TODO (enable later):
         // let sequence_instruction_table = SeqInstTable::configure(meta);
 
-        // Peripheral configs
-        let (q_enable, byte_idx, byte, is_padding) = (
-=======
         let (q_enable, q_first, byte_idx, byte, is_padding) = (
             meta.fixed_column(),
->>>>>>> 53dacc4d
             meta.fixed_column(),
             meta.advice_column(),
             meta.advice_column(),
