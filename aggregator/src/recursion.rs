--- conflicted
+++ resolved
@@ -50,11 +50,6 @@
 };
 use rand::Rng;
 use itertools::Itertools;
-<<<<<<< HEAD
-use crate::param::ConfigParams as BatchCircuitConfigParams;
-use common::*;
-=======
->>>>>>> cef0a449
 
 pub trait StateTransition : Sized{
     type Input: Default;
