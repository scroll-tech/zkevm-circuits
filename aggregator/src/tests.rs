--- conflicted
+++ resolved
@@ -5,11 +5,9 @@
 mod rlc;
 
 #[cfg(feature = "soundness-tests")]
-<<<<<<< HEAD
+mod bitstring;
+#[cfg(feature = "soundness-tests")]
 mod literals_header;
-=======
-mod bitstring;
->>>>>>> 0735eba0
 
 #[macro_export]
 macro_rules! layer_0 {
