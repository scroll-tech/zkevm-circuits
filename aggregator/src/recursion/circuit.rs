#![allow(clippy::type_complexity)]

use super::*;
use crate::param::ConfigParams as BatchCircuitConfigParams;
use halo2_proofs::{
    circuit::{Layouter, SimpleFloorPlanner, Value},
    poly::{commitment::ParamsProver, kzg::commitment::ParamsKZG},
};
use snark_verifier::{
    loader::halo2::{halo2_ecc::halo2_base as sv_halo2_base, EccInstructions, IntegerInstructions},
    pcs::{
        kzg::{Bdfg21, Kzg, KzgAccumulator, KzgAs, KzgSuccinctVerifyingKey},
        AccumulationScheme, AccumulationSchemeProver,
    },
    util::{
        arithmetic::{fe_to_fe, fe_to_limbs},
        hash,
    },
};
use snark_verifier_sdk::{
    types::{Halo2Loader, Plonk},
    SnarkWitness,
};
use std::{fs::File, iter, marker::PhantomData, rc::Rc};
use sv_halo2_base::{
    gates::GateInstructions, halo2_proofs, AssignedValue, Context, ContextParams,
    QuantumCell::Existing,
};
type Svk = KzgSuccinctVerifyingKey<G1Affine>;
type Pcs = Kzg<Bn256, Bdfg21>;

type As = KzgAs<Pcs>;

fn select_accumulator<'a>(
    loader: &Rc<Halo2Loader<'a>>,
    condition: &AssignedValue<Fr>,
    lhs: &KzgAccumulator<G1Affine, Rc<Halo2Loader<'a>>>,
    rhs: &KzgAccumulator<G1Affine, Rc<Halo2Loader<'a>>>,
) -> Result<KzgAccumulator<G1Affine, Rc<Halo2Loader<'a>>>, Error> {
    let [lhs, rhs]: [_; 2] = [lhs.lhs.assigned(), lhs.rhs.assigned()]
        .iter()
        .zip([rhs.lhs.assigned(), rhs.rhs.assigned()].iter())
        .map(|(lhs, rhs)| {
            loader
                .ecc_chip()
                .select(&mut loader.ctx_mut(), lhs, rhs, condition)
        })
        .collect::<Vec<_>>()
        .try_into()
        .unwrap();
    Ok(KzgAccumulator::new(
        loader.ec_point_from_assigned(lhs),
        loader.ec_point_from_assigned(rhs),
    ))
}

fn accumulate<'a>(
    loader: &Rc<Halo2Loader<'a>>,
    accumulators: Vec<KzgAccumulator<G1Affine, Rc<Halo2Loader<'a>>>>,
    as_proof: Value<&'_ [u8]>,
) -> KzgAccumulator<G1Affine, Rc<Halo2Loader<'a>>> {
    let mut transcript = PoseidonTranscript::<Rc<Halo2Loader>, _>::new(loader, as_proof);
    let proof = As::read_proof(&Default::default(), &accumulators, &mut transcript).unwrap();
    As::verify(&Default::default(), &accumulators, &proof).unwrap()
}

#[derive(Clone)]
pub struct RecursionCircuit<ST> {
    svk: Svk,
    default_accumulator: KzgAccumulator<G1Affine, NativeLoader>,
    app: SnarkWitness,
    previous: SnarkWitness,
    round: usize,
    instances: Vec<Fr>,
    as_proof: Value<Vec<u8>>,
    _marker: PhantomData<ST>,
}

impl<ST: StateTransition> RecursionCircuit<ST> {
    const PREPROCESSED_DIGEST_ROW: usize = 4 * LIMBS;
    const INITIAL_STATE_ROW: usize = Self::PREPROCESSED_DIGEST_ROW + 1;
    //const STATE_ROW: usize = Self::INITIAL_STATE_ROW + ST;
    //const ROUND_ROW: usize = Self::STATE_ROW + ST;

    pub fn new(
        params: &ParamsKZG<Bn256>,
        app: Snark,
        previous: Snark,
        rng: impl Rng + Send,
        initial_state: &[Fr],
        state: &[Fr],
        round: usize,
    ) -> Self {
        assert_eq!(initial_state.len(), ST::num_transition_instance());
        assert_eq!(
            state.len(),
            ST::num_transition_instance() + ST::num_additional_instance()
        );

        let svk = params.get_g()[0].into();
        let default_accumulator = KzgAccumulator::new(params.get_g()[1], params.get_g()[0]);

        let succinct_verify = |snark: &Snark| {
            let mut transcript = PoseidonTranscript::<NativeLoader, _>::new(snark.proof.as_slice());
            let proof =
                Plonk::<Pcs>::read_proof(&svk, &snark.protocol, &snark.instances, &mut transcript);
            Plonk::succinct_verify(&svk, &snark.protocol, &snark.instances, &proof)
        };

        let accumulators = iter::empty()
            .chain(succinct_verify(&app))
            .chain(
                (round > 0)
                    .then(|| succinct_verify(&previous))
                    .unwrap_or_else(|| {
                        let num_accumulator = 1 + previous.protocol.accumulator_indices.len();
                        vec![default_accumulator.clone(); num_accumulator]
                    }),
            )
            .collect_vec();

        let (accumulator, as_proof) = {
            let mut transcript = PoseidonTranscript::<NativeLoader, _>::new(Vec::new());
            let accumulator =
                As::create_proof(&Default::default(), &accumulators, &mut transcript, rng).unwrap();
            (accumulator, transcript.finalize())
        };

        let preprocessed_digest = {
            let inputs = previous
                .protocol
                .preprocessed
                .iter()
                .flat_map(|preprocessed| [preprocessed.x, preprocessed.y])
                .map(fe_to_fe)
                .chain(previous.protocol.transcript_initial_state)
                .collect_vec();
            let mut hasher = hash::Poseidon::from_spec(&NativeLoader, POSEIDON_SPEC.clone());
            hasher.update(&inputs);
            hasher.squeeze()
        };
        let instances = [
            accumulator.lhs.x,
            accumulator.lhs.y,
            accumulator.rhs.x,
            accumulator.rhs.y,
        ]
        .into_iter()
        .flat_map(fe_to_limbs::<_, _, LIMBS, BITS>)
        .chain(iter::once(preprocessed_digest))
        .chain(initial_state.iter().copied())
        .chain(state.iter().copied())
        .chain(iter::once(Fr::from(round as u64)))
        .collect();

        log::debug!("recursive instance: {:#?}", instances);

        Self {
            svk,
            default_accumulator,
            app: app.into(),
            previous: previous.into(),
            round,
            instances,
            as_proof: Value::known(as_proof),
            _marker: Default::default(),
        }
    }

    // fn initial_snark(params: &ParamsKZG<Bn256>, vk: Option<&VerifyingKey<G1Affine>>) -> Snark {
    //     let mut snark = gen_dummy_snark::<RecursionCircuit>(params, vk);
    //     let g = params.get_g();
    //     snark.instances = vec![[g[1].x, g[1].y, g[0].x, g[0].y]
    //         .into_iter()
    //         .flat_map(fe_to_limbs::<_, _, LIMBS, BITS>)
    //         .chain([Fr::ZERO; 4])
    //         .collect_vec()];
    //     snark
    // }

    fn as_proof(&self) -> Value<&[u8]> {
        self.as_proof.as_ref().map(Vec::as_slice)
    }

    fn load_default_accumulator<'a>(
        &self,
        loader: &Rc<Halo2Loader<'a>>,
    ) -> Result<KzgAccumulator<G1Affine, Rc<Halo2Loader<'a>>>, Error> {
        let [lhs, rhs] =
            [self.default_accumulator.lhs, self.default_accumulator.rhs].map(|default| {
                let assigned = loader
                    .ecc_chip()
                    .assign_constant(&mut loader.ctx_mut(), default)
                    .unwrap();
                loader.ec_point_from_assigned(assigned)
            });
        Ok(KzgAccumulator::new(lhs, rhs))
    }

    /// get the number of instance, help to refine the CircuitExt trait
    pub fn num_instance_fixed() -> usize {
        // [..lhs, ..rhs, preprocessed_digest, initial_state, state, round]
        4 * LIMBS + 2 * ST::num_transition_instance() + ST::num_additional_instance() + 2
    }
}

impl<ST: StateTransition> Circuit<Fr> for RecursionCircuit<ST> {
    type Config = config::RecursionConfig;
    type FloorPlanner = SimpleFloorPlanner;

    fn without_witnesses(&self) -> Self {
        Self {
            svk: self.svk,
            default_accumulator: self.default_accumulator.clone(),
            app: self.app.without_witnesses(),
            previous: self.previous.without_witnesses(),
            round: self.round,
            instances: self.instances.clone(),
            as_proof: Value::unknown(),
            _marker: Default::default(),
        }
    }

    fn configure(meta: &mut ConstraintSystem<Fr>) -> Self::Config {
        let path = std::env::var("VERIFY_CONFIG")
            .unwrap_or_else(|_| "configs/verify_circuit.config".to_owned());
        let params: BatchCircuitConfigParams = serde_json::from_reader(
            File::open(path.as_str()).unwrap_or_else(|err| panic!("{err:?}")),
        )
        .unwrap();

        Self::Config::configure(meta, params)
    }

    fn synthesize(
        &self,
        config: Self::Config,
        mut layouter: impl Layouter<Fr>,
    ) -> Result<(), Error> {
        config.range().load_lookup_table(&mut layouter)?;
        let max_rows = config.range().gate.max_rows;
        let main_gate = config.gate();

        let mut first_pass = halo2_base::SKIP_FIRST_PASS; // assume using simple floor planner
        let mut assigned_instances = Vec::new();
        layouter.assign_region(
            || "",
            |region| {
                if first_pass {
                    first_pass = false;
                    return Ok(());
                }
                let mut ctx = Context::new(
                    region,
                    ContextParams {
                        max_rows,
                        num_context_ids: 1,
                        fixed_columns: config.base_field_config.range.gate.constants.clone(),
                    },
                );

                let init_state_row_beg = Self::INITIAL_STATE_ROW;
                let state_row_beg = init_state_row_beg + ST::num_transition_instance();
                let addition_state_beg = state_row_beg + ST::num_transition_instance();
                let round_row = addition_state_beg + ST::num_additional_instance();
                log::debug!(
                    "state position: init {}|cur {}|add {}",
                    state_row_beg,
                    addition_state_beg,
                    round_row
                );

                let [preprocessed_digest, round] = [
                    self.instances[Self::PREPROCESSED_DIGEST_ROW],
                    self.instances[round_row],
                ]
                .map(|instance| {
                    main_gate
                        .assign_integer(&mut ctx, Value::known(instance))
                        .unwrap()
                });

                let initial_state = self.instances[init_state_row_beg..state_row_beg]
                    .iter()
                    .map(|&instance| {
                        main_gate
                            .assign_integer(&mut ctx, Value::known(instance))
                            .unwrap()
                    })
                    .collect::<Vec<_>>();

                let state = self.instances[state_row_beg..round_row]
                    .iter()
                    .map(|&instance| {
                        main_gate
                            .assign_integer(&mut ctx, Value::known(instance))
                            .unwrap()
                    })
                    .collect::<Vec<_>>();

                let first_round = main_gate.is_zero(&mut ctx, &round);
                let not_first_round = main_gate.not(&mut ctx, Existing(first_round));

                let loader = Halo2Loader::new(config.ecc_chip(), ctx);
                let (mut app_instances, app_accumulators) =
                    dynamic_verify::<Pcs>(&self.svk, &loader, &self.app, None);
                let (mut previous_instances, previous_accumulators) = dynamic_verify::<Pcs>(
                    &self.svk,
                    &loader,
                    &self.previous,
                    Some(preprocessed_digest),
                );

                let default_accmulator = self.load_default_accumulator(&loader)?;
                let previous_accumulators = previous_accumulators
                    .iter()
                    .map(|previous_accumulator| {
                        select_accumulator(
                            &loader,
                            &first_round,
                            &default_accmulator,
                            previous_accumulator,
                        )
                    })
                    .collect::<Result<Vec<_>, Error>>()?;

                let KzgAccumulator { lhs, rhs } = accumulate(
                    &loader,
                    [app_accumulators, previous_accumulators].concat(),
                    self.as_proof(),
                );

                let lhs = lhs.into_assigned();
                let rhs = rhs.into_assigned();
                let app_instances = app_instances.pop().unwrap();
                let previous_instances = previous_instances.pop().unwrap();

                let mut ctx = loader.ctx_mut();
                let initial_state_propagate = initial_state
                    .iter()
                    .zip_eq(previous_instances[init_state_row_beg..state_row_beg].iter())
                    .zip_eq(app_instances[..ST::num_transition_instance()].iter())
                    .flat_map(|((&st, &previous_st), &app_inst)| {
                        [
                            // Propagate initial_state
                            (
                                main_gate.mul(&mut ctx, Existing(st), Existing(not_first_round)),
                                previous_st,
                            ),
                            // Verify initial_state is same as the first application snark
                            (
                                main_gate.mul(&mut ctx, Existing(st), Existing(first_round)),
                                main_gate.mul(&mut ctx, Existing(app_inst), Existing(first_round)),
                            ),
                        ]
                    })
                    .collect::<Vec<_>>();

                // Verify current state is same as the current application snark
                let verify_app_state = state
                    .iter()
                    .zip_eq(app_instances[ST::num_transition_instance()..].iter())
                    .map(|(&st, &app_inst)| (st, app_inst))
                    .collect::<Vec<_>>();

                // Verify previous state (additional state not included) is same as the current application snark
                let verify_app_init_state = previous_instances[state_row_beg..addition_state_beg]
                    .iter()
                    .zip_eq(app_instances[..ST::num_transition_instance()].iter())
                    .map(|(&st, &app_inst)| {
                        (
                            main_gate.mul(&mut ctx, Existing(app_inst), Existing(not_first_round)),
                            st,
                        )
                    })
                    .collect::<Vec<_>>();

                for (lhs, rhs) in [
                    // Propagate preprocessed_digest
                    (
                        main_gate.mul(
                            &mut ctx,
                            Existing(preprocessed_digest),
                            Existing(not_first_round),
                        ),
                        previous_instances[Self::PREPROCESSED_DIGEST_ROW],
                    ),
                    // Verify round is increased by 1 when not at first round
                    (
                        round,
                        main_gate.add(
                            &mut ctx,
                            Existing(not_first_round),
                            Existing(previous_instances[round_row]),
                        ),
                    ),
                ]
                .into_iter()
                .chain(initial_state_propagate)
                .chain(verify_app_state)
                .chain(verify_app_init_state)
                {
                    ctx.region.constrain_equal(lhs.cell(), rhs.cell())?;
                }

                // IMPORTANT:
                config.base_field_config.finalize(&mut ctx);
                #[cfg(feature = "display")]
                dbg!(ctx.total_advice);
                #[cfg(feature = "display")]
                println!("Advice columns used: {}", ctx.advice_alloc[0][0].0 + 1);

                assigned_instances.extend(
                    [lhs.x(), lhs.y(), rhs.x(), rhs.y()]
                        .into_iter()
                        .flat_map(|coordinate| coordinate.limbs())
                        .chain(iter::once(&preprocessed_digest))
                        .chain(initial_state.iter())
                        .chain(state.iter())
                        .chain(iter::once(&round))
                        .map(|assigned| assigned.cell()),
                );
                Ok(())
            },
        )?;

        assert_eq!(assigned_instances.len(), self.num_instance()[0]);
        for (row, limb) in assigned_instances.into_iter().enumerate() {
            layouter.constrain_instance(limb, config.instance, row)?;
        }

        Ok(())
    }
}

impl<ST: StateTransition> CircuitExt<Fr> for RecursionCircuit<ST> {
    fn num_instance(&self) -> Vec<usize> {
        vec![Self::num_instance_fixed()]
    }

    fn instances(&self) -> Vec<Vec<Fr>> {
        vec![self.instances.clone()]
    }

    fn accumulator_indices() -> Option<Vec<(usize, usize)>> {
        Some((0..4 * LIMBS).map(|idx| (0, idx)).collect())
    }

    fn selectors(config: &Self::Config) -> Vec<Selector> {
        config.base_field_config.range.gate.basic_gates[0]
            .iter()
            .map(|gate| gate.q_enable)
            .collect()
    }
}

// batch_circuit_debug: this part does not compile
// pub fn gen_recursion_pk<ConcreteCircuit: CircuitExt<Fr>>(
//     recursion_params: &ParamsKZG<Bn256>,
//     app_params: &ParamsKZG<Bn256>,
//     app_vk: &VerifyingKey<G1Affine>,
// ) -> ProvingKey<G1Affine> {
//     let recursion = RecursionCircuit::new(
//         recursion_params,
//         gen_dummy_snark::<ConcreteCircuit>(app_params, Some(app_vk)),
//         RecursionCircuit::initial_snark(recursion_params, None),
//         Fr::ZERO,
//         Fr::ZERO,
//         0,
//     );
//     gen_pk(recursion_params, &recursion)
// }

// batch_circuit_debug: this part does not compile
// pub fn gen_recursion_snark<ConcreteCircuit: CircuitExt<Fr> + StateTransition>(
//     app_params: &ParamsKZG<Bn256>,
//     recursion_params: &ParamsKZG<Bn256>,
//     app_pk: &ProvingKey<G1Affine>,
//     recursion_pk: &ProvingKey<G1Affine>,
//     initial_state: Fr,
//     inputs: Vec<ConcreteCircuit::Input>,
// ) -> (Fr, Snark) {
//     let mut state = initial_state;
//     let mut app = ConcreteCircuit::new(state);
//     let mut previous =
//         RecursionCircuit::initial_snark(recursion_params, Some(recursion_pk.get_vk()));
//     for (round, input) in inputs.into_iter().enumerate() {
//         state = app.state_transition(input);
//         println!("Generate app snark");
//         let app_snark = gen_snark(app_params, app_pk, app);
//         let recursion = RecursionCircuit::new(
//             recursion_params,
//             app_snark,
//             previous,
//             initial_state,
//             state,
//             round,
//         );
//         println!("Generate recursion snark");
//         previous = gen_snark(recursion_params, recursion_pk, recursion);
//         app = ConcreteCircuit::new(state);
//     }
//     (state, previous)
<<<<<<< HEAD
// }
=======
// }

fn test() {
    // use std::fs;
    // use sv_halo2_base::utils::fs::gen_srs;

    // let app_params = gen_srs(3);
    // let recursion_config: BatchCircuitConfigParamsParams =
    //     serde_json::from_reader(fs::File::open("configs/verify_circuit.config").unwrap()).unwrap();
    // let k = recursion_config.degree;
    // let recursion_params = gen_srs(k);

    //     let app_pk = gen_pk(&app_params, &application::Square::default());

    //     let pk_time = start_timer!(|| "Generate recursion pk");
    //     let recursion_pk = gen_recursion_pk::<application::Square>(
    //         &recursion_params,
    //         &app_params,
    //         app_pk.get_vk(),
    //     );
    //     end_timer!(pk_time);

    //     let num_round = 1;
    //     let pf_time = start_timer!(|| "Generate full recursive snark");
    //     let (final_state, snark) = gen_recursion_snark::<application::Square>(
    //         &app_params,
    //         &recursion_params,
    //         &app_pk,
    //         &recursion_pk,
    //         Fr::from(2u64),
    //         vec![(); num_round],
    //     );
    //     end_timer!(pf_time);
    //     assert_eq!(final_state, Fr::from(2u64).pow(&[1 << num_round, 0, 0, 0]));

    //     let accept = {
    //         let svk = recursion_params.get_g()[0].into();
    //         let dk = (recursion_params.g2(), recursion_params.s_g2()).into();
    //         let mut transcript = PoseidonTranscript::<NativeLoader, _>::new(snark.proof.as_slice());
    //         let proof = Plonk::read_proof(&svk, &snark.protocol, &snark.instances, &mut transcript);
    //         Plonk::verify(&svk, &dk, &snark.protocol, &snark.instances, &proof)
    //     };
    //     assert!(accept)
}
>>>>>>> fb9853a5
<|MERGE_RESOLUTION|>--- conflicted
+++ resolved
@@ -501,9 +501,6 @@
 //         app = ConcreteCircuit::new(state);
 //     }
 //     (state, previous)
-<<<<<<< HEAD
-// }
-=======
 // }
 
 fn test() {
@@ -547,5 +544,4 @@
     //         Plonk::verify(&svk, &dk, &snark.protocol, &snark.instances, &proof)
     //     };
     //     assert!(accept)
-}
->>>>>>> fb9853a5
+}