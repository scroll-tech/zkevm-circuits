#![allow(clippy::type_complexity)]

use super::*;
use snark_verifier::{
    loader::halo2::{
        halo2_ecc::halo2_base as sv_halo2_base,
        EccInstructions, IntegerInstructions,
    },
    pcs::{
        kzg::{Bdfg21, Kzg, KzgAccumulator, KzgAs, KzgSuccinctVerifyingKey, LimbsEncoding},
        PolynomialCommitmentScheme, AccumulationScheme, AccumulationSchemeProver,
    },
    util::{
        arithmetic::{fe_to_fe, fe_from_limbs, fe_to_limbs},
        hash,
    },
};
use sv_halo2_base::{
    halo2_proofs,
    gates::GateInstructions, AssignedValue, Context, ContextParams, QuantumCell::Existing,
};
use halo2_proofs::{
    circuit::{Layouter, SimpleFloorPlanner, Value},
    poly::{
        commitment::ParamsProver,
        kzg::{
            commitment::ParamsKZG,
            multiopen::{ProverGWC, VerifierGWC},
            strategy::AccumulatorStrategy,
        },
        Rotation, VerificationStrategy,
    },
};
use snark_verifier_sdk::{
    SnarkWitness,
    types::{Plonk, Halo2Loader, BaseFieldEccChip},
    gen_pk, gen_snark_shplonk, verify_snark_shplonk
};


use std::{rc::Rc, fs::File, iter};
type Svk = KzgSuccinctVerifyingKey<G1Affine>;
type Pcs = Kzg<Bn256, Bdfg21>;

type As = KzgAs<Pcs>;

// use halo2_base::{
//     gates::GateInstructions, AssignedValue, Context, ContextParams, QuantumCell::Existing,
// };
// use halo2_ecc::ecc::EccChip;
// use halo2_proofs::plonk::{Column, Instance};
// use snark_verifier::loader::halo2::{EccInstructions, IntegerInstructions};


fn select_accumulator<'a>(
    loader: &Rc<Halo2Loader<'a>>,
    condition: &AssignedValue<Fr>,
    lhs: &KzgAccumulator<G1Affine, Rc<Halo2Loader<'a>>>,
    rhs: &KzgAccumulator<G1Affine, Rc<Halo2Loader<'a>>>,
) -> Result<KzgAccumulator<G1Affine, Rc<Halo2Loader<'a>>>, Error> {
    let [lhs, rhs]: [_; 2] = [lhs.lhs.assigned(), lhs.rhs.assigned()]
        .iter()
        .zip([rhs.lhs.assigned(), rhs.rhs.assigned()].iter())
        .map(|(lhs, rhs)| loader.ecc_chip().select(&mut loader.ctx_mut(), lhs, rhs, condition))
        .collect::<Vec<_>>()
        .try_into()
        .unwrap();
    Ok(KzgAccumulator::new(
        loader.ec_point_from_assigned(lhs),
        loader.ec_point_from_assigned(rhs),
    ))
}

fn accumulate<'a>(
    loader: &Rc<Halo2Loader<'a>>,
    accumulators: Vec<KzgAccumulator<G1Affine, Rc<Halo2Loader<'a>>>>,
    as_proof: Value<&'_ [u8]>,
) -> KzgAccumulator<G1Affine, Rc<Halo2Loader<'a>>> {
    let mut transcript = PoseidonTranscript::<Rc<Halo2Loader>, _>::new(loader, as_proof);
    let proof = As::read_proof(&Default::default(), &accumulators, &mut transcript).unwrap();
    As::verify(&Default::default(), &accumulators, &proof).unwrap()
}

#[derive(Clone)]
pub struct RecursionCircuit<const ST: usize> {
    svk: Svk,
    default_accumulator: KzgAccumulator<G1Affine, NativeLoader>,
    app: SnarkWitness,
    previous: SnarkWitness,
    round: usize,
    instances: Vec<Fr>,
    as_proof: Value<Vec<u8>>,
}

impl<const ST: usize> RecursionCircuit<ST> {
    const PREPROCESSED_DIGEST_ROW: usize = 4 * LIMBS;
    const INITIAL_STATE_ROW: usize = Self::PREPROCESSED_DIGEST_ROW + 1;
    const STATE_ROW: usize = Self::INITIAL_STATE_ROW + ST;
    const ROUND_ROW: usize = Self::STATE_ROW + ST;

    pub fn new(
        params: &ParamsKZG<Bn256>,
        app: Snark,
        previous: Snark,
        rng: impl Rng + Send,
        initial_state: [Fr; ST],
        state: [Fr; ST],
        round: usize,
    ) -> Self {
        let svk = params.get_g()[0].into();
        let default_accumulator = KzgAccumulator::new(params.get_g()[1], params.get_g()[0]);

        let succinct_verify = |snark: &Snark| {
            let mut transcript =
                PoseidonTranscript::<NativeLoader, _>::new(snark.proof.as_slice());
            let proof =
                Plonk::<Pcs>::read_proof(&svk, &snark.protocol, &snark.instances, &mut transcript);
            Plonk::succinct_verify(&svk, &snark.protocol, &snark.instances, &proof)
        };

        let accumulators = iter::empty()
            .chain(succinct_verify(&app))
            .chain((round > 0).then(|| succinct_verify(&previous)).unwrap_or_else(|| {
                let num_accumulator = 1 + previous.protocol.accumulator_indices.len();
                vec![default_accumulator.clone(); num_accumulator]
            }))
            .collect_vec();

        let (accumulator, as_proof) = {
            let mut transcript = PoseidonTranscript::<NativeLoader, _>::new(Vec::new());
            let accumulator =
                As::create_proof(&Default::default(), &accumulators, &mut transcript, rng)
                    .unwrap();
            (accumulator, transcript.finalize())
        };

        let preprocessed_digest = {
            let inputs = previous
                .protocol
                .preprocessed
                .iter()
                .flat_map(|preprocessed| [preprocessed.x, preprocessed.y])
                .map(fe_to_fe)
                .chain(previous.protocol.transcript_initial_state)
                .collect_vec();
            let mut hasher = hash::Poseidon::from_spec(
                &NativeLoader, POSEIDON_SPEC.clone());
            hasher.update(&inputs);
            hasher.squeeze()
        };
        let instances =
            [accumulator.lhs.x, accumulator.lhs.y, accumulator.rhs.x, accumulator.rhs.y]
                .into_iter()
                .flat_map(fe_to_limbs::<_, _, LIMBS, BITS>)
                .chain(iter::once(preprocessed_digest))
                .chain(initial_state)
                .chain(state)
                .chain(iter::once(Fr::from(round as u64)))
                .collect();

        log::debug!("recursive instance: {:#?}", instances);

        Self {
            svk,
            default_accumulator,
            app: app.into(),
            previous: previous.into(),
            round,
            instances,
            as_proof: Value::known(as_proof),
        }
    }

    // fn initial_snark(params: &ParamsKZG<Bn256>, vk: Option<&VerifyingKey<G1Affine>>) -> Snark {
    //     let mut snark = gen_dummy_snark::<RecursionCircuit>(params, vk);
    //     let g = params.get_g();
    //     snark.instances = vec![[g[1].x, g[1].y, g[0].x, g[0].y]
    //         .into_iter()
    //         .flat_map(fe_to_limbs::<_, _, LIMBS, BITS>)
    //         .chain([Fr::ZERO; 4])
    //         .collect_vec()];
    //     snark
    // }

    fn as_proof(&self) -> Value<&[u8]> {
        self.as_proof.as_ref().map(Vec::as_slice)
    }

    fn load_default_accumulator<'a>(
        &self,
        loader: &Rc<Halo2Loader<'a>>,
    ) -> Result<KzgAccumulator<G1Affine, Rc<Halo2Loader<'a>>>, Error> {
        let [lhs, rhs] =
            [self.default_accumulator.lhs, self.default_accumulator.rhs].map(|default| {
                let assigned =
                    loader.ecc_chip().assign_constant(&mut loader.ctx_mut(), default).unwrap();
                loader.ec_point_from_assigned(assigned)
            });
        Ok(KzgAccumulator::new(lhs, rhs))
    }

    /// get the number of instance, help to refine the CircuitExt trait
    pub fn num_instance_fixed() -> usize {
        // [..lhs, ..rhs, preprocessed_digest, initial_state, state, round]
        4 * LIMBS + ST*2 + 2
    }

}

impl<const ST: usize> Circuit<Fr> for RecursionCircuit<ST> {
    type Config = config::RecursionConfig;
    type FloorPlanner = SimpleFloorPlanner;

    fn without_witnesses(&self) -> Self {

        Self {
            svk: self.svk,
            default_accumulator: self.default_accumulator.clone(),
            app: self.app.without_witnesses(),
            previous: self.previous.without_witnesses(),
            round: self.round,
            instances: self.instances.clone(),
            as_proof: Value::unknown(),
        }
    }

    fn configure(meta: &mut ConstraintSystem<Fr>) -> Self::Config {
        let path = std::env::var("VERIFY_CONFIG")
            .unwrap_or_else(|_| "configs/verify_circuit.config".to_owned());
        let params: BatchCircuitConfigParamsParams = serde_json::from_reader(
            File::open(path.as_str()).unwrap_or_else(|err| panic!("{err:?}")),
        )
        .unwrap();

        Self::Config::configure(meta, params)
    }

    fn synthesize(
        &self,
        config: Self::Config,
        mut layouter: impl Layouter<Fr>,
    ) -> Result<(), Error> {
        config.range().load_lookup_table(&mut layouter)?;
        let max_rows = config.range().gate.max_rows;
        let main_gate = config.gate();

        let mut first_pass = halo2_base::SKIP_FIRST_PASS; // assume using simple floor planner
        let mut assigned_instances = Vec::new();
        layouter.assign_region(
            || "",
            |region| {
                if first_pass {
                    first_pass = false;
                    return Ok(());
                }
                let mut ctx = Context::new(
                    region,
                    ContextParams {
                        max_rows,
                        num_context_ids: 1,
                        fixed_columns: config.base_field_config.range.gate.constants.clone(),
                    },
                );

                let [preprocessed_digest, round] = [
                    self.instances[Self::PREPROCESSED_DIGEST_ROW],
                    self.instances[Self::ROUND_ROW],
                ]
                .map(|instance| {
                    main_gate.assign_integer(&mut ctx, Value::known(instance)).unwrap()
                });

                let initial_state = self.instances[Self::INITIAL_STATE_ROW..Self::STATE_ROW]
                .iter().map(|&instance| {
                    main_gate.assign_integer(&mut ctx, Value::known(instance)).unwrap()
                }).collect::<Vec<_>>();

                let state = self.instances[Self::STATE_ROW..Self::ROUND_ROW]
                .iter().map(|&instance| {
                    main_gate.assign_integer(&mut ctx, Value::known(instance)).unwrap()
                }).collect::<Vec<_>>();
                               
                let first_round = main_gate.is_zero(&mut ctx, &round);
                let not_first_round = main_gate.not(&mut ctx, Existing(first_round));

                let loader = Halo2Loader::new(config.ecc_chip(), ctx);
                let (mut app_instances, app_accumulators) =
                    dynamic_verify::<Pcs>(&self.svk, &loader, &self.app, None);
                let (mut previous_instances, previous_accumulators) = 
                dynamic_verify::<Pcs>(
                    &self.svk,
                    &loader,
                    &self.previous,
                    Some(preprocessed_digest.clone()),
                );

                let default_accmulator = self.load_default_accumulator(&loader)?;
                let previous_accumulators = previous_accumulators
                    .iter()
                    .map(|previous_accumulator| {
                        select_accumulator(
                            &loader,
                            &first_round,
                            &default_accmulator,
                            previous_accumulator,
                        )
                    })
                    .collect::<Result<Vec<_>, Error>>()?;

                let KzgAccumulator { lhs, rhs } = accumulate(
                    &loader,
                    [app_accumulators, previous_accumulators].concat(),
                    self.as_proof(),
                );

                let lhs = lhs.into_assigned();
                let rhs = rhs.into_assigned();
                let app_instances = app_instances.pop().unwrap();
                let previous_instances = previous_instances.pop().unwrap();

                let mut ctx = loader.ctx_mut();
                let initial_state_propagate = 
                    initial_state.iter()
                    .zip_eq(previous_instances[Self::INITIAL_STATE_ROW..Self::STATE_ROW].iter())
                    .zip_eq(app_instances[..ST].iter())
                    .flat_map(|((&st, &previous_st), &app_inst)|[
                    // Propagate initial_state
                    (
                        main_gate.mul(
                            &mut ctx,
                            Existing(st),
                            Existing(not_first_round),
                        ),
                        previous_st,
                    ),
                    // Verify initial_state is same as the first application snark
                    (
                        main_gate.mul(
                            &mut ctx,
                            Existing(st),
                            Existing(first_round),
                        ),
                        main_gate.mul(
                            &mut ctx,
                            Existing(app_inst),
                            Existing(first_round),
                        ),
                    ),
                ]).collect::<Vec<_>>();

                // Verify current state is same as the current application snark
                let verify_app_state = state.iter()
                .zip_eq(app_instances[ST..].iter())
                .map(|(&st, &app_inst)|(st, app_inst)).collect::<Vec<_>>();

                // Verify previous state is same as the current application snark
                let verify_app_init_state = 
                previous_instances[Self::STATE_ROW..Self::ROUND_ROW].iter()
                .zip_eq(app_instances[..ST].iter())
                .map(|(&st, &app_inst)|(
                    main_gate.mul(
                        &mut ctx,
                        Existing(app_inst),
                        Existing(not_first_round),
                    ),
                    st,
                )).collect::<Vec<_>>();

                for (lhs, rhs) in [
                    // Propagate preprocessed_digest
                    (
                        main_gate.mul(
                            &mut ctx,
                            Existing(preprocessed_digest),
                            Existing(not_first_round),
                        ),
                        previous_instances[Self::PREPROCESSED_DIGEST_ROW],
                    ),
                    // // Verify previous state is same as the current application snark
                    // (
                    //     main_gate.mul(
                    //         &mut ctx,
                    //         Existing(app_instances[0]),
                    //         Existing(not_first_round),
                    //     ),
                    //     previous_instances[Self::STATE_ROW],
                    // ),
                    // Verify round is increased by 1 when not at first round
                    (
                        round,
                        main_gate.add(
                            &mut ctx,
                            Existing(not_first_round),
                            Existing(previous_instances[Self::ROUND_ROW]),
                        ),
                    ),
                ].into_iter()
                .chain(initial_state_propagate)
                .chain(verify_app_state)
                .chain(verify_app_init_state)
                 {
                    ctx.region.constrain_equal(lhs.cell(), rhs.cell())?;
                }

                // IMPORTANT:
                config.base_field_config.finalize(&mut ctx);
                #[cfg(feature = "display")]
                dbg!(ctx.total_advice);
                #[cfg(feature = "display")]
                println!("Advice columns used: {}", ctx.advice_alloc[0][0].0 + 1);

                assigned_instances.extend(
                    [lhs.x(), lhs.y(), rhs.x(), rhs.y()]
                        .into_iter()
                        .flat_map(|coordinate| coordinate.limbs())
                        .chain(iter::once(&preprocessed_digest))
                        .chain(initial_state.iter())
                        .chain(state.iter())
                        .chain(iter::once(&round))
                        .map(|assigned| assigned.cell()),
                );
                Ok(())
            },
        )?;

        assert_eq!(assigned_instances.len(), self.num_instance()[0]);
        for (row, limb) in assigned_instances.into_iter().enumerate() {
            layouter.constrain_instance(limb, config.instance, row)?;
        }

        Ok(())
    }
}

impl<const ST: usize> CircuitExt<Fr> for RecursionCircuit<ST> {
    fn num_instance(&self) -> Vec<usize> {
        vec![Self::num_instance_fixed()]
    }

    fn instances(&self) -> Vec<Vec<Fr>> {
        vec![self.instances.clone()]
    }

    fn accumulator_indices() -> Option<Vec<(usize, usize)>> {
        Some((0..4 * LIMBS).map(|idx| (0, idx)).collect())
    }

    fn selectors(config: &Self::Config) -> Vec<Selector> {
        config.base_field_config.range.gate.basic_gates[0]
            .iter()
            .map(|gate| gate.q_enable)
            .collect()
    }
<<<<<<< HEAD
}

pub fn gen_recursion_pk<ConcreteCircuit: CircuitExt<Fr>>(
    recursion_params: &ParamsKZG<Bn256>,
    app_params: &ParamsKZG<Bn256>,
    app_vk: &VerifyingKey<G1Affine>,
) -> ProvingKey<G1Affine> {
    let recursion = RecursionCircuit::new(
        recursion_params,
        gen_dummy_snark::<ConcreteCircuit>(app_params, Some(app_vk)),
        RecursionCircuit::initial_snark(recursion_params, None),
        Fr::ZERO,
        Fr::ZERO,
        0,
    );
    gen_pk(recursion_params, &recursion)
}

pub fn gen_recursion_snark<ConcreteCircuit: CircuitExt<Fr> + StateTransition>(
    app_params: &ParamsKZG<Bn256>,
    recursion_params: &ParamsKZG<Bn256>,
    app_pk: &ProvingKey<G1Affine>,
    recursion_pk: &ProvingKey<G1Affine>,
    initial_state: Fr,
    inputs: Vec<ConcreteCircuit::Input>,
) -> (Fr, Snark) {
    let mut state = initial_state;
    let mut app = ConcreteCircuit::new(state);
    let mut previous =
        RecursionCircuit::initial_snark(recursion_params, Some(recursion_pk.get_vk()));
    for (round, input) in inputs.into_iter().enumerate() {
        state = app.state_transition(input);
        println!("Generate app snark");
        let app_snark = gen_snark(app_params, app_pk, app);
        let recursion = RecursionCircuit::new(
            recursion_params,
            app_snark,
            previous,
            initial_state,
            state,
            round,
        );
        println!("Generate recursion snark");
        previous = gen_snark(recursion_params, recursion_pk, recursion);
        app = ConcreteCircuit::new(state);
    }
    (state, previous)
}


fn test() {
    use std::fs;
    use sv_halo2_base::utils::fs::gen_srs;
    
    let app_params = gen_srs(3);
    let recursion_config: BatchCircuitConfigParamsParams =
        serde_json::from_reader(fs::File::open("configs/verify_circuit.config").unwrap()).unwrap();
    let k = recursion_config.degree;
    let recursion_params = gen_srs(k);

//     let app_pk = gen_pk(&app_params, &application::Square::default());

//     let pk_time = start_timer!(|| "Generate recursion pk");
//     let recursion_pk = gen_recursion_pk::<application::Square>(
//         &recursion_params,
//         &app_params,
//         app_pk.get_vk(),
//     );
//     end_timer!(pk_time);

//     let num_round = 1;
//     let pf_time = start_timer!(|| "Generate full recursive snark");
//     let (final_state, snark) = gen_recursion_snark::<application::Square>(
//         &app_params,
//         &recursion_params,
//         &app_pk,
//         &recursion_pk,
//         Fr::from(2u64),
//         vec![(); num_round],
//     );
//     end_timer!(pf_time);
//     assert_eq!(final_state, Fr::from(2u64).pow(&[1 << num_round, 0, 0, 0]));

//     let accept = {
//         let svk = recursion_params.get_g()[0].into();
//         let dk = (recursion_params.g2(), recursion_params.s_g2()).into();
//         let mut transcript = PoseidonTranscript::<NativeLoader, _>::new(snark.proof.as_slice());
//         let proof = Plonk::read_proof(&svk, &snark.protocol, &snark.instances, &mut transcript);
//         Plonk::verify(&svk, &dk, &snark.protocol, &snark.instances, &proof)
//     };
//     assert!(accept)
// }
=======
}
>>>>>>> e15ffabd
<|MERGE_RESOLUTION|>--- conflicted
+++ resolved
@@ -451,7 +451,6 @@
             .map(|gate| gate.q_enable)
             .collect()
     }
-<<<<<<< HEAD
 }
 
 pub fn gen_recursion_pk<ConcreteCircuit: CircuitExt<Fr>>(
@@ -543,7 +542,4 @@
 //         Plonk::verify(&svk, &dk, &snark.protocol, &snark.instances, &proof)
 //     };
 //     assert!(accept)
-// }
-=======
-}
->>>>>>> e15ffabd
+// }