use snark_verifier::loader::halo2::halo2_ecc::fields::fp::FpStrategy;

use crate::{BITS, LIMBS};

#[derive(serde::Serialize, serde::Deserialize, Clone, Debug)]
/// Parameters for aggregation circuit and compression circuit configs.
pub struct ConfigParams {
    pub strategy: FpStrategy,
    pub degree: u32,
    pub num_advice: Vec<usize>,
    pub num_lookup_advice: Vec<usize>,
    pub num_fixed: usize,
    pub lookup_bits: usize,
    pub limb_bits: usize,
    pub num_limbs: usize,
}

impl ConfigParams {
    pub(crate) fn aggregation_param() -> Self {
        Self {
            strategy: FpStrategy::Simple,
<<<<<<< HEAD
            degree: 20,
            num_advice: vec![75],
            num_lookup_advice: vec![10],
=======
            degree: 19,
            num_advice: vec![100],
            num_lookup_advice: vec![13],
>>>>>>> 08ca7e0d
            num_fixed: 2,
            lookup_bits: 18,
            limb_bits: BITS,
            num_limbs: LIMBS,
        }
    }

    pub(crate) fn default_compress_wide_param() -> Self {
        Self {
            strategy: FpStrategy::Simple,
            degree: 22,
            num_advice: vec![35],
            num_lookup_advice: vec![1],
            num_fixed: 1,
            lookup_bits: 20,
            limb_bits: BITS,
            num_limbs: LIMBS,
        }
    }

    pub(crate) fn _compress_thin_param() -> Self {
        Self {
            strategy: FpStrategy::Simple,
            degree: 25,
            num_advice: vec![1],
            num_lookup_advice: vec![1],
            num_fixed: 1,
            lookup_bits: 20,
            limb_bits: BITS,
            num_limbs: LIMBS,
        }
    }
}<|MERGE_RESOLUTION|>--- conflicted
+++ resolved
@@ -19,15 +19,9 @@
     pub(crate) fn aggregation_param() -> Self {
         Self {
             strategy: FpStrategy::Simple,
-<<<<<<< HEAD
             degree: 20,
-            num_advice: vec![75],
-            num_lookup_advice: vec![10],
-=======
-            degree: 19,
             num_advice: vec![100],
             num_lookup_advice: vec![13],
->>>>>>> 08ca7e0d
             num_fixed: 2,
             lookup_bits: 18,
             limb_bits: BITS,
