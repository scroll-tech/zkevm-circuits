--- conflicted
+++ resolved
@@ -2,14 +2,9 @@
     aggregation::{
         AssignedBarycentricEvaluationConfig, BarycentricEvaluationConfig, BlobDataConfig, RlcConfig,
     },
-<<<<<<< HEAD
     blob::{
-        BatchData, PointEvaluationAssignments, N_BYTES_U256, N_ROWS_BATCH_DATA_CONFIG, N_ROWS_DATA,
-        N_ROWS_METADATA,
+        BatchData, PointEvaluationAssignments, N_BYTES_U256,
     },
-=======
-    blob::{BlobAssignments, BlobData, N_BYTES_U256},
->>>>>>> 08ca7e0d
     param::ConfigParams,
     BatchDataConfig, MAX_AGG_SNARKS,
 };
@@ -30,11 +25,7 @@
 
 #[derive(Default)]
 struct BlobCircuit {
-<<<<<<< HEAD
-    data: BatchData,
-=======
-    data: BlobData<MAX_AGG_SNARKS>,
->>>>>>> 08ca7e0d
+    data: BatchData<MAX_AGG_SNARKS>,
 
     overwrite_num_valid_chunks: bool,
     overwrite_challenge_digest: Option<usize>,
@@ -54,12 +45,8 @@
     keccak_table: KeccakTable,
 
     rlc: RlcConfig,
-<<<<<<< HEAD
-    batch_data_config: BatchDataConfig,
-    blob_data: BlobDataConfig,
-=======
+    batch_data_config: BatchDataConfig<MAX_AGG_SNARKS>,
     blob_data: BlobDataConfig<MAX_AGG_SNARKS>,
->>>>>>> 08ca7e0d
     barycentric: BarycentricEvaluationConfig,
 }
 
@@ -225,12 +212,8 @@
                 if let Some(i) = self.overwrite_challenge_digest {
                     increment_cell(
                         &mut region,
-<<<<<<< HEAD
-                        &assigned_rows[N_ROWS_BATCH_DATA_CONFIG - N_BYTES_U256 + i].byte,
-=======
-                        &assigned_rows[BlobData::<MAX_AGG_SNARKS>::n_rows() - N_BYTES_U256 + i]
+                        &assigned_rows[BatchData::<MAX_AGG_SNARKS>::n_rows() - N_BYTES_U256 + i]
                             .byte,
->>>>>>> 08ca7e0d
                     )?;
                 }
                 if let Some((i, j)) = self.overwrite_chunk_data_digests {
@@ -258,11 +241,7 @@
     )
 }
 
-<<<<<<< HEAD
-fn check_data(data: BatchData) -> Result<(), Vec<VerifyFailure>> {
-=======
-fn check_data(data: BlobData<MAX_AGG_SNARKS>) -> Result<(), Vec<VerifyFailure>> {
->>>>>>> 08ca7e0d
+fn check_data(data: BatchData<MAX_AGG_SNARKS>) -> Result<(), Vec<VerifyFailure>> {
     let circuit = BlobCircuit {
         data,
         ..Default::default()
@@ -316,13 +295,8 @@
     }
 }
 
-<<<<<<< HEAD
-fn generic_batch_data() -> BatchData {
+fn generic_batch_data() -> BatchData<MAX_AGG_SNARKS> {
     BatchData::from(&vec![
-=======
-fn generic_blob_data() -> BlobData<MAX_AGG_SNARKS> {
-    BlobData::from(&vec![
->>>>>>> 08ca7e0d
         vec![3, 100, 24, 30],
         vec![],
         vec![100; 300],
