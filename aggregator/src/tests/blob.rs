--- conflicted
+++ resolved
@@ -59,10 +59,6 @@
     type Config = BlobConfig;
     type FloorPlanner = SimpleFloorPlanner;
     type Params = ();
-<<<<<<< HEAD
-
-=======
->>>>>>> e3f8cc11
     fn without_witnesses(&self) -> Self {
         unimplemented!()
     }
