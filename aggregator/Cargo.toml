--- conflicted
+++ resolved
@@ -33,7 +33,6 @@
 revm-primitives.workspace = true
 c-kzg.workspace = true
 num-bigint.workspace = true
-<<<<<<< HEAD
 revm-primitives = "3.1.0"
 
 # da-compression
@@ -43,8 +42,6 @@
 [dev-dependencies]
 
 csv = "1.1"
-=======
->>>>>>> 08ca7e0d
 
 [features]
 default = ["revm-precompile/c-kzg"]
