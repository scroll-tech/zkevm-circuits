--- conflicted
+++ resolved
@@ -32,13 +32,7 @@
 num-bigint.workspace = true
 
 [features]
-<<<<<<< HEAD
-default = []
-# default = [ "disable_proof_aggregation" ]
-print-trace = [ "ark-std/print-trace" ]
-=======
 default = ["revm-precompile/c-kzg"]
 print-trace = ["ark-std/print-trace"]
->>>>>>> 0a2da7f1
 # This feature is useful for unit tests where we check the SAT of pi aggregation circuit
 disable_proof_aggregation = []