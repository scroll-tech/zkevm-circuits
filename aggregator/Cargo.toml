[package]
name = "aggregator"
version.workspace = true
edition.workspace = true
license.workspace = true

[dependencies]

eth-types = { path = "../eth-types" }
gadgets = { path = "../gadgets" }
zkevm-circuits = { path = "../zkevm-circuits", default-features=false, features = ["debug-annotations", "parallel_syn"] }

ark-std.workspace = true
ctor.workspace = true
env_logger.workspace = true
ethers-core.workspace = true
hex.workspace = true
log.workspace = true
itertools.workspace = true
once_cell.workspace = true
serde.workspace = true
serde_json.workspace = true
rand.workspace = true
halo2-base.workspace = true
halo2-ecc.workspace = true
halo2_proofs.workspace = true
snark-verifier.workspace = true
snark-verifier-sdk.workspace = true
strum.workspace = true
strum_macros.workspace = true

# da-4844
revm-precompile.workspace = true
revm-primitives.workspace = true
c-kzg.workspace = true
num-bigint.workspace = true

# da-compression
bitstream-io = "2.2.0"
zstd-encoder = { package = "encoder", git = "https://github.com/scroll-tech/da-codec.git", tag = "v0.1.0" }

[dev-dependencies]

csv = "1.1"

[features]
default = ["revm-precompile/c-kzg"]
print-trace = ["ark-std/print-trace"]
<<<<<<< HEAD
# This feature is useful for unit tests where we check the SAT of pi aggregation circuit
disable_proof_aggregation = []
soundness-tests = []
=======
# This feature is useful for unit tests where we check the SAT of pi batch circuit
disable_proof_aggregation = []
>>>>>>> 47e4cb73
<|MERGE_RESOLUTION|>--- conflicted
+++ resolved
@@ -46,11 +46,6 @@
 [features]
 default = ["revm-precompile/c-kzg"]
 print-trace = ["ark-std/print-trace"]
-<<<<<<< HEAD
-# This feature is useful for unit tests where we check the SAT of pi aggregation circuit
-disable_proof_aggregation = []
-soundness-tests = []
-=======
 # This feature is useful for unit tests where we check the SAT of pi batch circuit
 disable_proof_aggregation = []
->>>>>>> 47e4cb73
+soundness-tests = []