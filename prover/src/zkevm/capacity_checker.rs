use super::circuit::{
    MAX_BYTECODE, MAX_CALLDATA, MAX_EXP_STEPS, MAX_KECCAK_ROWS, MAX_MPT_ROWS, MAX_POSEIDON_ROWS,
    MAX_RWS, MAX_VERTICAL_ROWS,
};

use super::circuit::{
    block_traces_to_witness_block_with_updated_state, calculate_row_usage_of_witness_block,
    get_super_circuit_params,
};
use bus_mapping::{
    circuit_input_builder::{self, CircuitInputBuilder},
    state_db::{CodeDB, StateDB},
};
use eth_types::{l2_types::BlockTrace, ToWord, H256};
use itertools::Itertools;
use mpt_zktrie::state::ZktrieState;
use serde_derive::{Deserialize, Serialize};

#[derive(Debug, Clone, Deserialize, Serialize)]
pub struct SubCircuitRowUsage {
    pub name: String,
    pub row_number: usize,
}

#[derive(Debug, Clone, Deserialize, Serialize)]
pub struct RowUsage {
    pub is_ok: bool,
    pub row_number: usize,
    pub row_usage_details: Vec<SubCircuitRowUsage>,
}

impl Default for RowUsage {
    fn default() -> Self {
        Self::new()
    }
}

const NORMALIZED_ROW_LIMIT: usize = 1_000_000;

impl RowUsage {
    pub fn new() -> Self {
        Self {
            is_ok: true,
            row_number: 0,
            row_usage_details: Vec::new(),
        }
    }
    // We treat 1M as 100%
    pub fn normalize(&self) -> Self {
        let real_available_rows = [
            (MAX_RWS, 0.95),           // evm
            (MAX_RWS, 0.95),           // state
            (MAX_BYTECODE, 0.95),      // bytecode
            (MAX_RWS, 0.95),           // copy
            (MAX_KECCAK_ROWS, 0.95),   // keccak
            (MAX_VERTICAL_ROWS, 0.95), // tx
            (MAX_CALLDATA, 0.95),      // rlp
            (7 * MAX_EXP_STEPS, 0.95), // exp
            (MAX_KECCAK_ROWS, 0.95),   // modexp
            (MAX_RWS, 0.95),           // pi
            (MAX_POSEIDON_ROWS, 0.95), // poseidon
            (MAX_VERTICAL_ROWS, 0.95), // sig
            (MAX_VERTICAL_ROWS, 1.0),  // ecc
            (MAX_MPT_ROWS, 0.95),      // mpt
        ]
        .map(|(limit, confidence)| (limit as f32 * confidence) as usize);
        let details = self
            .row_usage_details
            .iter()
            .zip_eq(real_available_rows.iter())
            .map(|(x, limit)| SubCircuitRowUsage {
                name: x.name.clone(),
                row_number: (1_000_000u64 * (x.row_number as u64) / (*limit as u64)) as usize,
            })
            .collect_vec();
        log::debug!(
            "normalize row usage, before {:#?}\nafter {:#?}",
            self.row_usage_details,
            details
        );
        Self::from_row_usage_details(details)
    }
    pub fn from_row_usage_details(row_usage_details: Vec<SubCircuitRowUsage>) -> Self {
        let row_number = row_usage_details
            .iter()
            .map(|x| x.row_number)
            .max()
            .unwrap();
        Self {
            row_usage_details,
            row_number,
            is_ok: row_number <= NORMALIZED_ROW_LIMIT,
        }
    }
    pub fn add(&mut self, other: &RowUsage) {
        if self.row_usage_details.is_empty() {
            self.row_usage_details = other.row_usage_details.clone();
        } else {
            assert_eq!(self.row_usage_details.len(), other.row_usage_details.len());
            for i in 0..self.row_usage_details.len() {
                self.row_usage_details[i].row_number += other.row_usage_details[i].row_number;
            }
        }

        self.row_number = self
            .row_usage_details
            .iter()
            .map(|x| x.row_number)
            .max()
            .unwrap();
        self.is_ok = self.row_number <= NORMALIZED_ROW_LIMIT;
    }
}

#[derive(Debug)]
pub struct CircuitCapacityChecker {
    /// When "light_mode" enabled, we skip zktrie subcircuit in row estimation to avoid the heavy
    /// poseidon cost.
    pub light_mode: bool,
    pub acc_row_usage: RowUsage,
    pub row_usages: Vec<RowUsage>,
    pub builder_ctx: Option<(CodeDB, StateDB, Option<ZktrieState>)>,
}

impl Default for CircuitCapacityChecker {
    fn default() -> Self {
        Self::new()
    }
}

// Used inside sequencer to estimate the row usage, so sequencer can decide when to deal a block.
impl CircuitCapacityChecker {
    pub fn new() -> Self {
        Self {
            acc_row_usage: RowUsage::new(),
            row_usages: Vec::new(),
            light_mode: true,
            builder_ctx: None,
        }
    }
    pub fn reset(&mut self) {
        self.builder_ctx = None;
        self.acc_row_usage = RowUsage::new();
        self.row_usages = Vec::new();
    }
    pub fn set_light_mode(&mut self, light_mode: bool) {
        self.light_mode = light_mode;
    }
    pub fn get_tx_num(&self) -> usize {
        self.row_usages.len()
    }
    pub fn get_acc_row_usage(&self, normalize: bool) -> RowUsage {
        if normalize {
            self.acc_row_usage.normalize()
        } else {
            self.acc_row_usage.clone()
        }
    }
    pub fn estimate_circuit_capacity(
        &mut self,
        trace: BlockTrace,
    ) -> Result<RowUsage, anyhow::Error> {
        let (mut estimate_builder, codedb_prev) =
            if let Some((code_db, sdb, mpt_state)) = self.builder_ctx.take() {
                // here we create a new builder for another (sealed) witness block
                // this builder inherit the current execution state (sdb) of
                // the previous one and do not use zktrie state,
                // notice the prev_root in current builder may be not invalid (since the state has
                // changed but we may not update it in light mode)
                let mut builder_block =
                    circuit_input_builder::Block::from_headers(&[], get_super_circuit_params());
<<<<<<< HEAD
                builder_block.chain_id = trace.chain_id;
                builder_block.start_l1_queue_index = trace.start_l1_queue_index;
                builder_block.prev_state_root = H256(*mpt_state.root()).to_word();
                // notice the trace has included all code required for builidng witness block,
                // so we do not need to pick them from previous one, but we still keep the
                // old codedb in previous run for some dedup work
                let mut builder = CircuitInputBuilder::new_with_trie_state(
                    sdb,
                    CodeDB::new(),
                    mpt_state,
                    &builder_block,
                );
                builder.add_more_l2_trace(trace, false, self.light_mode)?;
=======
                builder_block.chain_id = txs[0].chain_id;
                builder_block.start_l1_queue_index = txs[0].start_l1_queue_index;
                builder_block.prev_state_root = mpt_state
                    .as_ref()
                    .map(|state| state.root())
                    .map(|root| H256(*root))
                    .unwrap_or(txs[0].header.state_root)
                    .to_word();
                // notice the trace has included all code required for builidng witness block,
                // so we do not need to pick them from previous one, but we still keep the
                // old codedb in previous run for some dedup work
                let mut builder = if let Some(mpt_state) = mpt_state {
                    CircuitInputBuilder::new_with_trie_state(
                        sdb,
                        CodeDB::new(),
                        mpt_state,
                        &builder_block,
                    )
                } else {
                    CircuitInputBuilder::new(sdb, CodeDB::new(), &builder_block)
                };
                builder.add_more_l2_trace(&txs[0], txs.len() > 1)?;
>>>>>>> 7d9bc181
                (builder, Some(code_db))
            } else {
                (
                    CircuitInputBuilder::new_from_l2_trace(
                        get_super_circuit_params(),
                        trace,
                        false,
                        self.light_mode,
                    )?,
                    None,
                )
            };
<<<<<<< HEAD
        let witness_block = block_traces_to_witness_block_with_updated_state(
            vec![],
            &mut estimate_builder,
            self.light_mode,
        )?;
=======
        let traces = &txs[1..];
        let witness_block =
            block_traces_to_witness_block_with_updated_state(traces, &mut estimate_builder)?;
>>>>>>> 7d9bc181
        let mut rows = calculate_row_usage_of_witness_block(&witness_block)?;

        let mut code_db = codedb_prev.unwrap_or_else(CodeDB::new);
        // merge current codes with previous , and dedup bytecode row usage
        // for bytecode circuit / poseidon circuit
        for (hash, bytes) in estimate_builder.code_db.0 {
            let bytes_len = bytes.len();
            // code for current run has been evaluated in previous
            if code_db.0.insert(hash, bytes).is_some() {
                assert_eq!(rows[2].name, "bytecode");
                rows[2].row_num_real -= bytes_len + 1;
                assert_eq!(rows[10].name, "poseidon");
                rows[10].row_num_real -= bytes_len / (31 * 2) * 9;
            }
        }

        let row_usage_details: Vec<SubCircuitRowUsage> = rows
            .into_iter()
            .map(|x| SubCircuitRowUsage {
                name: x.name,
                row_number: x.row_num_real,
            })
            .collect_vec();
        let tx_row_usage = RowUsage::from_row_usage_details(row_usage_details);
        self.row_usages.push(tx_row_usage.clone());
        self.acc_row_usage.add(&tx_row_usage);

        self.builder_ctx.replace((
            code_db,
            estimate_builder.sdb,
            estimate_builder.mpt_init_state,
        ));
        Ok(self.acc_row_usage.normalize())
    }
}<|MERGE_RESOLUTION|>--- conflicted
+++ resolved
@@ -169,28 +169,13 @@
                 // changed but we may not update it in light mode)
                 let mut builder_block =
                     circuit_input_builder::Block::from_headers(&[], get_super_circuit_params());
-<<<<<<< HEAD
                 builder_block.chain_id = trace.chain_id;
                 builder_block.start_l1_queue_index = trace.start_l1_queue_index;
-                builder_block.prev_state_root = H256(*mpt_state.root()).to_word();
-                // notice the trace has included all code required for builidng witness block,
-                // so we do not need to pick them from previous one, but we still keep the
-                // old codedb in previous run for some dedup work
-                let mut builder = CircuitInputBuilder::new_with_trie_state(
-                    sdb,
-                    CodeDB::new(),
-                    mpt_state,
-                    &builder_block,
-                );
-                builder.add_more_l2_trace(trace, false, self.light_mode)?;
-=======
-                builder_block.chain_id = txs[0].chain_id;
-                builder_block.start_l1_queue_index = txs[0].start_l1_queue_index;
                 builder_block.prev_state_root = mpt_state
                     .as_ref()
                     .map(|state| state.root())
                     .map(|root| H256(*root))
-                    .unwrap_or(txs[0].header.state_root)
+                    .unwrap_or(trace.header.state_root)
                     .to_word();
                 // notice the trace has included all code required for builidng witness block,
                 // so we do not need to pick them from previous one, but we still keep the
@@ -205,8 +190,7 @@
                 } else {
                     CircuitInputBuilder::new(sdb, CodeDB::new(), &builder_block)
                 };
-                builder.add_more_l2_trace(&txs[0], txs.len() > 1)?;
->>>>>>> 7d9bc181
+                builder.add_more_l2_trace(trace, false)?;
                 (builder, Some(code_db))
             } else {
                 (
@@ -219,17 +203,8 @@
                     None,
                 )
             };
-<<<<<<< HEAD
-        let witness_block = block_traces_to_witness_block_with_updated_state(
-            vec![],
-            &mut estimate_builder,
-            self.light_mode,
-        )?;
-=======
-        let traces = &txs[1..];
         let witness_block =
-            block_traces_to_witness_block_with_updated_state(traces, &mut estimate_builder)?;
->>>>>>> 7d9bc181
+            block_traces_to_witness_block_with_updated_state(vec![], &mut estimate_builder)?;
         let mut rows = calculate_row_usage_of_witness_block(&witness_block)?;
 
         let mut code_db = codedb_prev.unwrap_or_else(CodeDB::new);
