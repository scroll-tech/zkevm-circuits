use super::Verifier;
use halo2_proofs::{
    halo2curves::bn256::{Bn256, Fr, G1Affine},
    plonk::VerifyingKey,
    poly::kzg::commitment::ParamsKZG,
};
use snark_verifier_sdk::CircuitExt;

<<<<<<< HEAD
impl<C: CircuitExt<Fr, Params = ()>> Verifier<C> {
=======
impl<'params, C: CircuitExt<Fr>> Verifier<'params, C> {
>>>>>>> 902040e3
    pub fn params(&self) -> &ParamsKZG<Bn256> {
        self.params
    }

    pub fn vk(&self) -> &VerifyingKey<G1Affine> {
        &self.vk
    }

    pub fn set_vk(&mut self, vk: VerifyingKey<G1Affine>) {
        self.vk = vk;
    }
}<|MERGE_RESOLUTION|>--- conflicted
+++ resolved
@@ -6,11 +6,7 @@
 };
 use snark_verifier_sdk::CircuitExt;
 
-<<<<<<< HEAD
-impl<C: CircuitExt<Fr, Params = ()>> Verifier<C> {
-=======
 impl<'params, C: CircuitExt<Fr>> Verifier<'params, C> {
->>>>>>> 902040e3
     pub fn params(&self) -> &ParamsKZG<Bn256> {
         self.params
     }
